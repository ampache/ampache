--- conflicted
+++ resolved
@@ -34,13 +34,8 @@
 
 final class InitializationHandlerConfig implements InitializationHandlerInterface
 {
-<<<<<<< HEAD
     private const VERSION        = '7.0.0'; // AMPACHE_VERSION
-    private const CONFIG_VERSION = '70';
-=======
-    private const VERSION        = '6.3.1'; // AMPACHE_VERSION
     private const CONFIG_VERSION = '71';
->>>>>>> 402a84d1
     private const STRUCTURE      = 'public';  // Project release is using either the public html folder or squashed structure
 
     public const CONFIG_FILE_PATH = __DIR__ . '/../../../config/ampache.cfg.php';
