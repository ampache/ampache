--- conflicted
+++ resolved
@@ -32,11 +32,8 @@
 
 final class InitializationHandlerConfig implements InitializationHandlerInterface
 {
-<<<<<<< HEAD
     private const VERSION        = '5.6.0-develop'; // AMPACHE_VERSION
-=======
-    private const VERSION        = '5.5.7-release'; // AMPACHE_VERSION
->>>>>>> 39f0eb4a
+
     private const CONFIG_VERSION = '62';
 
     public const CONFIG_FILE_PATH = __DIR__ . '/../../../config/ampache.cfg.php';
