<?php

declare(strict_types=1);

/* vim:set softtabstop=4 shiftwidth=4 expandtab: */
/**
 *
 * LICENSE: GNU Affero General Public License, version 3 (AGPL-3.0-or-later)
 * Copyright 2001 - 2020 Ampache.org
 *
 * This program is free software: you can redistribute it and/or modify
 * it under the terms of the GNU Affero General Public License as published by
 * the Free Software Foundation, either version 3 of the License, or
 * (at your option) any later version.
 *
 * This program is distributed in the hope that it will be useful,
 * but WITHOUT ANY WARRANTY; without even the implied warranty of
 * MERCHANTABILITY or FITNESS FOR A PARTICULAR PURPOSE.  See the
 * GNU Affero General Public License for more details.
 *
 * You should have received a copy of the GNU Affero General Public License
 * along with this program.  If not, see <https://www.gnu.org/licenses/>.
 *
 */

namespace Ampache\Config;

/**
 * This class contains constants for all available configuration keys
 */
final class ConfigurationKeyEnum
{
    public const SESSION_NAME                  = 'session_name';
    public const BACKEND_WEBDAV                = 'webdav_backend';
    public const RAW_WEB_PATH                  = 'raw_web_path';
    public const USE_AUTH                      = 'use_auth';
    public const WEB_PATH                      = 'web_path';
    public const ALLOWED_ZIP_TYPES             = 'allow_zip_types';
    public const USER_FLAGS                    = 'userflags';
    public const WAVEFORM                      = 'waveform';
    public const DIRECTPLAY                    = 'directplay';
    public const SOCIABLE                      = 'sociable';
    public const SHARE                         = 'share';
    public const STATISTICAL_GRAPHS            = 'statistical_graphs';
    public const UPLOAD_ALLOW_EDIT             = 'upload_allow_edit';
    public const LABEL                         = 'label';
    public const SHOW_LYRICS                   = 'show_lyrics';
    public const LICENSING                     = 'licensing';
    public const SHOW_SKIPPED_TIMES            = 'show_skipped_times';
    public const SHOW_PLAYED_TIMES             = 'show_played_times';
    public const DEMO_MODE                     = 'demo_mode';
    public const THEME_PATH                    = 'theme_path';
    public const DEBUG_MODE                    = 'debug';
    public const RATINGS                       = 'ratings';
    public const ALBUM_RELEASE_TYPE            = 'album_release_type';
    public const ALLOW_VIDEO                   = 'allow_video';
    public const STATS_THRESHOLD               = 'stats_threshold';
    public const UPLOAD_USER_ARTIST            = 'upload_user_artist';
    public const PODCAST                       = 'podcast';
    public const USE_RSS                       = 'use_rss';
    public const SITE_CHARSET                  = 'site_charset';
    public const ALLOW_DEMOCRATIC_PLAYBACK     = 'allow_democratic_playback';
    public const REFRESH_LIMIT                 = 'refresh_limit';
    public const HOME_NOW_PLAYING              = 'home_now_playing';
    public const LANG                          = 'lang';
    public const SITE_TITLE                    = 'site_title';
    public const VERSION                       = 'version';
    public const ACCESS_CONTROL                = 'access_control';
    public const BROADCAST                     = 'broadcast';
    public const RADIO                         = 'live_stream';
    public const REQUIRE_SESSION               = 'require_session';
    public const RESIZE_IMAGES                 = 'resize_images';
    public const CHANNEL                       = 'channel';
    public const ALLOW_UPLOAD                  = 'allow_upload';
    public const USE_NOW_PLAYING_EMBEDDED      = 'use_now_playing_embedded';
    public const NOW_PLAYING_CSS_FILE          = 'now_playing_css_file';
    public const NOW_PLAYING_REFRESH_LIMIT     = 'now_playing_refresh_limit';
    public const PLAY_TYPE                     = 'play_type';
    public const PLAYLIST_TYPE                 = 'playlist_type';
    public const PLAYLIST_METHOD               = 'playlist_method';
    public const ALLOW_PUBLIC_REGISTRATION     = 'allow_public_registration';
    public const CAPTCHA_PUBLIC_REG            = 'captcha_public_reg';
    public const AUTO_USER                     = 'auto_user';
    public const ADMIN_ENABLE_REQUIRED         = 'admin_enable_required';
    public const USER_NO_EMAIL_CONFIRM         = 'user_no_email_confirm';
    public const USER_AGREEMENT                = 'user_agreement';
    public const REGISTRATION_MANDATORY_FIELDS = 'registration_mandatory_fields';
    public const AUTH_METHODS                  = 'auth_methods';
    public const AUTO_CREATE                   = 'auto_create';
    public const AUTH_PASSWORD_SAVE            = 'auth_password_save';
    public const TRACK_USER_IP                 = 'track_user_ip';
    public const EXTERNAL_AUTO_UPDATE          = 'external_auto_update';
    public const AUTOUPDATE                    = 'autoupdate';
    public const ALLOW_LOCALPLAY_PLAYBACK      = 'allow_localplay_playback';
    public const LOCALPLAY_CONTROLLER          = 'localplay_controller';
    public const CATALOG_DISABLE               = 'catalog_disable';
    public const ALBUM_ART_MIN_WIDTH           = 'album_art_min_width';
    public const ALBUM_ART_MAX_WIDTH           = 'album_art_max_width';
    public const ALBUM_ART_MIN_HEIGHT          = 'album_art_min_height';
    public const ALBUM_ART_MAX_HEIGHT          = 'album_art_max_height';
    public const DOWNLOAD                      = 'download';
    public const ALBUM_ART_PREFERRED_FILENAME  = 'album_art_preferred_filename';
    public const SIMPLE_USER_MODE              = 'simple_user_mode';
    public const LOCALPLAY_LEVEL               = 'localplay_level';
    public const ALLOW_ZIP_DOWNLOAD            = 'allow_zip_download';
    public const ENABLE_CUSTOM_METADATA        = 'enable_custom_metadata';
    public const WRITE_ID3                     = 'write_id3';
    public const ALBUM_GROUP                   = 'album_group';
    public const POPULAR_THRESHOLD             = 'popular_threshold';
    public const STREAM_BEAUTIFUL_URL          = 'stream_beautiful_url';
    public const SESSION_LENGTH                = 'session_length';
    public const MEMORY_CACHE                  = 'memory_cache';
    public const MEMORY_CACHE_ADAPTER          = 'memory_cache_adapter';
    public const WANTED_AUTO_ACCEPT            = 'wanted_auto_accept';
    public const UNIQUE_PLAYLIST               = 'unique_playlist';
    public const COMPOSER_BINARY_PATH          = 'composer_binary_path';
    public const DELETE_FROM_DISK              = 'delete_from_disk';
    public const UPLOAD_ALLOW_REMOVE           = 'upload_allow_remove';
    public const HIDE_SEARCH                   = 'hide_search';
    public const SHARE_EXPIRE                  = 'share_expire';
    public const LIVE_STREAM                   = 'live_stream';
    public const AJAX_LOAD                     = 'ajax_load';
    public const ART_ZIP_ADD                   = 'art_zip_add';
    public const FILE_ZIP_COMMENT              = 'file_zip_comment';
<<<<<<< HEAD
    public const PROXY_HOST                    = 'proxy_host';
    public const PROXY_PORT                    = 'proxy_port';
    public const PROXY_USER                    = 'proxy_user';
    public const PROXY_PASS                    = 'proxy_pass';
=======
    public const MB_DETECT_ORDER               = 'mb_detect_order';
    public const GETID3_DETECT_ID3V2_ENCODING  = 'getid3_detect_id3v2_encoding';
    public const RATING_FILE_TAG_USER          = 'rating_file_tag_user';
    public const COMMON_ABBR                   = 'common_abbr';
    public const TAG_ORDER                     = 'tag_order';
    public const ADDITIONAL_DELIMITERS         = 'additional_genre_delimiters';
    public const METADATA_ORDER                = 'metadata_order';
    public const METADATA_ORDER_VIDEO          = 'metadata_order_video';
    public const GETID3_TAG_ORDER              = 'getid3_tag_order';
>>>>>>> 23a3440d
}<|MERGE_RESOLUTION|>--- conflicted
+++ resolved
@@ -122,12 +122,10 @@
     public const AJAX_LOAD                     = 'ajax_load';
     public const ART_ZIP_ADD                   = 'art_zip_add';
     public const FILE_ZIP_COMMENT              = 'file_zip_comment';
-<<<<<<< HEAD
     public const PROXY_HOST                    = 'proxy_host';
     public const PROXY_PORT                    = 'proxy_port';
     public const PROXY_USER                    = 'proxy_user';
     public const PROXY_PASS                    = 'proxy_pass';
-=======
     public const MB_DETECT_ORDER               = 'mb_detect_order';
     public const GETID3_DETECT_ID3V2_ENCODING  = 'getid3_detect_id3v2_encoding';
     public const RATING_FILE_TAG_USER          = 'rating_file_tag_user';
@@ -137,5 +135,4 @@
     public const METADATA_ORDER                = 'metadata_order';
     public const METADATA_ORDER_VIDEO          = 'metadata_order_video';
     public const GETID3_TAG_ORDER              = 'getid3_tag_order';
->>>>>>> 23a3440d
 }