--- conflicted
+++ resolved
@@ -114,15 +114,12 @@
     public const WANTED_AUTO_ACCEPT            = 'wanted_auto_accept';
     public const UNIQUE_PLAYLIST               = 'unique_playlist';
     public const COMPOSER_BINARY_PATH          = 'composer_binary_path';
-<<<<<<< HEAD
     public const DELETE_FROM_DISK              = 'delete_from_disk';
     public const UPLOAD_ALLOW_REMOVE           = 'upload_allow_remove';
     public const HIDE_SEARCH                   = 'hide_search';
     public const SHARE_EXPIRE                  = 'share_expire';
     public const LIVE_STREAM                   = 'live_stream';
     public const AJAX_LOAD                     = 'ajax_load';
-=======
     public const ART_ZIP_ADD                   = 'art_zip_add';
     public const FILE_ZIP_COMMENT              = 'file_zip_comment';
->>>>>>> 3c12ef26
 }