<?php

declare(strict_types=1);

/* vim:set softtabstop=4 shiftwidth=4 expandtab: */
/**
 *
 * LICENSE: GNU Affero General Public License, version 3 (AGPL-3.0-or-later)
 * Copyright 2001 - 2020 Ampache.org
 *
 * This program is free software: you can redistribute it and/or modify
 * it under the terms of the GNU Affero General Public License as published by
 * the Free Software Foundation, either version 3 of the License, or
 * (at your option) any later version.
 *
 * This program is distributed in the hope that it will be useful,
 * but WITHOUT ANY WARRANTY; without even the implied warranty of
 * MERCHANTABILITY or FITNESS FOR A PARTICULAR PURPOSE.  See the
 * GNU Affero General Public License for more details.
 *
 * You should have received a copy of the GNU Affero General Public License
 * along with this program.  If not, see <https://www.gnu.org/licenses/>.
 *
 */

/**
 * This file creates and initializes the central DI-Container
 */
namespace Ampache\Config;

use DI\ContainerBuilder;
use function DI\factory;

$builder = new ContainerBuilder();
$builder->addDefinitions([
    ConfigContainerInterface::class => factory(static function (): ConfigContainerInterface {
        return new ConfigContainer(AmpConfig::get_all());
    }),
]);
$builder->addDefinitions(
    require_once __DIR__ . '/../Application/service_definition.php',
    require_once __DIR__ . '/../Module/Util/service_definition.php',
    require_once __DIR__ . '/../Module/WebDav/service_definition.php',
    require_once __DIR__ . '/../Module/Authentication/service_definition.php',
    require_once __DIR__ . '/../Module/Cache/service_definition.php',
    require_once __DIR__ . '/../Module/Channel/service_definition.php',
    require_once __DIR__ . '/../Module/Song/service_definition.php',
    require_once __DIR__ . '/../Module/Playlist/service_definition.php',
    require_once __DIR__ . '/../Module/Album/service_definition.php',
    require_once __DIR__ . '/../Module/Art/service_definition.php',
    require_once __DIR__ . '/../Module/Broadcast/service_definition.php',
    require_once __DIR__ . '/../Module/Database/service_definition.php',
<<<<<<< HEAD
    require_once __DIR__ . '/../Module/Catalog/service_definition.php',
=======
    require_once __DIR__ . '/../Module/Artist/service_definition.php',
    require_once __DIR__ . '/../Module/LastFm/service_definition.php',
>>>>>>> 594afd4f
);

return $builder->build();<|MERGE_RESOLUTION|>--- conflicted
+++ resolved
@@ -50,12 +50,9 @@
     require_once __DIR__ . '/../Module/Art/service_definition.php',
     require_once __DIR__ . '/../Module/Broadcast/service_definition.php',
     require_once __DIR__ . '/../Module/Database/service_definition.php',
-<<<<<<< HEAD
     require_once __DIR__ . '/../Module/Catalog/service_definition.php',
-=======
     require_once __DIR__ . '/../Module/Artist/service_definition.php',
     require_once __DIR__ . '/../Module/LastFm/service_definition.php',
->>>>>>> 594afd4f
 );
 
 return $builder->build();