<?php

declare(strict_types=0);

/**
 * vim:set softtabstop=4 shiftwidth=4 expandtab:
 *
 * LICENSE: GNU Affero General Public License, version 3 (AGPL-3.0-or-later)
 * Copyright Ampache.org, 2001-2024
 *
 * This program is free software: you can redistribute it and/or modify
 * it under the terms of the GNU Affero General Public License as published by
 * the Free Software Foundation, either version 3 of the License, or
 * (at your option) any later version.
 *
 * This program is distributed in the hope that it will be useful,
 * but WITHOUT ANY WARRANTY; without even the implied warranty of
 * MERCHANTABILITY or FITNESS FOR A PARTICULAR PURPOSE.  See the
 * GNU Affero General Public License for more details.
 *
 * You should have received a copy of the GNU Affero General Public License
 * along with this program.  If not, see <https://www.gnu.org/licenses/>.
 *
 */

use Ampache\Config\AmpConfig;
use Ampache\Module\Authorization\AccessTypeEnum;
use Ampache\Repository\Model\Artist;
use Ampache\Repository\Model\Catalog;
use Ampache\Repository\Model\User;
use Ampache\Module\Api\Xml_Data;
use Ampache\Module\Authorization\AccessLevelEnum;
use Ampache\Module\Authorization\Check\PrivilegeCheckerInterface;
use Ampache\Module\Playback\Stream;
use Ampache\Module\System\Core;
use Ampache\Module\System\Dba;
use Ampache\Module\System\Session;
use Ampache\Module\Util\Ui;
use Gettext\Loader\MoLoader;
use Gettext\Translator;
use Gettext\TranslatorFunctions;
use Psr\Log\LoggerInterface;

/**
 * set_memory_limit
 * This function attempts to change the php memory limit using init_set.
 * Will never reduce it below the current setting.
 * @param int|string $new_limit
 */
function set_memory_limit($new_limit): void
{
    $current_limit = ini_get('memory_limit');
    if ($current_limit == -1) {
        return;
    }

    $current_limit = Ui::unformat_bytes($current_limit);
    $new_limit     = Ui::unformat_bytes($new_limit);

    if ($current_limit < $new_limit) {
        ini_set('memory_limit', $new_limit);
    }
}

/**
 * scrub_in
 * Run on inputs, stuff that might get stuck in our db
 *
 * @template TType of string|array
 *
 * @param TType $input
 * @return TType
 */
function scrub_in($input)
{
    if (!is_array($input)) {
        return stripslashes(htmlspecialchars(strip_tags((string) $input), ENT_NOQUOTES, AmpConfig::get('site_charset')));
    } else {
        $results = [];
        foreach ($input as $item) {
            $results[] = scrub_in((string) $item);
        }

        return $results;
    }
}

/**
 * scrub_out
 * This function is used to escape user data that is getting redisplayed
 * onto the page, it htmlentities the mojo
 * This is the inverse of the scrub_in function
 * (Not deprecated yet see Ui::scrubOut)
 * @param null|string $string
 *
 */
function scrub_out($string): string
{
    if ($string === null) {
        return '';
    }

    return htmlentities((string) $string, ENT_QUOTES, AmpConfig::get('site_charset'));
}

/**
 * unhtmlentities
 * Undoes htmlentities()
 * @param string $string
 */
function unhtmlentities($string): string
{
    return html_entity_decode((string) $string, ENT_QUOTES, AmpConfig::get('site_charset'));
}

/**
 * make_bool
 * This takes a value and returns what we consider to be the correct boolean
 * value. We need a special function because PHP considers "false" to be true.
 *
 * @param bool|null|string $string
 */
function make_bool($string): bool
{
    if (is_bool($string)) {
        return $string;
    }
    if ($string === null) {
        return false;
    }
    if (strcasecmp((string) $string, 'false') == 0 || $string == '0') {
        return false;
    }

    return (bool) $string;
}

/**
 * invert_bool
 * This returns the opposite of what you've got
 * @param bool|string $value
 */
function invert_bool($value): bool
{
    return make_bool($value) ? false : true;
}

/**
 * get_languages
 * This function does a dir of ./locale and pulls the names of the
 * different languages installed, this means that all you have to do
 * is drop one in and it will show up on the context menu. It returns
 * in the form of an array of names
 * @return array
 */
function get_languages(): array
{
    /* Open the locale directory */
    $handle = opendir(__DIR__ . '/../../locale');

    if (!is_resource($handle)) {
        debug_event('general.lib', 'Error unable to open locale directory', 1);

        return ["en_US" => "English (US)"];
    }

    $results = [];

    while (false !== ($file = readdir($handle))) {
        $full_file = __DIR__ . '/../../locale/' . $file;

        /* Check to see if it's a directory */
        if (is_dir($full_file) && substr($file, 0, 1) != '.' && $file != 'base') {
            switch ($file) {
                case 'af_ZA':
                    $name = 'Afrikaans';
                    break; /* Afrikaans */
                case 'bg_BG':
                    $name = '&#x0411;&#x044a;&#x043b;&#x0433;&#x0430;&#x0440;&#x0441;&#x043a;&#x0438;';
                    break; /* Bulgarian */
                case 'ca_ES':
                    $name = 'Catal&#224;';
                    break; /* Catalan */
                case 'cs_CZ':
                    $name = '&#x010c;esky';
                    break; /* Czech */
                case 'da_DK':
                    $name = 'Dansk';
                    break; /* Danish */
                case 'de_CH':
                    $name = 'Deutschschweiz';
                    break; /* German (Switzerland) */
                case 'de_DE':
                    $name = 'Deutsch';
                    break; /* German */
                case 'el_GR':
                    $name = 'Greek';
                    break; /* Greek */
                case 'en_AU':
                    $name = 'English (AU)';
                    break; /* English */
                case 'en_GB':
                    $name = 'English (UK)';
                    break; /* English */
                case 'en_US':
                    $name = 'English (US)';
                    break; /* English */
                case 'es_AR':
                    $name = 'Espa&#241;ol (AR)';
                    break; /* Spanish */
                case 'es_ES':
                    $name = 'Espa&#241;ol';
                    break; /* Spanish */
                case 'es_MX':
                    $name = 'Espa&#241;ol (MX)';
                    break; /* Spanish */
                case 'et_EE':
                    $name = 'Eesti';
                    break; /* Estonian */
                case 'eu_ES':
                    $name = 'Euskara';
                    break; /* Basque */
                case 'fi_FI':
                    $name = 'Suomi';
                    break; /* Finnish */
                case 'fr_BE':
                    $name = 'Fran&#231;ais de Belgique ';
                    break; /* French (Belgium) */
                case 'fr_FR':
                    $name = 'Fran&#231;ais';
                    break; /* French */
                case 'ga_IE':
                    $name = 'Gaeilge';
                    break; /* Irish */
                case 'gl_ES':
                    $name = 'Galician';
                    break; /* Galician (gl_ES) */
                case 'hi_IN':
                    $name = 'Hindi';
                    break; /* Hindi (India) */
                case 'hu_HU':
                    $name = 'Magyar';
                    break; /* Hungarian */
                case 'id_ID':
                    $name = 'Indonesia';
                    break; /* Indonesian */
                case 'is_IS':
                    $name = 'Icelandic';
                    break; /* Icelandic */
                case 'it_IT':
                    $name = 'Italiano';
                    break; /* Italian */
                case 'ja_JP':
                    $name = '&#x65e5;&#x672c;&#x8a9e;';
                    break; /* Japanese */
                case 'ko_KR':
                    $name = '&#xd55c;&#xad6d;&#xb9d0;';
                    break; /* Korean */
                case 'lt_LT':
                    $name = 'Lietuvi&#371;';
                    break; /* Lithuanian */
                case 'lv_LV':
                    $name = 'Latvie&#353;u';
                    break; /* Latvian */
                case 'nb_NO':
                    $name = 'Norsk';
                    break; /* Norwegian */
                case 'nl_NL':
                    $name = 'Nederlands';
                    break; /* Dutch */
                case 'no_NO':
                    $name = 'Norsk bokm&#229;l';
                    break; /* Norwegian */
                case 'pl_PL':
                    $name = 'Polski';
                    break; /* Polish */
                case 'pt_BR':
                    $name = 'Portugu&#234;s Brasileiro';
                    break; /* Portuguese */
                case 'pt_PT':
                    $name = 'Portugu&#234;s';
                    break; /* Portuguese */
                case 'ro_RO':
                    $name = 'Rom&#226;n&#259;';
                    break; /* Romanian */
                case 'ru_RU':
                    $name = '&#1056;&#1091;&#1089;&#1089;&#1082;&#1080;&#1081;';
                    break; /* Russian */
                case 'sk_SK':
                    $name = 'Sloven&#269;ina';
                    break; /* Slovak */
                case 'sl_SI':
                    $name = 'Sloven&#353;&#269;ina';
                    break; /* Slovenian */
                case 'sr_CS':
                    $name = 'Srpski';
                    break; /* Serbian */
                case 'sv_SE':
                    $name = 'Svenska';
                    break; /* Swedish */
                case 'tr_TR':
                    $name = 'T&#252;rk&#231;e';
                    break; /* Turkish */
                case 'uk_UA':
                    $name = 'Українська';
                    break; /* Ukrainian */
                case 'vi_VN':
                    $name = 'Ti&#7871;ng Vi&#7879;t';
                    break; /* Vietnamese */
                case 'zh_CN':
                    $name = '&#31616;&#20307;&#20013;&#25991;';
                    break; /* Chinese (simplified)*/
                case 'zh_TW':
                    $name = '&#32321;&#39636;&#20013;&#25991;';
                    break; /* Chinese (traditional)*/
                case 'zh-Hant':
                    $name = '&#32321;&#39636;&#20013;&#25991; (' . $file . ')';
                    break; /* Chinese (traditional) (zh_Hant)*/
                case 'zh_SG':
                    $name = 'Chinese (Singapore)';
                    break; /* Chinese (Singapore)*/
                case 'ar_SA':
                    $name = '&#1575;&#1604;&#1593;&#1585;&#1576;&#1610;&#1577;';
                    break; /* Arabic (Right to Left RTL) */
                case 'he_IL':
                    $name = '&#1506;&#1489;&#1512;&#1497;&#1514;';
                    break; /* Hebrew (Right to Left RTL) */
                case 'fa_IR':
                    $name = '&#1601;&#1575;&#1585;&#1587;&#1610;';
                    break; /* Farsi (Right to Left RTL) */
                default:
                    $name = sprintf(
                        /* HINT: File */
                        T_('Unknown %s'),
                        '(' . $file . ')'
                    );
                    break;
            } // end switch

            $results[$file] = $name;
        }
    } // end while

    // Sort the list of languages by country code
    ksort($results);

    // Prepend English (US)
    $results = ["en_US" => "English (US)"] + $results;

    return $results;
}

/**
 * is_rtl
 * This checks whether to be a Right-To-Left language.
 * @param string $locale
 */
function is_rtl($locale): bool
{
    return in_array($locale, ["he_IL", "fa_IR", "ar_SA"]);
}

// Declare apache_request_headers and getallheaders if it don't exists (PHP <= 5.3 + FastCGI)
if (!function_exists('apache_request_headers')) {
    /**
     * @return array
     */
    function apache_request_headers(): array
    {
        $headers = [];
        foreach ($_SERVER as $name => $value) {
            if (substr($name, 0, 5) == 'HTTP_') {
                $name           = str_replace(' ', '-', ucwords(strtolower(str_replace('_', ' ', substr($name, 5)))));
                $headers[$name] = $value;
            } elseif ($name == "CONTENT_TYPE") {
                $headers["Content-Type"] = $value;
            } elseif ($name == "CONTENT_LENGTH") {
                $headers["Content-Length"] = $value;
            }
        }

        return $headers;
    }
}
if (!function_exists('getallheaders')) {
    /**
     * @return array
     */
    function getallheaders(): array
    {
        return apache_request_headers();
    }
}

/**
 * get_current_path
 */
function get_current_path(): string
{
    if (strlen((string) $_SERVER['PHP_SELF'])) {
        $root = $_SERVER['PHP_SELF'];
    } else {
        $root = $_SERVER['REQUEST_URI'];
    }

    return (string) $root;
}

/**
 * get_web_path
 */
function get_web_path(): string
{
    $root = get_current_path();

    return (string) preg_replace('#(.*)/(\w+\.php)$#', '$1', $root);
}

/**
 * get_datetime
 * @param DateTimeInterface|int $time
 * @param string $date_format
 * @param string $time_format
 * @param string $overwrite
 */
function get_datetime($time, $date_format = 'short', $time_format = 'short', $overwrite = ''): string
{
    if ($time instanceof DateTimeInterface) {
        $time = $time->getTimestamp();
    }

    // allow time or date only
    $date_type = ($date_format == 'none') ? IntlDateFormatter::NONE : IntlDateFormatter::SHORT;
    $time_type = ($time_format == 'none') ? IntlDateFormatter::NONE : IntlDateFormatter::SHORT;
    // if no override is set but you have a custom_datetime
    $pattern  = ($overwrite == '') ? (string) AmpConfig::get('custom_datetime', '') : $overwrite;
    $timezone = (!empty(AmpConfig::get('custom_timezone')))
        ? AmpConfig::get('custom_timezone')
        : AmpConfig::get('date_timezone');

    // get your locale and set the date based on that, unless you have 'custom_datetime set'
    $locale = AmpConfig::get('lang', 'en_US');
    $format = new IntlDateFormatter($locale, $date_type, $time_type, $timezone, null, $pattern);

    return $format->format($time) ?: '';
}

/**
 * check_config_values
 * checks to make sure that they have at least set the needed variables
 * @param array $conf
 */
function check_config_values($conf): bool
{
    if (!is_array($conf)) {
        return false;
    }
    if (!$conf['database_hostname']) {
        return false;
    }
    if (!$conf['database_name']) {
        return false;
    }
    if (!$conf['database_username']) {
        return false;
    }
    /* Don't check for password to support mysql socket auth
     * if (!$conf['database_password']) {
        return false;
    }*/
    if (!$conf['session_length']) {
        return false;
    }
    if (!$conf['session_name']) {
        return false;
    }
    if (!isset($conf['session_cookielife'])) {
        return false;
    }
    if (!isset($conf['session_cookiesecure'])) {
        return false;
    }
    if (isset($conf['debug'])) {
        if (!isset($conf['log_path'])) {
            return false;
        }
    }

    return true;
}

/**
 * @param string $val
 * @return int|string
 */
function return_bytes($val)
{
    $val  = trim((string) $val);
    $last = strtolower((string) $val[strlen((string) $val) - 1]);
    switch ($last) {
        case 'g':
            $val = (int)$val * 1024;
            // Intentional break fall-through
        case 'm':
            $val = (int)$val * 1024;
            // Intentional break fall-through
        case 'k':
            $val = (int)$val * 1024;
            break;
    }

    return $val;
}

/**
 * check_config_writable
 * This checks whether we can write the config file
 */
function check_config_writable(): bool
{
    // file eixsts && is writable, or dir is writable
    return ((file_exists(__DIR__ . '/../../config/ampache.cfg.php') && is_writeable(__DIR__ . '/../../config/ampache.cfg.php')) ||
        (!file_exists(__DIR__ . '/../../config/ampache.cfg.php') && is_writeable(__DIR__ . '/../../config/')));
}

/**
 * check_htaccess_rest_writable
 */
function check_htaccess_rest_writable(): bool
{
    return ((file_exists(__DIR__ . '/../../public/rest/.htaccess') && is_writeable(__DIR__ . '/../../public/rest/.htaccess')) ||
        (!file_exists(__DIR__ . '/../../public/rest/.htaccess') && is_writeable(__DIR__ . '/../../public/rest/')));
}

/**
 * check_htaccess_play_writable
 */
function check_htaccess_play_writable(): bool
{
    return ((file_exists(__DIR__ . '/../../public/play/.htaccess') && is_writeable(__DIR__ . '/../../public/play/.htaccess')) ||
        (!file_exists(__DIR__ . '/../../public/play/.htaccess') && is_writeable(__DIR__ . '/../../public/play/')));
}

/**
 * debug_result
 * Convenience function to format the output.
 * @param string|bool $status
 * @param string $value
 * @param string $comment
 */
function debug_result($status = false, $value = null, $comment = ''): string
{
    $class = $status ? 'success' : 'danger';

    if ($value === null) {
        $value = $status ? T_('OK') : T_('Error');
    }

    return '<button type="button" class="btn btn-' . $class . '">' . scrub_out($value) .
        '<em>' . $comment . '</em></button>';
}

/**
 * ampache_error_handler
 *
 * An error handler for ampache that traps as many errors as it can and logs
 * them.
 */
function ampache_error_handler(int $errno, string $errstr, string $errfile, int $errline): bool
{
    $level = 1;

    switch ($errno) {
        case E_WARNING:
            $error_name = 'Runtime Error';
            break;
        case E_COMPILE_WARNING:
        case E_NOTICE:
        case E_CORE_WARNING:
            $error_name = 'Warning';
            $level      = 6;
            break;
        case E_ERROR:
            $error_name = 'Fatal run-time Error';
            break;
        case E_PARSE:
            $error_name = 'Parse Error';
            break;
        case E_CORE_ERROR:
            $error_name = 'Fatal Core Error';
            break;
        case E_COMPILE_ERROR:
            $error_name = 'Zend run-time Error';
            break;
        case E_STRICT:
            $error_name = "Strict Error";
            break;
        default:
            $error_name = "Error";
            $level      = 2;
            break;
    } // end switch

    // List of things that should only be displayed if they told us to turn
    // on the firehose
    $ignores = [
        // We know var is deprecated, shut up
        'var: Deprecated. Please use the public/private/protected modifiers',
        // getid3 spews errors, yay!
        'getimagesize() [',
        'Non-static method getid3',
        'Assigning the return value of new by reference is deprecated',
        // The XML-RPC lib is broken (kinda)
        'used as offset, casting to integer',
    ];

    foreach ($ignores as $ignore) {
        if (strpos($errstr, $ignore) !== false) {
            $error_name = 'Ignored ' . $error_name;
            $level      = 7;
        }
    }

    if (error_reporting() == 0) {
        // Ignored, probably via @. But not really, so use the super-sekrit level
        $level = 7;
    }

    if (strpos($errstr, 'date.timezone') !== false) {
        $error_name = 'Warning';
        $errstr     = 'You have not set a valid timezone (date.timezone) in your php.ini file. This may cause display issues with dates. This warning is non-critical and not caused by Ampache.';
    }

    $log_line = "[$error_name] $errstr in file $errfile($errline)";
    debug_event('log.lib', $log_line, $level, 'ampache');

    return true;
}

/**
 * debug_event
 * This function is called inside Ampache, it's actually a wrapper for the
 * log_event. It checks config for debug and debug_level and only
 * calls log event if both requirements are met.
 * @param string $type
 * @param string $message
 * @param int $level
 * @param string $username
 *
 * @deprecated Use LegacyLogger
 */
function debug_event($type, $message, $level, $username = ''): bool
{
    if (!$username && Core::get_global('user') instanceof User) {
        $username = Core::get_global('user')->username;
    }

    global $dic;
    $logger = $dic->get(LoggerInterface::class);

    // If the message is multiple lines, make multiple log lines
    foreach (explode("\n", (string) $message) as $line) {
        $logger->log(
            $level,
            $line,
            [
                'username' => $username,
                'event_type' => $type
            ]
        );
    }

    return true;
}

/**
 * @param string $action
 * @param array|null $catalogs
 * @param array $options
 */
function catalog_worker($action, $catalogs = null, $options = null): void
{
    if (AmpConfig::get('ajax_load')) {
        $sse_url = AmpConfig::get_web_path() . "/server/sse.server.php?worker=catalog&action=" . $action . "&catalogs=" . urlencode(json_encode($catalogs) ?: '');
        if ($options) {
            $sse_url .= "&options=" . urlencode(json_encode($_POST) ?: '');
        }

        echo '<script>';
        echo "sse_worker('$sse_url');";
        echo "</script>\n";
    } else {
        Catalog::process_action($action, $catalogs, $options);
    }
}

/**
 * return_referer
 * returns the script part of the referer address passed by the web browser
 * this is not %100 accurate. Also because this is not passed by us we need
 * to clean it up, take the filename then check for a /admin/ and dump the rest
 */
function return_referer(): string
{
    $referer = Core::get_server('HTTP_REFERER');
    if (substr($referer, -1) == '/') {
        $file = 'index.php';
    } else {
        $file = basename($referer);
        /* Strip off the filename */
        $referer = substr($referer, 0, strlen((string) $referer) - strlen((string) $file));
    }

    if (substr($referer, strlen((string) $referer) - 6, 6) == 'admin/') {
        $file = 'admin/' . $file;
    }

    return $file;
}

/**
 * show_album_select
 * This displays a select of every album that we've got in Ampache (which can be hella long).
 * It's used by the Edit page and takes a $name and an $album_id
 * @param string $name
 * @param int $album_id
 * @param bool $allow_add
 * @param int $song_id
 * @param bool $allow_none
 * @param int $user_id
 */
function show_album_select($name, $album_id = 0, $allow_add = false, $song_id = 0, $allow_none = false, $user_id = null): void
{
    static $album_id_cnt = 0;

    // Generate key to use for HTML element ID
    if ($song_id) {
        $key = "album_select_" . $song_id;
    } else {
        $key = "album_select_c" . ++$album_id_cnt;
    }

    $sql    = "SELECT `album`.`id`, `album`.`name`, `album`.`prefix` FROM `album`";
    $params = [];
    if ($user_id !== null) {
        $sql .= "INNER JOIN `artist` ON `artist`.`id` = `album`.`album_artist` WHERE `album`.`album_artist` IS NOT NULL AND `artist`.`user` = ? ";
        $params[] = $user_id;
    }
    $sql .= "ORDER BY `album`.`name`";
    $db_results = Dba::read($sql, $params);
    $count      = Dba::num_rows($db_results);

    // Added ID field so we can easily observe this element
    echo "<select name=\"$name\" id=\"$key\">\n";

    if ($allow_none) {
        echo "\t<option value=\"-2\"></option>\n";
    }

    while ($row = Dba::fetch_assoc($db_results)) {
        $selected   = '';
        $album_name = trim((string) $row['prefix'] . " " . $row['name']);
        if ($row['id'] == $album_id) {
            $selected = "selected=\"selected\"";
        }

        echo "\t<option value=\"" . $row['id'] . "\" $selected>" . scrub_out($album_name) . "</option>\n";
    } // end while

    if ($allow_add) {
        // Append additional option to the end with value=-1
        echo "\t<option value=\"-1\">" . T_('Add New') . "...</option>\n";
    }

    echo "</select>\n";

    if ($count === 0) {
        echo "<script>check_inline_song_edit('" . $name . "', " . $song_id . ")</script>\n";
    }
}

/**
 * show_artist_select
 * This is the same as show_album_select except it's *gasp* for artists! How
 * inventive!
 * @param string $name
 * @param int $artist_id
 * @param bool $allow_add
 * @param int $song_id
 * @param bool $allow_none
 * @param int $user_id
 */
function show_artist_select($name, $artist_id = 0, $allow_add = false, $song_id = 0, $allow_none = false, $user_id = null): void
{
    static $artist_id_cnt = 0;
    // Generate key to use for HTML element ID
    if ($song_id) {
        $key = $name . "_select_" . $song_id;
    } else {
        $key = $name . "_select_c" . ++$artist_id_cnt;
    }

    $sql    = "SELECT `id`, LTRIM(CONCAT(COALESCE(`artist`.`prefix`, ''), ' ', `artist`.`name`)) AS `name` FROM `artist` ";
    $params = [];
    if ($user_id !== null) {
        $sql .= "WHERE `user` = ? ";
        $params[] = $user_id;
    }
    $sql .= "ORDER BY `name`";
    $db_results = Dba::read($sql, $params);
    $count      = Dba::num_rows($db_results);

    echo "<select name=\"$name\" id=\"$key\">\n";

    if ($allow_none) {
        echo "\t<option value=\"-2\"></option>\n";
    }

    while ($row = Dba::fetch_assoc($db_results)) {
        $selected = ($row['id'] == $artist_id)
            ? "selected=\"selected\""
            : '';

        echo "\t<option value=\"" . $row['id'] . "\" $selected>" . scrub_out($row['name']) . "</option>\n";
    } // end while

    if ($allow_add) {
        // Append additional option to the end with value=-1
        echo "\t<option value=\"-1\">" . T_('Add New') . "...</option>\n";
    }

    echo "</select>\n";

    if ($count === 0) {
        echo "<script>check_inline_song_edit('" . $name . "', " . $song_id . ")</script>\n";
    }
}

/**
 * show_catalog_select
 * Yet another one of these buggers. this shows a drop down of all of your
 * catalogs.
 * @param string $name
 * @param int $catalog_id
 * @param string $style
 * @param bool $allow_none
 * @param string $gather_types
 * @param string $catalog_type
 */
function show_catalog_select($name, $catalog_id, $style = '', $allow_none = false, $gather_types = '', $catalog_type = ''): void
{
    echo "<select name=\"$name\" style=\"$style\">\n";

    $params = [];
    $sql    = "SELECT `id`, `name` FROM `catalog` ";
    $where  = "WHERE";
    if (!empty($gather_types)) {
        $sql .= $where . " `gather_types` = ? ";
        $params[] = $gather_types;
        $where    = "AND";
    }

    if (!empty($catalog_type)) {
        $sql .= $where . " `catalog_type` = ? ";
        $params[] = $catalog_type;
    }
    $sql .= "ORDER BY `name`;";
    $db_results = Dba::read($sql, $params);
    $results    = [];
    while ($row = Dba::fetch_assoc($db_results)) {
        $results[] = $row;
    }

    if ($allow_none) {
        echo "\t<option value=\"-1\">" . T_('None') . "</option>\n";
    }

    if (
        empty($results) &&
        !empty($gather_types)
    ) {
        /* HINT: Requested object string/id/type ("album", "myusername", "some song title", 1298376) */
        echo "\t<option value=\"\" selected=\"selected\">" . sprintf(T_('Not Found: %s'), $gather_types) . "</option>\n";
    }

    foreach ($results as $row) {
        $selected = '';
        if ($row['id'] == (string) $catalog_id) {
            $selected = "selected=\"selected\"";
        }

        echo "\t<option value=\"" . $row['id'] . "\" $selected>" . scrub_out($row['name']) . "</option>\n";
    } // end while

    echo "</select>\n";
}

/**
 * show_album_select
 * This displays a select of every album that we've got in Ampache (which can be hella long).
 * It's used by the Edit page and takes a $name and an $album_id
 * @param string $name
 * @param int|null $license_id
 * @param int|null $song_id
 */
function show_license_select($name, $license_id = 0, $song_id = 0): void
{
    static $license_id_cnt = 0;

    // Generate key to use for HTML element ID
    if ($song_id > 0) {
        $key = "license_select_" . $song_id;
    } else {
        $key = "license_select_c" . ++$license_id_cnt;
    }

    // Added ID field so we can easily observe this element
    echo "<select name=\"$name\" id=\"$key\">\n";

    $sql        = "SELECT `id`, `name`, `description`, `external_link` FROM `license` ORDER BY `name`";
    $db_results = Dba::read($sql);

    while ($row = Dba::fetch_assoc($db_results)) {
        $selected = '';
        if ($row['id'] == $license_id) {
            $selected = "selected=\"selected\"";
        }

        echo "\t<option value=\"" . $row['id'] . "\" $selected";
        if (!empty($row['description'])) {
            echo " title=\"" . addslashes($row['description']) . "\"";
        }
        if (!empty($row['external_link'])) {
            echo " data-link=\"" . $row['external_link'] . "\"";
        }
        echo ">" . scrub_out($row['name']) . "</option>\n";
    } // end while

    echo "</select>\n";
    echo "<a href=\"javascript:show_selected_license_link('" . $key . "');\">" . T_('View License') . " " . Ui::get_material_symbol('exit_to_app') . "</a>";
}

/**
 * show_user_select
 * This one is for users! shows a select/option statement so you can pick a user
 * to blame
 * @param string $name
 * @param string $selected
 * @param string $style
 */
function show_user_select($name, $selected = '', $style = ''): void
{
    echo "<select name=\"$name\" style=\"$style\">\n";
    echo "\t<option value=\"-1\">" . T_('All') . "</option>\n";

    $sql        = "SELECT `id`, `username`, `fullname` FROM `user` ORDER BY `fullname`";
    $db_results = Dba::read($sql);

    while ($row = Dba::fetch_assoc($db_results)) {
        $select_txt = '';
        if ($row['id'] == $selected) {
            $select_txt = 'selected="selected"';
        }
        // If they don't have a full name, revert to the username
        $row['fullname'] = $row['fullname'] ? $row['fullname'] : $row['username'];

        echo "\t<option value=\"" . $row['id'] . "\" $select_txt>" . scrub_out($row['fullname']) . "</option>\n";
    } // end while users

    echo "</select>\n";
}

function xoutput_headers(): void
{
    $output = (Core::get_request('xoutput') !== '') ? Core::get_request('xoutput') : 'xml';
    if ($output == 'xml') {
        header("Content-type: text/xml; charset=" . AmpConfig::get('site_charset'));
        header("Content-Disposition: attachment; filename=ajax.xml");
    } else {
        header("Content-type: application/json; charset=" . AmpConfig::get('site_charset'));
    }

    header("Expires: Tuesday, 27 Mar 1984 05:00:00 GMT");
    header("Last-Modified: " . gmdate("D, d M Y H:i:s") . " GMT");
    header("Cache-Control: no-store, no-cache, must-revalidate");
    header("Pragma: no-cache");
}

/**
 * @param array $array
 * @param bool $callback
 * @param string $type
 * @return mixed|string
 */
function xoutput_from_array($array, $callback = false, $type = '')
{
    $output = (Core::get_request('xoutput') !== '') ? Core::get_request('xoutput') : 'xml';
    if ($output == 'xml') {
        return Xml_Data::output_xml_from_array($array, $callback, $type);
    } elseif ($output == 'raw') {
        $outputnode = Core::get_request('xoutputnode');

        return $array[$outputnode];
    } else {
        return json_encode($array) ?: '';
    }
}

/**
 * display_notification
 * Show a javascript notification to the user
 * @param string $message
 * @param int $timeout
 */
function display_notification($message, $timeout = 5000): void
{
    echo "<script>";
    echo "displayNotification('" . addslashes(json_encode($message, JSON_UNESCAPED_UNICODE) ?: '') . "', " . $timeout . ");";
    echo "</script>\n";
}

/**
 * show_now_playing
 * This shows the Now Playing templates and does some garbage collection
 * this should really be somewhere else
 */
function show_now_playing(): void
{
    Session::garbage_collection();
    Stream::garbage_collection();

<<<<<<< HEAD
    $web_path = AmpConfig::get('web_path') . '/client';
=======
    $web_path = AmpConfig::get_web_path();
>>>>>>> 871535f5
    $results  = Stream::get_now_playing();
    require_once Ui::find_template('show_now_playing.inc.php');
}

/**
 * @param bool $render
 * @param bool $force
 */
function show_table_render($render = false, $force = false): void
{
    // Include table render javascript only once
    if ($force || !defined('TABLE_RENDERED')) {
        if (!defined('TABLE_RENDERED')) {
            define('TABLE_RENDERED', 1);
        } ?>
        <?php if ($render) { ?>
            <script>
                $(document).ready(function () {
                    sortPlaylistRender();
                });
            </script>
            <?php
        }
    }
}

/**
 * load_gettext
 * Sets up our local gettext settings.
 */
function load_gettext(): bool
{
    $lang   = AmpConfig::get('lang', 'en_US');
    $mopath = __DIR__ . '/../../locale/' . $lang . '/LC_MESSAGES/messages.mo';

    if (file_exists($mopath)) {
        $loader       = new MoLoader();
        $translations = $loader->loadFile($mopath);
        $gettext      = Translator::createFromTranslations($translations);

        TranslatorFunctions::register($gettext);
    }

    return true;
}

/**
 * T_
 * Translate string
 */
function T_(string $msgid): string
{
    if (function_exists('__')) {
        return __($msgid);
    }

    return $msgid;
}

/**
 * @param string $original
 * @param string $plural
 * @param int|string|float $value
 * @return string
 */
function nT_($original, $plural, $value): string
{
    if (function_exists('n__')) {
        return n__($original, $plural, (string)$value);
    }

    return $plural;
}

/**
 * get_themes
 * this looks in /themes and pulls all of the
 * theme.cfg.php files it can find and returns an
 * array of the results
 * @return array
 */
function get_themes(): array
{
    $results = [];

    $lst_files = glob(__DIR__ . '/../../public/client/themes/*/theme.cfg.php');
    if (!$lst_files) {
        debug_event('themes', 'Failed to open /themes directory', 2);

        return $results;
    }

    foreach ($lst_files as $cfg_file) {
        $name = basename(dirname($cfg_file)); // Get last dirname (name of the theme)
        debug_event('themes', "Checking $name", 5);
        $theme_cfg = get_theme($name);
        if (is_null($theme_cfg)) {
            debug_event('themes', "Warning: $name theme config is empty", 1);
            continue;
        }

        $results[$name] = $theme_cfg;
    }

    // Sort by the theme name
    ksort($results);

    return $results;
}

/**
 * get_theme
 * get a single theme and read the config file then return the results
 * @param string $name
 * @return array|bool|false|mixed|null
 */
function get_theme($name)
{
    static $_mapcache = [];

    if (strlen((string) $name) < 1) {
        return false;
    }

    $name = strtolower((string) $name);

    if (array_key_exists($name, $_mapcache)) {
        return $_mapcache[$name];
    }

    $config_file = __DIR__ . "/../../public/client/themes/" . $name . "/theme.cfg.php";
    if (file_exists($config_file)) {
        $results = parse_ini_file($config_file);
        if (is_array($results)) {
            $results['path'] = $name;
            $results['base'] = explode(',', (string)$results['base']);
            $nbbases         = count($results['base']);
            for ($count = 0; $count < $nbbases; $count++) {
                $results['base'][$count] = explode('|', $results['base'][$count]);
            }
            $results['colors'] = explode(',', (string)$results['colors']);
        } else {
            $results = null;
        }
    } else {
        $results = null;
    }

    $_mapcache[$name] = $results;

    return $results;
}

/**
 * Used in graph class also format string
 *
 * @see \Ampache\Module\Util\Graph
 *
 * @param $value
 */
function pGraph_Yformat_bytes($value): string
{
    return Ui::format_bytes($value);
}

/**
 * @deprecated Will be removed
 */
function canEditArtist(
    Artist $artist,
    int $userId
): bool {
    if (AmpConfig::get('upload_allow_edit')) {
        if ($artist->user !== null && $userId == $artist->user) {
            return true;
        }
    }

    global $dic;

    return $dic->get(PrivilegeCheckerInterface::class)->check(
        AccessTypeEnum::INTERFACE,
        AccessLevelEnum::CONTENT_MANAGER
    );
}<|MERGE_RESOLUTION|>--- conflicted
+++ resolved
@@ -528,8 +528,8 @@
  */
 function check_htaccess_rest_writable(): bool
 {
-    return ((file_exists(__DIR__ . '/../../public/rest/.htaccess') && is_writeable(__DIR__ . '/../../public/rest/.htaccess')) ||
-        (!file_exists(__DIR__ . '/../../public/rest/.htaccess') && is_writeable(__DIR__ . '/../../public/rest/')));
+    return ((file_exists(__DIR__ . '/../../public/client/rest/.htaccess') && is_writeable(__DIR__ . '/../../public/client/rest/.htaccess')) ||
+        (!file_exists(__DIR__ . '/../../public/client/rest/.htaccess') && is_writeable(__DIR__ . '/../../public/client/rest/')));
 }
 
 /**
@@ -537,8 +537,8 @@
  */
 function check_htaccess_play_writable(): bool
 {
-    return ((file_exists(__DIR__ . '/../../public/play/.htaccess') && is_writeable(__DIR__ . '/../../public/play/.htaccess')) ||
-        (!file_exists(__DIR__ . '/../../public/play/.htaccess') && is_writeable(__DIR__ . '/../../public/play/')));
+    return ((file_exists(__DIR__ . '/../../public/client/play/.htaccess') && is_writeable(__DIR__ . '/../../public/client/play/.htaccess')) ||
+        (!file_exists(__DIR__ . '/../../public/client/play/.htaccess') && is_writeable(__DIR__ . '/../../public/client/play/')));
 }
 
 /**
@@ -681,7 +681,7 @@
 function catalog_worker($action, $catalogs = null, $options = null): void
 {
     if (AmpConfig::get('ajax_load')) {
-        $sse_url = AmpConfig::get_web_path() . "/server/sse.server.php?worker=catalog&action=" . $action . "&catalogs=" . urlencode(json_encode($catalogs) ?: '');
+        $sse_url = AmpConfig::get_web_path('/client') . "/server/sse.server.php?worker=catalog&action=" . $action . "&catalogs=" . urlencode(json_encode($catalogs) ?: '');
         if ($options) {
             $sse_url .= "&options=" . urlencode(json_encode($_POST) ?: '');
         }
@@ -1029,11 +1029,7 @@
     Session::garbage_collection();
     Stream::garbage_collection();
 
-<<<<<<< HEAD
-    $web_path = AmpConfig::get('web_path') . '/client';
-=======
-    $web_path = AmpConfig::get_web_path();
->>>>>>> 871535f5
+    $web_path = AmpConfig::get_web_path('/client');
     $results  = Stream::get_now_playing();
     require_once Ui::find_template('show_now_playing.inc.php');
 }
