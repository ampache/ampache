<?php
/*
 * vim:set softtabstop=4 shiftwidth=4 expandtab:
 *
 * LICENSE: GNU Affero General Public License, version 3 (AGPL-3.0-or-later)
 * Copyright Ampache.org, 2001-2023
 *
 * This program is free software: you can redistribute it and/or modify
 * it under the terms of the GNU Affero General Public License as published by
 * the Free Software Foundation, either version 3 of the License, or
 * (at your option) any later version.
 *
 * This program is distributed in the hope that it will be useful,
 * but WITHOUT ANY WARRANTY; without even the implied warranty of
 * MERCHANTABILITY or FITNESS FOR A PARTICULAR PURPOSE.  See the
 * GNU Affero General Public License for more details.
 *
 * You should have received a copy of the GNU Affero General Public License
 * along with this program.  If not, see <https://www.gnu.org/licenses/>.
 *
 */

declare(strict_types=0);

use Ampache\Config\AmpConfig;
use Ampache\Repository\Model\Artist;
use Ampache\Repository\Model\Catalog;
use Ampache\Repository\Model\TVShow_Season;
use Ampache\Module\Api\Xml_Data;
use Ampache\Module\Authorization\AccessLevelEnum;
use Ampache\Module\Authorization\Check\PrivilegeCheckerInterface;
use Ampache\Module\Playback\Stream;
use Ampache\Module\System\Core;
use Ampache\Module\System\Dba;
use Ampache\Module\System\Session;
use Ampache\Module\Util\Ui;
use Gettext\Translator;
use Psr\Log\LoggerInterface;

/**
 * set_memory_limit
 * This function attempts to change the php memory limit using init_set.
 * Will never reduce it below the current setting.
 * @param $new_limit
 */
function set_memory_limit($new_limit)
{
    $current_limit = ini_get('memory_limit');
    if ($current_limit == -1) {
        return;
    }

    $current_limit = Ui::unformat_bytes($current_limit);
    $new_limit     = Ui::unformat_bytes($new_limit);

    if ($current_limit < $new_limit) {
        ini_set('memory_limit', $new_limit);
    }
} // set_memory_limit

/**
 * scrub_in
 * Run on inputs, stuff that might get stuck in our db
 * @param string|array $input
 * @return string|array
 */
function scrub_in($input)
{
    if (!is_array($input)) {
        return stripslashes(htmlspecialchars(strip_tags((string) $input), ENT_NOQUOTES, AmpConfig::get('site_charset')));
    } else {
        $results = array();
        foreach ($input as $item) {
            $results[] = scrub_in((string) $item);
        }

        return $results;
    }
} // scrub_in

/**
 * scrub_out
 * This function is used to escape user data that is getting redisplayed
 * onto the page, it htmlentities the mojo
 * This is the inverse of the scrub_in function
 * (Not deprecated yet see Ui::scrubOut)
 * @param string|null $string
 * @return string
 *
 */
function scrub_out($string)
{
    if ($string === null) {
        return '';
    }

    return htmlentities((string) $string, ENT_QUOTES, AmpConfig::get('site_charset'));
} // scrub_out

/**
 * unhtmlentities
 * Undoes htmlentities()
 * @param string $string
 * @return string
 */
function unhtmlentities($string)
{
    return html_entity_decode((string) $string, ENT_QUOTES, AmpConfig::get('site_charset'));
} // unhtmlentities

/**
 * make_bool
 * This takes a value and returns what we consider to be the correct boolean
 * value. We need a special function because PHP considers "false" to be true.
 *
 * @param string $string
 * @return boolean
 */
function make_bool($string)
{
    if ($string === null) {
        return false;
    }
    if (strcasecmp((string) $string, 'false') == 0 || $string == '0') {
        return false;
    }

    return (bool) $string;
} // make_bool

/**
 * invert_bool
 * This returns the opposite of what you've got
 * @param $value
 * @return boolean
 */
function invert_bool($value)
{
    return make_bool($value) ? false : true;
} // invert_bool

/**
 * get_languages
 * This function does a dir of ./locale and pulls the names of the
 * different languages installed, this means that all you have to do
 * is drop one in and it will show up on the context menu. It returns
 * in the form of an array of names
 * @return array
 */
function get_languages()
{
    /* Open the locale directory */
    $handle = opendir(__DIR__ . '/../../locale');

    if (!is_resource($handle)) {
        debug_event('general.lib', 'Error unable to open locale directory', 1);
    }

    $results = array();

    while (false !== ($file = readdir($handle))) {
        $full_file = __DIR__ . '/../../locale/' . $file;

        /* Check to see if it's a directory */
        if (is_dir($full_file) && substr($file, 0, 1) != '.' && $file != 'base') {
            switch ($file) {
                case 'af_ZA':
                    $name = 'Afrikaans';
                    break; /* Afrikaans */
                case 'bg_BG':
                    $name = '&#x0411;&#x044a;&#x043b;&#x0433;&#x0430;&#x0440;&#x0441;&#x043a;&#x0438;';
                    break; /* Bulgarian */
                case 'ca_ES':
                    $name = 'Catal&#224;';
                    break; /* Catalan */
                case 'cs_CZ':
                    $name = '&#x010c;esky';
                    break; /* Czech */
                case 'da_DK':
                    $name = 'Dansk';
                    break; /* Danish */
                case 'de_CH':
                    $name = 'Deutschschweiz';
                    break; /* German (Switzerland) */
                case 'de_DE':
                    $name = 'Deutsch';
                    break; /* German */
                case 'el_GR':
                    $name = 'Greek';
                    break; /* Greek */
                case 'en_AU':
                    $name = 'English (AU)';
                    break; /* English */
                case 'en_GB':
                    $name = 'English (UK)';
                    break; /* English */
                case 'en_US':
                    $name = 'English (US)';
                    break; /* English */
                case 'es_AR':
                    $name = 'Espa&#241;ol (AR)';
                    break; /* Spanish */
                case 'es_ES':
                    $name = 'Espa&#241;ol';
                    break; /* Spanish */
                case 'es_MX':
                    $name = 'Espa&#241;ol (MX)';
                    break; /* Spanish */
                case 'et_EE':
                    $name = 'Eesti';
                    break; /* Estonian */
                case 'eu_ES':
                    $name = 'Euskara';
                    break; /* Basque */
                case 'fi_FI':
                    $name = 'Suomi';
                    break; /* Finnish */
                case 'fr_BE':
                    $name = 'Fran&#231;ais de Belgique ';
                    break; /* French (Belgium) */
                case 'fr_FR':
                    $name = 'Fran&#231;ais';
                    break; /* French */
                case 'ga_IE':
                    $name = 'Gaeilge';
                    break; /* Irish */
                case 'gl_ES':
                    $name = 'Galician';
                    break; /* Galician (gl_ES) */
                case 'hi_IN':
                    $name = 'Hindi';
                    break; /* Hindi (India) */
                case 'hu_HU':
                    $name = 'Magyar';
                    break; /* Hungarian */
                case 'id_ID':
                    $name = 'Indonesia';
                    break; /* Indonesian */
                case 'is_IS':
                    $name = 'Icelandic';
                    break; /* Icelandic */
                case 'it_IT':
                    $name = 'Italiano';
                    break; /* Italian */
                case 'ja_JP':
                    $name = '&#x65e5;&#x672c;&#x8a9e;';
                    break; /* Japanese */
                case 'ko_KR':
                    $name = '&#xd55c;&#xad6d;&#xb9d0;';
                    break; /* Korean */
                case 'lt_LT':
                    $name = 'Lietuvi&#371;';
                    break; /* Lithuanian */
                case 'lv_LV':
                    $name = 'Latvie&#353;u';
                    break; /* Latvian */
                case 'nb_NO':
                    $name = 'Norsk';
                    break; /* Norwegian */
                case 'nl_NL':
                    $name = 'Nederlands';
                    break; /* Dutch */
                case 'no_NO':
                    $name = 'Norsk bokm&#229;l';
                    break; /* Norwegian */
                case 'pl_PL':
                    $name = 'Polski';
                    break; /* Polish */
                case 'pt_BR':
                    $name = 'Portugu&#234;s Brasileiro';
                    break; /* Portuguese */
                case 'pt_PT':
                    $name = 'Portugu&#234;s';
                    break; /* Portuguese */
                case 'ro_RO':
                    $name = 'Rom&#226;n&#259;';
                    break; /* Romanian */
                case 'ru_RU':
                    $name = '&#1056;&#1091;&#1089;&#1089;&#1082;&#1080;&#1081;';
                    break; /* Russian */
                case 'sk_SK':
                    $name = 'Sloven&#269;ina';
                    break; /* Slovak */
                case 'sl_SI':
                    $name = 'Sloven&#353;&#269;ina';
                    break; /* Slovenian */
                case 'sr_CS':
                    $name = 'Srpski';
                    break; /* Serbian */
                case 'sv_SE':
                    $name = 'Svenska';
                    break; /* Swedish */
                case 'tr_TR':
                    $name = 'T&#252;rk&#231;e';
                    break; /* Turkish */
                case 'uk_UA':
                    $name = 'Українська';
                    break; /* Ukrainian */
                case 'vi_VN':
                    $name = 'Ti&#7871;ng Vi&#7879;t';
                    break; /* Vietnamese */
                case 'zh_CN':
                    $name = '&#31616;&#20307;&#20013;&#25991;';
                    break; /* Chinese (simplified)*/
                case 'zh_TW':
                    $name = '&#32321;&#39636;&#20013;&#25991;';
                    break; /* Chinese (traditional)*/
                case 'zh-Hant':
                    $name = '&#32321;&#39636;&#20013;&#25991; (' . $file . ')';
                    break; /* Chinese (traditional) (zh_Hant)*/
                case 'zh_SG':
                    $name = 'Chinese (Singapore)';
                    break; /* Chinese (Singapore)*/
                case 'ar_SA':
                    $name = '&#1575;&#1604;&#1593;&#1585;&#1576;&#1610;&#1577;';
                    break; /* Arabic (Right to Left RTL) */
                case 'he_IL':
                    $name = '&#1506;&#1489;&#1512;&#1497;&#1514;';
                    break; /* Hebrew (Right to Left RTL) */
                case 'fa_IR':
                    $name = '&#1601;&#1575;&#1585;&#1587;&#1610;';
                    break; /* Farsi (Right to Left RTL) */
                default:
                    $name = sprintf(
                        /* HINT: File */
                        T_('Unknown %s'), '(' . $file . ')');
                    break;
            } // end switch

            $results[$file] = $name;
        }
    } // end while

    // Sort the list of languages by country code
    ksort($results);

    // Prepend English (US)
    $results = array("en_US" => "English (US)") + $results;

    return $results;
} // get_languages

/**
 * is_rtl
 * This checks whether to be a Right-To-Left language.
 * @param $locale
 * @return boolean
 */
function is_rtl($locale)
{
    return in_array($locale, array("he_IL", "fa_IR", "ar_SA"));
}

/**
 * translate_pattern_code
 * This just contains a keyed array which it checks against to give you the
 * 'tag' name that said pattern code corresponds to. It returns false if nothing
 * is found.
 * @param $code
 * @return string|false
 */
function translate_pattern_code($code)
{
    $code_array = array(
        '%a' => 'artist',
        '%A' => 'album',
        '%b' => 'barcode',
        '%c' => 'comment',
        '%C' => 'catalog_number',
        '%d' => 'disk',
        '%g' => 'genre',
        '%l' => 'label',
        '%t' => 'title',
        '%T' => 'track',
        '%r' => 'release_type',
        '%R' => 'release_status',
        '%s' => 'subtitle',
        '%y' => 'year',
        '%Y' => 'original_year',
        '%o' => 'zz_other'
    );

    if (isset($code_array[$code])) {
        return $code_array[$code];
    }

    return false;
} // translate_pattern_code

// Declare apache_request_headers and getallheaders if it don't exists (PHP <= 5.3 + FastCGI)
if (!function_exists('apache_request_headers')) {
    /**
     * @return array
     */
    function apache_request_headers()
    {
        $headers = array();
        foreach ($_SERVER as $name => $value) {
            if (substr($name, 0, 5) == 'HTTP_') {
                $name           = str_replace(' ', '-', ucwords(strtolower(str_replace('_', ' ', substr($name, 5)))));
                $headers[$name] = $value;
            } else {
                if ($name == "CONTENT_TYPE") {
                    $headers["Content-Type"] = $value;
                } else {
                    if ($name == "CONTENT_LENGTH") {
                        $headers["Content-Length"] = $value;
                    }
                }
            }
        }

        return $headers;
    }
}
if (!function_exists('getallheaders')) {
    /**
     * @return array
     */
    function getallheaders()
    {
        return apache_request_headers();
    }
}

/**
 * @return string
 */
function get_current_path()
{
    if (strlen((string) $_SERVER['PHP_SELF'])) {
        $root = $_SERVER['PHP_SELF'];
    } else {
        $root = $_SERVER['REQUEST_URI'];
    }

    return (string) $root;
}

/**
 * @return string
 */
function get_web_path()
{
    $root = get_current_path();

    return (string) preg_replace('#(.*)/(\w+\.php)$#', '$1', $root);
}

/**
 * get_datetime
 * @param integer $time
 * @param string $date_format
 * @param string $time_format
 * @param string $overwrite
 * @return string
 */
function get_datetime($time, $date_format = 'short', $time_format = 'short', $overwrite = '')
{
    // allow time or date only
    $date_type = ($date_format == 'none') ? IntlDateFormatter::NONE : IntlDateFormatter::SHORT;
    $time_type = ($time_format == 'none') ? IntlDateFormatter::NONE : IntlDateFormatter::SHORT;
    // if no override is set but you have a custom_datetime
    $pattern  = ($overwrite == '') ? (string) AmpConfig::get('custom_datetime', '') : $overwrite;
    $timezone = (!empty(AmpConfig::get('custom_timezone')))
        ? AmpConfig::get('custom_timezone')
        : AmpConfig::get('date_timezone');

    // get your locale and set the date based on that, unless you have 'custom_datetime set'
    $locale = AmpConfig::get('lang', 'en_US');
    $format = new IntlDateFormatter($locale, $date_type, $time_type, $timezone, null, $pattern);

    return $format->format($time);
}

/**
 * check_config_values
 * checks to make sure that they have at least set the needed variables
 * @param array $conf
 * @return boolean
 */
function check_config_values($conf)
{
    if (!is_array($conf)) {
        return false;
    }
    if (!$conf['database_hostname']) {
        return false;
    }
    if (!$conf['database_name']) {
        return false;
    }
    if (!$conf['database_username']) {
        return false;
    }
    /* Don't check for password to support mysql socket auth
     * if (!$conf['database_password']) {
        return false;
    }*/
    if (!$conf['session_length']) {
        return false;
    }
    if (!$conf['session_name']) {
        return false;
    }
    if (!isset($conf['session_cookielife'])) {
        return false;
    }
    if (!isset($conf['session_cookiesecure'])) {
        return false;
    }
    if (isset($conf['debug'])) {
        if (!isset($conf['log_path'])) {
            return false;
        }
    }

    return true;
} // check_config_values

/**
 * @param string $val
 * @return integer|string
 */
function return_bytes($val)
{
    $val  = trim((string) $val);
    $last = strtolower((string) $val[strlen((string) $val) - 1]);
    switch ($last) {
        case 'g':
            $val = (int)$val * 1024;
            // Intentional break fall-through
        case 'm':
            $val = (int)$val * 1024;
            // Intentional break fall-through
        case 'k':
            $val = (int)$val * 1024;
            break;
    }

    return $val;
}

/**
 * check_config_writable
 * This checks whether we can write the config file
 * @return boolean
 */
function check_config_writable()
{
    // file eixsts && is writable, or dir is writable
    return ((file_exists(__DIR__ . '/../../config/ampache.cfg.php') && is_writeable(__DIR__ . '/../../config/ampache.cfg.php'))
        || (!file_exists(__DIR__ . '/../../config/ampache.cfg.php') && is_writeable(__DIR__ . '/../../config/')));
}

/**
 * @return boolean
 */
function check_htaccess_rest_writable()
{
    return ((file_exists(__DIR__ . '/../../rest/.htaccess') && is_writeable(__DIR__ . '/../../rest/.htaccess'))
        || (!file_exists(__DIR__ . '/../../rest/.htaccess') && is_writeable(__DIR__ . '/../../rest/')));
}

/**
 * @return boolean
 */
function check_htaccess_play_writable()
{
    return ((file_exists(__DIR__ . '/../../play/.htaccess') && is_writeable(__DIR__ . '/../../play/.htaccess'))
        || (!file_exists(__DIR__ . '/../../play/.htaccess') && is_writeable(__DIR__ . '/../../play/')));
}

/**
 * debug_result
 * Convenience function to format the output.
 * @param string|boolean $status
 * @param string $value
 * @param string $comment
 * @return string
 */
function debug_result($status = false, $value = null, $comment = '')
{
    $class = $status ? 'success' : 'danger';

    if ($value === null) {
        $value = $status ? T_('OK') : T_('Error');
    }

    return '<button type="button" class="btn btn-' . $class . '">' . scrub_out($value) .
        '</span> <em>' . $comment . '</em></button>';
}

/**
 * ampache_error_handler
 *
 * An error handler for ampache that traps as many errors as it can and logs
 * them.
 * @param $errno
 * @param $errstr
 * @param $errfile
 * @param $errline
 */
function ampache_error_handler($errno, $errstr, $errfile, $errline)
{
    $level = 1;

    switch ($errno) {
        case E_WARNING:
            $error_name = 'Runtime Error';
            break;
        case E_COMPILE_WARNING:
        case E_NOTICE:
        case E_CORE_WARNING:
            $error_name = 'Warning';
            $level      = 6;
            break;
        case E_ERROR:
            $error_name = 'Fatal run-time Error';
            break;
        case E_PARSE:
            $error_name = 'Parse Error';
            break;
        case E_CORE_ERROR:
            $error_name = 'Fatal Core Error';
            break;
        case E_COMPILE_ERROR:
            $error_name = 'Zend run-time Error';
            break;
        case E_STRICT:
            $error_name = "Strict Error";
            break;
        default:
            $error_name = "Error";
            $level      = 2;
            break;
    } // end switch

    // List of things that should only be displayed if they told us to turn
    // on the firehose
    $ignores = array(
        // We know var is deprecated, shut up
        'var: Deprecated. Please use the public/private/protected modifiers',
        // getid3 spews errors, yay!
        'getimagesize() [',
        'Non-static method getid3',
        'Assigning the return value of new by reference is deprecated',
        // The XML-RPC lib is broken (kinda)
        'used as offset, casting to integer'
    );

    foreach ($ignores as $ignore) {
        if (strpos($errstr, $ignore) !== false) {
            $error_name = 'Ignored ' . $error_name;
            $level      = 7;
        }
    }

    if (error_reporting() == 0) {
        // Ignored, probably via @. But not really, so use the super-sekrit level
        $level = 7;
    }

    if (strpos($errstr, 'date.timezone') !== false) {
        $error_name = 'Warning';
        $errstr     = 'You have not set a valid timezone (date.timezone) in your php.ini file. This may cause display issues with dates. This warning is non-critical and not caused by Ampache.';
    }

    $log_line = "[$error_name] $errstr in file $errfile($errline)";
    debug_event('log.lib', $log_line, $level, 'ampache');
}

/**
 * debug_event
 * This function is called inside Ampache, it's actually a wrapper for the
 * log_event. It checks config for debug and debug_level and only
 * calls log event if both requirements are met.
 * @param string $type
 * @param string $message
 * @param integer $level
 * @param string $username
 * @return boolean
 *
 * @deprecated Use LegacyLogger
 */
function debug_event($type, $message, $level, $username = '')
{
    if (!$username && Core::get_global('user')) {
        $username = Core::get_global('user')->username;
    }

    global $dic;
    $logger = $dic->get(LoggerInterface::class);

    // If the message is multiple lines, make multiple log lines
    foreach (explode("\n", (string) $message) as $line) {
        $logger->log(
            $level,
            $line,
            [
                'username' => $username,
                'event_type' => $type
            ]
        );
    }

    return true;
} // debug_event

/**
 * @param $action
 * @param $catalogs
 * @param array $options
 */
function catalog_worker($action, $catalogs = null, $options = null)
{
    if (AmpConfig::get('ajax_load')) {
        $sse_url = AmpConfig::get('web_path') . "/server/sse.server.php?worker=catalog&action=" . $action . "&catalogs=" . urlencode(json_encode($catalogs));
        if ($options) {
            $sse_url .= "&options=" . urlencode(json_encode($_POST));
        }
        sse_worker($sse_url);
    } else {
        Catalog::process_action($action, $catalogs, $options);
    }
}

/**
 * @param string $url
 */
function sse_worker($url)
{
    echo '<script>';
    echo "sse_worker('$url');";
    echo "</script>\n";
}

/**
 * return_referer
 * returns the script part of the referer address passed by the web browser
 * this is not %100 accurate. Also because this is not passed by us we need
 * to clean it up, take the filename then check for a /admin/ and dump the rest
 * @return string
 */
function return_referer()
{
    $referer = Core::get_server('HTTP_REFERER');
    if (substr($referer, -1) == '/') {
        $file = 'index.php';
    } else {
        $file = basename($referer);
        /* Strip off the filename */
        $referer = substr($referer, 0, strlen((string) $referer) - strlen((string) $file));
    }

    if (substr($referer, strlen((string) $referer) - 6, 6) == 'admin/') {
        $file = 'admin/' . $file;
    }

    return $file;
} // return_referer

/**
 * show_album_select
 * This displays a select of every album that we've got in Ampache (which can be
 * hella long). It's used by the Edit page and takes a $name and a $album_id
 * @param string $name
 * @param integer $album_id
 * @param boolean $allow_add
 * @param integer $song_id
 * @param boolean $allow_none
 * @param string $user
 */
function show_album_select($name, $album_id = 0, $allow_add = false, $song_id = 0, $allow_none = false, $user = null)
{
    static $album_id_cnt = 0;

    // Generate key to use for HTML element ID
    if ($song_id) {
        $key = "album_select_" . $song_id;
    } else {
        $key = "album_select_c" . ++$album_id_cnt;
    }

    $sql    = "SELECT `album`.`id`, `album`.`name`, `album`.`prefix` FROM `album`";
    $params = array();
    if ($user !== null) {
        $sql .= "INNER JOIN `artist` ON `artist`.`id` = `album`.`album_artist` WHERE `album`.`album_artist` IS NOT NULL AND `artist`.`user` = ? ";
        $params[] = $user;
    }
    $sql .= "ORDER BY `album`.`name`";
    $db_results = Dba::read($sql, $params);
    $count      = Dba::num_rows($db_results);

    // Added ID field so we can easily observe this element
    echo "<select name=\"$name\" id=\"$key\">\n";

    if ($allow_none) {
        echo "\t<option value=\"-2\"></option>\n";
    }

    while ($row = Dba::fetch_assoc($db_results)) {
        $selected   = '';
        $album_name = trim((string) $row['prefix'] . " " . $row['name']);
        if ($row['id'] == $album_id) {
            $selected = "selected=\"selected\"";
        }

        echo "\t<option value=\"" . $row['id'] . "\" $selected>" . scrub_out($album_name) . "</option>\n";
    } // end while

    if ($allow_add) {
        // Append additional option to the end with value=-1
        echo "\t<option value=\"-1\">" . T_('Add New') . "...</option>\n";
    }

    echo "</select>\n";

    if ($count === 0) {
        echo "<script>check_inline_song_edit('" . $name . "', " . $song_id . ");</script>\n";
    }
} // show_album_select

/**
 * show_artist_select
 * This is the same as show_album_select except it's *gasp* for artists! How
 * inventive!
 * @param string $name
 * @param integer $artist_id
 * @param boolean $allow_add
 * @param integer $song_id
 * @param boolean $allow_none
 * @param integer $user_id
 */
function show_artist_select($name, $artist_id = 0, $allow_add = false, $song_id = 0, $allow_none = false, $user_id = null)
{
    static $artist_id_cnt = 0;
    // Generate key to use for HTML element ID
    if ($song_id) {
        $key = $name . "_select_" . $song_id;
    } else {
        $key = $name . "_select_c" . ++$artist_id_cnt;
    }

    $sql    = "SELECT `id`, LTRIM(CONCAT(COALESCE(`artist`.`prefix`, ''), ' ', `artist`.`name`)) AS `name` FROM `artist` ";
    $params = array();
    if ($user_id !== null) {
        $sql .= "WHERE `user` = ? ";
        $params[] = $user_id;
    }
    $sql .= "ORDER BY `name`";
    $db_results = Dba::read($sql, $params);
    $count      = Dba::num_rows($db_results);

    echo "<select name=\"$name\" id=\"$key\">\n";

    if ($allow_none) {
        echo "\t<option value=\"-2\"></option>\n";
    }

    while ($row = Dba::fetch_assoc($db_results)) {
        $selected = ($row['id'] == $artist_id)
            ? "selected=\"selected\""
            : '';

        echo "\t<option value=\"" . $row['id'] . "\" $selected>" . scrub_out($row['name']) . "</option>\n";
    } // end while

    if ($allow_add) {
        // Append additional option to the end with value=-1
        echo "\t<option value=\"-1\">" . T_('Add New') . "...</option>\n";
    }

    echo "</select>\n";

    if ($count === 0) {
        echo "<script>check_inline_song_edit('" . $name . "', " . $song_id . ");</script>\n";
    }
} // show_artist_select

/**
 * show_tvshow_select
 * This is the same as show_album_select except it's *gasp* for tvshows! How
 * inventive!
 * @param string $name
 * @param integer $tvshow_id
 * @param boolean $allow_add
 * @param integer $season_id
 * @param boolean $allow_none
 */
function show_tvshow_select($name, $tvshow_id = 0, $allow_add = false, $season_id = 0, $allow_none = false)
{
    static $tvshow_id_cnt = 0;
    // Generate key to use for HTML element ID
    if ($season_id) {
        $key = $name . "_select_" . $season_id;
    } else {
        $key = $name . "_select_c" . ++$tvshow_id_cnt;
    }

    echo "<select name=\"$name\" id=\"$key\">\n";

    if ($allow_none) {
        echo "\t<option value=\"-2\"></option>\n";
    }

    $sql        = "SELECT `id`, `name` FROM `tvshow` ORDER BY `name`";
    $db_results = Dba::read($sql);

    while ($row = Dba::fetch_assoc($db_results)) {
        $selected = '';
        if ($row['id'] == $tvshow_id) {
            $selected = "selected=\"selected\"";
        }

        echo "\t<option value=\"" . $row['id'] . "\" $selected>" . scrub_out($row['name']) . "</option>\n";
    } // end while

    if ($allow_add) {
        // Append additional option to the end with value=-1
        echo "\t<option value=\"-1\">" . T_('Add New') . "...</option>\n";
    }

    echo "</select>\n";
} // show_tvshow_select

/**
 * @param string $name
 * @param $season_id
 * @param boolean $allow_add
 * @param integer $video_id
 * @param boolean $allow_none
 * @return boolean
 */
function show_tvshow_season_select($name, $season_id, $allow_add = false, $video_id = 0, $allow_none = false)
{
    if (!$season_id) {
        return false;
    }
    $season = new TVShow_Season($season_id);

    static $season_id_cnt = 0;
    // Generate key to use for HTML element ID
    if ($video_id) {
        $key = $name . "_select_" . $video_id;
    } else {
        $key = $name . "_select_c" . ++$season_id_cnt;
    }

    echo "<select name=\"$name\" id=\"$key\">\n";

    if ($allow_none) {
        echo "\t<option value=\"-2\"></option>\n";
    }

    $sql        = "SELECT `id`, `season_number` FROM `tvshow_season` WHERE `tvshow` = ? ORDER BY `season_number`";
    $db_results = Dba::read($sql, array($season->tvshow));

    while ($row = Dba::fetch_assoc($db_results)) {
        $selected = '';
        if ($row['id'] == $season_id) {
            $selected = "selected=\"selected\"";
        }

        echo "\t<option value=\"" . $row['id'] . "\" $selected>" . scrub_out($row['season_number']) . "</option>\n";
    } // end while

    if ($allow_add) {
        // Append additional option to the end with value=-1
        echo "\t<option value=\"-1\">" . T_('Add New') . "...</option>\n";
    }

    echo "</select>\n";

    return true;
}

/**
 * show_catalog_select
 * Yet another one of these buggers. this shows a drop down of all of your
 * catalogs.
 * @param string $name
 * @param integer $catalog_id
 * @param string $style
 * @param boolean $allow_none
 * @param string $filter_type
 */
function show_catalog_select($name, $catalog_id, $style = '', $allow_none = false, $filter_type = '')
{
    echo "<select name=\"$name\" style=\"$style\">\n";

    $params = array();
    $sql    = "SELECT `id`, `name` FROM `catalog` ";
    if (!empty($filter_type)) {
        $sql .= "WHERE `gather_types` = ? ";
        $params[] = $filter_type;
    }
    $sql .= "ORDER BY `name`;";
    $db_results = Dba::read($sql, $params);
    $results    = array();
    while ($row = Dba::fetch_assoc($db_results)) {
        $results[] = $row;
    }

    if ($allow_none) {
        echo "\t<option value=\"-1\">" . T_('None') . "</option>\n";
    }
    if (empty($results) && !empty($filter_type)) {
        /* HINT: Requested object string/id/type ("album", "myusername", "some song title", 1298376) */
        echo "\t<option value=\"\" selected=\"selected\">" . sprintf(T_('Not Found: %s'), $filter_type) . "</option>\n";
    }

    foreach ($results as $row) {
        $selected = '';
        if ($row['id'] == (string) $catalog_id) {
            $selected = "selected=\"selected\"";
        }

        echo "\t<option value=\"" . $row['id'] . "\" $selected>" . scrub_out($row['name']) . "</option>\n";
    } // end while

    echo "</select>\n";
} // show_catalog_select

/**
 * show_album_select
 * This displays a select of every album that we've got in Ampache (which can be
 * hella long). It's used by the Edit page and takes a $name and a $album_id
 * @param string $name
 * @param integer $license_id
 * @param integer $song_id
 */
function show_license_select($name, $license_id = 0, $song_id = 0)
{
    static $license_id_cnt = 0;

    // Generate key to use for HTML element ID
    if ($song_id > 0) {
        $key = "license_select_" . $song_id;
    } else {
        $key = "license_select_c" . ++$license_id_cnt;
    }

    // Added ID field so we can easily observe this element
    echo "<select name=\"$name\" id=\"$key\">\n";

    $sql        = "SELECT `id`, `name`, `description`, `external_link` FROM `license` ORDER BY `name`";
    $db_results = Dba::read($sql);

    while ($row = Dba::fetch_assoc($db_results)) {
        $selected = '';
        if ($row['id'] == $license_id) {
            $selected = "selected=\"selected\"";
        }

        echo "\t<option value=\"" . $row['id'] . "\" $selected";
        if (!empty($row['description'])) {
            echo " title=\"" . addslashes($row['description']) . "\"";
        }
        if (!empty($row['external_link'])) {
            echo " data-link=\"" . $row['external_link'] . "\"";
        }
        echo ">" . $row['name'] . "</option>\n";
    } // end while

    echo "</select>\n";
    echo "<a href=\"javascript:show_selected_license_link('" . $key . "');\">" . T_('View License') . "</a>";
} // show_license_select

/**
 * show_user_select
 * This one is for users! shows a select/option statement so you can pick a user
 * to blame
 * @param string $name
 * @param string $selected
 * @param string $style
 */
function show_user_select($name, $selected = '', $style = '')
{
    echo "<select name=\"$name\" style=\"$style\">\n";
    echo "\t<option value=\"-1\">" . T_('All') . "</option>\n";

    $sql        = "SELECT `id`, `username`, `fullname` FROM `user` ORDER BY `fullname`";
    $db_results = Dba::read($sql);

    while ($row = Dba::fetch_assoc($db_results)) {
        $select_txt = '';
        if ($row['id'] == $selected) {
            $select_txt = 'selected="selected"';
        }
        // If they don't have a full name, revert to the username
        $row['fullname'] = $row['fullname'] ? $row['fullname'] : $row['username'];

        echo "\t<option value=\"" . $row['id'] . "\" $select_txt>" . scrub_out($row['fullname']) . "</option>\n";
    } // end while users

    echo "</select>\n";
} // show_user_select

function xoutput_headers()
{
    $output = (Core::get_request('xoutput') !== '') ? Core::get_request('xoutput') : 'xml';
    if ($output == 'xml') {
        header("Content-type: text/xml; charset=" . AmpConfig::get('site_charset'));
        header("Content-Disposition: attachment; filename=ajax.xml");
    } else {
        header("Content-type: application/json; charset=" . AmpConfig::get('site_charset'));
    }

    header("Expires: Tuesday, 27 Mar 1984 05:00:00 GMT");
    header("Last-Modified: " . gmdate("D, d M Y H:i:s") . " GMT");
    header("Cache-Control: no-store, no-cache, must-revalidate");
    header("Pragma: no-cache");
}

/**
 * @param array $array
 * @param boolean $callback
 * @param string $type
 * @return false|mixed|string
 */
function xoutput_from_array($array, $callback = false, $type = '')
{
    $output = (Core::get_request('xoutput') !== '') ? Core::get_request('xoutput') : 'xml';
    if ($output == 'xml') {
        return Xml_Data::output_xml_from_array($array, $callback, $type);
    } elseif ($output == 'raw') {
        $outputnode = Core::get_request('xoutputnode');

        return $array[$outputnode];
    } else {
        return json_encode($array);
    }
}

/**
 * toggle_visible
 * This is identical to the javascript command that it actually calls
 * @param $element
 */
function toggle_visible($element)
{
    echo '<script>';
    echo "toggleVisible('$element');";
    echo "</script>\n";
} // toggle_visible

/**
 * display_notification
 * Show a javascript notification to the user
 * @param string $message
 * @param integer $timeout
 */
function display_notification($message, $timeout = 5000)
{
    echo "<script>";
    echo "displayNotification('" . addslashes(json_encode($message, JSON_UNESCAPED_UNICODE)) . "', " . $timeout . ");";
    echo "</script>\n";
}

/**
 * print_bool
 * This function takes a boolean value and then prints out a friendly text
 * message.
 * @param $value
 * @return string
 */
function print_bool($value)
{
    if ($value) {
        $string = '<span class="item_on">' . T_('On') . '</span>';
    } else {
        $string = '<span class="item_off">' . T_('Off') . '</span>';
    }

    return $string;
} // print_bool

/**
 * show_now_playing
 * This shows the Now Playing templates and does some garbage collection
 * this should really be somewhere else
 */
function show_now_playing()
{
    Session::garbage_collection();
    Stream::garbage_collection();

    $web_path = AmpConfig::get('web_path');
    $results  = Stream::get_now_playing();
    require_once Ui::find_template('show_now_playing.inc.php');
} // show_now_playing

/**
 * @param boolean $render
 * @param boolean $force
 */
function show_table_render($render = false, $force = false)
{
    // Include table render javascript only once
    if ($force || !defined('TABLE_RENDERED')) {
        if (!defined('TABLE_RENDERED')) {
            define('TABLE_RENDERED', 1);
        } ?>
        <?php if (isset($render) && $render) { ?>
            <script>sortPlaylistRender();</script>
            <?php
        }
    }
}

/**
 * load_gettext
 * Sets up our local gettext settings.
 *
 * @return boolean
 */
function load_gettext()
{
    $lang   = AmpConfig::get('lang');
    $mopath = __DIR__ . '/../../locale/' . $lang . '/LC_MESSAGES/messages.mo';

    $gettext = new Translator();
    if (file_exists($mopath)) {
        $translations = Gettext\Translations::fromMoFile($mopath);
        $gettext->loadTranslations($translations);
    }
    $gettext->register();

    return true;
} // load_gettext

/**
 * T_
 * Translate string
 * @param string $msgid
 * @return string
 */
function T_($msgid)
{
    if (function_exists('__')) {
        return __($msgid);
    }

    return $msgid;
}

/**
 * @param $original
 * @param $plural
 * @param $value
 * @return mixed
 */
function nT_($original, $plural, $value)
{
    if (function_exists('n__')) {
        return n__($original, $plural, $value);
    }

    return $plural;
}

/**
 * get_themes
 * this looks in /themes and pulls all of the
 * theme.cfg.php files it can find and returns an
 * array of the results
 * @return array
 */
function get_themes()
{
    /* Open the themes dir and start reading it */
    $handle = opendir(__DIR__ . '/../../themes');

    if (!is_resource($handle)) {
        debug_event('themes', 'Failed to open /themes directory', 2);

        return array();
    }

    $results = array();
    while (($file = readdir($handle)) !== false) {
        if ((string) $file !== '.' && (string) $file !== '..') {
            debug_event('themes', "Checking $file", 5);
            $cfg = get_theme($file);
            if ($cfg !== null) {
                $results[$cfg['name']] = $cfg;
            }
        }
    } // end while directory
    // Sort by the theme name
    ksort($results);

    return $results;
} // get_themes

/**
 * get_theme
 * get a single theme and read the config file then return the results
 * @param string $name
 * @return array|boolean|false|mixed|null
 */
function get_theme($name)
{
    static $_mapcache = array();

    if (strlen((string) $name) < 1) {
        return false;
    }

    $name = strtolower((string) $name);

    if (array_key_exists($name, $_mapcache)) {
        return $_mapcache[$name];
    }

    $config_file = __DIR__ . "/../../themes/" . $name . "/theme.cfg.php";
    if (file_exists($config_file)) {
        $results         = parse_ini_file($config_file);
        $results['path'] = $name;
        $results['base'] = explode(',', (string) $results['base']);
        $nbbases         = count($results['base']);
        for ($count = 0; $count < $nbbases; $count++) {
            $results['base'][$count] = explode('|', $results['base'][$count]);
        }
        $results['colors'] = explode(',', (string) $results['colors']);
    } else {
        $results = null;
    }
    $_mapcache[$name] = $results;

    return $results;
} // get_theme

/**
<<<<<<< HEAD
 * get_theme_author
 * returns the author of this theme
 * @param string $theme_name
 * @return string
 */
function get_theme_author($theme_name)
{
    $theme_path = __DIR__ . '/../../themes/' . $theme_name . '/theme.cfg.php';
    $results    = read_config($theme_path);

    return $results['author'];
} // get_theme_author

/**
 * theme_exists
 * this function checks to make sure that a theme actually exists
 * @param string $theme_name
 * @return boolean
 */
function theme_exists($theme_name)
{
    $theme_path = __DIR__ . '/../../themes/' . $theme_name . '/theme.cfg.php';

    if (!file_exists($theme_path)) {
        return false;
    }

    return true;
} // theme_exists

/**
 * Used in graph class als format string
=======
 * Used in graph class also format string
>>>>>>> 3273b5ed
 *
 * @see \Ampache\Module\Util\Graph
 *
 * @param $value
 * @return string
 */
function pGraph_Yformat_bytes($value)
{
    return Ui::format_bytes($value);
}

function get_mime_from_image($data): string
{
    switch ($data) {
        case substr($data, 0, 4) == 'ffd8':
            return "image/jpeg";
        case '89504E47':
            return "image/png";
        case '47494638':
            return "image/gif";
        case substr($data,0, 4) == '424d':
            return 'image/bmp';
        default:
            return 'image/jpeg';
    }
}

/**
 * @deprecated Will be removed
 */
function canEditArtist(
    Artist $artist,
    int $userId
): bool {
    if (AmpConfig::get('upload_allow_edit')) {
        if ($artist->user !== null && $userId == $artist->user) {
            return true;
        }
    }

    global $dic;

    return $dic->get(PrivilegeCheckerInterface::class)->check(
        AccessLevelEnum::TYPE_INTERFACE,
        AccessLevelEnum::LEVEL_CONTENT_MANAGER
    );
}<|MERGE_RESOLUTION|>--- conflicted
+++ resolved
@@ -1333,42 +1333,7 @@
 } // get_theme
 
 /**
-<<<<<<< HEAD
- * get_theme_author
- * returns the author of this theme
- * @param string $theme_name
- * @return string
- */
-function get_theme_author($theme_name)
-{
-    $theme_path = __DIR__ . '/../../themes/' . $theme_name . '/theme.cfg.php';
-    $results    = read_config($theme_path);
-
-    return $results['author'];
-} // get_theme_author
-
-/**
- * theme_exists
- * this function checks to make sure that a theme actually exists
- * @param string $theme_name
- * @return boolean
- */
-function theme_exists($theme_name)
-{
-    $theme_path = __DIR__ . '/../../themes/' . $theme_name . '/theme.cfg.php';
-
-    if (!file_exists($theme_path)) {
-        return false;
-    }
-
-    return true;
-} // theme_exists
-
-/**
- * Used in graph class als format string
-=======
  * Used in graph class also format string
->>>>>>> 3273b5ed
  *
  * @see \Ampache\Module\Util\Graph
  *
