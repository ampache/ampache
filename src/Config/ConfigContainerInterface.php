<?php

declare(strict_types=1);

/**
 * vim:set softtabstop=4 shiftwidth=4 expandtab:
 *
 * LICENSE: GNU Affero General Public License, version 3 (AGPL-3.0-or-later)
 * Copyright Ampache.org, 2001-2024
 *
 * This program is free software: you can redistribute it and/or modify
 * it under the terms of the GNU Affero General Public License as published by
 * the Free Software Foundation, either version 3 of the License, or
 * (at your option) any later version.
 *
 * This program is distributed in the hope that it will be useful,
 * but WITHOUT ANY WARRANTY; without even the implied warranty of
 * MERCHANTABILITY or FITNESS FOR A PARTICULAR PURPOSE.  See the
 * GNU Affero General Public License for more details.
 *
 * You should have received a copy of the GNU Affero General Public License
 * along with this program.  If not, see <https://www.gnu.org/licenses/>.
 *
 */

namespace Ampache\Config;

/**
 * The ConfigContainer is a containment for all of Ampache's configuration data
 */
interface ConfigContainerInterface
{
    /**
     * Replaces the internal config container
     */
    public function updateConfig(array $configuration): ConfigContainerInterface;

    /**
     * Compatibility accessor for direct access to the config array
     * Please use single methods for common keys
     */
    public function get(string $configKey);

    /**
     * Returns the name of the PHP session
     */
    public function getSessionName(): string;

    /**
     * Returns the webdav config state
     */
    public function isWebDavBackendEnabled(): bool;

    /**
     * Returns the authentication config state
     */
    public function isAuthenticationEnabled(): bool;

    /**
     * Returns the raw web path
     */
    public function getRawWebPath(): string;

    /**
     * Returns the web path
     */
<<<<<<< HEAD
    public function getWebPath(?bool $subfolder): string;
=======
    public function getWebPath(?string $suffix = ''): string;
>>>>>>> 871535f5

    /**
     * Return a list of types which are zip-able
     *
     * @return list<string>
     */
    public function getTypesAllowedForZip(): array;

    /**
     * Return the path to the composer binary
     */
    public function getComposerBinaryPath(): string;

    /**
     * Return the path to the composer binary
     */
    public function getComposerParameters(): string;

    /**
     * Return the path to the npm binary
     */
    public function getNpmBinaryPath(): string;

    /**
     * Check if a certain feature is enabled
     */
    public function isFeatureEnabled(string $feature): bool;

    /**
     * Returns the path to the files of the selected theme
     */
    public function getThemePath(): string;

    /**
     * Returns the debug mode state
     */
    public function isDebugMode(): bool;

    /**
     * Returns the demo mode state
     */
    public function isDemoMode(): bool;

    /**
     * Returns the current Ampache version
     */
    public function getVersion(): string;

    /**
     * Returns the path to the ampache config file
     */
    public function getConfigFilePath(): string;
}<|MERGE_RESOLUTION|>--- conflicted
+++ resolved
@@ -64,11 +64,7 @@
     /**
      * Returns the web path
      */
-<<<<<<< HEAD
-    public function getWebPath(?bool $subfolder): string;
-=======
     public function getWebPath(?string $suffix = ''): string;
->>>>>>> 871535f5
 
     /**
      * Return a list of types which are zip-able
