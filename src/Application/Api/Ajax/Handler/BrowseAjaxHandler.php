<?php

/*
 * vim:set softtabstop=4 shiftwidth=4 expandtab:
 *
 * LICENSE: GNU Affero General Public License, version 3 (AGPL-3.0-or-later)
 * Copyright Ampache.org, 2001-2023
 *
 * This program is free software: you can redistribute it and/or modify
 * it under the terms of the GNU Affero General Public License as published by
 * the Free Software Foundation, either version 3 of the License, or
 * (at your option) any later version.
 *
 * This program is distributed in the hope that it will be useful,
 * but WITHOUT ANY WARRANTY; without even the implied warranty of
 * MERCHANTABILITY or FITNESS FOR A PARTICULAR PURPOSE.  See the
 * GNU Affero General Public License for more details.
 *
 * You should have received a copy of the GNU Affero General Public License
 * along with this program.  If not, see <https://www.gnu.org/licenses/>.
 *
 */

declare(strict_types=0);

namespace Ampache\Application\Api\Ajax\Handler;

use Ampache\Repository\Model\ModelFactoryInterface;
use Ampache\Module\Authorization\Check\FunctionCheckerInterface;
use Ampache\Module\Share\ShareUiLinkRendererInterface;
use Ampache\Module\Util\InterfaceImplementationChecker;
use Ampache\Module\System\Core;
use Ampache\Repository\Model\Playlist;
use Ampache\Module\Util\Ui;
use Ampache\Repository\LiveStreamRepositoryInterface;

final class BrowseAjaxHandler implements AjaxHandlerInterface
{
    private ModelFactoryInterface $modelFactory;

    private FunctionCheckerInterface $functionChecker;

    private LiveStreamRepositoryInterface $liveStreamRepository;

    private ShareUiLinkRendererInterface $shareUiLinkRenderer;

    public function __construct(
        ModelFactoryInterface $modelFactory,
        FunctionCheckerInterface $functionChecker,
        LiveStreamRepositoryInterface $liveStreamRepository,
        ShareUiLinkRendererInterface $shareUiLinkRenderer
    ) {
        $this->modelFactory         = $modelFactory;
        $this->functionChecker      = $functionChecker;
        $this->liveStreamRepository = $liveStreamRepository;
        $this->shareUiLinkRenderer  = $shareUiLinkRenderer;
    }

    public function handle(): void
    {
        if (!Core::is_session_started()) {
            session_start();
        }

        if (!defined('AJAX_INCLUDE')) {
            return;
        }

        debug_event('browse.ajax', 'Called for action: {' . Core::get_request('action') . '}', 5);
        $browse_id = $_REQUEST['browse_id'] ?? null;
        $browse    = $this->modelFactory->createBrowse($browse_id);

        if (array_key_exists('show_header', $_REQUEST) && $_REQUEST['show_header']) {
            $browse->set_show_header($_REQUEST['show_header'] == 'true');
        }

        $argument = false;
        if (array_key_exists('argument', $_REQUEST)) {
            $argument = scrub_in($_REQUEST['argument']);
        }
        // hide some of the useless columns in a browse
        if (array_key_exists('hide', $_REQUEST)) {
            $argument = array('hide' => explode(',', scrub_in((string)$_REQUEST['hide'])));
        }

        $results = array();

        // Switch on the actions
        switch ($_REQUEST['action']) {
            case 'browse':
                // data set by the fileter box (browse_filters.inc.php)
                if (isset($_REQUEST['key'])) {
                    // user typed a "start with" word
                    if (isset($_REQUEST['multi_alpha_filter'])) {
                        $browse->set_filter($_REQUEST['key'], $_REQUEST['multi_alpha_filter']);
                    }
                    // Checkbox unplayed
                    if (isset($_REQUEST['value'])) {
<<<<<<< HEAD
                        $value = (int)$_REQUEST['value'] ?? 0;
=======
                        $value = (int)($_REQUEST['value'] ?? 0);
>>>>>>> 400a762f
                        if ($_REQUEST['key'] == 'unplayed' && $browse->get_filter('unplayed')) {
                            $value = 0;
                        }
                        $browse->set_filter($_REQUEST['key'], $value);
                    }
                }
                // filter box Catalog select
                if (isset($_REQUEST['catalog'])) {
                    $browse->set_catalog($_SESSION['catalog']);
                }

                if (array_key_exists('sort', $_REQUEST) && $_REQUEST['sort']) {
                    // Set the new sort value
                    $browse->set_sort($_REQUEST['sort']);
                }

                if (array_key_exists('catalog_key', $_REQUEST) && $_REQUEST['catalog_key']) {
                    $browse->set_filter('catalog', $_REQUEST['catalog_key']);
                    $_SESSION['catalog'] = $_REQUEST['catalog_key'];
                } else {
                    $browse->set_filter('catalog', null);
                    $_SESSION['catalog'] = null;
                }
                $browse->set_catalog($_SESSION['catalog']);

                ob_start();
                $browse->show_objects(null, $argument);
                $results[$browse->get_content_div()] = ob_get_clean();
                break;
            case 'set_sort':
                if ($_REQUEST['sort']) {
                    $browse->set_sort($_REQUEST['sort']);
                }

                if (!$browse->is_use_pages()) {
                    $browse->set_start(0);
                }

                ob_start();
                $browse->show_objects(null, $argument);
                $results[$browse->get_content_div()] = ob_get_clean();
                break;
            case 'toggle_tag':
                $type = $_SESSION['tagcloud_type'] ?? 'song';
                $browse->set_type($type);
                break;
            case 'delete_object':
                switch ($_REQUEST['type']) {
                    case 'playlist':
                        // Check the perms we need to on this
                        $playlist = new Playlist((int) Core::get_request('id'));
                        if (!$playlist->has_access()) {
                            return;
                        }

                        // Delete it!
                        $playlist->delete();
                        $key = 'playlist_row_' . $playlist->id;
                        break;
                    case 'smartplaylist':
                        $playlist = $this->modelFactory->createSearch((int) Core::get_request('id'));
                        if (!$playlist->has_access()) {
                            return;
                        }
                        $playlist->delete();
                        $key = 'smartplaylist_row_' . $playlist->id;
                        break;
                    case 'live_stream':
                        if (empty(Core::get_global('user')) || !Core::get_global('user')->has_access(75)) {
                            return;
                        }
                        $liveStreamId = (int) Core::get_request('id');
                        $this->liveStreamRepository->delete($liveStreamId);
                        $key = 'live_stream_' . $liveStreamId;
                        break;
                    default:
                        return;
                } // end switch on type

                $results[$key] = '';

                break;
            case 'page':
                $browse->set_start((int)$_REQUEST['start']);
                ob_start();
                $browse->show_objects(null, $argument);
                $results[$browse->get_content_div()] = ob_get_clean();
                break;
            case 'show_art':
                ob_start();
                $browse->show_objects(null, $argument);
                $results[$browse->get_content_div()] = ob_get_clean();
                break;
            case 'get_filters':
                ob_start();
                require_once Ui::find_template('browse_filters.inc.php');
                $results['browse_filters'] = ob_get_clean();
                break;
            case 'options':
                $option = $_REQUEST['option'] ?? '';
                $value  = $_REQUEST['value'] ?? '';
                switch ($option) {
                    case 'use_pages':
                        $value = ($value == 'true');
                        $browse->set_use_pages($value);
                        if ($value) {
                            $browse->set_start(0);
                        }
                        break;
                    case 'use_alpha':
                        $value = ($value == 'true');
                        $browse->set_use_alpha($value);
                        $browse->set_start(0);
                        if ($value) {
                            $browse->set_filter('regex_match', '^A');
                        } else {
                            $browse->set_filter('regex_not_match', '');
                        }
                        break;
                    case 'grid_view':
                        /**
                         * The `grid view` is implemented inverted, so apply an inverted logic.
                         * This ensures the `grid view` checkbox behaves as expected
                         */
                        $value = ($value == 'false');
                        $browse->set_grid_view($value);
                        break;
                    case 'limit':
                        $value = (int)$value;
                        if ($value > 0) {
                            $browse->set_offset($value);
                        }
                        break;
                    case 'custom':
                        $value = (int)$value;
                        $limit = $browse->get_offset();
                        if ($limit > 0 && $value > 0) {
                            $total = $browse->get_total();
                            $pages = ceil($total / $limit);

                            if ($value <= $pages) {
                                $offset = ($value - 1) * $limit;
                                $browse->set_start($offset);
                            }
                        }
                        break;
                }

                ob_start();
                $browse->show_objects(null, $argument);
                $results[$browse->get_content_div()] = ob_get_clean();
                break;
            case 'get_share_links':
                $object_type = Core::get_request('object_type');
                $object_id   = (int) filter_input(INPUT_GET, 'object_id', FILTER_SANITIZE_NUMBER_INT);

                if (InterfaceImplementationChecker::is_library_item($object_type) && $object_id > 0) {
                    echo $this->shareUiLinkRenderer->render($object_type, $object_id);

                    return;
                }
                break;
            default:
                $results['rfc3514'] = '0x1';
                break;
        } // switch on action;

        $browse->store();

        // We always do this
        echo (string) xoutput_from_array($results);
    }
}<|MERGE_RESOLUTION|>--- conflicted
+++ resolved
@@ -96,11 +96,7 @@
                     }
                     // Checkbox unplayed
                     if (isset($_REQUEST['value'])) {
-<<<<<<< HEAD
-                        $value = (int)$_REQUEST['value'] ?? 0;
-=======
                         $value = (int)($_REQUEST['value'] ?? 0);
->>>>>>> 400a762f
                         if ($_REQUEST['key'] == 'unplayed' && $browse->get_filter('unplayed')) {
                             $value = 0;
                         }
