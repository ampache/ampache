<?php

declare(strict_types=0);

/**
 * vim:set softtabstop=4 shiftwidth=4 expandtab:
 *
 * LICENSE: GNU Affero General Public License, version 3 (AGPL-3.0-or-later)
 * Copyright Ampache.org, 2001-2024
 *
 * This program is free software: you can redistribute it and/or modify
 * it under the terms of the GNU Affero General Public License as published by
 * the Free Software Foundation, either version 3 of the License, or
 * (at your option) any later version.
 *
 * This program is distributed in the hope that it will be useful,
 * but WITHOUT ANY WARRANTY; without even the implied warranty of
 * MERCHANTABILITY or FITNESS FOR A PARTICULAR PURPOSE.  See the
 * GNU Affero General Public License for more details.
 *
 * You should have received a copy of the GNU Affero General Public License
 * along with this program.  If not, see <https://www.gnu.org/licenses/>.
 *
 */

namespace Ampache\Application\Api\Ajax\Handler;

use Ampache\Config\ConfigContainerInterface;
use Ampache\Config\ConfigurationKeyEnum;
use Ampache\Module\Authorization\Access;
use Ampache\Module\Authorization\AccessLevelEnum;
use Ampache\Module\Authorization\AccessTypeEnum;
use Ampache\Module\System\Core;
use Ampache\Module\Util\RequestParserInterface;
use Ampache\Repository\LabelRepositoryInterface;
use Ampache\Repository\Model\Album;
use Ampache\Config\AmpConfig;
use Ampache\Repository\Model\AlbumDisk;
use Ampache\Repository\Model\Art;
use Ampache\Repository\Model\Artist;
use Ampache\Repository\Model\Playlist;
use Ampache\Repository\Model\Search;
use Ampache\Repository\Model\Song;
use Ampache\Repository\Model\User;
use Ampache\Module\Wanted\MissingArtistFinderInterface;

final readonly class SearchAjaxHandler implements AjaxHandlerInterface
{
    public function __construct(
        private RequestParserInterface $requestParser,
        private ConfigContainerInterface $configContainer,
        private MissingArtistFinderInterface $missingArtistFinder,
        private LabelRepositoryInterface $labelRepository
    ) {
    }

    public function handle(User $user): void
    {
        $results = [];
        $action  = $this->requestParser->getFromRequest('action');

        // Switch on the actions
        switch ($action) {
            case 'search':
<<<<<<< HEAD
                $web_path    = AmpConfig::get('web_path') . '/client';
=======
                $web_path    = AmpConfig::get_web_path();
>>>>>>> 871535f5
                $album_group = ($this->configContainer->isFeatureEnabled(ConfigurationKeyEnum::ALBUM_GROUP) === true);
                $search      = htmlspecialchars_decode(($_REQUEST['search'] ?? ''));
                $target      = $_REQUEST['target'] ?? '';
                $limit       = $_REQUEST['limit'] ?? 5;

                if ($target == 'anywhere' || $target == 'artist') {
                    $searchreq = [
                        'limit' => $limit,
                        'type' => 'artist',
                        'rule_1_input' => $search,
                        'rule_1_operator' => '2', // Starts with...
                        'rule_1' => 'title',
                    ];
                    $sres = Search::run($searchreq);
                    // Limit not reached, new search with another operator
                    if (count($sres) < $limit) {
                        $searchreq['limit']           = $limit - count($sres);
                        $searchreq['rule_1_operator'] = '0';
                        $sres                         = array_unique(array_merge($sres, Search::run($searchreq)));
                    }
                    foreach ($sres as $artistid) {
                        $artist    = new Artist($artistid);
                        $results[] = [
                            'type' => T_('Artists'),
                            'link' => $web_path . '/artists.php?action=show&artist=' . $artistid,
                            'label' => scrub_out($artist->get_fullname()),
                            'value' => scrub_out($artist->get_fullname()),
                            'rels' => '',
                            'image' => (string)Art::url($artist->id, 'artist', null, 10),
                        ];
                    }
                }

                if (($target == 'anywhere' && $album_group) || $target == 'album') {
                    $searchreq = [
                        'limit' => $limit,
                        'type' => 'album',
                        'rule_1_input' => $search,
                        'rule_1_operator' => '2', // Starts with...
                        'rule_1' => 'title',
                    ];
                    $sres = Search::run($searchreq);
                    // Limit not reached, new search with another operator
                    if (count($sres) < $limit) {
                        $searchreq['limit']           = $limit - count($sres);
                        $searchreq['rule_1_operator'] = '0';
                        $sres                         = array_unique(array_merge($sres, Search::run($searchreq)));
                    }
                    foreach ($sres as $albumid) {
                        $album     = new Album($albumid);
                        $results[] = [
                            'type' => T_('Albums'),
                            'link' => $web_path . '/albums.php?action=show&album=' . $albumid,
                            'label' => scrub_out($album->get_fullname()),
                            'value' => scrub_out($album->get_fullname()),
                            'rels' => scrub_out($album->get_artist_fullname()),
                            'image' => (string)Art::url($album->id, 'album', null, 10),
                        ];
                    }
                }

                if (($target == 'anywhere' && !$album_group) || $target == 'album_disk') {
                    $searchreq = [
                        'limit' => $limit,
                        'type' => 'album_disk',
                        'rule_1_input' => $search,
                        'rule_1_operator' => '2', // Starts with...
                        'rule_1' => 'title',
                    ];
                    $sres = Search::run($searchreq);
                    // Limit not reached, new search with another operator
                    if (count($sres) < $limit) {
                        $searchreq['limit']           = $limit - count($sres);
                        $searchreq['rule_1_operator'] = '0';
                        $sres                         = array_unique(array_merge($sres, Search::run($searchreq)));
                    }
                    foreach ($sres as $albumdiskid) {
                        $albumdisk = new AlbumDisk($albumdiskid);
                        $results[] = [
                            'type' => T_('Albums'),
                            'link' => $web_path . '/albums.php?action=show_disk&album_disk=' . $albumdiskid,
                            'label' => scrub_out($albumdisk->get_fullname()),
                            'value' => scrub_out($albumdisk->get_fullname()),
                            'rels' => scrub_out($albumdisk->get_artist_fullname()),
                            'image' => (string)Art::url($albumdisk->album_id, 'album', null, 10),
                        ];
                    }
                }

                if ($target == 'anywhere' || $target == 'title') {
                    $searchreq = [
                        'limit' => $limit,
                        'type' => 'song',
                        'rule_1_input' => $search,
                        'rule_1_operator' => '2', // Starts with...
                        'rule_1' => 'title',
                    ];
                    $sres = Search::run($searchreq);
                    // Limit not reached, new search with another operator
                    if (count($sres) < $limit) {
                        $searchreq['limit']           = $limit - count($sres);
                        $searchreq['rule_1_operator'] = '0';
                        $sres                         = array_unique(array_merge($sres, Search::run($searchreq)));
                    }
                    $show_song_art = AmpConfig::get('show_song_art', false);
                    foreach ($sres as $songid) {
                        $song       = new Song($songid);
                        $has_art    = Art::has_db($song->id, 'song');
                        $art_object = ($show_song_art && $has_art) ? $song->id : $song->album;
                        $art_type   = ($show_song_art && $has_art) ? 'song' : 'album';
                        $results[]  = [
                            'type' => T_('Songs'),
                            'link' => $web_path . "/song.php?action=show_song&song_id=" . $songid,
                            'label' => scrub_out($song->title),
                            'value' => scrub_out($song->title),
                            'rels' => scrub_out($song->get_artist_fullname()),
                            'image' => (string)Art::url($art_object, $art_type, null, 10),
                        ];
                    }
                }

                if ($target == 'anywhere' || $target == 'playlist') {
                    $searchreq = [
                        'limit' => $limit,
                        'type' => 'playlist',
                        'rule_1_input' => $search,
                        'rule_1_operator' => '2', // Starts with...
                        'rule_1' => 'title',
                    ];
                    $sres = Search::run($searchreq);
                    // Limit not reached, new search with another operator
                    if (count($sres) < $limit) {
                        $searchreq['limit']           = $limit - count($sres);
                        $searchreq['rule_1_operator'] = '0';
                        $sres                         = array_unique(array_merge($sres, Search::run($searchreq)));
                    }
                    foreach ($sres as $playlistid) {
                        $playlist  = new Playlist($playlistid);
                        $results[] = [
                            'type' => T_('Playlists'),
                            'link' => $web_path . '/playlist.php?action=show&playlist_id=' . $playlistid,
                            'label' => $playlist->name,
                            'value' => $playlist->get_fullname(),
                            'rels' => '',
                            'image' => '',
                        ];
                    }
                }

                if (($target == 'anywhere' || $target == 'label') && AmpConfig::get('label')) {
                    $searchreq = [
                        'limit' => $limit,
                        'type' => 'label',
                        'rule_1_input' => $search,
                        'rule_1_operator' => '2', // Starts with...
                        'rule_1' => 'title',
                    ];
                    $sres = Search::run($searchreq);

                    // Limit not reached, new search with another operator
                    if (count($sres) < $limit) {
                        $searchreq['limit']           = $limit - count($sres);
                        $searchreq['rule_1_operator'] = '0';
                        $sres                         = array_unique(array_merge($sres, Search::run($searchreq)));
                    }
                    foreach ($sres as $labelid) {
                        $label = $this->labelRepository->findById($labelid);

                        if ($label !== null) {
                            $results[] = [
                                'type' => T_('Labels'),
                                'link' => $web_path . '/labels.php?action=show&label=' . $labelid,
                                'label' => $label->name,
                                'value' => $label->name,
                                'rels' => '',
                                'image' => (string)Art::url($label->getId(), 'label', null, 10),
                            ];
                        }
                    }
                }

                if ($target == 'missing_artist' && AmpConfig::get('wanted')) {
                    $sres  = $this->missingArtistFinder->find($search);
                    $count = 0;
                    foreach ($sres as $artist) {
                        $results[] = [
                            'type' => T_('Missing Artists'),
                            'link' => $web_path . '/artists.php?action=show_missing&mbid=' . $artist['mbid'],
                            'label' => scrub_out($artist['name']),
                            'value' => scrub_out($artist['name']),
                            'rels' => '',
                            'image' => '',
                        ];
                        $count++;

                        if ($count >= $limit) {
                            break;
                        }
                    }
                }

                if ($target == 'user' && AmpConfig::get('sociable')) {
                    $searchreq = [
                        'limit' => $limit,
                        'type' => 'user',
                        'rule_1_input' => $search,
                        'rule_1_operator' => '2', // Starts with...
                        'rule_1' => 'username',
                    ];
                    $sres = Search::run($searchreq);

                    // Limit not reached, new search with another operator
                    if (count($sres) < $limit) {
                        $searchreq['limit']           = $limit - count($sres);
                        $searchreq['rule_1_operator'] = '0';
                        $sres                         = array_unique(array_merge($sres, Search::run($searchreq)));
                    }
                    foreach ($sres as $user_id) {
                        $user      = new User($user_id);
                        $avatar    = $user->get_avatar();
                        $results[] = [
                            'type' => T_('Users'),
                            'link' => '',
                            'label' => $user->username,
                            'value' => $user->username,
                            'rels' => '',
                            'image' => $avatar['url'] ?? '',
                        ];
                    }
                }

                break;
            case 'search_random':
                if (!Access::check(AccessTypeEnum::INTERFACE, AccessLevelEnum::MANAGER)) {
                    return;
                }

                $_SESSION['iframe']['target'] = AmpConfig::get_web_path() . '/stream.php?action=search_random&search_id=' . scrub_out($_REQUEST['playlist_id']);
                $results['reloader']          = '<script>' . Core::get_reloadutil() . '("' . $_SESSION['iframe']['target'] . '")</script>';
                break;
            default:
                break;
        } // switch on action;

        // We always do this
        echo (string) xoutput_from_array($results);
    }
}<|MERGE_RESOLUTION|>--- conflicted
+++ resolved
@@ -62,11 +62,7 @@
         // Switch on the actions
         switch ($action) {
             case 'search':
-<<<<<<< HEAD
-                $web_path    = AmpConfig::get('web_path') . '/client';
-=======
-                $web_path    = AmpConfig::get_web_path();
->>>>>>> 871535f5
+                $web_path    = AmpConfig::get_web_path('/client');
                 $album_group = ($this->configContainer->isFeatureEnabled(ConfigurationKeyEnum::ALBUM_GROUP) === true);
                 $search      = htmlspecialchars_decode(($_REQUEST['search'] ?? ''));
                 $target      = $_REQUEST['target'] ?? '';
@@ -304,7 +300,7 @@
                     return;
                 }
 
-                $_SESSION['iframe']['target'] = AmpConfig::get_web_path() . '/stream.php?action=search_random&search_id=' . scrub_out($_REQUEST['playlist_id']);
+                $_SESSION['iframe']['target'] = AmpConfig::get_web_path('/client') . '/stream.php?action=search_random&search_id=' . scrub_out($_REQUEST['playlist_id']);
                 $results['reloader']          = '<script>' . Core::get_reloadutil() . '("' . $_SESSION['iframe']['target'] . '")</script>';
                 break;
             default:
