--- conflicted
+++ resolved
@@ -97,8 +97,7 @@
         }
 
         // Switch on the actions
-<<<<<<< HEAD
-        switch ($_REQUEST['action']) {
+        switch ($action) {
             case 'top_tracks':
                 $artist = new Artist($_REQUEST['artist']);
                 $artist->format();
@@ -109,9 +108,6 @@
                 require_once Ui::find_template('show_top_tracks.inc.php');
                 $results['top_tracks'] = ob_get_clean();
                 break;
-=======
-        switch ($action) {
->>>>>>> 11f76452
             case 'random_albums':
                 $albums = $this->albumRepository->getRandom(
                     $user->id,
