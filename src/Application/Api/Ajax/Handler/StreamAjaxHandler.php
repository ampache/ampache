<?php

declare(strict_types=0);

/**
 * vim:set softtabstop=4 shiftwidth=4 expandtab:
 *
 * LICENSE: GNU Affero General Public License, version 3 (AGPL-3.0-or-later)
 * Copyright Ampache.org, 2001-2024
 *
 * This program is free software: you can redistribute it and/or modify
 * it under the terms of the GNU Affero General Public License as published by
 * the Free Software Foundation, either version 3 of the License, or
 * (at your option) any later version.
 *
 * This program is distributed in the hope that it will be useful,
 * but WITHOUT ANY WARRANTY; without even the implied warranty of
 * MERCHANTABILITY or FITNESS FOR A PARTICULAR PURPOSE.  See the
 * GNU Affero General Public License for more details.
 *
 * You should have received a copy of the GNU Affero General Public License
 * along with this program.  If not, see <https://www.gnu.org/licenses/>.
 *
 */

namespace Ampache\Application\Api\Ajax\Handler;

use Ampache\Module\Util\InterfaceImplementationChecker;
use Ampache\Config\AmpConfig;
use Ampache\Module\System\Core;
use Ampache\Module\Util\RequestParserInterface;
use Ampache\Repository\Model\Preference;
use Ampache\Module\Util\Ui;
use Ampache\Repository\Model\User;

final readonly class StreamAjaxHandler implements AjaxHandlerInterface
{
    public function __construct(
        private RequestParserInterface $requestParser
    ) {
    }

    public function handle(User $user): void
    {
        $results = [];
        $action  = $this->requestParser->getFromRequest('action');

        // Switch on the actions
        switch ($action) {
            case 'set_play_type':
                // Make sure they have the rights to do this
                if (!Preference::has_access('play_type')) {
                    break;
                }

                switch ($_POST['type']) {
                    case 'stream':
                    case 'localplay':
                    case 'democratic':
                        $key = 'allow_' . Core::get_post('type') . '_playback';
                        if (!AmpConfig::get($key)) {
                            break 2;
                        }

                        $new = Core::get_post('type');
                        break;
                    case 'web_player':
                        $new = 'web_player';
                        break;
                    default:
                        break 2;
                } // end switch

                $current = AmpConfig::get('play_type');

                // Go ahead and update their preference
                if (Preference::update('play_type', (int)(Core::get_global('user')?->getId()), $new)) {
                    AmpConfig::set('play_type', $new, true);
                }

                if (($new === 'localplay' && $current != 'localplay') || ($current == 'localplay' && $new !== 'localplay')) {
                    $results['rightbar'] = Ui::ajax_include('rightbar.inc.php');
                }

                break;
            case 'directplay':
                $object_type = Core::get_request('object_type');
                $object_id   = $_GET['object_id'] ?? null;
                if (is_array($object_id)) {
                    $object_id = implode(',', $object_id);
                }

                debug_event('stream.ajax', 'Called for ' . $object_type . ': {' . $object_id . '}', 5);

<<<<<<< HEAD
                if (InterfaceImplementationChecker::is_playable_item($object_type)) {
                    $web_path = AmpConfig::get_web_path('/client');
=======
                if (
                    $object_type === 'browse' ||
                    InterfaceImplementationChecker::is_playable_item($object_type)
                ) {
                    $web_path = AmpConfig::get_web_path();
>>>>>>> 30a47e48

                    $_SESSION['iframe']['target'] = $web_path . '/stream.php?action=play_item&object_type=' . $object_type . '&object_id=' . $object_id;
                    if (array_key_exists('custom_play_action', $_REQUEST)) {
                        $_SESSION['iframe']['target'] .= '&custom_play_action=' . $_REQUEST['custom_play_action'];
                    }

                    if (array_key_exists('append', $_REQUEST) && !empty($_REQUEST['append'])) {
                        $_SESSION['iframe']['target'] .= '&append=true';
                    }

                    if (array_key_exists('playnext', $_REQUEST) && !empty($_REQUEST['playnext'])) {
                        $_SESSION['iframe']['target'] .= '&playnext=true';
                    }

                    if (array_key_exists('subtitle', $_REQUEST) && !empty($_REQUEST['subtitle'])) {
                        $_SESSION['iframe']['subtitle'] = $_REQUEST['subtitle'];
                    } elseif (array_key_exists('iframe', $_SESSION) && array_key_exists('subtitle', $_SESSION['iframe'])) {
                        unset($_SESSION['iframe']['subtitle']);
                    }

                    if (AmpConfig::get('play_type') == 'localplay') {
                        $_SESSION['iframe']['target'] .= '&client=' . AmpConfig::get('localplay_controller');
                    }

                    $results['reloader'] = '<script>' . Core::get_reloadutil() . '(\'' . $web_path . '/util.php\');</script>';
                }

                break;
            case 'basket':
                // Go ahead and see if we should clear the playlist here or not,
                // we might not actually clear it in the session.
                if ((array_key_exists('playlist_method', $_REQUEST) && $_REQUEST['playlist_method'] == 'clear') || (AmpConfig::get('playlist_method') == 'clear')) {
                    define('NO_SONGS', '1');
                    ob_start();
                    require_once Ui::find_template('rightbar.inc.php');
                    $results['rightbar'] = ob_get_clean();
                }

                $web_path = AmpConfig::get_web_path('/client');

                // We need to set the basket up!
                $_SESSION['iframe']['target'] = (array_key_exists('playlist_method', $_REQUEST))
                    ? $web_path . '/stream.php?action=basket&playlist_method=' . scrub_out($_REQUEST['playlist_method'])
                    : $web_path . '/stream.php?action=basket';
                $results['reloader'] = '<script>' . Core::get_reloadutil() . '(\'' . $web_path . '/util.php\');</script>';
        } // switch on action;

        // We always do this
        echo (string) xoutput_from_array($results);
    }
}<|MERGE_RESOLUTION|>--- conflicted
+++ resolved
@@ -92,16 +92,11 @@
 
                 debug_event('stream.ajax', 'Called for ' . $object_type . ': {' . $object_id . '}', 5);
 
-<<<<<<< HEAD
-                if (InterfaceImplementationChecker::is_playable_item($object_type)) {
-                    $web_path = AmpConfig::get_web_path('/client');
-=======
                 if (
                     $object_type === 'browse' ||
                     InterfaceImplementationChecker::is_playable_item($object_type)
                 ) {
-                    $web_path = AmpConfig::get_web_path();
->>>>>>> 30a47e48
+                    $web_path = AmpConfig::get_web_path('/client');
 
                     $_SESSION['iframe']['target'] = $web_path . '/stream.php?action=play_item&object_type=' . $object_type . '&object_id=' . $object_id;
                     if (array_key_exists('custom_play_action', $_REQUEST)) {
