<?php

declare(strict_types=0);

/**
 * vim:set softtabstop=4 shiftwidth=4 expandtab:
 *
 * LICENSE: GNU Affero General Public License, version 3 (AGPL-3.0-or-later)
 * Copyright Ampache.org, 2001-2024
 *
 * This program is free software: you can redistribute it and/or modify
 * it under the terms of the GNU Affero General Public License as published by
 * the Free Software Foundation, either version 3 of the License, or
 * (at your option) any later version.
 *
 * This program is distributed in the hope that it will be useful,
 * but WITHOUT ANY WARRANTY; without even the implied warranty of
 * MERCHANTABILITY or FITNESS FOR A PARTICULAR PURPOSE.  See the
 * GNU Affero General Public License for more details.
 *
 * You should have received a copy of the GNU Affero General Public License
 * along with this program.  If not, see <https://www.gnu.org/licenses/>.
 *
 */

namespace Ampache\Application\Api\Ajax\Handler;

use Ampache\Module\Util\InterfaceImplementationChecker;
use Ampache\Config\AmpConfig;
use Ampache\Module\System\Core;
use Ampache\Module\Util\RequestParserInterface;
use Ampache\Repository\Model\Preference;
use Ampache\Module\Util\Ui;
use Ampache\Repository\Model\User;

final readonly class StreamAjaxHandler implements AjaxHandlerInterface
{
    public function __construct(
        private RequestParserInterface $requestParser
    ) {
    }

    public function handle(User $user): void
    {
        $results = [];
        $action  = $this->requestParser->getFromRequest('action');

        // Switch on the actions
        switch ($action) {
            case 'set_play_type':
                // Make sure they have the rights to do this
                if (!Preference::has_access('play_type')) {
                    break;
                }

                switch ($_POST['type']) {
                    case 'stream':
                    case 'localplay':
                    case 'democratic':
                        $key = 'allow_' . Core::get_post('type') . '_playback';
                        if (!AmpConfig::get($key)) {
                            break 2;
                        }
                        $new = Core::get_post('type');
                        break;
                    case 'web_player':
                        $new = 'web_player';
                        break;
                    default:
                        break 2;
                } // end switch

                $current = AmpConfig::get('play_type');

                // Go ahead and update their preference
                if (Preference::update('play_type', (int)(Core::get_global('user')?->getId()), $new)) {
                    AmpConfig::set('play_type', $new, true);
                }

                if (($new == 'localplay' && $current != 'localplay') || ($current == 'localplay' && $new != 'localplay')) {
                    $results['rightbar'] = Ui::ajax_include('rightbar.inc.php');
                }

                break;
            case 'directplay':
                $object_type = Core::get_request('object_type');
                $object_id   = $_GET['object_id'];
                if (is_array($object_id)) {
                    $object_id = implode(',', $object_id);
                }
                debug_event('stream.ajax', 'Called for ' . $object_type . ': {' . $object_id . '}', 5);

                if (InterfaceImplementationChecker::is_playable_item($object_type)) {
<<<<<<< HEAD
                    $web_path                     = AmpConfig::get('web_path') . '/client';
=======
                    $web_path                     = AmpConfig::get_web_path();
>>>>>>> 871535f5
                    $_SESSION['iframe']['target'] = $web_path . '/stream.php?action=play_item&object_type=' . $object_type . '&object_id=' . $object_id;
                    if (array_key_exists('custom_play_action', $_REQUEST)) {
                        $_SESSION['iframe']['target'] .= '&custom_play_action=' . $_REQUEST['custom_play_action'];
                    }
                    if (array_key_exists('append', $_REQUEST) && !empty($_REQUEST['append'])) {
                        $_SESSION['iframe']['target'] .= '&append=true';
                    }
                    if (array_key_exists('playnext', $_REQUEST) && !empty($_REQUEST['playnext'])) {
                        $_SESSION['iframe']['target'] .= '&playnext=true';
                    }
                    if (array_key_exists('subtitle', $_REQUEST) && !empty($_REQUEST['subtitle'])) {
                        $_SESSION['iframe']['subtitle'] = $_REQUEST['subtitle'];
                    } elseif (array_key_exists('iframe', $_SESSION) && array_key_exists('subtitle', $_SESSION['iframe'])) {
                        unset($_SESSION['iframe']['subtitle']);
                    }
                    if (AmpConfig::get('play_type') == 'localplay') {
                        $_SESSION['iframe']['target'] .= '&client=' . AmpConfig::get('localplay_controller');
                    }
                    $results['reloader'] = '<script>' . Core::get_reloadutil() . '(\'' . $web_path . '/util.php\');</script>';
                }
                break;
            case 'basket':
                // Go ahead and see if we should clear the playlist here or not,
                // we might not actually clear it in the session.
                if ((array_key_exists('playlist_method', $_REQUEST) && $_REQUEST['playlist_method'] == 'clear') || (AmpConfig::get('playlist_method') == 'clear')) {
                    define('NO_SONGS', '1');
                    ob_start();
                    require_once Ui::find_template('rightbar.inc.php');
                    $results['rightbar'] = ob_get_clean();
                }

                // We need to set the basket up!
<<<<<<< HEAD
                $web_path                     = AmpConfig::get('web_path') . '/client';
=======
                $web_path                     = AmpConfig::get_web_path();
>>>>>>> 871535f5
                $_SESSION['iframe']['target'] = (array_key_exists('playlist_method', $_REQUEST))
                    ? $web_path . '/stream.php?action=basket&playlist_method=' . scrub_out($_REQUEST['playlist_method'])
                    : $web_path . '/stream.php?action=basket';
                $results['reloader'] = '<script>' . Core::get_reloadutil() . '(\'' . $web_path . '/util.php\');</script>';
                break;
            default:
                break;
        } // switch on action;

        // We always do this
        echo (string) xoutput_from_array($results);
    }
}<|MERGE_RESOLUTION|>--- conflicted
+++ resolved
@@ -91,11 +91,7 @@
                 debug_event('stream.ajax', 'Called for ' . $object_type . ': {' . $object_id . '}', 5);
 
                 if (InterfaceImplementationChecker::is_playable_item($object_type)) {
-<<<<<<< HEAD
-                    $web_path                     = AmpConfig::get('web_path') . '/client';
-=======
-                    $web_path                     = AmpConfig::get_web_path();
->>>>>>> 871535f5
+                    $web_path                     = AmpConfig::get_web_path('/client');
                     $_SESSION['iframe']['target'] = $web_path . '/stream.php?action=play_item&object_type=' . $object_type . '&object_id=' . $object_id;
                     if (array_key_exists('custom_play_action', $_REQUEST)) {
                         $_SESSION['iframe']['target'] .= '&custom_play_action=' . $_REQUEST['custom_play_action'];
@@ -128,11 +124,7 @@
                 }
 
                 // We need to set the basket up!
-<<<<<<< HEAD
-                $web_path                     = AmpConfig::get('web_path') . '/client';
-=======
-                $web_path                     = AmpConfig::get_web_path();
->>>>>>> 871535f5
+                $web_path                     = AmpConfig::get_web_path('/client');
                 $_SESSION['iframe']['target'] = (array_key_exists('playlist_method', $_REQUEST))
                     ? $web_path . '/stream.php?action=basket&playlist_method=' . scrub_out($_REQUEST['playlist_method'])
                     : $web_path . '/stream.php?action=basket';
