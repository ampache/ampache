<?php

declare(strict_types=0);

/**
 * vim:set softtabstop=4 shiftwidth=4 expandtab:
 *
 * LICENSE: GNU Affero General Public License, version 3 (AGPL-3.0-or-later)
 * Copyright Ampache.org, 2001-2024
 *
 * This program is free software: you can redistribute it and/or modify
 * it under the terms of the GNU Affero General Public License as published by
 * the Free Software Foundation, either version 3 of the License, or
 * (at your option) any later version.
 *
 * This program is distributed in the hope that it will be useful,
 * but WITHOUT ANY WARRANTY; without even the implied warranty of
 * MERCHANTABILITY or FITNESS FOR A PARTICULAR PURPOSE.  See the
 * GNU Affero General Public License for more details.
 *
 * You should have received a copy of the GNU Affero General Public License
 * along with this program.  If not, see <https://www.gnu.org/licenses/>.
 *
 */

namespace Ampache\Application\Api\Ajax\Handler;

use Ampache\Module\Util\InterfaceImplementationChecker;
use Ampache\Config\AmpConfig;
use Ampache\Module\System\Core;
use Ampache\Module\Util\RequestParserInterface;
use Ampache\Repository\Model\Preference;
use Ampache\Module\Util\Ui;
use Ampache\Repository\Model\User;

final readonly class StreamAjaxHandler implements AjaxHandlerInterface
{
    public function __construct(
        private RequestParserInterface $requestParser
    ) {
    }
<<<<<<< HEAD
    public function handle(User $user): void
=======

    public function handle(): void
>>>>>>> ff332c98
    {
        $results = [];
        $action  = $this->requestParser->getFromRequest('action');

        // Switch on the actions
        switch ($action) {
            case 'set_play_type':
                // Make sure they have the rights to do this
                if (!Preference::has_access('play_type')) {
                    break;
                }

                switch ($_POST['type']) {
                    case 'stream':
                    case 'localplay':
                    case 'democratic':
                        $key = 'allow_' . Core::get_post('type') . '_playback';
                        if (!AmpConfig::get($key)) {
                            break 2;
                        }
                        $new = Core::get_post('type');
                        break;
                    case 'web_player':
                        $new = 'web_player';
                        break;
                    default:
                        break 2;
                } // end switch

                $current = AmpConfig::get('play_type');

                // Go ahead and update their preference
                if (Preference::update('play_type', (int)(Core::get_global('user')?->getId()), $new)) {
                    AmpConfig::set('play_type', $new, true);
                }

                if (($new == 'localplay' && $current != 'localplay') || ($current == 'localplay' && $new != 'localplay')) {
                    $results['rightbar'] = Ui::ajax_include('rightbar.inc.php');
                }

                break;
            case 'directplay':
                $object_type = Core::get_request('object_type');
                $object_id   = $_GET['object_id'];
                if (is_array($object_id)) {
                    $object_id = implode(',', $object_id);
                }
                debug_event('stream.ajax', 'Called for ' . $object_type . ': {' . $object_id . '}', 5);

                if (InterfaceImplementationChecker::is_playable_item($object_type)) {
                    $web_path                     = AmpConfig::get('web_path');
                    $_SESSION['iframe']['target'] = $web_path . '/stream.php?action=play_item&object_type=' . $object_type . '&object_id=' . $object_id;
                    if (array_key_exists('custom_play_action', $_REQUEST)) {
                        $_SESSION['iframe']['target'] .= '&custom_play_action=' . $_REQUEST['custom_play_action'];
                    }
                    if (array_key_exists('append', $_REQUEST) && !empty($_REQUEST['append'])) {
                        $_SESSION['iframe']['target'] .= '&append=true';
                    }
                    if (array_key_exists('playnext', $_REQUEST) && !empty($_REQUEST['playnext'])) {
                        $_SESSION['iframe']['target'] .= '&playnext=true';
                    }
                    if (array_key_exists('subtitle', $_REQUEST) && !empty($_REQUEST['subtitle'])) {
                        $_SESSION['iframe']['subtitle'] = $_REQUEST['subtitle'];
                    } elseif (array_key_exists('iframe', $_SESSION) && array_key_exists('subtitle', $_SESSION['iframe'])) {
                        unset($_SESSION['iframe']['subtitle']);
                    }
                    if (AmpConfig::get('play_type') == 'localplay') {
                        $_SESSION['iframe']['target'] .= '&client=' . AmpConfig::get('localplay_controller');
                    }
                    $results['reloader'] = '<script>' . Core::get_reloadutil() . '(\'' . $web_path . '/util.php\');</script>';
                }
                break;
            case 'basket':
                // Go ahead and see if we should clear the playlist here or not,
                // we might not actually clear it in the session.
                if ((array_key_exists('playlist_method', $_REQUEST) && $_REQUEST['playlist_method'] == 'clear') || (AmpConfig::get('playlist_method') == 'clear')) {
                    define('NO_SONGS', '1');
                    ob_start();
                    require_once Ui::find_template('rightbar.inc.php');
                    $results['rightbar'] = ob_get_clean();
                }

                // We need to set the basket up!
                $web_path                     = AmpConfig::get('web_path');
                $_SESSION['iframe']['target'] = (array_key_exists('playlist_method', $_REQUEST))
                    ? $web_path . '/stream.php?action=basket&playlist_method=' . scrub_out($_REQUEST['playlist_method'])
                    : $web_path . '/stream.php?action=basket';
                $results['reloader'] = '<script>' . Core::get_reloadutil() . '(\'' . $web_path . '/util.php\');</script>';
                break;
            default:
                break;
        } // switch on action;

        // We always do this
        echo (string) xoutput_from_array($results);
    }
}<|MERGE_RESOLUTION|>--- conflicted
+++ resolved
@@ -39,12 +39,8 @@
         private RequestParserInterface $requestParser
     ) {
     }
-<<<<<<< HEAD
+
     public function handle(User $user): void
-=======
-
-    public function handle(): void
->>>>>>> ff332c98
     {
         $results = [];
         $action  = $this->requestParser->getFromRequest('action');
