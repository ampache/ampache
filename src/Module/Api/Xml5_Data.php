--- conflicted
+++ resolved
@@ -1081,34 +1081,6 @@
     }
 
     /**
-<<<<<<< HEAD
-     * rss_feed
-     *
-     * returns xml for rss types that aren't podcasts (Feed generation of plays/albums/etc)
-     *
-     * @param array $data Keyed array of information to RSS'ify
-     * @param string $title RSS feed title
-     * @param string $date publish date
-     */
-    public static function rss_feed($data, $title, $date = null): string
-    {
-        $string = "\t<title>" . $title . "</title>\n\t<link>" . AmpConfig::get_web_path('/client') . "</link>\n\t";
-        if (is_numeric($date)) {
-            $string .= "<pubDate>" . date("r", (int)$date) . "</pubDate>\n";
-        }
-
-        // Pass it to the keyed array xml function
-        foreach ($data as $item) {
-            // We need to enclose it in an item tag
-            $string .= self::keyed_array(['item' => $item], true);
-        }
-
-        return self::_header() . $string . self::_footer();
-    }
-
-    /**
-=======
->>>>>>> 6bb2ff70
      * deleted
      *
      * This takes an array of deleted objects and return XML based on the type of object
