<?php
/*
 * vim:set softtabstop=4 shiftwidth=4 expandtab:
 *
 * LICENSE: GNU Affero General Public License, version 3 (AGPL-3.0-or-later)
 * Copyright 2001 - 2020 Ampache.org
 *
 * This program is free software: you can redistribute it and/or modify
 * it under the terms of the GNU Affero General Public License as published by
 * the Free Software Foundation, either version 3 of the License, or
 * (at your option) any later version.
 *
 * This program is distributed in the hope that it will be useful,
 * but WITHOUT ANY WARRANTY; without even the implied warranty of
 * MERCHANTABILITY or FITNESS FOR A PARTICULAR PURPOSE.  See the
 * GNU Affero General Public License for more details.
 *
 * You should have received a copy of the GNU Affero General Public License
 * along with this program.  If not, see <https://www.gnu.org/licenses/>.
 *
 */

declare(strict_types=0);

namespace Ampache\Module\Api;

use Ampache\Config\AmpConfig;
use Ampache\Module\Playback\Stream;
use Ampache\Module\System\Core;
use Ampache\Module\Util\ObjectTypeToClassNameMapper;
use Ampache\Module\Util\Ui;
use Ampache\Repository\AlbumRepositoryInterface;
use Ampache\Repository\SongRepositoryInterface;
use DOMDocument;
use SimpleXMLElement;
use Ampache\Repository\Model\Album;
use Ampache\Repository\Model\Bookmark;
use Ampache\Repository\Model\Label;
use Ampache\Repository\Model\library_item;
use Ampache\Repository\Model\Live_Stream;
use Ampache\Repository\Model\Video;
use Ampache\Repository\Model\Art;
use Ampache\Repository\Model\Artist;
use Ampache\Repository\Model\Catalog;
use Ampache\Repository\Model\Democratic;
use Ampache\Repository\Model\Playlist;
use Ampache\Repository\Model\Podcast;
use Ampache\Repository\Model\Podcast_Episode;
use Ampache\Repository\Model\Rating;
use Ampache\Repository\Model\Search;
use Ampache\Repository\Model\Share;
use Ampache\Repository\Model\Song;
use Ampache\Repository\Model\Tag;
use Ampache\Repository\Model\User;
use Ampache\Repository\Model\Useractivity;
use Ampache\Repository\Model\Userflag;

/**
 * XML_Data Class
 *
 * This class takes care of all of the xml document stuff in Ampache these
 * are all static calls
 */
class Xml_Data
{
    // This is added so that we don't pop any webservers
    private static $limit  = 5000;
    private static $offset = 0;
    private static $type   = '';

    /**
     * set_offset
     *
     * This takes an int and changes the offset
     *
     * @param integer $offset Change the starting position of your results. (e.g 5001 when selecting in groups of 5000)
     */
    public static function set_offset($offset)
    {
        self::$offset = (int)$offset;
    } // set_offset

    /**
     * set_limit
     *
     * This sets the limit for any ampache transactions
     *
     * @param  integer $limit Set a limit on your results
     * @return boolean
     */
    public static function set_limit($limit)
    {
        if (!$limit) {
            return false;
        }

        self::$limit = (strtolower((string) $limit) == "none") ? null : (int) $limit;

        return true;
    } // set_limit

    /**
     * set_type
     *
     * This sets the type of XML_Data we are working on
     *
     * @param  string  $type XML_Data type
     * @return boolean
     */
    public static function set_type($type)
    {
        if (!in_array($type, array('rss', 'xspf', 'itunes'))) {
            return false;
        }

        self::$type = $type;

        return true;
    } // set_type

    /**
     * error
     *
     * This generates a standard XML Error message
     * nothing fancy here...
     *
     * @param  string $code Error code
     * @param  string $string Error message
     * @param  string $action
     * @param  string $type
     * @return string return error message xml
     */
    public static function error($code, $string, $action, $type)
    {
        $xml_string = "\t<error errorCode=\"$code\">" .
            "\n\t\t<errorAction><![CDATA[$action]]></errorAction>" .
            "\n\t\t<errorType><![CDATA[$type]]></errorType>" .
            "\n\t\t<errorMessage><![CDATA[$string]]></errorMessage>" .
            "\n\t</error>";

        return self::output_xml($xml_string);
    } // error

    /**
     * success
     *
     * This generates a standard XML Success message
     * nothing fancy here...
     *
     * @param  string $string success message
     * @param  array  $return_data
     * @return string return success message xml
     */
    public static function success($string, $return_data = array())
    {
        $xml_string = "\t<success code=\"1\"><![CDATA[$string]]></success>";
        foreach ($return_data as $title => $data) {
            $xml_string .= "\n\t<$title><![CDATA[$data]]></$title>";
        }

        return self::output_xml($xml_string);
    } // success

    /**
     * empty
     *
     * This generates an empty root element
     */
    public static function empty()
    {
        return "<?xml version=\"1.0\" encoding=\"" . AmpConfig::get('site_charset') . "\" ?>\n<root>\n</root>\n";
    } // empty

    /**
     * header
     *
     * This returns the header
     *
     * @param  string $title
     * @return string return xml
     * @see _header()
     */
    public static function header($title = null)
    {
        return self::_header($title);
    } // header

    /**
     * footer
     *
     * This returns the footer
     *
     * @return string return xml
     * @see _footer()
     */
    public static function footer()
    {
        return self::_footer();
    } // footer

    /**
     * genre_string
     *
     * This returns the formatted 'genre' string for an xml document
     * @param  array  $tags
     * @return string
     */
    private static function genre_string($tags)
    {
        $string = '';

        if (!empty($tags)) {
            $atags = array();
            foreach ($tags as $tag_id => $data) {
                if (array_key_exists($data['id'], $atags)) {
                    $atags[$data['id']]['count']++;
                } else {
                    $atags[$data['id']] = array(
                        'name' => $data['name'],
                        'count' => 1
                    );
                }
            }

            foreach ($atags as $tag => $data) {
                $string .= "\t<genre id=\"" . $tag . "\"><![CDATA[" . $data['name'] . "]]></genre>\n";
            }
        }

        return $string;
    } // genre_string

    /**
     * output_xml_from_array
     * This takes a one dimensional array and creates a XML document from it. For
     * use primarily by the ajax mojo.
     * @param  array   $array
     * @param  boolean $callback
     * @param  string  $type
     * @return string
     */
    public static function output_xml_from_array($array, $callback = false, $type = '')
    {
        $string = '';

        // If we weren't passed an array then return
        if (!is_array($array)) {
            return $string;
        }

        // The type is used for the different XML docs we pass
        switch ($type) {
            case 'itunes':
                foreach ($array as $key => $value) {
                    if (is_array($value)) {
                        $value = xoutput_from_array($value, true, $type);
                        $string .= "\t\t<$key>\n$value\t\t</$key>\n";
                    } else {
                        if ($key == "key") {
                            $string .= "\t\t<$key>$value</$key>\n";
                        } elseif (is_int($value)) {
                            $string .= "\t\t\t<key>$key</key><integer>$value</integer>\n";
                        } elseif ($key == "Date Added") {
                            $string .= "\t\t\t<key>$key</key><date>$value</date>\n";
                        } elseif (is_string($value)) {
                            /* We need to escape the value */
                            $string .= "\t\t\t<key>$key</key><string><![CDATA[$value]]></string>\n";
                        }
                    }
                } // end foreach

                return $string;
            case 'xspf':
                foreach ($array as $key => $value) {
                    if (is_array($value)) {
                        $value = xoutput_from_array($value, true, $type);
                        $string .= "\t\t<$key>\n$value\t\t</$key>\n";
                    } else {
                        if ($key == "key") {
                            $string .= "\t\t<$key>$value</$key>\n";
                        } elseif (is_numeric($value)) {
                            $string .= "\t\t\t<$key>$value</$key>\n";
                        } elseif (is_string($value)) {
                            /* We need to escape the value */
                            $string .= "\t\t\t<$key><![CDATA[$value]]></$key>\n";
                        }
                    }
                } // end foreach

                return $string;
            default:
                foreach ($array as $key => $value) {
                    // No numeric keys
                    if (is_numeric($key)) {
                        $key = 'item';
                    }

                    if (is_array($value)) {
                        // Call ourself
                        $value = xoutput_from_array($value, true);
                        $string .= "\t<content div=\"$key\">$value</content>\n";
                    } else {
                        /* We need to escape the value */
                        $string .= "\t<content div=\"$key\"><![CDATA[$value]]></content>\n";
                    }
                    // end foreach elements
                }
                if (!$callback) {
                    $string = '<?xml version="1.0" encoding="utf-8" ?>' . "\n<root>\n" . $string . "</root>\n";
                }

                return Ui::clean_utf8($string);
        }
    } // output_from_array

    /**
     * keyed_array
     *
     * This will build an xml document from a key'd array,
     *
     * @param  array          $array keyed array of objects (key => value, key => value)
     * @param  boolean        $callback (don't output xml when true)
     * @param  string|boolean $object
     * @return string         return xml
     */
    public static function keyed_array($array, $callback = false, $object = false)
    {
        $string = '';
        // Foreach it
        foreach ($array as $key => $value) {
            $attribute = '';
            // See if the key has attributes
            if (is_array($value) && isset($value['attributes'])) {
                $attribute = ' ' . $value['attributes'];
                $key       = $value['value'];
            }

            // If it's an array, run again
            if (is_array($value)) {
                $value = self::keyed_array($value, true);
                $string .= ($object) ? "<$object>\n$value\n</$object>\n" : "<$key$attribute>\n$value\n</$key>\n";
            } else {
                $string .= ($object) ? "\t<$object index=\"" . $key . "\"><![CDATA[$value]]></$object>\n" : "\t<$key$attribute><![CDATA[$value]]></$key>\n";
            }
        } // end foreach

        if (!$callback) {
            $string = self::output_xml($string);
        }

        return $string;
    } // keyed_array

    /**
     * object_array
     *
     * This will build an xml document from an array of arrays, an id is required for the array data
     * <root>
     *   <$object_type> //optional
     *     <$item id="123">
     *       <data></data>
     *
     * @param  array  $array
     * @param  string $item
     * @param  string $object_type
     * @return string return xml
     */
    public static function object_array($array, $item, $object_type = '')
    {
        $string = ($object_type == '') ? '' : "<$object_type>\n";
        // Foreach it
        foreach ($array as $object) {
            $string .= "\t<$item id=\"" . $object['id'] . "\">\n";
            foreach ($object as $name => $value) {
                $filter = (is_numeric($value)) ? $value : "<![CDATA[$value]]>";
                $string .= ($name !== 'id') ? "\t\t<$name>$filter</$name>\n" : '';
            }
            $string .= "\t</$item>\n";
        } // end foreach
        $string .= ($object_type == '') ? '' : "</$object_type>";

        return self::output_xml($string);
    } // object_array

    /**
     * indexes
     *
     * This takes an array of object_ids and return XML based on the type of object
     * we want
     *
     * @param  array   $objects Array of object_ids (Mixed string|int)
     * @param  string  $type 'artist'|'album'|'song'|'playlist'|'share'|'podcast'|'podcast_episode'|'video'|'live_stream'
     * @param  integer $user_id
     * @param  boolean $full_xml whether to return a full XML document or just the node.
     * @param  boolean $include include episodes from podcasts or tracks in a playlist
     * @return string  return xml
     */
    public static function indexes($objects, $object_type, $user_id = null, $full_xml = true, $include = false)
    {
        if ((count($objects) > self::$limit || self::$offset > 0) && self::$limit) {
            $objects = array_splice($objects, self::$offset, self::$limit);
        }
        $string = "<total_count>" . Catalog::get_count($object_type) . "</total_count>\n";

        // here is where we call the object type
        foreach ($objects as $object_id) {
            switch ($object_type) {
                case 'artist':
                    $artist = new Artist($object_id);
                    $artist->format();
                    $albums = static::getAlbumRepository()->getByArtist($artist, null, true);
                    $string .= "<$object_type id=\"" . $object_id . "\">\n" .
                            "\t<name><![CDATA[" . $artist->f_full_name . "]]></name>\n";
                    foreach ($albums as $album_id) {
                        if ($album_id) {
                            $album = new Album($album_id[0]);
                            $string .= "\t<album id=\"" . $album_id[0] .
                                    '"><![CDATA[' . $album->full_name .
                                    "]]></album>\n";
                        }
                    }
                    $string .= "</$object_type>\n";
                    break;
                case 'album':
                    $album = new Album($object_id);
                    $album->format();
                    $string .= "<$object_type id=\"" . $object_id . "\">\n" .
                            "\t<name><![CDATA[" . $album->f_name . "]]></name>\n" .
                            "\t\t<artist id=\"" . $album->album_artist . "\"><![CDATA[" . $album->album_artist_name . "]]></artist>\n" .
                            "</$object_type>\n";
                    break;
                case 'song':
                    $song = new Song($object_id);
                    $song->format();
                    $string .= "<$object_type id=\"" . $object_id . "\">\n" .
                            "\t<title><![CDATA[" . $song->title . "]]></title>\n" .
                            "\t<name><![CDATA[" . $song->f_title . "]]></name>\n" .
                            "\t<artist id=\"" . $song->artist .
                            '"><![CDATA[' . $song->get_artist_name() .
                            "]]></artist>\n" .
                            "\t<album id=\"" . $song->album .
                            '"><![CDATA[' . $song->get_album_name() .
                            "]]></album>\n" .
                            "</$object_type>\n";
                    break;
                case 'playlist':
                    if ((int) $object_id === 0) {
                        $playlist = new Search((int) str_replace('smart_', '', (string) $object_id));
                        $playlist->format();

                        $playlist_name  = Search::get_name_byid(str_replace('smart_', '', (string) $object_id));
                        $playlist_user  = ($playlist->type !== 'public')
                            ? $playlist->f_user
                            : $playlist->type;
                        $last_count     = ((int) $playlist->last_count > 0) ? $playlist->last_count : 5000;
                        $playitem_total = ($playlist->limit == 0) ? $last_count : $playlist->limit;
                    } else {
                        $playlist = new Playlist($object_id);
                        $playlist->format();

                        $playlist_name  = $playlist->name;
                        $playlist_user  = $playlist->f_user;
                        $playitem_total = $playlist->get_media_count('song');
                    }
                    $songs = ($include) ? $playlist->get_items() : array();
                    $string .= "<$object_type id=\"" . $object_id . "\">\n" .
                        "\t<name><![CDATA[" . $playlist_name . "]]></name>\n" .
                        "\t<items><![CDATA[" . $playitem_total . "]]></items>\n" .
                        "\t<owner><![CDATA[" . $playlist_user . "]]></owner>\n" .
                        "\t<type><![CDATA[" . $playlist->type . "]]></type>\n";
                    $playlist_track = 0;
                    foreach ($songs as $song_id) {
                        if ($song_id['object_type'] == 'song') {
                            $playlist_track++;
                            $string .= "\t\t<playlisttrack id=\"" . $song_id['object_id'] . "\">" . $playlist_track . "</playlisttrack>\n";
                        }
                    }
                    $string .= "</$object_type>\n";
                    break;
                case 'podcast':
                    $podcast = new Podcast($object_id);
                    $podcast->format();
                    $string .= "<podcast id=\"$object_id\">\n" .
                        "\t<name><![CDATA[" . $podcast->f_title . "]]></name>\n" .
                        "\t<description><![CDATA[" . $podcast->description . "]]></description>\n" .
                        "\t<language><![CDATA[" . $podcast->f_language . "]]></language>\n" .
                        "\t<copyright><![CDATA[" . $podcast->f_copyright . "]]></copyright>\n" .
                        "\t<feed_url><![CDATA[" . $podcast->feed . "]]></feed_url>\n" .
                        "\t<generator><![CDATA[" . $podcast->f_generator . "]]></generator>\n" .
                        "\t<website><![CDATA[" . $podcast->f_website . "]]></website>\n" .
                        "\t<build_date><![CDATA[" . $podcast->f_lastbuilddate . "]]></build_date>\n" .
                        "\t<sync_date><![CDATA[" . $podcast->f_lastsync . "]]></sync_date>\n" .
                        "\t<public_url><![CDATA[" . $podcast->link . "]]></public_url>\n";
                    if ($include) {
                        $items = $podcast->get_episodes();
                        if (count($items) > 0) {
                            $string .= self::podcast_episodes($items, $user_id, false);
                        }
                    }
                    $string .= "\t</podcast>\n";
                    break;
                case 'podcast_episode':
                    $string .= self::podcast_episodes($objects, $user_id, false);
                    break;
                case 'video':
                    $string .= self::videos($objects, $user_id);
                    break;
                case 'live_stream':
                    $live_stream = new Live_Stream($object_id);
                    $live_stream->format();
                    $string .= "<$object_type id=\"" . $object_id . "\">\n" .
                        "\t<name><![CDATA[" . $live_stream->f_name . "]]></name>\n" .
                        "\t<url><![CDATA[" . $live_stream->url . "]]></url>\n" .
                        "\t<codec><![CDATA[" . $live_stream->codec . "]]></codec>\n" .
                        "</$object_type>\n";
            }
        } // end foreach objects

        return self::output_xml($string, $full_xml);
    } // indexes

    /**
<<<<<<< HEAD
=======
     * licenses
     *
     * This returns licenses to the user, in a pretty xml document with the information
     *
     * @param  integer[] $licenses Licence id's assigned to songs and artists
     * @return string    return xml
     */
    public static function licenses($licenses)
    {
        if ((count($licenses) > self::$limit || self::$offset > 0) && self::$limit) {
            $licenses = array_splice($licenses, self::$offset, self::$limit);
        }
        $string = "<total_count>" . Catalog::get_count('license') . "</total_count>\n";

        foreach ($licenses as $license_id) {
            $license = new license($license_id);
            $string .= "<license id=\"$license_id\">\n" . "\t<name><![CDATA[$license->name]]></name>\n" . "\t<description><![CDATA[$license->description]]></description>\n" . "\t<external_link><![CDATA[$license->external_link]]></external_link>\n" . "</license>\n";
        } // end foreach

        return self::output_xml($string);
    } // licenses

    /**
>>>>>>> 123ea845
     * labels
     *
     * This returns labels to the user, in a pretty xml document with the information
     *
     * @param  integer[] $labels
     * @return string    return xml
     */
    public static function labels(
        $labels,
        int $limit = 0,
        int $offset = 0
    ): string {
        if ((count($labels) > $limit || $offset > 0) && $limit) {
            $labels = array_splice($labels, $offset, $limit);
        }
        $string = "<total_count>" . Catalog::get_count('license') . "</total_count>\n";

        foreach ($labels as $label_id) {
            $label = new Label($label_id);
            $label->format();

            $string .= "<license id=\"$label_id\">\n" .
                "\t<name><![CDATA[$label->f_name]]></name>\n" .
                "\t<artists><![CDATA[$label->artists]]></artists>\n" .
                "\t<summary><![CDATA[$label->summary]]></summary>\n" .
                "\t<external_link><![CDATA[$label->link]]></external_link>\n" .
                "\t<address><![CDATA[$label->address]]></address>\n" .
                "\t<category><![CDATA[$label->category]]></category>\n" .
                "\t<email><![CDATA[$label->email]]></email>\n" .
                "\t<website><![CDATA[$label->website]]></website>\n" .
                "\t<user><![CDATA[$label->user]]></user>\n" .
                "</license>\n";
        } // end foreach

        return self::output_xml($string);
    } // labels

    /**
<<<<<<< HEAD
=======
     * genres
     *
     * This returns genres to the user, in a pretty xml document with the information
     *
     * @param  integer[] $tags Genre id's to include
     * @return string    return xml
     */
    public static function genres($tags)
    {
        if ((count($tags) > self::$limit || self::$offset > 0) && self::$limit) {
            $tags = array_splice($tags, self::$offset, self::$limit);
        }
        $string = "<total_count>" . Catalog::get_count('tag') . "</total_count>\n";

        foreach ($tags as $tag_id) {
            $tag    = new Tag($tag_id);
            $counts = $tag->count();
            $string .= "<genre id=\"$tag_id\">\n" .
                    "\t<name><![CDATA[$tag->name]]></name>\n" .
                    "\t<albums>" . (int) ($counts['album']) . "</albums>\n" .
                    "\t<artists>" . (int) ($counts['artist']) . "</artists>\n" .
                    "\t<songs>" . (int) ($counts['song']) . "</songs>\n" .
                    "\t<videos>" . (int) ($counts['video']) . "</videos>\n" .
                    "\t<playlists>" . (int) ($counts['playlist']) . "</playlists>\n" .
                    "\t<live_streams>" . (int) ($counts['live_stream']) . "</live_streams>\n" .
                    "</genre>\n";
        } // end foreach

        return self::output_xml($string);
    } // genres

    /**
>>>>>>> 123ea845
     * artists
     *
     * This takes an array of artists and then returns a pretty xml document with the information
     * we want
     *
<<<<<<< HEAD
     * @param  integer[] $artists (description here...)
     * @param  array $include Array of other items to include.
     * @param  integer $user_id
=======
     * @param  integer[] $artists Artist id's to include
     * @param  array     $include Array of other items to include.
     * @param  integer   $user_id
     * @param  boolean   $full_xml whether to return a full XML document or just the node.
>>>>>>> 123ea845
     * @return string    return xml
     */
    public static function artists($artists, $include = [], $user_id = null)
    {
        if ((count($artists) > self::$limit || self::$offset > 0) && self::$limit) {
            $artists = array_splice($artists, self::$offset, self::$limit);
        }
        $string = "<total_count>" . Catalog::get_count('artist') . "</total_count>\n";

        Rating::build_cache('artist', $artists);

        foreach ($artists as $artist_id) {
            $artist = new Artist($artist_id);
            $artist->format();

            $rating     = new Rating($artist_id, 'artist');
            $flag       = new Userflag($artist_id, 'artist');
            $tag_string = self::genre_string($artist->tags);

            // Build the Art URL, include session
            $art_url = AmpConfig::get('web_path') . '/image.php?object_id=' . $artist_id . '&object_type=artist&auth=' . scrub_out(Core::get_request('auth'));

            // Handle includes
            $albums = (in_array("albums", $include))
                ? self::albums(static::getAlbumRepository()->getByArtist($artist), array(), $user_id, false)
                : '';
            $songs = (in_array("songs", $include))
                ? self::songs(static::getSongRepository()->getByArtist($artist), $user_id, false)
                : '';

            $string .= "<artist id=\"" . $artist->id . "\">\n" .
                    "\t<name><![CDATA[" . $artist->f_full_name . "]]></name>\n" .
                    $tag_string .
                    "\t<albums>" . $albums . "</albums>\n" .
                    "\t<albumcount>" . ($artist->albums ?: 0) . "</albumcount>\n" .
                    "\t<songs>" . $songs . "</songs>\n" .
                    "\t<songcount>" . ($artist->songs ?: 0) . "</songcount>\n" .
                    "\t<art><![CDATA[$art_url]]></art>\n" .
                    "\t<flag>" . (!$flag->get_flag($user_id, false) ? 0 : 1) . "</flag>\n" .
                    "\t<preciserating>" . ($rating->get_user_rating($user_id) ?: null) . "</preciserating>\n" .
                    "\t<rating>" . ($rating->get_user_rating($user_id) ?: null) . "</rating>\n" .
                    "\t<averagerating>" . (string) ($rating->get_average_rating() ?: null) . "</averagerating>\n" .
                    "\t<mbid><![CDATA[" . $artist->mbid . "]]></mbid>\n" .
                    "\t<summary><![CDATA[" . $artist->summary . "]]></summary>\n" .
                    "\t<time><![CDATA[" . $artist->time . "]]></time>\n" .
                    "\t<yearformed>" . (int) $artist->yearformed . "</yearformed>\n" .
                    "\t<placeformed><![CDATA[" . $artist->placeformed . "]]></placeformed>\n" .
                    "</artist>\n";
        } // end foreach artists

        return self::output_xml($string, true);
    } // artists

    /**
     * albums
     *
     * This echos out a standard albums XML document, it pays attention to the limit
     *
     * @param  integer[] $albums Album id's to include
     * @param  array     $include Array of other items to include.
     * @param  integer   $user_id
     * @param  boolean   $full_xml whether to return a full XML document or just the node.
     * @return string    return xml
     */
    public static function albums($albums, $include = [], $user_id = null, $full_xml = true)
    {
        if ($include == null || $include == '') {
            $include = array();
        }

        if ((count($albums) > self::$limit || self::$offset > 0) && self::$limit) {
            $albums = array_splice($albums, self::$offset, self::$limit);
        }
        $string = "<total_count>" . Catalog::get_count('album') . "</total_count>\n";

        Rating::build_cache('album', $albums);

        foreach ($albums as $album_id) {
            $album = new Album($album_id);
            $album->format();

            $disk   = $album->disk;
            $rating = new Rating($album_id, 'album');
            $flag   = new Userflag($album_id, 'album');

            // Build the Art URL, include session
            $art_url = AmpConfig::get('web_path') . '/image.php?object_id=' . $album->id . '&object_type=album&auth=' . scrub_out(Core::get_request('auth'));

            $string .= "<album id=\"" . $album->id . "\">\n" . "\t<name><![CDATA[" . $album->name . "]]></name>\n";

            // Do a little check for artist stuff
            if ($album->album_artist_name != "") {
                $string .= "\t<artist id=\"$album->artist_id\"><![CDATA[$album->album_artist_name]]></artist>\n";
            } elseif ($album->artist_count != 1) {
                $string .= "\t<artist id=\"0\"><![CDATA[Various]]></artist>\n";
            } else {
                $string .= "\t<artist id=\"$album->artist_id\"><![CDATA[$album->artist_name]]></artist>\n";
            }

            // Handle includes
            $songs = (in_array("songs", $include))
                ? self::songs(static::getSongRepository()->getByAlbum($album->id), $user_id, false)
                : '';

            // count multiple disks
            if ($album->allow_group_disks) {
                $disk = (count($album->album_suite) <= 1) ? $album->disk : count($album->album_suite);
            }

            $string .= "\t<time>" . $album->total_duration . "</time>\n" .
                    "\t<year>" . $album->year . "</year>\n" .
                    "\t<tracks>" . $songs . "</tracks>\n" .
                    "\t<songcount>" . $album->song_count . "</songcount>\n" .
                    "\t<disk>" . $disk . "</disk>\n" .
                    self::genre_string($album->tags) .
                    "\t<art><![CDATA[$art_url]]></art>\n" .
                    "\t<flag>" . (!$flag->get_flag($user_id, false) ? 0 : 1) . "</flag>\n" .
                    "\t<preciserating>" . ($rating->get_user_rating($user_id) ?: null) . "</preciserating>\n" .
                    "\t<rating>" . ($rating->get_user_rating($user_id) ?: null) . "</rating>\n" .
                    "\t<averagerating>" . ($rating->get_average_rating() ?: null) . "</averagerating>\n" .
                    "\t<mbid><![CDATA[" . $album->mbid . "]]></mbid>\n" .
                    "</album>\n";
        } // end foreach

        return self::output_xml($string, $full_xml);
    } // albums

    /**
     * playlists
     *
     * This takes an array of playlist ids and then returns a nice pretty XML document
     *
     * @param  array  $playlists Playlist id's to include
     * @return string return xml
     */
    public static function playlists(
        array $playlists,
        int $limit = 0,
        int $offset = 0
    ) {
        if ((count($playlists) > $limit || $offset > 0) && $limit) {
            $playlists = array_slice($playlists, $offset, $limit);
        }
        $string = "<total_count>" . Catalog::get_count('playlist') . "</total_count>\n";

        // Foreach the playlist ids
        foreach ($playlists as $playlist_id) {
            /**
             * Strip smart_ from playlist id and compare to original
             * smartlist = 'smart_1'
             * playlist  = 1000000
             */
            if ((int) $playlist_id === 0) {
                $playlist = new Search((int) str_replace('smart_', '', (string) $playlist_id));
                $playlist->format();

                $playlist_name  = Search::get_name_byid(str_replace('smart_', '', (string) $playlist_id));
                $playlist_user  = ($playlist->type !== 'public') ? $playlist->f_user : $playlist->type;
                $last_count     = ((int) $playlist->last_count > 0) ? $playlist->last_count : 5000;
                $playitem_total = ($playlist->limit == 0) ? $last_count : $playlist->limit;
                $playlist_type  = $playlist->type;
            } else {
                $playlist    = new Playlist($playlist_id);
                $playlist_id = $playlist->id;
                $playlist->format();

                $playlist_name  = $playlist->name;
                $playlist_user  = $playlist->f_user;
                $playitem_total = $playlist->get_media_count('song');
                $playlist_type  = $playlist->type;
            }
            // Build this element
            $string .= "<playlist id=\"$playlist_id\">\n" . "\t<name><![CDATA[$playlist_name]]></name>\n" . "\t<owner><![CDATA[$playlist_user]]></owner>\n" . "\t<items>$playitem_total</items>\n" . "\t<type>$playlist_type</type>\n" . "</playlist>\n";
        } // end foreach

        return self::output_xml($string);
    } // playlists

    /**
     * shares
     *
     * This returns shares to the user, in a pretty xml document with the information
     *
     * @param  integer[] $shares Share id's to include
     * @return string    return xml
     */
    public static function shares($shares)
    {
        if ((count($shares) > self::$limit || self::$offset > 0) && self::$limit) {
            $shares = array_splice($shares, self::$offset, self::$limit);
        }
        $string = "<total_count>" . Catalog::get_count('share') . "</total_count>\n";

        foreach ($shares as $share_id) {
            $share = new Share($share_id);
            $string .= "<share id=\"$share_id\">\n" . "\t<name><![CDATA[" . $share->getObjectName() . "]]></name>\n" . "\t<user><![CDATA[" . $share->getUserName() . "]]></user>\n" . "\t<allow_stream>" . $share->allow_stream . "</allow_stream>\n" . "\t<allow_download>" . $share->allow_download . "</allow_download>\n" . "\t<creation_date><![CDATA[" . $share->getCreationDateFormatted() . "]]></creation_date>\n" . "\t<lastvisit_date><![CDATA[" . $share->getLastVisitDateFormatted() . "]]></lastvisit_date>\n" . "\t<object_type><![CDATA[" . $share->object_type . "]]></object_type>\n" . "\t<object_id>" . $share->object_id . "</object_id>\n" . "\t<expire_days>" . $share->expire_days . "</expire_days>\n" . "\t<max_counter>" . $share->max_counter . "</max_counter>\n" . "\t<counter>" . $share->counter . "</counter>\n" . "\t<secret><![CDATA[" . $share->secret . "]]></secret>\n" . "\t<public_url><![CDATA[" . $share->public_url . "]]></public_url>\n" . "\t<description><![CDATA[" . $share->description . "]]></description>\n" . "</share>\n";
        } // end foreach

        return self::output_xml($string);
    } // shares

    /**
     * bookmarks
     *
     * This returns bookmarks to the user, in a pretty xml document with the information
     *
     * @param  integer[] $bookmarks Bookmark id's to include
     * @return string    return xml
     */
    public static function bookmarks($bookmarks)
    {
        $string = "";
        foreach ($bookmarks as $bookmark_id) {
            $bookmark = new Bookmark($bookmark_id);
            $string .= "<bookmark id=\"$bookmark_id\">\n" .
                "\t<user><![CDATA[" . $bookmark->getUserName() . "]]></user>\n" .
                "\t<object_type><![CDATA[" . $bookmark->object_type . "]]></object_type>\n" .
                "\t<object_id>" . $bookmark->object_id . "</object_id>\n" .
                "\t<position>" . $bookmark->position . "</position>\n" .
                "\t<client><![CDATA[" . $bookmark->comment . "]]></client>\n" .
                "\t<creation_date>" . $bookmark->creation_date . "</creation_date>\n" .
                "\t<update_date><![CDATA[" . $bookmark->update_date . "]]></update_date>\n" .
                "</bookmark>\n";
        } // end foreach

        return self::output_xml($string);
    } // bookmarks

    /**
     * catalogs
     *
     * This returns catalogs to the user, in a pretty xml document with the information
     *
     * @param  integer[] $catalogs group of catalog id's
     * @return string    return xml
     */
    public static function catalogs($catalogs)
    {
        if ((count($catalogs) > self::$limit || self::$offset > 0) && self::$limit) {
            $catalogs = array_splice($catalogs, self::$offset, self::$limit);
        }
        $string = "<total_count>" . Catalog::get_count('catalog') . "</total_count>\n";

        foreach ($catalogs as $catalog_id) {
            $catalog = Catalog::create_from_id($catalog_id);
            $catalog->format();
            $string .= "<catalog id=\"$catalog_id\">\n" . "\t<name><![CDATA[" . $catalog->name . "]]></name>\n" . "\t<type><![CDATA[" . $catalog->catalog_type . "]]></type>\n" . "\t<gather_types><![CDATA[" . $catalog->gather_types . "]]></gather_types>\n" . "\t<enabled>" . $catalog->enabled . "</enabled>\n" . "\t<last_add><![CDATA[" . $catalog->f_add . "]]></last_add>\n" . "\t<last_clean><![CDATA[" . $catalog->f_clean . "]]></last_clean>\n" . "\t<last_update><![CDATA[" . $catalog->f_update . "]]></last_update>\n" . "\t<path><![CDATA[" . $catalog->f_info . "]]></path>\n" . "\t<rename_pattern><![CDATA[" . $catalog->rename_pattern . "]]></rename_pattern>\n" . "\t<sort_pattern><![CDATA[" . $catalog->sort_pattern . "]]></sort_pattern>\n" . "</catalog>\n";
        } // end foreach

        return self::output_xml($string);
    } // catalogs

    /**
     * podcasts
     *
     * This returns podcasts to the user, in a pretty xml document with the information
     *
<<<<<<< HEAD
     * @param array $podcasts (description here...)
     * @param boolean $episodes include the episodes of the podcast // optional
     * @param int $limit
     * @param int $offset
     * @return string  return xml
     */
    public static function podcasts(
        $podcasts,
        $episodes = false,
        $limit = 0,
        $offset = 0
    ) {
        if ((count($podcasts) > $limit || $offset > 0) && $limit) {
            $podcasts = array_splice($podcasts, $offset, $limit);
=======
     * @param  integer[] $podcasts Podcast id's to include
     * @param  integer   $user_id
     * @param  boolean   $episodes include the episodes of the podcast // optional
     * @return string    return xml
     */
    public static function podcasts($podcasts, $user_id = null, $episodes = false)
    {
        if ((count($podcasts) > self::$limit || self::$offset > 0) && self::$limit) {
            $podcasts = array_splice($podcasts, self::$offset, self::$limit);
>>>>>>> 123ea845
        }
        $string = "<total_count>" . Catalog::get_count('podcast') . "</total_count>\n";

        foreach ($podcasts as $podcast_id) {
            $podcast = new Podcast($podcast_id);
            $podcast->format();
            $string .= "<podcast id=\"$podcast_id\">\n" . "\t<name><![CDATA[" . $podcast->f_title . "]]></name>\n" . "\t<description><![CDATA[" . $podcast->description . "]]></description>\n" . "\t<language><![CDATA[" . $podcast->f_language . "]]></language>\n" . "\t<copyright><![CDATA[" . $podcast->f_copyright . "]]></copyright>\n" . "\t<feed_url><![CDATA[" . $podcast->feed . "]]></feed_url>\n" . "\t<generator><![CDATA[" . $podcast->f_generator . "]]></generator>\n" . "\t<website><![CDATA[" . $podcast->f_website . "]]></website>\n" . "\t<build_date><![CDATA[" . $podcast->f_lastbuilddate . "]]></build_date>\n" . "\t<sync_date><![CDATA[" . $podcast->f_lastsync . "]]></sync_date>\n" . "\t<public_url><![CDATA[" . $podcast->link . "]]></public_url>\n";
            if ($episodes) {
                $items = $podcast->get_episodes();
                if (count($items) > 0) {
                    $string .= self::podcast_episodes($items, $user_id, false);
                }
            }
            $string .= "\t</podcast>\n";
        } // end foreach

        return self::output_xml($string);
    } // podcasts

    /**
     * podcast_episodes
     *
     * This returns podcasts to the user, in a pretty xml document with the information
     *
     * @param  integer[] $podcast_episodes Podcast_Episode id's to include
     * @param  integer   $user_id
     * @param  boolean   $full_xml whether to return a full XML document or just the node.
     * @return string    return xml
     */
<<<<<<< HEAD
    public static function podcast_episodes(
        array $podcast_episodes,
        bool $full_xml = true,
        int $limit = 0,
        int $offset = 0
    ) {
        if ((count($podcast_episodes) > $limit || $offset > 0) && $limit) {
            $podcast_episodes = array_splice($podcast_episodes, $offset, $limit);
=======
    public static function podcast_episodes($podcast_episodes, $user_id = null, $full_xml = true)
    {
        if ((count($podcast_episodes) > self::$limit || self::$offset > 0) && self::$limit) {
            $podcast_episodes = array_splice($podcast_episodes, self::$offset, self::$limit);
>>>>>>> 123ea845
        }
        $string = ($full_xml) ? "<total_count>" . Catalog::get_count('podcast_episode') . "</total_count>\n" : '';

        foreach ($podcast_episodes as $episode_id) {
            $episode = new Podcast_Episode($episode_id);
            $episode->format();
            $string .= "\t<podcast_episode id=\"$episode_id\">\n" .
                "\t\t<name><![CDATA[" . $episode->f_title . "]]></name>\n" .
                "\t\t<description><![CDATA[" . $episode->f_description . "]]></description>\n" .
                "\t\t<category><![CDATA[" . $episode->f_category . "]]></category>\n" .
                "\t\t<author><![CDATA[" . $episode->f_author . "]]></author>\n" .
                "\t\t<author_full><![CDATA[" . $episode->f_artist_full . "]]></author_full>\n" .
                "\t\t<website><![CDATA[" . $episode->f_website . "]]></website>\n" .
                "\t\t<pubdate><![CDATA[" . $episode->f_pubdate . "]]></pubdate>\n" .
                "\t\t<state><![CDATA[" . $episode->f_state . "]]></state>\n" .
                "\t\t<filelength><![CDATA[" . $episode->f_time_h . "]]></filelength>\n" .
                "\t\t<filesize><![CDATA[" . $episode->f_size . "]]></filesize>\n" .
                "\t\t<filename><![CDATA[" . $episode->f_file . "]]></filename>\n" .
                "\t\t<public_url><![CDATA[" . $episode->link . "]]></public_url>\n" .
                "\t\t<url><![CDATA[" . $episode->play_url('', 'api', false, $user_id) . "]]></url>\n" .
                "\t\t<played>" . $episode->played . "</played>\n";
            $string .= "\t</podcast_episode>\n";
        } // end foreach

        return self::output_xml($string, $full_xml);
    } // podcast_episodes

    /**
     * songs
     *
     * This returns an xml document from an array of song ids.
     * (Spiffy isn't it!)
     * @param integer[] $songs
     * @param integer   $user_id
     * @param boolean   $full_xml
     * @return string   return xml
     */
    public static function songs($songs, $user_id = null, $full_xml = true)
    {
        if ((count($songs) > self::$limit || self::$offset > 0) && self::$limit) {
            $songs = array_slice($songs, self::$offset, self::$limit);
        }
        $string = "<total_count>" . Catalog::get_count('song') . "</total_count>\n";

        Song::build_cache($songs);
        Stream::set_session(Core::get_request('auth'));

        $playlist_track = 0;

        // Foreach the ids!
        foreach ($songs as $song_id) {
            $song = new Song($song_id);

            // If the song id is invalid/null
            if (!$song->id) {
                continue;
            }

            $song->format();
            $tag_string    = self::genre_string(Tag::get_top_tags('song', $song_id));
            $rating        = new Rating($song_id, 'song');
            $flag          = new Userflag($song_id, 'song');
            $show_song_art = AmpConfig::get('show_song_art', false);
            $art_object    = ($show_song_art) ? $song->id : $song->album;
            $art_type      = ($show_song_art) ? 'song' : 'album';
            $art_url       = Art::url($art_object, $art_type, Core::get_request('auth'));
            $playlist_track++;

            $string .= "<song id=\"" . $song->id . "\">\n" .
                    // Title is an alias for name
                    "\t<title><![CDATA[" . $song->title . "]]></title>\n" .
                    "\t<name><![CDATA[" . $song->title . "]]></name>\n" .
                    "\t<artist id=\"" . $song->artist .
                    '"><![CDATA[' . $song->get_artist_name() .
                    "]]></artist>\n" .
                    "\t<album id=\"" . $song->album .
                    '"><![CDATA[' . $song->get_album_name() .
                    "]]></album>\n" .
                    "\t<albumartist id=\"" . $song->albumartist .
                    "\"><![CDATA[" . $song->get_album_artist_name() .
                    "]]></albumartist>\n";
            $string .= $tag_string .
                    "\t<filename><![CDATA[" . $song->file . "]]></filename>\n" .
                    "\t<track>" . $song->track . "</track>\n" .
                    "\t<playlisttrack>" . $playlist_track . "</playlisttrack>\n" .
                    "\t<time>" . $song->time . "</time>\n" .
                    "\t<year>" . $song->year . "</year>\n" .
                    "\t<bitrate>" . $song->bitrate . "</bitrate>\n" .
                    "\t<rate>" . $song->rate . "</rate>\n" .
                    "\t<mode><![CDATA[" . $song->mode . "]]></mode>\n" .
                    "\t<mime><![CDATA[" . $song->mime . "]]></mime>\n" .
                    "\t<url><![CDATA[" . $song->play_url('', 'api', false, $user_id) . "]]></url>\n" .
                    "\t<size>" . $song->size . "</size>\n" .
                    "\t<mbid><![CDATA[" . $song->mbid . "]]></mbid>\n" .
                    "\t<album_mbid><![CDATA[" . $song->album_mbid . "]]></album_mbid>\n" .
                    "\t<artist_mbid><![CDATA[" . $song->artist_mbid . "]]></artist_mbid>\n" .
                    "\t<albumartist_mbid><![CDATA[" . $song->albumartist_mbid . "]]></albumartist_mbid>\n" .
                    "\t<art><![CDATA[" . $art_url . "]]></art>\n" .
                    "\t<flag>" . (!$flag->get_flag($user_id, false) ? 0 : 1) . "</flag>\n" .
                    "\t<preciserating>" . ($rating->get_user_rating($user_id) ?: null) . "</preciserating>\n" .
                    "\t<rating>" . ($rating->get_user_rating($user_id) ?: null) . "</rating>\n" .
                    "\t<averagerating>" . (string) ($rating->get_average_rating() ?: null) . "</averagerating>\n" .
                    "\t<playcount>" . $song->played . "</playcount>\n" .
                    "\t<catalog>" . $song->catalog . "</catalog>\n" .
                    "\t<composer><![CDATA[" . $song->composer . "]]></composer>\n" .
                    "\t<channels>" . $song->channels . "</channels>\n" .
                    "\t<comment><![CDATA[" . $song->comment . "]]></comment>\n";
            if (AmpConfig::get('licensing')) {
                $string .= "\t<license><![CDATA[" . $song->f_license . "]]></license>\n";
            }
            $string .= "\t<publisher><![CDATA[" . $song->label . "]]></publisher>\n"
                    . "\t<language>" . $song->language . "</language>\n"
                    . "\t<replaygain_album_gain>" . $song->replaygain_album_gain . "</replaygain_album_gain>\n"
                    . "\t<replaygain_album_peak>" . $song->replaygain_album_peak . "</replaygain_album_peak>\n"
                    . "\t<replaygain_track_gain>" . $song->replaygain_track_gain . "</replaygain_track_gain>\n"
                    . "\t<replaygain_track_peak>" . $song->replaygain_track_peak . "</replaygain_track_peak>\n"
                    . "\t<r128_album_gain>" . $song->r128_album_gain . "</r128_album_gain>\n"
                    . "\t<r128_track_gain>" . $song->r128_track_gain . "</r128_track_gain>\n";
            if (Song::isCustomMetadataEnabled()) {
                foreach ($song->getMetadata() as $metadata) {
                    $meta_name = str_replace(array(' ', '(', ')', '/', '\\', '#'), '_',
                        $metadata->getField()->getName());
                    $string .= "\t<" . $meta_name . "><![CDATA[" . $metadata->getData() . "]]></" . $meta_name . ">\n";
                }
            }

            $string .= "</song>\n";
        } // end foreach

        return self::output_xml($string, $full_xml);
    } // songs

    /**
     * videos
     *
     * This builds the xml document for displaying video objects
     *
     * @param  integer[] $videos Video id's to include
     * @param  integer   $user_id
     * @return string    return xml
     */
    public static function videos($videos, $user_id = null)
    {
        if ((count($videos) > self::$limit || self::$offset > 0) && self::$limit) {
            $videos = array_slice($videos, self::$offset, self::$limit);
        }
        $string = "<total_count>" . Catalog::get_count('video') . "</total_count>\n";

        foreach ($videos as $video_id) {
            $video = new Video($video_id);
            $video->format();

            $string .= "<video id=\"" . $video->id . "\">\n" .
                    // Title is an alias for name
                    "\t<title><![CDATA[" . $video->title . "]]></title>\n" .
                    "\t<name><![CDATA[" . $video->title . "]]></name>\n" .
                    "\t<mime><![CDATA[" . $video->mime . "]]></mime>\n" .
                    "\t<resolution><![CDATA[" . $video->f_resolution . "]]></resolution>\n" .
                    "\t<size>" . $video->size . "</size>\n" .
                    self::genre_string($video->tags) .
                    "\t<url><![CDATA[" . $video->play_url('', 'api', false, $user_id) . "]]></url>\n" .
                    "</video>\n";
        } // end foreach

        return self::output_xml($string);
    } // videos

    /**
     * democratic
     *
     * This handles creating an xml document for democratic items, this can be a little complicated
     * due to the votes and all of that
     *
     * @param  integer[] $object_ids Object IDs
     * @param  integer   $user_id
     * @return string    return xml
     */
    public static function democratic($object_ids = array(), $user_id = null)
    {
        $democratic = Democratic::get_current_playlist();
        $string     = '';

        foreach ($object_ids as $row_id => $data) {
            $class_name = ObjectTypeToClassNameMapper::map($data['object_type']);
            $song       = new $class_name($data['object_id']);
            $song->format();

            // FIXME: This is duplicate code and so wrong, functions need to be improved
            $tag           = new Tag($song->tags['0']);
            $song->genre   = $tag->id;
            $song->f_genre = $tag->name;

            $tag_string = self::genre_string($song->tags);

            $rating = new Rating($song->id, 'song');

            $art_url = Art::url($song->album, 'album', Core::get_request('auth'));

            $string .= "<song id=\"" . $song->id . "\">\n" .
                    // Title is an alias for name
                    "\t<title><![CDATA[" . $song->title . "]]></title>\n" .
                    "\t<name><![CDATA[" . $song->title . "]]></name>\n" .
                    "\t<artist id=\"" . $song->artist . "\"><![CDATA[" . $song->f_artist_full . "]]></artist>\n" .
                    "\t<album id=\"" . $song->album . "\"><![CDATA[" . $song->f_album_full . "]]></album>\n" .
                    "\t<genre id=\"" . $song->genre . "\"><![CDATA[" . $song->f_genre . "]]></genre>\n" .
                    $tag_string .
                    "\t<track>" . $song->track . "</track>\n" .
                    "\t<time><![CDATA[" . $song->time . "]]></time>\n" .
                    "\t<mime><![CDATA[" . $song->mime . "]]></mime>\n" .
                    "\t<url><![CDATA[" . $song->play_url('', 'api', false, $user_id) . "]]></url>\n" .
                    "\t<size>" . $song->size . "</size>\n" .
                    "\t<art><![CDATA[" . $art_url . "]]></art>\n" .
                    "\t<preciserating>" . ($rating->get_user_rating($user_id) ?: null) . "</preciserating>\n" .
                    "\t<rating>" . ($rating->get_user_rating($user_id) ?: null) . "</rating>\n" .
                    "\t<averagerating>" . ($rating->get_average_rating() ?: null) . "</averagerating>\n" .
                    "\t<vote>" . $democratic->get_vote($row_id) . "</vote>\n" .
                    "</song>\n";
        } // end foreach

        return self::output_xml($string);
    } // democratic

    /**
<<<<<<< HEAD
=======
     * user
     *
     * This handles creating an xml document for a user
     *
     * @param  User    $user User Object
     * @param  boolean $fullinfo
     * @return string  return xml
     */
    public static function user(User $user, $fullinfo)
    {
        $user->format();
        $string = "<user id=\"" . (string)$user->id . "\">\n" . "\t<username><![CDATA[" . $user->username . "]]></username>\n";
        if ($fullinfo) {
            $string .= "\t<auth><![CDATA[" . $user->apikey . "]]></auth>\n" .
                       "\t<email><![CDATA[" . $user->email . "]]></email>\n" .
                       "\t<access>" . (int) $user->access . "</access>\n" .
                       "\t<fullname_public>" . (int) $user->fullname_public . "</fullname_public>\n" .
                       "\t<validation><![CDATA[" . $user->validation . "]]></validation>\n" .
                       "\t<disabled>" . (int) $user->disabled . "</disabled>\n";
        }
        $string .= "\t<create_date>" . (int) $user->create_date . "</create_date>\n" .
                "\t<last_seen>" . (int) $user->last_seen . "</last_seen>\n" .
                "\t<link><![CDATA[" . $user->link . "]]></link>\n" .
                "\t<website><![CDATA[" . $user->website . "]]></website>\n" .
                "\t<state><![CDATA[" . $user->state . "]]></state>\n" .
                "\t<city><![CDATA[" . $user->city . "]]></city>\n";
        if ($user->fullname_public || $fullinfo) {
            $string .= "\t<fullname><![CDATA[" . $user->fullname . "]]></fullname>\n";
        }
        $string .= "</user>\n";

        return self::output_xml($string);
    } // user

    /**
>>>>>>> 123ea845
     * users
     *
     * This handles creating an xml document for an user list
     *
     * @param  integer[] $users User identifier list
     * @return string    return xml
     */
    public static function users($users)
    {
        $string = "";
        foreach ($users as $user_id) {
            $user = new User($user_id);
            $string .= "<user id=\"" . (string)$user->id . "\">\n" . "\t<username><![CDATA[" . $user->username . "]]></username>\n" . "</user>\n";
        }

        return self::output_xml($string);
    } // users

    /**
<<<<<<< HEAD
     * @param  string $string
=======
     * shouts
     *
     * This handles creating an xml document for a shout list
     *
     * @param  integer[] $shouts Shout identifier list
     * @return string    return xml
     */
    public static function shouts($shouts)
    {
        $string = "";
        foreach ($shouts as $shout_id) {
            $shout = new Shoutbox($shout_id);
            $user  = new User($shout->user);
            $string .= "\t<shout id=\"" . $shout_id . "\">\n" . "\t\t<date>" . $shout->date . "</date>\n" . "\t\t<text><![CDATA[" . $shout->text . "]]></text>\n";
            if ($user->id) {
                $string .= "\t\t<user id=\"" . (string)$user->id . "\">\n" . "\t\t\t<username><![CDATA[" . $user->username . "]]></username>\n" . "\t\t</user>\n";
            }
            $string .= "\t</shout>\n";
        }

        return self::output_xml($string);
    } // shouts

    /**
     * @param  string  $string
>>>>>>> 123ea845
     * @param  boolean $full_xml
     * @return string
     */
    public static function output_xml($string, $full_xml = true)
    {
        $xml = "";
        if ($full_xml) {
            $xml .= self::_header();
        }
        $xml .= Ui::clean_utf8($string);
        if ($full_xml) {
            $xml .= self::_footer();
        }

        return $xml;
    }

    /**
     * timeline
     *
     * This handles creating an xml document for an activity list
     *
     * @param  integer[] $activities Activity identifier list
     * @return string    return xml
     */
    public static function timeline($activities)
    {
        $string = "";
        foreach ($activities as $activity_id) {
            $activity = new Useractivity($activity_id);
            $user     = new User($activity->user);
            $string .= "\t<activity id=\"" . $activity_id . "\">\n" . "\t\t<date>" . $activity->activity_date . "</date>\n" . "\t\t<object_type><![CDATA[" . $activity->object_type . "]]></object_type>\n" . "\t\t<object_id>" . $activity->object_id . "</object_id>\n" . "\t\t<action><![CDATA[" . $activity->action . "]]></action>\n";
            if ($user->id) {
                $string .= "\t\t<user id=\"" . (string)$user->id . "\">\n" . "\t\t\t<username><![CDATA[" . $user->username . "]]></username>\n" . "\t\t</user>\n";
            }
            $string .= "\t</activity>\n";
        }

        return self::_header() . $string . self::_footer();
    } // timeline

    /**
     * rss_feed
     *
     * returns xml for rss types that aren't podcasts (Feed generation of plays/albums/etc)
     *
     * @param  array  $data Keyed array of information to RSS'ify
     * @param  string $title RSS feed title
     * @param  string $date publish date
     * @return string RSS feed xml
     */
    public static function rss_feed($data, $title, $date = null)
    {
        $string = "\t<title>$title</title>\n\t<link>" . AmpConfig::get('web_path') . "</link>\n\t";
        if (is_int($date)) {
            $string .= "<pubDate>" . date("r", (int)$date) . "</pubDate>\n";
        }

        // Pass it to the keyed array xml function
        foreach ($data as $item) {
            // We need to enclose it in an item tag
            $string .= self::keyed_array(array('item' => $item), true);
        }

        return self::_header() . $string . self::_footer();
    } // rss_feed

    /**
     * _header
     *
     * this returns a standard header, there are a few types
     * so we allow them to pass a type if they want to
     *
     * @param  string $title
     * @return string Header xml tag.
     */
    private static function _header($title = null)
    {
        switch (self::$type) {
            case 'xspf':
                $header = "<?xml version=\"1.0\" encoding=\"utf-8\" ?>\n" . "<playlist version = \"1\" xmlns=\"http://xspf.org/ns/0/\">\n" . "<title>" . ($title ?: T_("Ampache XSPF Playlist")) . "</title>\n" . "<creator>" . scrub_out(AmpConfig::get('site_title')) . "</creator>\n" . "<annotation>" . scrub_out(AmpConfig::get('site_title')) . "</annotation>\n" . "<info>" . AmpConfig::get('web_path') . "</info>\n" . "<trackList>\n";
                break;
            case 'itunes':
                $header = "<?xml version=\"1.0\" encoding=\"UTF-8\"?>\n" .
                        "<!-- XML Generated by Ampache v." . AmpConfig::get('version') . " -->\n";
                break;
            case 'rss':
                $header = "<?xml version=\"1.0\" encoding=\"" . AmpConfig::get('site_charset') . "\" ?>\n " . "<!-- RSS Generated by Ampache v." . AmpConfig::get('version') . " on " . date("r",
                        time()) . "-->\n" . "<rss version=\"2.0\">\n<channel>\n";
                break;
            default:
                $header = "<?xml version=\"1.0\" encoding=\"" . AmpConfig::get('site_charset') . "\" ?>\n<root>\n";
                break;
        } // end switch

        return $header;
    } // _header

    /**
     * _footer
     *
     * this returns the footer for this document, these are pretty boring
     *
     * @return string Footer xml tag.
     */
    private static function _footer()
    {
        switch (self::$type) {
            case 'itunes':
                $footer = "\t\t</dict>\t\n</dict>\n</plist>\n";
                break;
            case 'xspf':
                $footer = "</trackList>\n</playlist>\n";
                break;
            case 'rss':
                $footer = "\n</channel>\n</rss>\n";
                break;
            default:
                $footer = "\n</root>\n";
                break;
        } // end switch on type


        return $footer;
    }

    // _footer

    /**
     * podcast
     * @param  library_item $libitem
     * @param  integer      $user_id
     * @return string|false
     */
    public static function podcast(library_item $libitem, $user_id = null)
    {
        $xml = new SimpleXMLElement('<?xml version="1.0" encoding="utf-8"?><rss />');
        $xml->addAttribute("xmlns:xmlns:atom", "http://www.w3.org/2005/Atom");
        $xml->addAttribute("xmlns:xmlns:itunes", "http://www.itunes.com/dtds/podcast-1.0.dtd");
        $xml->addAttribute("version", "2.0");
        $xchannel = $xml->addChild("channel");
        $xchannel->addChild("title", htmlspecialchars($libitem->get_fullname() . " Podcast"));
        //$xlink = $xchannel->addChild("atom:link", htmlentities($libitem->link));
        $libitem_type = ObjectTypeToClassNameMapper::reverseMap(get_class($libitem));
        if (Art::has_db($libitem->id, $libitem_type)) {
            $ximg = $xchannel->addChild("xmlns:itunes:image");
            $ximg->addAttribute("href", Art::url($libitem->id, $libitem_type));
        }
        $summary = $libitem->get_description();
        if (!empty($summary)) {
            $summary = htmlentities($summary);
            $xchannel->addChild("description", $summary);
            $xchannel->addChild("xmlns:itunes:summary", $summary);
        }
        $xchannel->addChild("generator", "ampache");
        $xchannel->addChild("xmlns:itunes:category", "Music");
        $owner = $libitem->get_user_owner();
        if ($owner) {
            $user_owner = new User($owner);
            $user_owner->format();
            $xowner = $xchannel->addChild("xmlns:itunes:owner");
            $xowner->addChild("xmlns:itunes:name", $user_owner->f_name);
        }

        $medias = $libitem->get_medias();
        foreach ($medias as $media_info) {
            $class_name = ObjectTypeToClassNameMapper::map($media_info['object_type']);
            $media      = new $class_name($media_info['object_id']);
            $media->format();
            $xitem = $xchannel->addChild("item");
            $xitem->addChild("title", htmlentities($media->get_fullname()));
            if ($media->f_artist) {
                $xitem->addChild("xmlns:itunes:author", $media->f_artist);
            }
            //$xmlink = $xitem->addChild("link", htmlentities($media->link));
            $xitem->addChild("guid", htmlentities($media->link));
            if ($media->addition_time) {
                $xitem->addChild("pubDate", date("r", (int)$media->addition_time));
            }
            $description = $media->get_description();
            if (!empty($description)) {
                $xitem->addChild("description", htmlentities($description));
            }
            $xitem->addChild("xmlns:itunes:duration", $media->f_time);
            if ($media->mime) {
                $surl  = $media->play_url('', 'api', false, $user_id);
                $xencl = $xitem->addChild("enclosure");
                $xencl->addAttribute("type", (string)$media->mime);
                $xencl->addAttribute("length", (string)$media->size);
                $xencl->addAttribute("url", $surl);
            }
        }

        $xmlstr = $xml->asXml();
        // Format xml output
        $dom = new DOMDocument();
        if ($dom->loadXML($xmlstr, LIBXML_PARSEHUGE) !== false) {
            $dom->formatOutput = true;

            return $dom->saveXML();
        } else {
            return $xmlstr;
        }
    }

    /**
     * @deprecated
     */
    private static function getSongRepository(): SongRepositoryInterface
    {
        global $dic;

        return $dic->get(SongRepositoryInterface::class);
    }

    /**
     * @deprecated
     */
    private static function getAlbumRepository(): AlbumRepositoryInterface
    {
        global $dic;

        return $dic->get(AlbumRepositoryInterface::class);
    }
}<|MERGE_RESOLUTION|>--- conflicted
+++ resolved
@@ -520,32 +520,6 @@
     } // indexes
 
     /**
-<<<<<<< HEAD
-=======
-     * licenses
-     *
-     * This returns licenses to the user, in a pretty xml document with the information
-     *
-     * @param  integer[] $licenses Licence id's assigned to songs and artists
-     * @return string    return xml
-     */
-    public static function licenses($licenses)
-    {
-        if ((count($licenses) > self::$limit || self::$offset > 0) && self::$limit) {
-            $licenses = array_splice($licenses, self::$offset, self::$limit);
-        }
-        $string = "<total_count>" . Catalog::get_count('license') . "</total_count>\n";
-
-        foreach ($licenses as $license_id) {
-            $license = new license($license_id);
-            $string .= "<license id=\"$license_id\">\n" . "\t<name><![CDATA[$license->name]]></name>\n" . "\t<description><![CDATA[$license->description]]></description>\n" . "\t<external_link><![CDATA[$license->external_link]]></external_link>\n" . "</license>\n";
-        } // end foreach
-
-        return self::output_xml($string);
-    } // licenses
-
-    /**
->>>>>>> 123ea845
      * labels
      *
      * This returns labels to the user, in a pretty xml document with the information
@@ -584,56 +558,14 @@
     } // labels
 
     /**
-<<<<<<< HEAD
-=======
-     * genres
-     *
-     * This returns genres to the user, in a pretty xml document with the information
-     *
-     * @param  integer[] $tags Genre id's to include
-     * @return string    return xml
-     */
-    public static function genres($tags)
-    {
-        if ((count($tags) > self::$limit || self::$offset > 0) && self::$limit) {
-            $tags = array_splice($tags, self::$offset, self::$limit);
-        }
-        $string = "<total_count>" . Catalog::get_count('tag') . "</total_count>\n";
-
-        foreach ($tags as $tag_id) {
-            $tag    = new Tag($tag_id);
-            $counts = $tag->count();
-            $string .= "<genre id=\"$tag_id\">\n" .
-                    "\t<name><![CDATA[$tag->name]]></name>\n" .
-                    "\t<albums>" . (int) ($counts['album']) . "</albums>\n" .
-                    "\t<artists>" . (int) ($counts['artist']) . "</artists>\n" .
-                    "\t<songs>" . (int) ($counts['song']) . "</songs>\n" .
-                    "\t<videos>" . (int) ($counts['video']) . "</videos>\n" .
-                    "\t<playlists>" . (int) ($counts['playlist']) . "</playlists>\n" .
-                    "\t<live_streams>" . (int) ($counts['live_stream']) . "</live_streams>\n" .
-                    "</genre>\n";
-        } // end foreach
-
-        return self::output_xml($string);
-    } // genres
-
-    /**
->>>>>>> 123ea845
      * artists
      *
      * This takes an array of artists and then returns a pretty xml document with the information
      * we want
      *
-<<<<<<< HEAD
-     * @param  integer[] $artists (description here...)
-     * @param  array $include Array of other items to include.
-     * @param  integer $user_id
-=======
      * @param  integer[] $artists Artist id's to include
      * @param  array     $include Array of other items to include.
      * @param  integer   $user_id
-     * @param  boolean   $full_xml whether to return a full XML document or just the node.
->>>>>>> 123ea845
      * @return string    return xml
      */
     public static function artists($artists, $include = [], $user_id = null)
@@ -891,8 +823,8 @@
      *
      * This returns podcasts to the user, in a pretty xml document with the information
      *
-<<<<<<< HEAD
      * @param array $podcasts (description here...)
+     * @param int $user_id
      * @param boolean $episodes include the episodes of the podcast // optional
      * @param int $limit
      * @param int $offset
@@ -900,23 +832,13 @@
      */
     public static function podcasts(
         $podcasts,
+        int $user_id,
         $episodes = false,
         $limit = 0,
         $offset = 0
     ) {
         if ((count($podcasts) > $limit || $offset > 0) && $limit) {
             $podcasts = array_splice($podcasts, $offset, $limit);
-=======
-     * @param  integer[] $podcasts Podcast id's to include
-     * @param  integer   $user_id
-     * @param  boolean   $episodes include the episodes of the podcast // optional
-     * @return string    return xml
-     */
-    public static function podcasts($podcasts, $user_id = null, $episodes = false)
-    {
-        if ((count($podcasts) > self::$limit || self::$offset > 0) && self::$limit) {
-            $podcasts = array_splice($podcasts, self::$offset, self::$limit);
->>>>>>> 123ea845
         }
         $string = "<total_count>" . Catalog::get_count('podcast') . "</total_count>\n";
 
@@ -946,21 +868,15 @@
      * @param  boolean   $full_xml whether to return a full XML document or just the node.
      * @return string    return xml
      */
-<<<<<<< HEAD
     public static function podcast_episodes(
         array $podcast_episodes,
+        int $user_id,
         bool $full_xml = true,
         int $limit = 0,
         int $offset = 0
     ) {
         if ((count($podcast_episodes) > $limit || $offset > 0) && $limit) {
             $podcast_episodes = array_splice($podcast_episodes, $offset, $limit);
-=======
-    public static function podcast_episodes($podcast_episodes, $user_id = null, $full_xml = true)
-    {
-        if ((count($podcast_episodes) > self::$limit || self::$offset > 0) && self::$limit) {
-            $podcast_episodes = array_splice($podcast_episodes, self::$offset, self::$limit);
->>>>>>> 123ea845
         }
         $string = ($full_xml) ? "<total_count>" . Catalog::get_count('podcast_episode') . "</total_count>\n" : '';
 
@@ -1184,44 +1100,6 @@
     } // democratic
 
     /**
-<<<<<<< HEAD
-=======
-     * user
-     *
-     * This handles creating an xml document for a user
-     *
-     * @param  User    $user User Object
-     * @param  boolean $fullinfo
-     * @return string  return xml
-     */
-    public static function user(User $user, $fullinfo)
-    {
-        $user->format();
-        $string = "<user id=\"" . (string)$user->id . "\">\n" . "\t<username><![CDATA[" . $user->username . "]]></username>\n";
-        if ($fullinfo) {
-            $string .= "\t<auth><![CDATA[" . $user->apikey . "]]></auth>\n" .
-                       "\t<email><![CDATA[" . $user->email . "]]></email>\n" .
-                       "\t<access>" . (int) $user->access . "</access>\n" .
-                       "\t<fullname_public>" . (int) $user->fullname_public . "</fullname_public>\n" .
-                       "\t<validation><![CDATA[" . $user->validation . "]]></validation>\n" .
-                       "\t<disabled>" . (int) $user->disabled . "</disabled>\n";
-        }
-        $string .= "\t<create_date>" . (int) $user->create_date . "</create_date>\n" .
-                "\t<last_seen>" . (int) $user->last_seen . "</last_seen>\n" .
-                "\t<link><![CDATA[" . $user->link . "]]></link>\n" .
-                "\t<website><![CDATA[" . $user->website . "]]></website>\n" .
-                "\t<state><![CDATA[" . $user->state . "]]></state>\n" .
-                "\t<city><![CDATA[" . $user->city . "]]></city>\n";
-        if ($user->fullname_public || $fullinfo) {
-            $string .= "\t<fullname><![CDATA[" . $user->fullname . "]]></fullname>\n";
-        }
-        $string .= "</user>\n";
-
-        return self::output_xml($string);
-    } // user
-
-    /**
->>>>>>> 123ea845
      * users
      *
      * This handles creating an xml document for an user list
@@ -1241,35 +1119,6 @@
     } // users
 
     /**
-<<<<<<< HEAD
-     * @param  string $string
-=======
-     * shouts
-     *
-     * This handles creating an xml document for a shout list
-     *
-     * @param  integer[] $shouts Shout identifier list
-     * @return string    return xml
-     */
-    public static function shouts($shouts)
-    {
-        $string = "";
-        foreach ($shouts as $shout_id) {
-            $shout = new Shoutbox($shout_id);
-            $user  = new User($shout->user);
-            $string .= "\t<shout id=\"" . $shout_id . "\">\n" . "\t\t<date>" . $shout->date . "</date>\n" . "\t\t<text><![CDATA[" . $shout->text . "]]></text>\n";
-            if ($user->id) {
-                $string .= "\t\t<user id=\"" . (string)$user->id . "\">\n" . "\t\t\t<username><![CDATA[" . $user->username . "]]></username>\n" . "\t\t</user>\n";
-            }
-            $string .= "\t</shout>\n";
-        }
-
-        return self::output_xml($string);
-    } // shouts
-
-    /**
-     * @param  string  $string
->>>>>>> 123ea845
      * @param  boolean $full_xml
      * @return string
      */
