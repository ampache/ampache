<?php
/*
 * vim:set softtabstop=4 shiftwidth=4 expandtab:
 *
 * LICENSE: GNU Affero General Public License, version 3 (AGPL-3.0-or-later)
 * Copyright 2001 - 2022 Ampache.org
 *
 * This program is free software: you can redistribute it and/or modify
 * it under the terms of the GNU Affero General Public License as published by
 * the Free Software Foundation, either version 3 of the License, or
 * (at your option) any later version.
 *
 * This program is distributed in the hope that it will be useful,
 * but WITHOUT ANY WARRANTY; without even the implied warranty of
 * MERCHANTABILITY or FITNESS FOR A PARTICULAR PURPOSE.  See the
 * GNU Affero General Public License for more details.
 *
 * You should have received a copy of the GNU Affero General Public License
 * along with this program.  If not, see <https://www.gnu.org/licenses/>.
 *
 */

declare(strict_types=0);

namespace Ampache\Module\Api;

use Ampache\Repository\Model\Album;
use Ampache\Repository\Model\Bookmark;
use Ampache\Repository\Model\Label;
use Ampache\Repository\Model\library_item;
use Ampache\Repository\Model\License;
use Ampache\Repository\Model\Live_Stream;
use Ampache\Repository\Model\Preference;
use Ampache\Repository\Model\Shoutbox;
use Ampache\Repository\Model\Video;
use Ampache\Module\Playback\Stream;
use Ampache\Module\Util\ObjectTypeToClassNameMapper;
use Ampache\Module\Util\Ui;
use Ampache\Config\AmpConfig;
use Ampache\Repository\Model\Art;
use Ampache\Repository\Model\Artist;
use Ampache\Repository\Model\Catalog;
use Ampache\Module\System\Core;
use Ampache\Repository\Model\Democratic;
use Ampache\Repository\AlbumRepositoryInterface;
use Ampache\Repository\SongRepositoryInterface;
use DOMDocument;
use Ampache\Repository\Model\Playlist;
use Ampache\Repository\Model\Podcast;
use Ampache\Repository\Model\Podcast_Episode;
use Ampache\Repository\Model\Rating;
use Ampache\Repository\Model\Search;
use Ampache\Repository\Model\Share;
use Ampache\Repository\Model\Song;
use Ampache\Repository\Model\Tag;
use Ampache\Repository\Model\User;
use Ampache\Repository\Model\Useractivity;
use Ampache\Repository\Model\Userflag;
use SimpleXMLElement;

/**
 * Xml_Data Class
 *
 * This class takes care of all of the xml document stuff in Ampache these
 * are all static calls
 */
class Xml_Data
{
    // This is added so that we don't pop any webservers
    private static $limit  = 5000;
    private static $offset = 0;
    private static $type   = '';

    /**
     * set_offset
     *
     * This takes an int and changes the offset
     *
     * @param integer $offset Change the starting position of your results. (e.g 5001 when selecting in groups of 5000)
     */
    public static function set_offset($offset)
    {
        self::$offset = (int)$offset;
    } // set_offset

    /**
     * set_limit
     *
     * This sets the limit for any ampache transactions
     *
     * @param  integer $limit Set a limit on your results
     * @return boolean
     */
    public static function set_limit($limit)
    {
        if (!$limit) {
            return false;
        }

        self::$limit = (strtolower((string)$limit) == "none") ? null : (int)$limit;

        return true;
    } // set_limit

    /**
     * set_type
     *
     * This sets the type of Xml_Data we are working on
     *
     * @param  string  $type Xml_Data type
     * @return boolean
     */
    public static function set_type($type)
    {
        if (!in_array(strtolower($type), array('rss', 'xspf', 'itunes'))) {
            return false;
        }

        self::$type = $type;

        return true;
    } // set_type

    /**
     * error
     *
     * This generates a standard XML Error message
     * nothing fancy here...
     *
     * @param  string $code Error code
     * @param  string $string Error message
     * @param  string $action
     * @param  string $type
     * @return string return error message xml
     */
    public static function error($code, $string, $action, $type)
    {
        $xml_string = "\t<error errorCode=\"$code\">\n\t\t<errorAction><![CDATA[" . $action . "]]></errorAction>\n\t\t<errorType><![CDATA[" . $type . "]]></errorType>\n\t\t<errorMessage><![CDATA[" . $string . "]]></errorMessage>\n\t</error>";

        return self::output_xml($xml_string);
    } // error

    /**
     * success
     *
     * This generates a standard XML Success message
     * nothing fancy here...
     *
     * @param  string $string success message
     * @param  array  $return_data
     * @return string return success message xml
     */
    public static function success($string, $return_data = array())
    {
        $xml_string = "\t<success code=\"1\"><![CDATA[" . $string . "]]></success>";
        foreach ($return_data as $title => $data) {
            $xml_string .= "\n\t<$title><![CDATA[" . $data . "]]></$title>";
        }

        return self::output_xml($xml_string);
    } // success

    /**
     * empty
     *
     * This generates an empty root element
     */
    public static function empty()
    {
        return "<?xml version=\"1.0\" encoding=\"" . AmpConfig::get('site_charset') . "\" ?>\n<root>\n</root>\n";
    } // empty

    /**
     * header
     *
     * This returns the header
     *
     * @param  string $title
     * @return string return xml
     * @see _header()
     */
    public static function header($title = null)
    {
        return self::_header($title);
    } // header

    /**
     * footer
     *
     * This returns the footer
     *
     * @return string return xml
     * @see _footer()
     */
    public static function footer()
    {
        return self::_footer();
    } // footer

    /**
     * genre_string
     *
     * This returns the formatted 'genre' string for an xml document
     * @param  array  $tags
     * @return string
     */
    private static function genre_string($tags)
    {
        $string = '';

        if (!empty($tags)) {
            $atags = array();
            foreach ($tags as $tag_id => $data) {
                if (array_key_exists($data['id'], $atags)) {
                    $atags[$data['id']]['count']++;
                } else {
                    $atags[$data['id']] = array(
                        'name' => $data['name'],
                        'count' => 1
                    );
                }
            }

            foreach ($atags as $tag => $data) {
                $string .= "\t<genre id=\"" . $tag . "\">\t<name><![CDATA[" . $data['name'] . "]]></name></genre>\n";
            }
        }

        return $string;
    } // genre_string

    /**
     * output_xml_from_array
     * This takes a one dimensional array and creates a XML document from it. For
     * use primarily by the ajax mojo.
     * @param  array   $array
     * @param  boolean $callback
     * @param  string  $type
     * @return string
     */
    public static function output_xml_from_array($array, $callback = false, $type = '')
    {
        $string = '';

        // If we weren't passed an array then return
        if (!is_array($array)) {
            return $string;
        }

        // The type is used for the different XML docs we pass
        switch ($type) {
            case 'itunes':
                foreach ($array as $key => $value) {
                    if (is_array($value)) {
                        $value = xoutput_from_array($value, true, $type);
                        $string .= "\t\t<$key>\n$value\t\t</$key>\n";
                    } else {
                        if ($key == "key") {
                            $string .= "\t\t<$key>$value</$key>\n";
                        } elseif (is_int($value)) {
                            $string .= "\t\t\t<key>$key</key><integer>$value</integer>\n";
                        } elseif ($key == "Date Added") {
                            $string .= "\t\t\t<key>$key</key><date>$value</date>\n";
                        } elseif (is_string($value)) {
                            /* We need to escape the value */
                            $string .= "\t\t\t<key>$key</key><string><![CDATA[" . $value . "]]></string>\n";
                        }
                    }
                } // end foreach

                return $string;
            case 'xspf':
                foreach ($array as $key => $value) {
                    if (is_array($value)) {
                        $value = xoutput_from_array($value, true, $type);
                        $string .= "\t\t<$key>\n$value\t\t</$key>\n";
                    } else {
                        if ($key == "key") {
                            $string .= "\t\t<$key>$value</$key>\n";
                        } elseif (is_numeric($value)) {
                            $string .= "\t\t\t<$key>$value</$key>\n";
                        } elseif (is_string($value)) {
                            /* We need to escape the value */
                            $string .= "\t\t\t<$key><![CDATA[" . $value . "]]></$key>\n";
                        }
                    }
                } // end foreach

                return $string;
            default:
                foreach ($array as $key => $value) {
                    // No numeric keys
                    if (is_numeric($key)) {
                        $key = 'item';
                    }

                    if (is_array($value)) {
                        // Call ourself
                        $value = xoutput_from_array($value, true);
                        $string .= "\t<content div=\"$key\">$value</content>\n";
                    } else {
                        /* We need to escape the value */
                        $string .= "\t<content div=\"$key\"><![CDATA[" . $value . "]]></content>\n";
                    }
                    // end foreach elements
                }
                if (!$callback) {
                    $string = "<?xml version=\"1.0\" encoding=\"utf-8\" ?>\n<root>\n" . $string . "</root>\n";
                }

                return Ui::clean_utf8($string);
        }
    } // output_from_array

    /**
     * keyed_array
     *
     * This will build an xml document from a key'd array,
     *
     * @param  array          $array keyed array of objects (key => value, key => value)
     * @param  boolean        $callback (don't output xml when true)
     * @param  string|boolean $object
     * @return string         return xml
     */
    public static function keyed_array($array, $callback = false, $object = false)
    {
        $string = '';
        // Foreach it
        foreach ($array as $key => $value) {
            $attribute = '';
            // See if the key has attributes
            if (is_array($value) && isset($value['attributes'])) {
                $attribute = ' ' . $value['attributes'];
                $key       = $value['value'];
            }

            // If it's an array, run again
            if (is_array($value)) {
                $value = self::keyed_array($value, true);
                $string .= ($object) ? "<$object>\n$value\n</$object>\n" : "<$key$attribute>\n$value\n</$key>\n";
            } else {
                $string .= ($object) ? "\t<$object index=\"" . $key . "\"><![CDATA[" . $value . "]]></$object>\n" : "\t<$key$attribute><![CDATA[" . $value . "]]></$key>\n";
            }
        } // end foreach

        if (!$callback) {
            $string = self::output_xml($string);
        }

        return $string;
    } // keyed_array

    /**
     * object_array
     *
     * This will build an xml document from an array of arrays, an id is required for the array data
     * <root>
     *   <$object_type> //optional
     *     <$item id="123">
     *       <data></data>
     *
     * @param  array  $array
     * @param  string $item
     * @param  string $object_type
     * @return string return xml
     */
    public static function object_array($array, $item, $object_type = '')
    {
        $string = ($object_type == '') ? '' : "<$object_type>\n";
        // Foreach it
        foreach ($array as $object) {
            $string .= "\t<$item id=\"" . $object['id'] . "\">\n";
            foreach ($object as $name => $value) {
                $filter = (is_numeric($value)) ? $value : "<![CDATA[" . $value . "]]>";
                $string .= ($name !== 'id') ? "\t\t<$name>$filter</$name>\n" : '';
            }
            $string .= "\t</$item>\n";
        } // end foreach
        $string .= ($object_type == '') ? '' : "</$object_type>";

        return self::output_xml($string);
    } // object_array

    /**
     * indexes
     *
     * This takes an array of object_ids and return XML based on the type of object
     * we want
     *
     * @param  array   $objects Array of object_ids (Mixed string|int)
     * @param  string  $object_type 'artist'|'album'|'song'|'playlist'|'share'|'podcast'|'podcast_episode'|'video'|'live_stream'
     * @param  User    $user
     * @param  boolean $full_xml whether to return a full XML document or just the node.
     * @param  boolean $include include episodes from podcasts or tracks in a playlist
     * @return string  return xml
     */
    public static function indexes($objects, $object_type, $user, $full_xml = true, $include = false)
    {
        if ((count($objects) > self::$limit || self::$offset > 0) && (self::$limit && $full_xml)) {
            $objects = array_splice($objects, self::$offset, self::$limit);
        }
        // you might not want the joined tables for playlsits
        $total_count = (AmpConfig::get('hide_search', false) && $object_type == 'playlist')
            ? Catalog::get_update_info('joined')
            : Catalog::get_update_info($object_type);
        $string = ($full_xml) ? "<total_count>" . $total_count . "</total_count>\n" : '';

        // here is where we call the object type
        foreach ($objects as $object_id) {
            switch ($object_type) {
                case 'artist':
                    if ($include) {
                        $string .= self::artists(array($object_id), array('songs', 'albums'), $user, false);
                    } else {
                        $artist = new Artist($object_id);
                        if (!isset($artist->id)) {
                            break;
                        }
<<<<<<< HEAD
                        $albums = static::getAlbumRepository()->getAlbumByArtist($object_id);
                        $string .= "<$object_type id=\"" . $object_id . "\">\n\t<name><![CDATA[" . $artist->get_fullname() . "]]></name>\n\t<prefix><![CDATA[" . $artist->prefix . "]]></prefix>\n\t<basename><![CDATA[" . $artist->name . "]]></basename>\n";
=======
                        $albums = static::getAlbumRepository()->getByArtist($object_id);
                        $string .= "<$object_type id=\"" . $object_id . "\">\n\t<name><![CDATA[" . $artist->get_fullname() . "]]></name>\n";
>>>>>>> 1930decb
                        foreach ($albums as $album_id) {
                            if ($album_id > 0) {
                                $album = new Album($album_id);
                                $string .= "\t<album id=\"" . $album_id . "\">\t<name><![CDATA[" . $album->get_fullname() . "]]></name>\n\t<prefix><![CDATA[" . $album->prefix . "]]></prefix>\n\t<basename><![CDATA[" . $album->name . "]]></basename>\n\t</album>\n";
                            }
                        }
                        $string .= "</$object_type>\n";
                    }
                    break;
                case 'album':
                    if ($include) {
                        $string .= self::albums(array($object_id), array('songs'), $user, false);
                    } else {
                        $album        = new Album($object_id);
                        $album_artist = Artist::get_name_array_by_id($album->album_artist);
                        $string .= "<$object_type id=\"" . $object_id . "\">\n\t<name><![CDATA[" . $album->get_fullname() . "]]></name>\n\t<prefix><![CDATA[" . $album->prefix . "]]></prefix>\n\t<basename><![CDATA[" . $album->name . "]]></basename>\n"
                            . "\t<artist id=\"" . $album->album_artist . "\">\t<name><![CDATA[" . $album_artist['f_name'] . "]]></name>\n\t<prefix><![CDATA[" . $album_artist['prefix'] . "]]></prefix>\n\t<basename><![CDATA[" . $album_artist['name'] . "]]></basename>\n</artist>\n</$object_type>\n";
                    }
                    break;
                case 'song':
                    $song         = new Song($object_id);
                    $song_album   = Album::get_name_array_by_id($song->album);
                    $song_artist  = Artist::get_name_array_by_id($song->artist);
                    $album_artist = ($song->artist !== $song->albumartist)
                        ? Artist::get_name_array_by_id($song->albumartist)
                        : $song_artist;
                    $string .= "<$object_type id=\"" . $object_id . "\">\n\t<title><![CDATA[" . $song->get_fullname() . "]]></title>\n\t<name><![CDATA[" . $song->get_fullname() . "]]></name>\n"
                        . "\t<artist id=\"" . $song->artist . "\"><name><![CDATA[" . $song_artist['f_name'] . "]]></name><prefix><![CDATA[" . $song_artist['prefix'] . "]]></prefix><basename><![CDATA[" . $song_artist['name'] . "]]></basename></artist>\n"
                        . "\t<album id=\"" . $song->album . "\"><name><![CDATA[" . $song_album['f_name'] . "]]></name>\n\t<prefix><![CDATA[" . $song_album['prefix'] . "]]></prefix>\n\t<basename><![CDATA[" . $song_album['name'] . "]]></basename>\n</album>\n"
                        . "\t<albumartist id=\"" . $song->albumartist . "\"><name><![CDATA[" . $album_artist['f_name'] . "]]></name>\n\t<prefix><![CDATA[" . $album_artist['prefix'] . "]]></prefix>\n\t<basename><![CDATA[" . $album_artist['name'] . "]]></basename>\n</albumartist>\n"
                        . "\t<disk><![CDATA[" . $song->disk . "]]></disk>\n\t<track>" . $song->track . "</track>\n</$object_type>\n";
                    break;
                case 'playlist':
                    if ((int)$object_id === 0) {
                        $playlist       = new Search((int) str_replace('smart_', '', (string)$object_id));
                        $last_count     = ((int)$playlist->last_count > 0) ? $playlist->last_count : 5000;
                        $playitem_total = ($playlist->limit == 0) ? $last_count : $playlist->limit;
                    } else {
                        $playlist       = new Playlist($object_id);
                        $playitem_total = $playlist->get_media_count('song');
                    }
                    $playlist_name = $playlist->get_fullname();
                    $playlist_user = $playlist->username;

                    $songs = ($include) ? $playlist->get_items() : array();
                    $string .= "<$object_type id=\"" . $object_id . "\">\n\t<name><![CDATA[" . $playlist_name . "]]></name>\n\t<items>" . (int)$playitem_total . "</items>\n\t<owner><![CDATA[" . $playlist_user . "]]></owner>\n\t<type><![CDATA[" . $playlist->type . "]]></type>\n";
                    $playlist_track = 0;
                    foreach ($songs as $song_id) {
                        if ($song_id['object_type'] == 'song') {
                            $playlist_track++;
                            $string .= "\t\t<playlisttrack id=\"" . $song_id['object_id'] . "\">" . $playlist_track . "</playlisttrack>\n";
                        }
                    }
                    $string .= "</$object_type>\n";
                    break;
                case 'share':
                    $string .= self::shares($objects);
                    break;
                case 'podcast':
                    $podcast = new Podcast($object_id);
                    $podcast->format();
                    $string .= "<podcast id=\"$object_id\">\n\t<name><![CDATA[" . $podcast->get_fullname() . "]]></name>\n\t<description><![CDATA[" . $podcast->description . "]]></description>\n\t<language><![CDATA[" . $podcast->f_language . "]]></language>\n\t<copyright><![CDATA[" . $podcast->f_copyright . "]]></copyright>\n\t<feed_url><![CDATA[" . $podcast->feed . "]]></feed_url>\n\t<generator><![CDATA[" . $podcast->f_generator . "]]></generator>\n\t<website><![CDATA[" . $podcast->f_website . "]]></website>\n\t<build_date><![CDATA[" . $podcast->f_lastbuilddate . "]]></build_date>\n\t<sync_date><![CDATA[" . $podcast->f_lastsync . "]]></sync_date>\n\t<public_url><![CDATA[" . $podcast->get_link() . "]]></public_url>\n";
                    if ($include) {
                        $episodes = $podcast->get_episodes();
                        foreach ($episodes as $episode_id) {
                            $string .= self::podcast_episodes(array($episode_id), $user, false);
                        }
                    }
                    $string .= "\t</podcast>\n";
                    break;
                case 'podcast_episode':
                    $string .= self::podcast_episodes($objects, $user);
                    break;
                case 'video':
                    $string .= self::videos($objects, $user);
                    break;
                case 'live_stream':
                    $string .= self::live_streams($objects);
            }
        } // end foreach objects

        return self::output_xml($string, $full_xml);
    } // indexes

    /**
     * licenses
     *
     * This returns licenses to the user, in a pretty xml document with the information
     *
     * @param  integer[] $licenses Licence id's assigned to songs and artists
     * @return string    return xml
     */
    public static function licenses($licenses)
    {
        if ((count($licenses) > self::$limit || self::$offset > 0) && self::$limit) {
            $licenses = array_splice($licenses, self::$offset, self::$limit);
        }
        $string = "<total_count>" . Catalog::get_update_info('license') . "</total_count>\n";

        foreach ($licenses as $license_id) {
            $license = new license($license_id);
            $string .= "<license id=\"$license_id\">\n\t<name><![CDATA[" . $license->name . "]]></name>\n\t<description><![CDATA[" . $license->description . "]]></description>\n\t<external_link><![CDATA[" . $license->external_link . "]]></external_link>\n</license>\n";
        } // end foreach

        return self::output_xml($string);
    } // licenses

    /**
     * labels
     *
     * This returns labels to the user, in a pretty xml document with the information
     *
     * @param  integer[] $labels
     * @return string    return xml
     */
    public static function labels($labels)
    {
        if ((count($labels) > self::$limit || self::$offset > 0) && self::$limit) {
            $labels = array_splice($labels, self::$offset, self::$limit);
        }
        $string = "<total_count>" . Catalog::get_update_info('license') . "</total_count>\n";

        foreach ($labels as $label_id) {
            $label = new Label($label_id);
            $label->format();

<<<<<<< HEAD
            $string .= "<license id=\"$label_id\">\n\t<name><![CDATA[" . $label->get_fullname() . "]]></name>\n\t<artists><![CDATA[" . $label->artist_count . "]]></artists>\n\t<summary><![CDATA[" . $label->summary . "]]></summary>\n\t<external_link><![CDATA[" . $label->get_link() . "]]></external_link>\n\t<address><![CDATA[" . $label->address . "]]></address>\n\t<category><![CDATA[" . $label->category . "]]></category>\n\t<email><![CDATA[" . $label->email . "]]></email>\n\t<website><![CDATA[" . $label->website . "]]></website>\n\t<user><![CDATA[" . $label->user . "]]></user>\n</license>\n";
=======
            $string .= "<license id=\"$label_id\">\n\t<name><![CDATA[" . $label->get_fullname() . "]]></name>\n\t<artists><![CDATA[" . $label->artists . "]]></artists>\n\t<summary><![CDATA[" . $label->summary . "]]></summary>\n\t<external_link><![CDATA[" . $label->get_link() . "]]></external_link>\n\t<address><![CDATA[" . $label->address . "]]></address>\n\t<category><![CDATA[" . $label->category . "]]></category>\n\t<email><![CDATA[" . $label->email . "]]></email>\n\t<website><![CDATA[" . $label->website . "]]></website>\n\t<user><![CDATA[" . $label->user . "]]></user>\n</license>\n";
>>>>>>> 1930decb
        } // end foreach

        return self::output_xml($string);
    } // labels

    /**
     * live_streams
     *
     * This returns live_streams to the user, in a pretty xml document with the information
     *
     * @param  integer[] $live_streams
     * @return string    return xml
     */
    public static function live_streams($live_streams)
    {
        if ((count($live_streams) > self::$limit || self::$offset > 0) && self::$limit) {
            $live_streams = array_splice($live_streams, self::$offset, self::$limit);
        }
        $string = "<total_count>" . Catalog::get_update_info('live_stream') . "</total_count>\n";

        foreach ($live_streams as $live_stream_id) {
            $live_stream = new Live_Stream($live_stream_id);

            $string .= "<live_stream id=\"" . $live_stream_id . "\">\n\t<name><![CDATA[" . $live_stream->get_fullname() . "]]></name>\n\t<url><![CDATA[" . $live_stream->url . "]]></url>\n\t<codec><![CDATA[" . $live_stream->codec . "]]></codec>\n\t<catalog>" . $live_stream->catalog . "</catalog>\n\t<site_url><![CDATA[" . $live_stream->site_url . "]]></site_url>\n</live_stream>\n";
        } // end foreach

        return self::output_xml($string);
    } // live_streams

    /**
     * genres
     *
     * This returns genres to the user, in a pretty xml document with the information
     *
     * @param  integer[] $tags Genre id's to include
     * @return string    return xml
     */
    public static function genres($tags)
    {
        if ((count($tags) > self::$limit || self::$offset > 0) && self::$limit) {
            $tags = array_splice($tags, self::$offset, self::$limit);
        }
        $string = "<total_count>" . Catalog::get_update_info('tag') . "</total_count>\n";

        foreach ($tags as $tag_id) {
            $tag    = new Tag($tag_id);
            $counts = $tag->count();
            $string .= "<genre id=\"$tag_id\">\n\t<name><![CDATA[" . $tag->name . "]]></name>\n\t<albums>" . (int) ($counts['album'] ?? 0) . "</albums>\n\t<artists>" . (int) ($counts['artist'] ?? 0) . "</artists>\n\t<songs>" . (int) ($counts['song'] ?? 0) . "</songs>\n\t<videos>" . (int) ($counts['video'] ?? 0) . "</videos>\n\t<playlists>" . (int) ($counts['playlist'] ?? 0) . "</playlists>\n\t<live_streams>" . (int) ($counts['live_stream'] ?? 0) . "</live_streams>\n</genre>\n";
        } // end foreach

        return self::output_xml($string);
    } // genres

    /**
     * artists
     *
     * This takes an array of artists and then returns a pretty xml document with the information
     * we want
     *
     * @param  integer[] $artists Artist id's to include
     * @param  array     $include Array of other items to include.
     * @param  User      $user
     * @param  boolean   $full_xml whether to return a full XML document or just the node.
     * @return string    return xml
     */
    public static function artists($artists, $include, $user, $full_xml = true)
    {
        if ((count($artists) > self::$limit || self::$offset > 0) && (self::$limit && $full_xml)) {
            $artists = array_splice($artists, self::$offset, self::$limit);
        }
        $string = ($full_xml) ? "<total_count>" . Catalog::get_update_info('artist') . "</total_count>\n" : '';

        Rating::build_cache('artist', $artists);

        foreach ($artists as $artist_id) {
            $artist = new Artist($artist_id);
            if (!isset($artist->id)) {
                continue;
            }
            $artist->format();

            $rating      = new Rating($artist_id, 'artist');
            $user_rating = $rating->get_user_rating($user->getId());
            $flag        = new Userflag($artist_id, 'artist');
            $tag_string  = self::genre_string($artist->tags);

            // Build the Art URL, include session
            $art_url = AmpConfig::get('web_path') . '/image.php?object_id=' . $artist_id . '&object_type=artist&auth=' . scrub_out(Core::get_request('auth'));

            // Handle includes
<<<<<<< HEAD
            $albums = (in_array("albums", $include)) ? self::albums(static::getAlbumRepository()->getAlbumByArtist($artist_id), array(), $user, false) : '';
            $songs  = (in_array("songs", $include)) ? self::songs(static::getSongRepository()->getByArtist($artist_id), $user, false) : '';

            $string .= "<artist id=\"" . $artist->id . "\">\n\t<name><![CDATA[" . $artist->get_fullname() . "]]></name>\n\t<prefix><![CDATA[" . $artist->prefix . "]]></prefix>\n\t<basename><![CDATA[" . $artist->name . "]]></basename>\n" . $tag_string . "\t<albums>" . $albums . "</albums>\n\t<albumcount>" . $artist->album_count . "</albumcount>\n\t<songs>" . $songs . "</songs>\n\t<songcount>" . $artist->song_count . "</songcount>\n\t<art><![CDATA[" . $art_url . "]]></art>\n\t<flag>" . (!$flag->get_flag($user->getId(), false) ? 0 : 1) . "</flag>\n\t<preciserating>" . $user_rating . "</preciserating>\n\t<rating>" . $user_rating . "</rating>\n\t<averagerating>" . (string)$rating->get_average_rating() . "</averagerating>\n\t<mbid><![CDATA[" . $artist->mbid . "]]></mbid>\n\t<summary><![CDATA[" . $artist->summary . "]]></summary>\n\t<time><![CDATA[" . $artist->time . "]]></time>\n\t<yearformed>" . (int)$artist->yearformed . "</yearformed>\n\t<placeformed><![CDATA[" . $artist->placeformed . "]]></placeformed>\n</artist>\n";
=======
            $albums = (in_array("albums", $include))
                ? self::albums(static::getAlbumRepository()->getByArtist($artist_id), array(), $user, false)
                : '';
            $songs = (in_array("songs", $include))
                ? self::songs(static::getSongRepository()->getByArtist($artist_id), $user, false)
                : '';

            $string .= "<artist id=\"" . $artist->id . "\">\n\t<name><![CDATA[" . $artist->get_fullname() . "]]></name>\n" . $tag_string . "\t<albums>" . $albums . "</albums>\n\t<albumcount>" . ($artist->albums ?? 0) . "</albumcount>\n\t<songs>" . $songs . "</songs>\n\t<songcount>" . ($artist->songs ?? 0) . "</songcount>\n\t<art><![CDATA[" . $art_url . "]]></art>\n\t<flag>" . (!$flag->get_flag($user->id, false) ? 0 : 1) . "</flag>\n\t<preciserating>" . $user_rating . "</preciserating>\n\t<rating>" . $user_rating . "</rating>\n\t<averagerating>" . (string) $rating->get_average_rating() . "</averagerating>\n\t<mbid><![CDATA[" . $artist->mbid . "]]></mbid>\n\t<summary><![CDATA[" . $artist->summary . "]]></summary>\n\t<time><![CDATA[" . $artist->time . "]]></time>\n\t<yearformed>" . (int) $artist->yearformed . "</yearformed>\n\t<placeformed><![CDATA[" . $artist->placeformed . "]]></placeformed>\n</artist>\n";
>>>>>>> 1930decb
        } // end foreach artists

        return self::output_xml($string, $full_xml);
    } // artists

    /**
     * albums
     *
     * This echos out a standard albums XML document, it pays attention to the limit
     *
     * @param  integer[] $albums Album id's to include
     * @param  array     $include Array of other items to include.
     * @param  User      $user
     * @param  boolean   $full_xml whether to return a full XML document or just the node.
     * @return string    return xml
     */
    public static function albums($albums, $include, $user, $full_xml = true)
    {
        if ($include == null || $include == '') {
            $include = array();
        }

        if ((count($albums) > self::$limit || self::$offset > 0) && (self::$limit && $full_xml)) {
            $albums = array_splice($albums, self::$offset, self::$limit);
        }
        $string = ($full_xml) ? "<total_count>" . Catalog::get_update_info('album') . "</total_count>\n" : '';
        // original year (fall back to regular year)
        $original_year = AmpConfig::get('use_original_year');

        Rating::build_cache('album', $albums);

        foreach ($albums as $album_id) {
            $album = new Album($album_id);
            $album->format();

<<<<<<< HEAD
=======
            $disk        = $album->disk;
>>>>>>> 1930decb
            $rating      = new Rating($album_id, 'album');
            $user_rating = $rating->get_user_rating($user->getId());
            $flag        = new Userflag($album_id, 'album');
            $year        = ($original_year && $album->original_year)
                ? $album->original_year
                : $album->year;

            $string .= "<album id=\"" . $album->id . "\">\n\t<name><![CDATA[" . $album->get_fullname() . "]]></name>\n\t<prefix><![CDATA[" . $album->prefix . "]]></prefix>\n\t<basename><![CDATA[" . $album->name . "]]></basename>\n";

            $album_artist = Artist::get_name_array_by_id($album->album_artist);
            $string .= "\t<artist id=\"" . $album->album_artist . "\">\n\t<name><![CDATA[" . $album_artist['f_name'] . "]]></name>\n\t<prefix><![CDATA[" . $album_artist['prefix'] . "]]></prefix>\n\t<basename><![CDATA[" . $album_artist['name'] . "]]></basename>\n</artist>\n";

            // Handle includes
<<<<<<< HEAD
            $songs = (in_array("songs", $include)) ? self::songs(static::getSongRepository()->getByAlbum($album->id), $user, false) : '';

            // Build the Art URL, include session
            $art_url = AmpConfig::get('web_path') . '/image.php?object_id=' . $album->id . '&object_type=album&auth=' . scrub_out(Core::get_request('auth'));
            $string .= "\t<time>" . $album->total_duration . "</time>\n\t<year>" . $year . "</year>\n\t<tracks>" . $songs . "</tracks>\n\t<songcount>" . $album->song_count . "</songcount>\n\t<diskcount>" . $album->disk_count . "</diskcount>\n\t<type>" . $album->release_type . "</type>\n" . self::genre_string($album->tags) . "\t<art><![CDATA[" . $art_url . "]]></art>\n\t<flag>" . (!$flag->get_flag($user->getId(), false) ? 0 : 1) . "</flag>\n\t<preciserating>" . $user_rating . "</preciserating>\n\t<rating>" . $user_rating . "</rating>\n\t<averagerating>" . $rating->get_average_rating() . "</averagerating>\n\t<mbid><![CDATA[" . $album->mbid . "]]></mbid>\n</album>\n";
=======
            $songs = (in_array("songs", $include))
                ? self::songs(static::getSongRepository()->getByAlbum($album->id), $user, false)
                : '';

            // count multiple disks
            if ($album->allow_group_disks) {
                $disk = (count($album->album_suite) <= 1) ? $album->disk : count($album->album_suite);
            }

            $string .= "\t<time>" . $album->total_duration . "</time>\n\t<year>" . $year . "</year>\n\t<tracks>" . $songs . "</tracks>\n\t<songcount>" . $album->song_count . "</songcount>\n\t<diskcount>" . $disk . "</diskcount>\n\t<type>" . $album->release_type . "</type>\n" . self::genre_string($album->tags) . "\t<art><![CDATA[" . $art_url . "]]></art>\n\t<flag>" . (!$flag->get_flag($user->getId(), false) ? 0 : 1) . "</flag>\n\t<preciserating>" . $user_rating . "</preciserating>\n\t<rating>" . $user_rating . "</rating>\n\t<averagerating>" . $rating->get_average_rating() . "</averagerating>\n\t<mbid><![CDATA[" . $album->mbid . "]]></mbid>\n</album>\n";
>>>>>>> 1930decb
        } // end foreach

        return self::output_xml($string, $full_xml);
    } // albums

    /**
     * playlists
     *
     * This takes an array of playlist ids and then returns a nice pretty XML document
     *
     * @param  array   $playlists Playlist id's to include
     * @param  User    $user
     * @return string  return xml
     */
    public static function playlists($playlists, $user)
    {
        if ((count($playlists) > self::$limit || self::$offset > 0) && self::$limit) {
            $playlists = array_slice($playlists, self::$offset, self::$limit);
        }
        $hide_dupe_searches = (bool)Preference::get_by_user($user->getId(), 'api_hide_dupe_searches');
        $playlist_names     = array();
        $total_count        = (AmpConfig::get('hide_search', false))
            ? Catalog::get_update_info('joined')
            : Catalog::get_update_info('playlist');
        $string = "<total_count>" . $total_count . "</total_count>\n";

        // Foreach the playlist ids
        foreach ($playlists as $playlist_id) {
            /**
             * Strip smart_ from playlist id and compare to original
             * smartlist = 'smart_1'
             * playlist  = 1000000
             */
<<<<<<< HEAD
            if ((int)$playlist_id === 0) {
                $playlist = new Search((int) str_replace('smart_', '', (string)$playlist_id));
=======
            if ((int) $playlist_id === 0) {
                $playlist = new Search((int) str_replace('smart_', '', (string) $playlist_id));
>>>>>>> 1930decb
                if ($hide_dupe_searches && $playlist->user == $user->getId() && in_array($playlist->name, $playlist_names)) {
                    continue;
                }
                $object_type    = 'search';
                $art_url        = Art::url($playlist->id, $object_type, Core::get_request('auth'));
                $last_count     = ((int)$playlist->last_count > 0) ? $playlist->last_count : 5000;
                $playitem_total = ($playlist->limit == 0) ? $last_count : $playlist->limit;
            } else {
                $playlist       = new Playlist($playlist_id);
                $object_type    = 'playlist';
                $art_url        = Art::url($playlist_id, $object_type, Core::get_request('auth'));
                $playitem_total = $playlist->get_media_count('song');
                if ($hide_dupe_searches && $playlist->user == $user->getId()) {
                    $playlist_names[] = $playlist->name;
                }
            }
            $playlist_name = $playlist->get_fullname();
            $playlist_user = $playlist->username;
            $playlist_type = $playlist->type;

            $rating      = new Rating($playlist_id, $object_type);
            $user_rating = $rating->get_user_rating($user->getId());
            $flag        = new Userflag($playlist_id, $object_type);

            // Build this element
<<<<<<< HEAD
            $string .= "<playlist id=\"" . $playlist_id . "\">\n\t<name><![CDATA[" . $playlist_name . "]]></name>\n\t<owner><![CDATA[" . $playlist_user . "]]></owner>\n\t<items>" . (int)$playitem_total . "</items>\n\t<type>" . $playlist_type . "</type>\n\t<art><![CDATA[" . $art_url . "]]></art>\n\t<flag>" . (!$flag->get_flag($user->getId(), false) ? 0 : 1) . "</flag>\n\t<preciserating>" . $user_rating . "</preciserating>\n\t<rating>" . $user_rating . "</rating>\n\t<averagerating>" . (string)$rating->get_average_rating() . "</averagerating>\n</playlist>\n";
=======
            $string .= "<playlist id=\"" . $playlist_id . "\">\n\t<name><![CDATA[" . $playlist_name . "]]></name>\n\t<owner><![CDATA[" . $playlist_user . "]]></owner>\n\t<items>" . $playitem_total . "</items>\n\t<type>" . $playlist_type . "</type>\n\t<art><![CDATA[" . $art_url . "]]></art>\n\t<flag>" . (!$flag->get_flag($user->getId(), false) ? 0 : 1) . "</flag>\n\t<preciserating>" . $user_rating . "</preciserating>\n\t<rating>" . $user_rating . "</rating>\n\t<averagerating>" . (string) $rating->get_average_rating() . "</averagerating>\n</playlist>\n";
>>>>>>> 1930decb
        } // end foreach

        return self::output_xml($string);
    } // playlists

    /**
     * shares
     *
     * This returns shares to the user, in a pretty xml document with the information
     *
     * @param  integer[] $shares Share id's to include
     * @return string    return xml
     */
    public static function shares($shares)
    {
        if ((count($shares) > self::$limit || self::$offset > 0) && self::$limit) {
            $shares = array_splice($shares, self::$offset, self::$limit);
        }
        $string = "<total_count>" . Catalog::get_update_info('share') . "</total_count>\n";

        foreach ($shares as $share_id) {
            $share = new Share($share_id);
            $string .= "<share id=\"$share_id\">\n\t<name><![CDATA[" . $share->getObjectName() . "]]></name>\n\t<user><![CDATA[" . $share->getUserName() . "]]></user>\n\t<allow_stream>" . $share->allow_stream . "</allow_stream>\n\t<allow_download>" . $share->allow_download . "</allow_download>\n\t<creation_date>" . $share->creation_date . "</creation_date>\n\t<lastvisit_date>" . $share->lastvisit_date . "</lastvisit_date>\n\t<object_type><![CDATA[" . $share->object_type . "]]></object_type>\n\t<object_id>" . $share->object_id . "</object_id>\n\t<expire_days>" . $share->expire_days . "</expire_days>\n\t<max_counter>" . $share->max_counter . "</max_counter>\n\t<counter>" . $share->counter . "</counter>\n\t<secret><![CDATA[" . $share->secret . "]]></secret>\n\t<public_url><![CDATA[" . $share->public_url . "]]></public_url>\n\t<description><![CDATA[" . $share->description . "]]></description>\n</share>\n";
        } // end foreach

        return self::output_xml($string);
    } // shares

    /**
     * bookmarks
     *
     * This returns bookmarks to the user, in a pretty xml document with the information
     *
     * @param  integer[] $bookmarks Bookmark id's to include
     * @return string    return xml
     */
    public static function bookmarks($bookmarks)
    {
        $string = "";
        foreach ($bookmarks as $bookmark_id) {
            $bookmark = new Bookmark($bookmark_id);
            $string .= "<bookmark id=\"$bookmark_id\">\n\t<user><![CDATA[" . $bookmark->getUserName() . "]]></user>\n\t<object_type><![CDATA[" . $bookmark->object_type . "]]></object_type>\n\t<object_id>" . $bookmark->object_id . "</object_id>\n\t<position>" . $bookmark->position . "</position>\n\t<client><![CDATA[" . $bookmark->comment . "]]></client>\n\t<creation_date>" . $bookmark->creation_date . "</creation_date>\n\t<update_date><![CDATA[" . $bookmark->update_date . "]]></update_date>\n</bookmark>\n";
        } // end foreach

        return self::output_xml($string);
    } // bookmarks

    /**
     * catalogs
     *
     * This returns catalogs to the user, in a pretty xml document with the information
     *
     * @param  integer[] $catalogs group of catalog id's
     * @return string    return xml
     */
    public static function catalogs($catalogs)
    {
        if ((count($catalogs) > self::$limit || self::$offset > 0) && self::$limit) {
            $catalogs = array_splice($catalogs, self::$offset, self::$limit);
        }
        $string = "<total_count>" . Catalog::get_update_info('catalog') . "</total_count>\n";

        foreach ($catalogs as $catalog_id) {
            $catalog = Catalog::create_from_id($catalog_id);
            $catalog->format();
            $string .= "<catalog id=\"$catalog_id\">\n\t<name><![CDATA[" . $catalog->name . "]]></name>\n\t<type><![CDATA[" . $catalog->catalog_type . "]]></type>\n\t<gather_types><![CDATA[" . $catalog->gather_types . "]]></gather_types>\n\t<enabled>" . $catalog->enabled . "</enabled>\n\t<last_add>" . $catalog->last_add . "</last_add>\n\t<last_clean>" . $catalog->last_clean . "</last_clean>\n\t<last_update>" . $catalog->last_update . "</last_update>\n\t<path><![CDATA[" . $catalog->f_info . "]]></path>\n\t<rename_pattern><![CDATA[" . $catalog->rename_pattern . "]]></rename_pattern>\n\t<sort_pattern><![CDATA[" . $catalog->sort_pattern . "]]></sort_pattern>\n</catalog>\n";
        } // end foreach

        return self::output_xml($string);
    } // catalogs

    /**
     * podcasts
     *
     * This returns podcasts to the user, in a pretty xml document with the information
     *
     * @param  integer[] $podcasts Podcast id's to include
     * @param  User      $user
     * @param  boolean   $episodes include the episodes of the podcast // optional
     * @return string    return xml
     */
    public static function podcasts($podcasts, $user, $episodes = false)
    {
        if ((count($podcasts) > self::$limit || self::$offset > 0) && self::$limit) {
            $podcasts = array_splice($podcasts, self::$offset, self::$limit);
        }
        $string = "<total_count>" . Catalog::get_update_info('podcast') . "</total_count>\n";

        foreach ($podcasts as $podcast_id) {
            $podcast = new Podcast($podcast_id);
            $podcast->format();
            $rating      = new Rating($podcast_id, 'podcast');
            $user_rating = $rating->get_user_rating($user->getId());
            $flag        = new Userflag($podcast_id, 'podcast');
            $art_url     = Art::url($podcast_id, 'podcast', Core::get_request('auth'));
<<<<<<< HEAD
            $string .= "<podcast id=\"$podcast_id\">\n\t<name><![CDATA[" . $podcast->get_fullname() . "]]></name>\n\t<description><![CDATA[" . $podcast->description . "]]></description>\n\t<language><![CDATA[" . $podcast->f_language . "]]></language>\n\t<copyright><![CDATA[" . $podcast->f_copyright . "]]></copyright>\n\t<feed_url><![CDATA[" . $podcast->feed . "]]></feed_url>\n\t<generator><![CDATA[" . $podcast->f_generator . "]]></generator>\n\t<website><![CDATA[" . $podcast->f_website . "]]></website>\n\t<build_date><![CDATA[" . $podcast->f_lastbuilddate . "]]></build_date>\n\t<sync_date><![CDATA[" . $podcast->f_lastsync . "]]></sync_date>\n\t<public_url><![CDATA[" . $podcast->get_link() . "]]></public_url>\n\t<art><![CDATA[" . $art_url . "]]></art>\n\t<flag>" . (!$flag->get_flag($user->getId(), false) ? 0 : 1) . "</flag>\n\t<preciserating>" . $user_rating . "</preciserating>\n\t<rating>" . $user_rating . "</rating>\n\t<averagerating>" . (string)$rating->get_average_rating() . "</averagerating>\n";
=======
            $string .= "<podcast id=\"$podcast_id\">\n\t<name><![CDATA[" . $podcast->get_fullname() . "]]></name>\n\t<description><![CDATA[" . $podcast->description . "]]></description>\n\t<language><![CDATA[" . $podcast->f_language . "]]></language>\n\t<copyright><![CDATA[" . $podcast->f_copyright . "]]></copyright>\n\t<feed_url><![CDATA[" . $podcast->feed . "]]></feed_url>\n\t<generator><![CDATA[" . $podcast->f_generator . "]]></generator>\n\t<website><![CDATA[" . $podcast->f_website . "]]></website>\n\t<build_date><![CDATA[" . $podcast->f_lastbuilddate . "]]></build_date>\n\t<sync_date><![CDATA[" . $podcast->f_lastsync . "]]></sync_date>\n\t<public_url><![CDATA[" . $podcast->get_link() . "]]></public_url>\n\t<art><![CDATA[" . $art_url . "]]></art>\n\t<flag>" . (!$flag->get_flag($user->getId(), false) ? 0 : 1) . "</flag>\n\t<preciserating>" . $user_rating . "</preciserating>\n\t<rating>" . $user_rating . "</rating>\n\t<averagerating>" . (string) $rating->get_average_rating() . "</averagerating>\n";
>>>>>>> 1930decb
            if ($episodes) {
                $items = $podcast->get_episodes();
                if (count($items) > 0) {
                    $string .= self::podcast_episodes($items, $user, false);
                }
            }
            $string .= "\t</podcast>\n";
        } // end foreach

        return self::output_xml($string);
    } // podcasts

    /**
     * podcast_episodes
     *
     * This returns podcasts to the user, in a pretty xml document with the information
     *
     * @param  integer[] $podcast_episodes Podcast_Episode id's to include
     * @param  User      $user
     * @param  boolean   $full_xml whether to return a full XML document or just the node.
     * @return string    return xml
     */
    public static function podcast_episodes($podcast_episodes, $user, $full_xml = true)
    {
        if ((count($podcast_episodes) > self::$limit || self::$offset > 0) && (self::$limit && $full_xml)) {
            $podcast_episodes = array_splice($podcast_episodes, self::$offset, self::$limit);
        }
        $string = ($full_xml) ? "<total_count>" . Catalog::get_update_info('podcast_episode') . "</total_count>\n" : '';

        foreach ($podcast_episodes as $episode_id) {
            $episode = new Podcast_Episode($episode_id);
            $episode->format();
            $rating      = new Rating($episode_id, 'podcast_episode');
            $user_rating = $rating->get_user_rating($user->getId());
            $flag        = new Userflag($episode_id, 'podcast_episode');
            $art_url     = Art::url($episode->podcast, 'podcast', Core::get_request('auth'));
<<<<<<< HEAD
            $string .= "\t<podcast_episode id=\"$episode_id\">\n\t\t<title><![CDATA[" . $episode->get_fullname() . "]]></title>\n\t\t<name><![CDATA[" . $episode->get_fullname() . "]]></name>\n\t\t<description><![CDATA[" . $episode->f_description . "]]></description>\n\t\t<category><![CDATA[" . $episode->f_category . "]]></category>\n\t\t<author><![CDATA[" . $episode->f_author . "]]></author>\n\t\t<author_full><![CDATA[" . $episode->f_artist_full . "]]></author_full>\n\t\t<website><![CDATA[" . $episode->f_website . "]]></website>\n\t\t<pubdate><![CDATA[" . $episode->f_pubdate . "]]></pubdate>\n\t\t<state><![CDATA[" . $episode->f_state . "]]></state>\n\t\t<filelength><![CDATA[" . $episode->f_time_h . "]]></filelength>\n\t\t<filesize><![CDATA[" . $episode->f_size . "]]></filesize>\n\t\t<filename><![CDATA[" . $episode->f_file . "]]></filename>\n\t\t<mime><![CDATA[" . $episode->mime . "]]></mime>\n\t\t<time>" . (int)$episode->time . "</time>\n\t\t<size>" . (int)$episode->size . "</size>\n\t\t<public_url><![CDATA[" . $episode->get_link() . "]]></public_url>\n\t\t<url><![CDATA[" . $episode->play_url('', 'api', false, $user->getId(), $user->streamtoken) . "]]></url>\n\t\t<catalog>" . $episode->catalog . "</catalog>\n\t\t<art><![CDATA[" . $art_url . "]]></art>\n\t\t<flag>" . (!$flag->get_flag($user->getId(), false) ? 0 : 1) . "</flag>\n\t\t<preciserating>" . $user_rating . "</preciserating>\n\t\t<rating>" . $user_rating . "</rating>\n\t\t<averagerating>" . (string)$rating->get_average_rating() . "</averagerating>\n\t\t<playcount>" . $episode->total_count . "</playcount>\n\t\t<played>" . $episode->played . "</played>\n\t</podcast_episode>\n";
=======
            $string .= "\t<podcast_episode id=\"$episode_id\">\n\t\t<title><![CDATA[" . $episode->get_fullname() . "]]></title>\n\t\t<name><![CDATA[" . $episode->get_fullname() . "]]></name>\n\t\t<description><![CDATA[" . $episode->f_description . "]]></description>\n\t\t<category><![CDATA[" . $episode->f_category . "]]></category>\n\t\t<author><![CDATA[" . $episode->f_author . "]]></author>\n\t\t<author_full><![CDATA[" . $episode->f_artist_full . "]]></author_full>\n\t\t<website><![CDATA[" . $episode->f_website . "]]></website>\n\t\t<pubdate><![CDATA[" . $episode->f_pubdate . "]]></pubdate>\n\t\t<state><![CDATA[" . $episode->f_state . "]]></state>\n\t\t<filelength><![CDATA[" . $episode->f_time_h . "]]></filelength>\n\t\t<filesize><![CDATA[" . $episode->f_size . "]]></filesize>\n\t\t<filename><![CDATA[" . $episode->f_file . "]]></filename>\n\t\t<mime><![CDATA[" . $episode->mime . "]]></mime>\n\t\t<time>" . (int)$episode->time . "</time>\n\t\t<size>" . (int)$episode->size . "</size>\n\t\t<public_url><![CDATA[" . $episode->get_link() . "]]></public_url>\n\t\t<url><![CDATA[" . $episode->play_url('', 'api', false, $user->getId()) . "]]></url>\n\t\t<catalog>" . $episode->catalog . "</catalog>\n\t\t<art><![CDATA[" . $art_url . "]]></art>\n\t\t<flag>" . (!$flag->get_flag($user->getId(), false) ? 0 : 1) . "</flag>\n\t\t<preciserating>" . $user_rating . "</preciserating>\n\t\t<rating>" . $user_rating . "</rating>\n\t\t<averagerating>" . (string) $rating->get_average_rating() . "</averagerating>\n\t\t<playcount>" . $episode->total_count . "</playcount>\n\t\t<played>" . $episode->played . "</played>\n\t</podcast_episode>\n";
>>>>>>> 1930decb
        } // end foreach

        return self::output_xml($string, $full_xml);
    } // podcast_episodes

    /**
     * songs
     *
     * This returns an xml document from an array of song ids.
     * (Spiffy isn't it!)
     * @param integer[] $songs
<<<<<<< HEAD
     * @param  User     $user
=======
     * @param User      $user
>>>>>>> 1930decb
     * @param boolean   $full_xml
     * @return string   return xml
     */
    public static function songs($songs, $user, $full_xml = true)
    {
        if ((count($songs) > self::$limit || self::$offset > 0) && (self::$limit && $full_xml)) {
            $songs = array_slice($songs, self::$offset, self::$limit);
        }
        $string = ($full_xml) ? "<total_count>" . Catalog::get_update_info('song') . "</total_count>\n" : '';

        Song::build_cache($songs);
        Stream::set_session(Core::get_request('auth'));

        $playlist_track = 0;

        // Foreach the ids!
        foreach ($songs as $song_id) {
            $song = new Song($song_id);

            // If the song id is invalid/null
            if (!$song->id) {
                continue;
            }

            $song->format();
            $song_album    = Album::get_name_array_by_id($song->album);
            $song_artist   = Artist::get_name_array_by_id($song->artist);
            $album_artist  = Artist::get_name_array_by_id($song->albumartist);
            $tag_string    = self::genre_string(Tag::get_top_tags('song', $song_id));
            $rating        = new Rating($song_id, 'song');
            $user_rating   = $rating->get_user_rating($user->getId());
            $flag          = new Userflag($song_id, 'song');
            $show_song_art = AmpConfig::get('show_song_art', false);
            $has_art       = Art::has_db($song->id, 'song');
            $art_object    = ($show_song_art && $has_art) ? $song->id : $song->album;
            $art_type      = ($show_song_art && $has_art) ? 'song' : 'album';
            $art_url       = Art::url($art_object, $art_type, Core::get_request('auth'));
<<<<<<< HEAD
            $play_url      = $song->play_url('', 'api', false, $user->id, $user->streamtoken);
            $playlist_track++;

            $string .= "<song id=\"" . $song->id . "\">\n\t<name><![CDATA[" . $song->f_name . "]]></name>\n\t<title><![CDATA[" . $song->get_fullname() . "]]></title>\n"
                . "\t<artist id=\"" . $song->artist . "\"><name><![CDATA[" . $song_artist['f_name'] . "]]></name>\n\t<prefix><![CDATA[" . $song_artist['prefix'] . "]]></prefix>\n\t<basename><![CDATA[" . $song_artist['name'] . "]]></basename>\n</artist>\n"
                . "\t<album id=\"" . $song->album . "\"><name><![CDATA[" . $song_album['f_name'] . "]]></name>\n\t<prefix><![CDATA[" . $song_album['prefix'] . "]]></prefix>\n\t<basename><![CDATA[" . $song_album['name'] . "]]></basename>\n</album>\n"
                . "\t<albumartist id=\"" . $song->albumartist . "\"><name><![CDATA[" . $album_artist['f_name'] . "]]></name>\n\t<prefix><![CDATA[" . $album_artist['prefix'] . "]]></prefix>\n\t<basename><![CDATA[" . $album_artist['name'] . "]]></basename>\n</albumartist>\n\t<disk><![CDATA[" . $song->disk . "]]></disk>\n\t<track>" . $song->track . "</track>\n" . $tag_string . "\t<filename><![CDATA[" . $song->file . "]]></filename>\n\t<playlisttrack>" . $playlist_track . "</playlisttrack>\n\t<time>" . $song->time . "</time>\n\t<year>" . $song->year . "</year>\n\t<bitrate>" . $song->bitrate . "</bitrate>\n\t<rate>" . $song->rate . "</rate>\n\t<mode><![CDATA[" . $song->mode . "]]></mode>\n\t<mime><![CDATA[" . $song->mime . "]]></mime>\n\t<url><![CDATA[" . $play_url . "]]></url>\n\t<size>" . $song->size . "</size>\n\t<mbid><![CDATA[" . $song->mbid . "]]></mbid>\n\t<album_mbid><![CDATA[" . $song->album_mbid . "]]></album_mbid>\n\t<artist_mbid><![CDATA[" . $song->artist_mbid . "]]></artist_mbid>\n\t<albumartist_mbid><![CDATA[" . $song->albumartist_mbid . "]]></albumartist_mbid>\n\t<art><![CDATA[" . $art_url . "]]></art>\n\t<flag>" . (!$flag->get_flag($user->getId(), false) ? 0 : 1) . "</flag>\n\t<preciserating>" . $user_rating . "</preciserating>\n\t<rating>" . $user_rating . "</rating>\n\t<averagerating>" . (string)$rating->get_average_rating() . "</averagerating>\n\t<playcount>" . $song->total_count . "</playcount>\n\t<catalog>" . $song->catalog . "</catalog>\n\t<composer><![CDATA[" . $song->composer . "]]></composer>\n\t<channels>" . $song->channels . "</channels>\n\t<comment><![CDATA[" . $song->comment . "]]></comment>\n\t<license><![CDATA[" . $song->f_license . "]]></license>\n\t<publisher><![CDATA[" . $song->label . "]]></publisher>\n\t<language>" . $song->language . "</language>\n\t<lyrics><![CDATA[" . $song->lyrics . "]]></lyrics>\n\t<replaygain_album_gain>" . $song->replaygain_album_gain . "</replaygain_album_gain>\n\t<replaygain_album_peak>" . $song->replaygain_album_peak . "</replaygain_album_peak>\n\t<replaygain_track_gain>" . $song->replaygain_track_gain . "</replaygain_track_gain>\n\t<replaygain_track_peak>" . $song->replaygain_track_peak . "</replaygain_track_peak>\n\t<r128_album_gain>" . $song->r128_album_gain . "</r128_album_gain>\n\t<r128_track_gain>" . $song->r128_track_gain . "</r128_track_gain>\n";
=======
            $play_url      = $song->play_url('', 'api', false, $user->id);
            $playlist_track++;

            $string .= "<song id=\"" . $song->id . "\">\n\t<title><![CDATA[" . $song->get_fullname() . "]]></title>\n\t<name><![CDATA[" . $song->f_name . "]]></name>\n\t<artist id=\"" . $song->artist . "\"><![CDATA[" . $song->get_artist_fullname() . "]]></artist>\n\t<album id=\"" . $song->album . "\"><![CDATA[" . $song->get_album_fullname() . "]]></album>\n\t<albumartist id=\"" . $song->albumartist . "\"><![CDATA[" . $song->get_album_artist_fullname() . "]]></albumartist>\n\t<disk><![CDATA[" . $song->disk . "]]></disk>\n\t<track>" . $song->track . "</track>\n" . $tag_string . "\t<filename><![CDATA[" . $song->file . "]]></filename>\n\t<playlisttrack>" . $playlist_track . "</playlisttrack>\n\t<time>" . $song->time . "</time>\n\t<year>" . $song->year . "</year>\n\t<bitrate>" . $song->bitrate . "</bitrate>\n\t<rate>" . $song->rate . "</rate>\n\t<mode><![CDATA[" . $song->mode . "]]></mode>\n\t<mime><![CDATA[" . $song->mime . "]]></mime>\n\t<url><![CDATA[" . $play_url . "]]></url>\n\t<size>" . $song->size . "</size>\n\t<mbid><![CDATA[" . $song->mbid . "]]></mbid>\n\t<album_mbid><![CDATA[" . $song->album_mbid . "]]></album_mbid>\n\t<artist_mbid><![CDATA[" . $song->artist_mbid . "]]></artist_mbid>\n\t<albumartist_mbid><![CDATA[" . $song->albumartist_mbid . "]]></albumartist_mbid>\n\t<art><![CDATA[" . $art_url . "]]></art>\n\t<flag>" . (!$flag->get_flag($user->getId(), false) ? 0 : 1) . "</flag>\n\t<preciserating>" . $user_rating . "</preciserating>\n\t<rating>" . $user_rating . "</rating>\n\t<averagerating>" . (string) $rating->get_average_rating() . "</averagerating>\n\t<playcount>" . $song->total_count . "</playcount>\n\t<catalog>" . $song->catalog . "</catalog>\n\t<composer><![CDATA[" . $song->composer . "]]></composer>\n\t<channels>" . $song->channels . "</channels>\n\t<comment><![CDATA[" . $song->comment . "]]></comment>\n\t<license><![CDATA[" . $song->f_license . "]]></license>\n\t<publisher><![CDATA[" . $song->label . "]]></publisher>\n\t<language>" . $song->language . "</language>\n\t<lyrics><![CDATA[" . $song->lyrics . "]]></lyrics>\n\t<replaygain_album_gain>" . $song->replaygain_album_gain . "</replaygain_album_gain>\n\t<replaygain_album_peak>" . $song->replaygain_album_peak . "</replaygain_album_peak>\n\t<replaygain_track_gain>" . $song->replaygain_track_gain . "</replaygain_track_gain>\n\t<replaygain_track_peak>" . $song->replaygain_track_peak . "</replaygain_track_peak>\n\t<r128_album_gain>" . $song->r128_album_gain . "</r128_album_gain>\n\t<r128_track_gain>" . $song->r128_track_gain . "</r128_track_gain>\n";
>>>>>>> 1930decb
            if (Song::isCustomMetadataEnabled()) {
                foreach ($song->getMetadata() as $metadata) {
                    $meta_name = str_replace(array(' ', '(', ')', '/', '\\', '#'), '_',
                        $metadata->getField()->getName());
                    $string .= "\t<" . $meta_name . "><![CDATA[" . $metadata->getData() . "]]></" . $meta_name . ">\n";
                }
            }

            $string .= "</song>\n";
        } // end foreach

        return self::output_xml($string, $full_xml);
    } // songs

    /**
     * videos
     *
     * This builds the xml document for displaying video objects
     *
     * @param  integer[] $videos Video id's to include
     * @param  User      $user
     * @return string    return xml
     */
    public static function videos($videos, $user)
    {
        if ((count($videos) > self::$limit || self::$offset > 0) && self::$limit) {
            $videos = array_slice($videos, self::$offset, self::$limit);
        }
        $string = "<total_count>" . Catalog::get_update_info('video') . "</total_count>\n";

        foreach ($videos as $video_id) {
            $video = new Video($video_id);
            $video->format();
            $rating      = new Rating($video_id, 'video');
            $user_rating = $rating->get_user_rating($user->getId());
            $flag        = new Userflag($video_id, 'video');
            $art_url     = Art::url($video_id, 'video', Core::get_request('auth'));

<<<<<<< HEAD
            $string .= "<video id=\"" . $video->id . "\">\n\t<name><![CDATA[" . $video->title . "]]></name>\n\t<title><![CDATA[" . $video->title . "]]></title>\n\t<mime><![CDATA[" . $video->mime . "]]></mime>\n\t<resolution><![CDATA[" . $video->f_resolution . "]]></resolution>\n\t<size>" . $video->size . "</size>\n" . self::genre_string($video->tags) . "\t<time><![CDATA[" . $video->time . "]]></time>\n\t<url><![CDATA[" . $video->play_url('', 'api', false, $user->getId(), $user->streamtoken) . "]]></url>\n\t<art><![CDATA[" . $art_url . "]]></art>\n\t<flag>" . (!$flag->get_flag($user->getId(), false) ? 0 : 1) . "</flag>\n\t<preciserating>" . $user_rating . "</preciserating>\n\t<rating>" . $user_rating . "</rating>\n\t<averagerating>" . (string)$rating->get_average_rating() . "</averagerating>\n\t<playcount>" . $video->total_count . "</playcount>\n</video>\n";
=======
            $string .= "<video id=\"" . $video->id . "\">\n\t<title><![CDATA[" . $video->title . "]]></title>\n\t<name><![CDATA[" . $video->title . "]]></name>\n\t<mime><![CDATA[" . $video->mime . "]]></mime>\n\t<resolution><![CDATA[" . $video->f_resolution . "]]></resolution>\n\t<size>" . $video->size . "</size>\n" . self::genre_string($video->tags) . "\t<time><![CDATA[" . $video->time . "]]></time>\n\t<url><![CDATA[" . $video->play_url('', 'api', false, $user->getId()) . "]]></url>\n\t<art><![CDATA[" . $art_url . "]]></art>\n\t<flag>" . (!$flag->get_flag($user->getId(), false) ? 0 : 1) . "</flag>\n\t<preciserating>" . $user_rating . "</preciserating>\n\t<rating>" . $user_rating . "</rating>\n\t<averagerating>" . (string) $rating->get_average_rating() . "</averagerating>\n\t<playcount>" . $video->total_count . "</playcount>\n</video>\n";
>>>>>>> 1930decb
        } // end foreach

        return self::output_xml($string);
    } // videos

    /**
     * democratic
     *
     * This handles creating an xml document for democratic items, this can be a little complicated
     * due to the votes and all of that
     *
     * @param  array    $object_ids Object IDs
     * @param  User  $user
     * @return string   return xml
     */
    public static function democratic($object_ids, $user)
    {
        $democratic = Democratic::get_current_playlist($user);
        $string     = '';

        foreach ($object_ids as $row_id => $data) {
            $className  = ObjectTypeToClassNameMapper::map($data['object_type']);
            /** @var Song $song */
            $song       = new $className($data['object_id']);
            $song->format();

            // FIXME: This is duplicate code and so wrong, functions need to be improved
            $tag           = new Tag($song->tags['0']);
            $song->genre   = $tag->id;
            $song->f_genre = $tag->name;

<<<<<<< HEAD
            $song_album  = Album::get_name_array_by_id($song->album);
            $song_artist = Artist::get_name_array_by_id($song->artist);
=======
>>>>>>> 1930decb
            $tag_string  = self::genre_string($song->tags);
            $rating      = new Rating($song->id, 'song');
            $user_rating = $rating->get_user_rating($user->getId());
            $art_url     = Art::url($song->album, 'album', Core::get_request('auth'));
<<<<<<< HEAD
            $play_url    = $song->play_url('', 'api', false, $user->id, $user->streamtoken);

            $string .= "<song id=\"" . $song->id . "\">\n\t<name><![CDATA[" . $song->f_name . "]]></name>\n\t<title><![CDATA[" . $song->get_fullname() . "]]></title>\n"
                . "\t<artist id=\"" . $song->artist . "\"><name><![CDATA[" . $song_artist['f_name'] . "]]></name>\n\t<prefix><![CDATA[" . $song_artist['prefix'] . "]]></prefix>\n\t<basename><![CDATA[" . $song_artist['name'] . "]]></basename>\n</artist>\n"
                . "\t<album id=\"" . $song->album . "\"><name><![CDATA[" . $song_album['f_name'] . "]]></name>\n\t<prefix><![CDATA[" . $song_album['prefix'] . "]]></prefix>\n\t<basename><![CDATA[" . $song_album['name'] . "]]></basename>\n</album>\n"
                . "\t<genre id=\"" . $song->genre . "\"><name><![CDATA[" . $song->f_genre . "]]></name></genre>\n"
                . $tag_string . "\t<track>" . $song->track . "</track>\n\t<time><![CDATA[" . $song->time . "]]></time>\n\t<mime><![CDATA[" . $song->mime . "]]></mime>\n\t<url><![CDATA[" . $play_url . "]]></url>\n\t<size>" . $song->size . "</size>\n\t<art><![CDATA[" . $art_url . "]]></art>\n\t<preciserating>" . $user_rating . "</preciserating>\n\t<rating>" . $user_rating . "</rating>\n\t<averagerating>" . $rating->get_average_rating() . "</averagerating>\n<playcount>" . $song->total_count . "</playcount>\n\t<vote>" . $democratic->get_vote($row_id) . "</vote>\n</song>\n";
=======
            $play_url    = $song->play_url('', 'api', false, $user->id);

            $string .= "<song id=\"" . $song->id . "\">\n\t<title><![CDATA[" . $song->get_fullname() . "]]></title>\n\t<name><![CDATA[" . $song->f_name . "]]></name>\n\t<artist id=\"" . $song->artist . "\"><![CDATA[" . $song->get_artist_fullname() . "]]></artist>\n\t<album id=\"" . $song->album . "\"><![CDATA[" . $song->get_album_fullname() . "]]></album>\n\t<genre id=\"" . $song->genre . "\"><![CDATA[" . $song->f_genre . "]]></genre>\n" . $tag_string . "\t<track>" . $song->track . "</track>\n\t<time><![CDATA[" . $song->time . "]]></time>\n\t<mime><![CDATA[" . $song->mime . "]]></mime>\n\t<url><![CDATA[" . $play_url . "]]></url>\n\t<size>" . $song->size . "</size>\n\t<art><![CDATA[" . $art_url . "]]></art>\n\t<preciserating>" . $user_rating . "</preciserating>\n\t<rating>" . $user_rating . "</rating>\n\t<averagerating>" . $rating->get_average_rating() . "</averagerating>\n<playcount>" . $song->total_count . "</playcount>\n\t<vote>" . $democratic->get_vote($row_id) . "</vote>\n</song>\n";
>>>>>>> 1930decb
        } // end foreach

        return self::output_xml($string);
    } // democratic

    /**
     * user
     *
     * This handles creating an xml document for a user
     *
     * @param  User    $user User Object
     * @param  boolean $fullinfo
     * @return string  return xml
     */
    public static function user(User $user, $fullinfo)
    {
        $user->format();
        $string = "<user id=\"" . (string)$user->id . "\">\n\t<username><![CDATA[" . $user->username . "]]></username>\n";
        if ($fullinfo) {
            $string .= "\t<auth><![CDATA[" . $user->apikey . "]]></auth>\n\t<email><![CDATA[" . $user->email . "]]></email>\n\t<access>" . (int)$user->access . "</access>\n\t<streamtoken>" . $user->streamtoken . "</streamtoken>\n\t<fullname_public>" . (int)$user->fullname_public . "</fullname_public>\n\t<validation><![CDATA[" . $user->validation . "]]></validation>\n\t<disabled>" . (int)$user->disabled . "</disabled>\n";
        }
        $string .= "\t<create_date>" . (int)$user->create_date . "</create_date>\n\t<last_seen>" . (int)$user->last_seen . "</last_seen>\n\t<link><![CDATA[" . $user->get_link() . "]]></link>\n\t<website><![CDATA[" . $user->website . "]]></website>\n\t<state><![CDATA[" . $user->state . "]]></state>\n\t<city><![CDATA[" . $user->city . "]]></city>\n";
        if ($user->fullname_public || $fullinfo) {
            $string .= "\t<fullname><![CDATA[" . $user->fullname . "]]></fullname>\n";
        }
        $string .= "</user>\n";

        return self::output_xml($string);
    } // user

    /**
     * users
     *
     * This handles creating an xml document for an user list
     *
     * @param  integer[] $users User identifier list
     * @return string    return xml
     */
    public static function users($users)
    {
        $string = "";
        foreach ($users as $user_id) {
            $user = new User($user_id);
            $string .= "<user id=\"" . (string)$user->id . "\">\n\t<username><![CDATA[" . $user->username . "]]></username>\n</user>\n";
        }

        return self::output_xml($string);
    } // users

    /**
     * shouts
     *
     * This handles creating an xml document for a shout list
     *
     * @param  integer[] $shouts Shout identifier list
     * @return string    return xml
     */
    public static function shouts($shouts)
    {
        $string = "";
        foreach ($shouts as $shout_id) {
            $shout = new Shoutbox($shout_id);
            $user  = new User($shout->user);
            $string .= "\t<shout id=\"" . $shout_id . "\">\n\t\t<date>" . $shout->date . "</date>\n\t\t<text><![CDATA[" . $shout->text . "]]></text>\n";
            if ($user->id) {
                $string .= "\t\t<user id=\"" . (string)$user->id . "\">\n\t\t\t<username><![CDATA[" . $user->username . "]]></username>\n\t\t</user>\n";
            }
            $string .= "\t</shout>\n";
        }

        return self::output_xml($string);
    } // shouts

    /**
     * @param  string  $string
     * @param  boolean $full_xml
     * @return string
     */
    public static function output_xml($string, $full_xml = true)
    {
        $xml = "";
        if ($full_xml) {
            $xml .= self::_header();
        }
        $xml .= Ui::clean_utf8($string);
        if ($full_xml) {
            $xml .= self::_footer();
        }
        // return formatted xml when asking for full_xml
        if ($full_xml) {
            $dom = new DOMDocument;
            // format the string
            $dom->preserveWhiteSpace = false;
            $dom->loadXML($xml);
            $dom->formatOutput = true;

            return $dom->saveXML();
        }

        return $xml;
    }

    /**
     * timeline
     *
     * This handles creating an xml document for an activity list
     *
     * @param  integer[] $activities Activity identifier list
     * @return string    return xml
     */
    public static function timeline($activities)
    {
        $string = "";
        foreach ($activities as $activity_id) {
            $activity = new Useractivity($activity_id);
            $user     = new User($activity->user);
            $string .= "\t<activity id=\"" . $activity_id . "\">\n\t\t<date>" . $activity->activity_date . "</date>\n\t\t<object_type><![CDATA[" . $activity->object_type . "]]></object_type>\n\t\t<object_id>" . $activity->object_id . "</object_id>\n\t\t<action><![CDATA[" . $activity->action . "]]></action>\n";
            if ($user->id) {
                $string .= "\t\t<user id=\"" . (string)$user->id . "\">\n\t\t\t<username><![CDATA[" . $user->username . "]]></username>\n\t\t</user>\n";
            }
            $string .= "\t</activity>\n";
        }

        return self::_header() . $string . self::_footer();
    } // timeline

    /**
     * rss_feed
     *
     * returns xml for rss types that aren't podcasts (Feed generation of plays/albums/etc)
     *
     * @param  array  $data Keyed array of information to RSS'ify
     * @param  string $title RSS feed title
     * @param  string $date publish date
     * @return string RSS feed xml
     */
    public static function rss_feed($data, $title, $date = null)
    {
        $string = "\t<title>" . $title . "</title>\n\t<link>" . AmpConfig::get('web_path') . "</link>\n\t";
        if (is_int($date)) {
            $string .= "<pubDate>" . date("r", (int)$date) . "</pubDate>\n";
        }

        // Pass it to the keyed array xml function
        foreach ($data as $item) {
            // We need to enclose it in an item tag
            $string .= self::keyed_array(array('item' => $item), true);
        }

        return self::_header() . $string . self::_footer();
    } // rss_feed

    /**
     * deleted
     *
     * This takes an array of deleted objects and return XML based on the type of object
     * we want
     *
     * @param  string  $object_type ('song', 'podcast_episode', 'video')
     * @param  array   $objects deleted object list
     * @return string  return xml
     */
    public static function deleted($object_type, $objects)
    {
        if ((count($objects) > self::$limit || self::$offset > 0) && self::$limit) {
            $objects = array_splice($objects, self::$offset, self::$limit);
        }

        $string = '';
        // here is where we call the object type
        foreach ($objects as $row) {
            switch ($object_type) {
                case 'song':
                    // id, addition_time, delete_time, title, file, `catalog`, total_count, total_skip, update_time, album, artist
                    $string .= "<deleted_song id=\"" . $row['id'] . "\">\n\t<addition_time>" . $row['addition_time'] . "</addition_time>\n\t<delete_time>" . $row['delete_time'] . "</delete_time>\n\t<title><![CDATA[" . $row['title'] . "]]></title>\n\t<file><![CDATA[" . $row['file'] . "]]></file>\n\t<catalog>" . $row['catalog'] . "</catalog>\n\t<total_count>" . $row['total_count'] . "</total_count>\n\t<total_skip>" . $row['total_skip'] . "</total_skip>\n\t<update_time>" . $row['update_time'] . "</update_time>\n\t<album>" . $row['album'] . "</album>\n\t<artist>" . $row['artist'] . "</artist>\n</deleted_song>\n";
                    break;
                case 'podcast_episode':
                    // id, addition_time, delete_time, title, file, `catalog`, total_count, total_skip, podcast
                    $string .= "\t<deleted_podcast_episode id=\"" . $row['id'] . "\">\n\t<addition_time>" . $row['addition_time'] . "</addition_time>\n\t<delete_time>" . $row['delete_time'] . "</delete_time>\n\t<title><![CDATA[" . $row['title'] . "]]></title>\n\t<file><![CDATA[" . $row['file'] . "]]></file>\n\t<catalog>" . $row['catalog'] . "</catalog>\n\t<total_count>" . $row['total_count'] . "</total_count>\n\t<total_skip>" . $row['total_skip'] . "</total_skip>\n\t<played>" . $row['podcast'] . "</played>\n\t</deleted_podcast_episode>\n";
                    break;
                case 'video':
                    // id, addition_time, delete_time, title, file, catalog, total_count, total_skip
                    $string .= "<deleted_video id=\"" . $row['id'] . "\">\n\t<addition_time>" . $row['addition_time'] . "</addition_time>\n\t<delete_time>" . $row['delete_time'] . "</delete_time>\n\t<title><![CDATA[" . $row['title'] . "]]></title>\n\t<file><![CDATA[" . $row['file'] . "]]></file>\n\t<catalog>" . $row['catalog'] . "</catalog>\n\t<total_count>" . $row['total_count'] . "</total_count>\n\t<total_skip>" . $row['total_skip'] . "</total_skip>\n</deleted_video>\n";
            }
        } // end foreach objects

        return self::output_xml($string);
    } // deleted

    /**
     * _header
     *
     * this returns a standard header, there are a few types
     * so we allow them to pass a type if they want to
     *
     * @param  string $title
     * @return string Header xml tag.
     */
    private static function _header($title = null)
    {
        switch (self::$type) {
            case 'xspf':
                $header = "<?xml version=\"1.0\" encoding=\"utf-8\" ?>\n<playlist version = \"1\" xmlns=\"http://xspf.org/ns/0/\">\n<title>" . ($title ?? T_("Ampache XSPF Playlist")) . "</title>\n<creator>" . scrub_out(AmpConfig::get('site_title')) . "</creator>\n<annotation>" . scrub_out(AmpConfig::get('site_title')) . "</annotation>\n<info>" . AmpConfig::get('web_path') . "</info>\n<trackList>\n";
                break;
            case 'itunes':
                $header = "<?xml version=\"1.0\" encoding=\"UTF-8\"?>\n<!-- XML Generated by Ampache v." . AmpConfig::get('version') . " -->\n";
                break;
            case 'rss':
                $header = "<?xml version=\"1.0\" encoding=\"" . AmpConfig::get('site_charset') . "\" ?>\n <!-- RSS Generated by Ampache v." . AmpConfig::get('version') . " on " . date("r", time()) . "-->\n<rss version=\"2.0\">\n<channel>\n";
                break;
            default:
                $header = "<?xml version=\"1.0\" encoding=\"" . AmpConfig::get('site_charset') . "\" ?>\n<root>\n";
                break;
        } // end switch

        return $header;
    } // _header

    /**
     * _footer
     *
     * this returns the footer for this document, these are pretty boring
     *
     * @return string Footer xml tag.
     */
    private static function _footer()
    {
        switch (self::$type) {
            case 'itunes':
                $footer = "\t\t</dict>\t\n</dict>\n</plist>\n";
                break;
            case 'xspf':
                $footer = "</trackList>\n</playlist>\n";
                break;
            case 'rss':
                $footer = "\n</channel>\n</rss>\n";
                break;
            default:
                $footer = "\n</root>\n";
                break;
        } // end switch on type

        return $footer;
    } // _footer

    /**
     * podcast
     * @param  library_item $libitem
     * @param  User         $user
     * @return string|false
     */
    public static function podcast(library_item $libitem, $user)
    {
        $xml = new SimpleXMLElement('<?xml version="1.0" encoding="utf-8"?><rss />');
        $xml->addAttribute("xmlns:xmlns:atom", "http://www.w3.org/2005/Atom");
        $xml->addAttribute("xmlns:xmlns:itunes", "http://www.itunes.com/dtds/podcast-1.0.dtd");
        $xml->addAttribute("version", "2.0");
        $xchannel = $xml->addChild("channel");
        $xchannel->addChild("title", htmlspecialchars($libitem->get_fullname() . " Podcast"));
        //$xlink = $xchannel->addChild("atom:link", htmlspecialchars($libitem->get_link()));
        $libitem_type = ObjectTypeToClassNameMapper::reverseMap(get_class($libitem));
        if (Art::has_db($libitem->id, $libitem_type)) {
            $ximg = $xchannel->addChild("xmlns:itunes:image");
            $ximg->addAttribute("href", Art::url($libitem->id, $libitem_type));
        }
        $summary = $libitem->get_description();
        if (!empty($summary)) {
            $summary = htmlspecialchars($summary);
            $xchannel->addChild("description", $summary);
            $xchannel->addChild("xmlns:itunes:summary", $summary);
        }
        $xchannel->addChild("generator", "ampache");
        $xchannel->addChild("xmlns:itunes:category", "Music");
        $owner = $libitem->get_user_owner();
        if ($owner) {
            $user_owner = new User($owner);
            $user_owner->format();
            $xowner = $xchannel->addChild("xmlns:itunes:owner");
            $xowner->addChild("xmlns:itunes:name", $user_owner->get_fullname());
        }

        $medias = $libitem->get_medias();
        foreach ($medias as $media_info) {
            $className  = ObjectTypeToClassNameMapper::map($media_info['object_type']);
            $media      = new $className($media_info['object_id']);
            $media->format();
            $xitem = $xchannel->addChild("item");
            $xitem->addChild("title", htmlspecialchars($media->get_fullname()));
            if ($media->f_artist_full) {
                $xitem->addChild("xmlns:itunes:author", $media->f_artist_full);
            }
            //$xmlink = $xitem->addChild("link", htmlspecialchars($media->get_link()));
            $xitem->addChild("guid", htmlspecialchars($media->get_link()));
            if ($media->addition_time) {
                $xitem->addChild("pubDate", date("r", (int)$media->addition_time));
            }
            if ($media instanceof Artist || $libitem instanceof Podcast) {
                $description = $media->get_description();
                if (!empty($description)) {
                    $xitem->addChild("description", htmlspecialchars($description));
                }
            }
            $xitem->addChild("xmlns:itunes:duration", $media->f_time);
            if ($media->mime) {
                $surl  = $media->play_url('', 'api', false, $user->getId());
                $xencl = $xitem->addChild("enclosure");
                $xencl->addAttribute("type", (string)$media->mime);
                $xencl->addAttribute("length", (string)$media->size);
                $xencl->addAttribute("url", $surl);
            }
        }

        $xmlstr = $xml->asXml();
        // Format xml output
        $dom = new DOMDocument();
        if ($dom->loadXML($xmlstr, LIBXML_PARSEHUGE) !== false) {
            $dom->formatOutput = true;

            return $dom->saveXML();
        } else {
            return $xmlstr;
        }
    }

    /**
     * @deprecated
     */
    private static function getSongRepository(): SongRepositoryInterface
    {
        global $dic;

        return $dic->get(SongRepositoryInterface::class);
    }

    /**
     * @deprecated
     */
    private static function getAlbumRepository(): AlbumRepositoryInterface
    {
        global $dic;

        return $dic->get(AlbumRepositoryInterface::class);
    }
}<|MERGE_RESOLUTION|>--- conflicted
+++ resolved
@@ -416,13 +416,8 @@
                         if (!isset($artist->id)) {
                             break;
                         }
-<<<<<<< HEAD
                         $albums = static::getAlbumRepository()->getAlbumByArtist($object_id);
                         $string .= "<$object_type id=\"" . $object_id . "\">\n\t<name><![CDATA[" . $artist->get_fullname() . "]]></name>\n\t<prefix><![CDATA[" . $artist->prefix . "]]></prefix>\n\t<basename><![CDATA[" . $artist->name . "]]></basename>\n";
-=======
-                        $albums = static::getAlbumRepository()->getByArtist($object_id);
-                        $string .= "<$object_type id=\"" . $object_id . "\">\n\t<name><![CDATA[" . $artist->get_fullname() . "]]></name>\n";
->>>>>>> 1930decb
                         foreach ($albums as $album_id) {
                             if ($album_id > 0) {
                                 $album = new Album($album_id);
@@ -549,11 +544,7 @@
             $label = new Label($label_id);
             $label->format();
 
-<<<<<<< HEAD
             $string .= "<license id=\"$label_id\">\n\t<name><![CDATA[" . $label->get_fullname() . "]]></name>\n\t<artists><![CDATA[" . $label->artist_count . "]]></artists>\n\t<summary><![CDATA[" . $label->summary . "]]></summary>\n\t<external_link><![CDATA[" . $label->get_link() . "]]></external_link>\n\t<address><![CDATA[" . $label->address . "]]></address>\n\t<category><![CDATA[" . $label->category . "]]></category>\n\t<email><![CDATA[" . $label->email . "]]></email>\n\t<website><![CDATA[" . $label->website . "]]></website>\n\t<user><![CDATA[" . $label->user . "]]></user>\n</license>\n";
-=======
-            $string .= "<license id=\"$label_id\">\n\t<name><![CDATA[" . $label->get_fullname() . "]]></name>\n\t<artists><![CDATA[" . $label->artists . "]]></artists>\n\t<summary><![CDATA[" . $label->summary . "]]></summary>\n\t<external_link><![CDATA[" . $label->get_link() . "]]></external_link>\n\t<address><![CDATA[" . $label->address . "]]></address>\n\t<category><![CDATA[" . $label->category . "]]></category>\n\t<email><![CDATA[" . $label->email . "]]></email>\n\t<website><![CDATA[" . $label->website . "]]></website>\n\t<user><![CDATA[" . $label->user . "]]></user>\n</license>\n";
->>>>>>> 1930decb
         } // end foreach
 
         return self::output_xml($string);
@@ -644,21 +635,10 @@
             $art_url = AmpConfig::get('web_path') . '/image.php?object_id=' . $artist_id . '&object_type=artist&auth=' . scrub_out(Core::get_request('auth'));
 
             // Handle includes
-<<<<<<< HEAD
             $albums = (in_array("albums", $include)) ? self::albums(static::getAlbumRepository()->getAlbumByArtist($artist_id), array(), $user, false) : '';
             $songs  = (in_array("songs", $include)) ? self::songs(static::getSongRepository()->getByArtist($artist_id), $user, false) : '';
 
             $string .= "<artist id=\"" . $artist->id . "\">\n\t<name><![CDATA[" . $artist->get_fullname() . "]]></name>\n\t<prefix><![CDATA[" . $artist->prefix . "]]></prefix>\n\t<basename><![CDATA[" . $artist->name . "]]></basename>\n" . $tag_string . "\t<albums>" . $albums . "</albums>\n\t<albumcount>" . $artist->album_count . "</albumcount>\n\t<songs>" . $songs . "</songs>\n\t<songcount>" . $artist->song_count . "</songcount>\n\t<art><![CDATA[" . $art_url . "]]></art>\n\t<flag>" . (!$flag->get_flag($user->getId(), false) ? 0 : 1) . "</flag>\n\t<preciserating>" . $user_rating . "</preciserating>\n\t<rating>" . $user_rating . "</rating>\n\t<averagerating>" . (string)$rating->get_average_rating() . "</averagerating>\n\t<mbid><![CDATA[" . $artist->mbid . "]]></mbid>\n\t<summary><![CDATA[" . $artist->summary . "]]></summary>\n\t<time><![CDATA[" . $artist->time . "]]></time>\n\t<yearformed>" . (int)$artist->yearformed . "</yearformed>\n\t<placeformed><![CDATA[" . $artist->placeformed . "]]></placeformed>\n</artist>\n";
-=======
-            $albums = (in_array("albums", $include))
-                ? self::albums(static::getAlbumRepository()->getByArtist($artist_id), array(), $user, false)
-                : '';
-            $songs = (in_array("songs", $include))
-                ? self::songs(static::getSongRepository()->getByArtist($artist_id), $user, false)
-                : '';
-
-            $string .= "<artist id=\"" . $artist->id . "\">\n\t<name><![CDATA[" . $artist->get_fullname() . "]]></name>\n" . $tag_string . "\t<albums>" . $albums . "</albums>\n\t<albumcount>" . ($artist->albums ?? 0) . "</albumcount>\n\t<songs>" . $songs . "</songs>\n\t<songcount>" . ($artist->songs ?? 0) . "</songcount>\n\t<art><![CDATA[" . $art_url . "]]></art>\n\t<flag>" . (!$flag->get_flag($user->id, false) ? 0 : 1) . "</flag>\n\t<preciserating>" . $user_rating . "</preciserating>\n\t<rating>" . $user_rating . "</rating>\n\t<averagerating>" . (string) $rating->get_average_rating() . "</averagerating>\n\t<mbid><![CDATA[" . $artist->mbid . "]]></mbid>\n\t<summary><![CDATA[" . $artist->summary . "]]></summary>\n\t<time><![CDATA[" . $artist->time . "]]></time>\n\t<yearformed>" . (int) $artist->yearformed . "</yearformed>\n\t<placeformed><![CDATA[" . $artist->placeformed . "]]></placeformed>\n</artist>\n";
->>>>>>> 1930decb
         } // end foreach artists
 
         return self::output_xml($string, $full_xml);
@@ -694,10 +674,6 @@
             $album = new Album($album_id);
             $album->format();
 
-<<<<<<< HEAD
-=======
-            $disk        = $album->disk;
->>>>>>> 1930decb
             $rating      = new Rating($album_id, 'album');
             $user_rating = $rating->get_user_rating($user->getId());
             $flag        = new Userflag($album_id, 'album');
@@ -711,24 +687,11 @@
             $string .= "\t<artist id=\"" . $album->album_artist . "\">\n\t<name><![CDATA[" . $album_artist['f_name'] . "]]></name>\n\t<prefix><![CDATA[" . $album_artist['prefix'] . "]]></prefix>\n\t<basename><![CDATA[" . $album_artist['name'] . "]]></basename>\n</artist>\n";
 
             // Handle includes
-<<<<<<< HEAD
             $songs = (in_array("songs", $include)) ? self::songs(static::getSongRepository()->getByAlbum($album->id), $user, false) : '';
 
             // Build the Art URL, include session
             $art_url = AmpConfig::get('web_path') . '/image.php?object_id=' . $album->id . '&object_type=album&auth=' . scrub_out(Core::get_request('auth'));
             $string .= "\t<time>" . $album->total_duration . "</time>\n\t<year>" . $year . "</year>\n\t<tracks>" . $songs . "</tracks>\n\t<songcount>" . $album->song_count . "</songcount>\n\t<diskcount>" . $album->disk_count . "</diskcount>\n\t<type>" . $album->release_type . "</type>\n" . self::genre_string($album->tags) . "\t<art><![CDATA[" . $art_url . "]]></art>\n\t<flag>" . (!$flag->get_flag($user->getId(), false) ? 0 : 1) . "</flag>\n\t<preciserating>" . $user_rating . "</preciserating>\n\t<rating>" . $user_rating . "</rating>\n\t<averagerating>" . $rating->get_average_rating() . "</averagerating>\n\t<mbid><![CDATA[" . $album->mbid . "]]></mbid>\n</album>\n";
-=======
-            $songs = (in_array("songs", $include))
-                ? self::songs(static::getSongRepository()->getByAlbum($album->id), $user, false)
-                : '';
-
-            // count multiple disks
-            if ($album->allow_group_disks) {
-                $disk = (count($album->album_suite) <= 1) ? $album->disk : count($album->album_suite);
-            }
-
-            $string .= "\t<time>" . $album->total_duration . "</time>\n\t<year>" . $year . "</year>\n\t<tracks>" . $songs . "</tracks>\n\t<songcount>" . $album->song_count . "</songcount>\n\t<diskcount>" . $disk . "</diskcount>\n\t<type>" . $album->release_type . "</type>\n" . self::genre_string($album->tags) . "\t<art><![CDATA[" . $art_url . "]]></art>\n\t<flag>" . (!$flag->get_flag($user->getId(), false) ? 0 : 1) . "</flag>\n\t<preciserating>" . $user_rating . "</preciserating>\n\t<rating>" . $user_rating . "</rating>\n\t<averagerating>" . $rating->get_average_rating() . "</averagerating>\n\t<mbid><![CDATA[" . $album->mbid . "]]></mbid>\n</album>\n";
->>>>>>> 1930decb
         } // end foreach
 
         return self::output_xml($string, $full_xml);
@@ -762,13 +725,8 @@
              * smartlist = 'smart_1'
              * playlist  = 1000000
              */
-<<<<<<< HEAD
             if ((int)$playlist_id === 0) {
                 $playlist = new Search((int) str_replace('smart_', '', (string)$playlist_id));
-=======
-            if ((int) $playlist_id === 0) {
-                $playlist = new Search((int) str_replace('smart_', '', (string) $playlist_id));
->>>>>>> 1930decb
                 if ($hide_dupe_searches && $playlist->user == $user->getId() && in_array($playlist->name, $playlist_names)) {
                     continue;
                 }
@@ -794,11 +752,7 @@
             $flag        = new Userflag($playlist_id, $object_type);
 
             // Build this element
-<<<<<<< HEAD
             $string .= "<playlist id=\"" . $playlist_id . "\">\n\t<name><![CDATA[" . $playlist_name . "]]></name>\n\t<owner><![CDATA[" . $playlist_user . "]]></owner>\n\t<items>" . (int)$playitem_total . "</items>\n\t<type>" . $playlist_type . "</type>\n\t<art><![CDATA[" . $art_url . "]]></art>\n\t<flag>" . (!$flag->get_flag($user->getId(), false) ? 0 : 1) . "</flag>\n\t<preciserating>" . $user_rating . "</preciserating>\n\t<rating>" . $user_rating . "</rating>\n\t<averagerating>" . (string)$rating->get_average_rating() . "</averagerating>\n</playlist>\n";
-=======
-            $string .= "<playlist id=\"" . $playlist_id . "\">\n\t<name><![CDATA[" . $playlist_name . "]]></name>\n\t<owner><![CDATA[" . $playlist_user . "]]></owner>\n\t<items>" . $playitem_total . "</items>\n\t<type>" . $playlist_type . "</type>\n\t<art><![CDATA[" . $art_url . "]]></art>\n\t<flag>" . (!$flag->get_flag($user->getId(), false) ? 0 : 1) . "</flag>\n\t<preciserating>" . $user_rating . "</preciserating>\n\t<rating>" . $user_rating . "</rating>\n\t<averagerating>" . (string) $rating->get_average_rating() . "</averagerating>\n</playlist>\n";
->>>>>>> 1930decb
         } // end foreach
 
         return self::output_xml($string);
@@ -894,11 +848,7 @@
             $user_rating = $rating->get_user_rating($user->getId());
             $flag        = new Userflag($podcast_id, 'podcast');
             $art_url     = Art::url($podcast_id, 'podcast', Core::get_request('auth'));
-<<<<<<< HEAD
             $string .= "<podcast id=\"$podcast_id\">\n\t<name><![CDATA[" . $podcast->get_fullname() . "]]></name>\n\t<description><![CDATA[" . $podcast->description . "]]></description>\n\t<language><![CDATA[" . $podcast->f_language . "]]></language>\n\t<copyright><![CDATA[" . $podcast->f_copyright . "]]></copyright>\n\t<feed_url><![CDATA[" . $podcast->feed . "]]></feed_url>\n\t<generator><![CDATA[" . $podcast->f_generator . "]]></generator>\n\t<website><![CDATA[" . $podcast->f_website . "]]></website>\n\t<build_date><![CDATA[" . $podcast->f_lastbuilddate . "]]></build_date>\n\t<sync_date><![CDATA[" . $podcast->f_lastsync . "]]></sync_date>\n\t<public_url><![CDATA[" . $podcast->get_link() . "]]></public_url>\n\t<art><![CDATA[" . $art_url . "]]></art>\n\t<flag>" . (!$flag->get_flag($user->getId(), false) ? 0 : 1) . "</flag>\n\t<preciserating>" . $user_rating . "</preciserating>\n\t<rating>" . $user_rating . "</rating>\n\t<averagerating>" . (string)$rating->get_average_rating() . "</averagerating>\n";
-=======
-            $string .= "<podcast id=\"$podcast_id\">\n\t<name><![CDATA[" . $podcast->get_fullname() . "]]></name>\n\t<description><![CDATA[" . $podcast->description . "]]></description>\n\t<language><![CDATA[" . $podcast->f_language . "]]></language>\n\t<copyright><![CDATA[" . $podcast->f_copyright . "]]></copyright>\n\t<feed_url><![CDATA[" . $podcast->feed . "]]></feed_url>\n\t<generator><![CDATA[" . $podcast->f_generator . "]]></generator>\n\t<website><![CDATA[" . $podcast->f_website . "]]></website>\n\t<build_date><![CDATA[" . $podcast->f_lastbuilddate . "]]></build_date>\n\t<sync_date><![CDATA[" . $podcast->f_lastsync . "]]></sync_date>\n\t<public_url><![CDATA[" . $podcast->get_link() . "]]></public_url>\n\t<art><![CDATA[" . $art_url . "]]></art>\n\t<flag>" . (!$flag->get_flag($user->getId(), false) ? 0 : 1) . "</flag>\n\t<preciserating>" . $user_rating . "</preciserating>\n\t<rating>" . $user_rating . "</rating>\n\t<averagerating>" . (string) $rating->get_average_rating() . "</averagerating>\n";
->>>>>>> 1930decb
             if ($episodes) {
                 $items = $podcast->get_episodes();
                 if (count($items) > 0) {
@@ -935,11 +885,7 @@
             $user_rating = $rating->get_user_rating($user->getId());
             $flag        = new Userflag($episode_id, 'podcast_episode');
             $art_url     = Art::url($episode->podcast, 'podcast', Core::get_request('auth'));
-<<<<<<< HEAD
             $string .= "\t<podcast_episode id=\"$episode_id\">\n\t\t<title><![CDATA[" . $episode->get_fullname() . "]]></title>\n\t\t<name><![CDATA[" . $episode->get_fullname() . "]]></name>\n\t\t<description><![CDATA[" . $episode->f_description . "]]></description>\n\t\t<category><![CDATA[" . $episode->f_category . "]]></category>\n\t\t<author><![CDATA[" . $episode->f_author . "]]></author>\n\t\t<author_full><![CDATA[" . $episode->f_artist_full . "]]></author_full>\n\t\t<website><![CDATA[" . $episode->f_website . "]]></website>\n\t\t<pubdate><![CDATA[" . $episode->f_pubdate . "]]></pubdate>\n\t\t<state><![CDATA[" . $episode->f_state . "]]></state>\n\t\t<filelength><![CDATA[" . $episode->f_time_h . "]]></filelength>\n\t\t<filesize><![CDATA[" . $episode->f_size . "]]></filesize>\n\t\t<filename><![CDATA[" . $episode->f_file . "]]></filename>\n\t\t<mime><![CDATA[" . $episode->mime . "]]></mime>\n\t\t<time>" . (int)$episode->time . "</time>\n\t\t<size>" . (int)$episode->size . "</size>\n\t\t<public_url><![CDATA[" . $episode->get_link() . "]]></public_url>\n\t\t<url><![CDATA[" . $episode->play_url('', 'api', false, $user->getId(), $user->streamtoken) . "]]></url>\n\t\t<catalog>" . $episode->catalog . "</catalog>\n\t\t<art><![CDATA[" . $art_url . "]]></art>\n\t\t<flag>" . (!$flag->get_flag($user->getId(), false) ? 0 : 1) . "</flag>\n\t\t<preciserating>" . $user_rating . "</preciserating>\n\t\t<rating>" . $user_rating . "</rating>\n\t\t<averagerating>" . (string)$rating->get_average_rating() . "</averagerating>\n\t\t<playcount>" . $episode->total_count . "</playcount>\n\t\t<played>" . $episode->played . "</played>\n\t</podcast_episode>\n";
-=======
-            $string .= "\t<podcast_episode id=\"$episode_id\">\n\t\t<title><![CDATA[" . $episode->get_fullname() . "]]></title>\n\t\t<name><![CDATA[" . $episode->get_fullname() . "]]></name>\n\t\t<description><![CDATA[" . $episode->f_description . "]]></description>\n\t\t<category><![CDATA[" . $episode->f_category . "]]></category>\n\t\t<author><![CDATA[" . $episode->f_author . "]]></author>\n\t\t<author_full><![CDATA[" . $episode->f_artist_full . "]]></author_full>\n\t\t<website><![CDATA[" . $episode->f_website . "]]></website>\n\t\t<pubdate><![CDATA[" . $episode->f_pubdate . "]]></pubdate>\n\t\t<state><![CDATA[" . $episode->f_state . "]]></state>\n\t\t<filelength><![CDATA[" . $episode->f_time_h . "]]></filelength>\n\t\t<filesize><![CDATA[" . $episode->f_size . "]]></filesize>\n\t\t<filename><![CDATA[" . $episode->f_file . "]]></filename>\n\t\t<mime><![CDATA[" . $episode->mime . "]]></mime>\n\t\t<time>" . (int)$episode->time . "</time>\n\t\t<size>" . (int)$episode->size . "</size>\n\t\t<public_url><![CDATA[" . $episode->get_link() . "]]></public_url>\n\t\t<url><![CDATA[" . $episode->play_url('', 'api', false, $user->getId()) . "]]></url>\n\t\t<catalog>" . $episode->catalog . "</catalog>\n\t\t<art><![CDATA[" . $art_url . "]]></art>\n\t\t<flag>" . (!$flag->get_flag($user->getId(), false) ? 0 : 1) . "</flag>\n\t\t<preciserating>" . $user_rating . "</preciserating>\n\t\t<rating>" . $user_rating . "</rating>\n\t\t<averagerating>" . (string) $rating->get_average_rating() . "</averagerating>\n\t\t<playcount>" . $episode->total_count . "</playcount>\n\t\t<played>" . $episode->played . "</played>\n\t</podcast_episode>\n";
->>>>>>> 1930decb
         } // end foreach
 
         return self::output_xml($string, $full_xml);
@@ -951,11 +897,7 @@
      * This returns an xml document from an array of song ids.
      * (Spiffy isn't it!)
      * @param integer[] $songs
-<<<<<<< HEAD
      * @param  User     $user
-=======
-     * @param User      $user
->>>>>>> 1930decb
      * @param boolean   $full_xml
      * @return string   return xml
      */
@@ -993,7 +935,6 @@
             $art_object    = ($show_song_art && $has_art) ? $song->id : $song->album;
             $art_type      = ($show_song_art && $has_art) ? 'song' : 'album';
             $art_url       = Art::url($art_object, $art_type, Core::get_request('auth'));
-<<<<<<< HEAD
             $play_url      = $song->play_url('', 'api', false, $user->id, $user->streamtoken);
             $playlist_track++;
 
@@ -1001,12 +942,6 @@
                 . "\t<artist id=\"" . $song->artist . "\"><name><![CDATA[" . $song_artist['f_name'] . "]]></name>\n\t<prefix><![CDATA[" . $song_artist['prefix'] . "]]></prefix>\n\t<basename><![CDATA[" . $song_artist['name'] . "]]></basename>\n</artist>\n"
                 . "\t<album id=\"" . $song->album . "\"><name><![CDATA[" . $song_album['f_name'] . "]]></name>\n\t<prefix><![CDATA[" . $song_album['prefix'] . "]]></prefix>\n\t<basename><![CDATA[" . $song_album['name'] . "]]></basename>\n</album>\n"
                 . "\t<albumartist id=\"" . $song->albumartist . "\"><name><![CDATA[" . $album_artist['f_name'] . "]]></name>\n\t<prefix><![CDATA[" . $album_artist['prefix'] . "]]></prefix>\n\t<basename><![CDATA[" . $album_artist['name'] . "]]></basename>\n</albumartist>\n\t<disk><![CDATA[" . $song->disk . "]]></disk>\n\t<track>" . $song->track . "</track>\n" . $tag_string . "\t<filename><![CDATA[" . $song->file . "]]></filename>\n\t<playlisttrack>" . $playlist_track . "</playlisttrack>\n\t<time>" . $song->time . "</time>\n\t<year>" . $song->year . "</year>\n\t<bitrate>" . $song->bitrate . "</bitrate>\n\t<rate>" . $song->rate . "</rate>\n\t<mode><![CDATA[" . $song->mode . "]]></mode>\n\t<mime><![CDATA[" . $song->mime . "]]></mime>\n\t<url><![CDATA[" . $play_url . "]]></url>\n\t<size>" . $song->size . "</size>\n\t<mbid><![CDATA[" . $song->mbid . "]]></mbid>\n\t<album_mbid><![CDATA[" . $song->album_mbid . "]]></album_mbid>\n\t<artist_mbid><![CDATA[" . $song->artist_mbid . "]]></artist_mbid>\n\t<albumartist_mbid><![CDATA[" . $song->albumartist_mbid . "]]></albumartist_mbid>\n\t<art><![CDATA[" . $art_url . "]]></art>\n\t<flag>" . (!$flag->get_flag($user->getId(), false) ? 0 : 1) . "</flag>\n\t<preciserating>" . $user_rating . "</preciserating>\n\t<rating>" . $user_rating . "</rating>\n\t<averagerating>" . (string)$rating->get_average_rating() . "</averagerating>\n\t<playcount>" . $song->total_count . "</playcount>\n\t<catalog>" . $song->catalog . "</catalog>\n\t<composer><![CDATA[" . $song->composer . "]]></composer>\n\t<channels>" . $song->channels . "</channels>\n\t<comment><![CDATA[" . $song->comment . "]]></comment>\n\t<license><![CDATA[" . $song->f_license . "]]></license>\n\t<publisher><![CDATA[" . $song->label . "]]></publisher>\n\t<language>" . $song->language . "</language>\n\t<lyrics><![CDATA[" . $song->lyrics . "]]></lyrics>\n\t<replaygain_album_gain>" . $song->replaygain_album_gain . "</replaygain_album_gain>\n\t<replaygain_album_peak>" . $song->replaygain_album_peak . "</replaygain_album_peak>\n\t<replaygain_track_gain>" . $song->replaygain_track_gain . "</replaygain_track_gain>\n\t<replaygain_track_peak>" . $song->replaygain_track_peak . "</replaygain_track_peak>\n\t<r128_album_gain>" . $song->r128_album_gain . "</r128_album_gain>\n\t<r128_track_gain>" . $song->r128_track_gain . "</r128_track_gain>\n";
-=======
-            $play_url      = $song->play_url('', 'api', false, $user->id);
-            $playlist_track++;
-
-            $string .= "<song id=\"" . $song->id . "\">\n\t<title><![CDATA[" . $song->get_fullname() . "]]></title>\n\t<name><![CDATA[" . $song->f_name . "]]></name>\n\t<artist id=\"" . $song->artist . "\"><![CDATA[" . $song->get_artist_fullname() . "]]></artist>\n\t<album id=\"" . $song->album . "\"><![CDATA[" . $song->get_album_fullname() . "]]></album>\n\t<albumartist id=\"" . $song->albumartist . "\"><![CDATA[" . $song->get_album_artist_fullname() . "]]></albumartist>\n\t<disk><![CDATA[" . $song->disk . "]]></disk>\n\t<track>" . $song->track . "</track>\n" . $tag_string . "\t<filename><![CDATA[" . $song->file . "]]></filename>\n\t<playlisttrack>" . $playlist_track . "</playlisttrack>\n\t<time>" . $song->time . "</time>\n\t<year>" . $song->year . "</year>\n\t<bitrate>" . $song->bitrate . "</bitrate>\n\t<rate>" . $song->rate . "</rate>\n\t<mode><![CDATA[" . $song->mode . "]]></mode>\n\t<mime><![CDATA[" . $song->mime . "]]></mime>\n\t<url><![CDATA[" . $play_url . "]]></url>\n\t<size>" . $song->size . "</size>\n\t<mbid><![CDATA[" . $song->mbid . "]]></mbid>\n\t<album_mbid><![CDATA[" . $song->album_mbid . "]]></album_mbid>\n\t<artist_mbid><![CDATA[" . $song->artist_mbid . "]]></artist_mbid>\n\t<albumartist_mbid><![CDATA[" . $song->albumartist_mbid . "]]></albumartist_mbid>\n\t<art><![CDATA[" . $art_url . "]]></art>\n\t<flag>" . (!$flag->get_flag($user->getId(), false) ? 0 : 1) . "</flag>\n\t<preciserating>" . $user_rating . "</preciserating>\n\t<rating>" . $user_rating . "</rating>\n\t<averagerating>" . (string) $rating->get_average_rating() . "</averagerating>\n\t<playcount>" . $song->total_count . "</playcount>\n\t<catalog>" . $song->catalog . "</catalog>\n\t<composer><![CDATA[" . $song->composer . "]]></composer>\n\t<channels>" . $song->channels . "</channels>\n\t<comment><![CDATA[" . $song->comment . "]]></comment>\n\t<license><![CDATA[" . $song->f_license . "]]></license>\n\t<publisher><![CDATA[" . $song->label . "]]></publisher>\n\t<language>" . $song->language . "</language>\n\t<lyrics><![CDATA[" . $song->lyrics . "]]></lyrics>\n\t<replaygain_album_gain>" . $song->replaygain_album_gain . "</replaygain_album_gain>\n\t<replaygain_album_peak>" . $song->replaygain_album_peak . "</replaygain_album_peak>\n\t<replaygain_track_gain>" . $song->replaygain_track_gain . "</replaygain_track_gain>\n\t<replaygain_track_peak>" . $song->replaygain_track_peak . "</replaygain_track_peak>\n\t<r128_album_gain>" . $song->r128_album_gain . "</r128_album_gain>\n\t<r128_track_gain>" . $song->r128_track_gain . "</r128_track_gain>\n";
->>>>>>> 1930decb
             if (Song::isCustomMetadataEnabled()) {
                 foreach ($song->getMetadata() as $metadata) {
                     $meta_name = str_replace(array(' ', '(', ')', '/', '\\', '#'), '_',
@@ -1045,11 +980,7 @@
             $flag        = new Userflag($video_id, 'video');
             $art_url     = Art::url($video_id, 'video', Core::get_request('auth'));
 
-<<<<<<< HEAD
             $string .= "<video id=\"" . $video->id . "\">\n\t<name><![CDATA[" . $video->title . "]]></name>\n\t<title><![CDATA[" . $video->title . "]]></title>\n\t<mime><![CDATA[" . $video->mime . "]]></mime>\n\t<resolution><![CDATA[" . $video->f_resolution . "]]></resolution>\n\t<size>" . $video->size . "</size>\n" . self::genre_string($video->tags) . "\t<time><![CDATA[" . $video->time . "]]></time>\n\t<url><![CDATA[" . $video->play_url('', 'api', false, $user->getId(), $user->streamtoken) . "]]></url>\n\t<art><![CDATA[" . $art_url . "]]></art>\n\t<flag>" . (!$flag->get_flag($user->getId(), false) ? 0 : 1) . "</flag>\n\t<preciserating>" . $user_rating . "</preciserating>\n\t<rating>" . $user_rating . "</rating>\n\t<averagerating>" . (string)$rating->get_average_rating() . "</averagerating>\n\t<playcount>" . $video->total_count . "</playcount>\n</video>\n";
-=======
-            $string .= "<video id=\"" . $video->id . "\">\n\t<title><![CDATA[" . $video->title . "]]></title>\n\t<name><![CDATA[" . $video->title . "]]></name>\n\t<mime><![CDATA[" . $video->mime . "]]></mime>\n\t<resolution><![CDATA[" . $video->f_resolution . "]]></resolution>\n\t<size>" . $video->size . "</size>\n" . self::genre_string($video->tags) . "\t<time><![CDATA[" . $video->time . "]]></time>\n\t<url><![CDATA[" . $video->play_url('', 'api', false, $user->getId()) . "]]></url>\n\t<art><![CDATA[" . $art_url . "]]></art>\n\t<flag>" . (!$flag->get_flag($user->getId(), false) ? 0 : 1) . "</flag>\n\t<preciserating>" . $user_rating . "</preciserating>\n\t<rating>" . $user_rating . "</rating>\n\t<averagerating>" . (string) $rating->get_average_rating() . "</averagerating>\n\t<playcount>" . $video->total_count . "</playcount>\n</video>\n";
->>>>>>> 1930decb
         } // end foreach
 
         return self::output_xml($string);
@@ -1081,16 +1012,12 @@
             $song->genre   = $tag->id;
             $song->f_genre = $tag->name;
 
-<<<<<<< HEAD
             $song_album  = Album::get_name_array_by_id($song->album);
             $song_artist = Artist::get_name_array_by_id($song->artist);
-=======
->>>>>>> 1930decb
             $tag_string  = self::genre_string($song->tags);
             $rating      = new Rating($song->id, 'song');
             $user_rating = $rating->get_user_rating($user->getId());
             $art_url     = Art::url($song->album, 'album', Core::get_request('auth'));
-<<<<<<< HEAD
             $play_url    = $song->play_url('', 'api', false, $user->id, $user->streamtoken);
 
             $string .= "<song id=\"" . $song->id . "\">\n\t<name><![CDATA[" . $song->f_name . "]]></name>\n\t<title><![CDATA[" . $song->get_fullname() . "]]></title>\n"
@@ -1098,11 +1025,6 @@
                 . "\t<album id=\"" . $song->album . "\"><name><![CDATA[" . $song_album['f_name'] . "]]></name>\n\t<prefix><![CDATA[" . $song_album['prefix'] . "]]></prefix>\n\t<basename><![CDATA[" . $song_album['name'] . "]]></basename>\n</album>\n"
                 . "\t<genre id=\"" . $song->genre . "\"><name><![CDATA[" . $song->f_genre . "]]></name></genre>\n"
                 . $tag_string . "\t<track>" . $song->track . "</track>\n\t<time><![CDATA[" . $song->time . "]]></time>\n\t<mime><![CDATA[" . $song->mime . "]]></mime>\n\t<url><![CDATA[" . $play_url . "]]></url>\n\t<size>" . $song->size . "</size>\n\t<art><![CDATA[" . $art_url . "]]></art>\n\t<preciserating>" . $user_rating . "</preciserating>\n\t<rating>" . $user_rating . "</rating>\n\t<averagerating>" . $rating->get_average_rating() . "</averagerating>\n<playcount>" . $song->total_count . "</playcount>\n\t<vote>" . $democratic->get_vote($row_id) . "</vote>\n</song>\n";
-=======
-            $play_url    = $song->play_url('', 'api', false, $user->id);
-
-            $string .= "<song id=\"" . $song->id . "\">\n\t<title><![CDATA[" . $song->get_fullname() . "]]></title>\n\t<name><![CDATA[" . $song->f_name . "]]></name>\n\t<artist id=\"" . $song->artist . "\"><![CDATA[" . $song->get_artist_fullname() . "]]></artist>\n\t<album id=\"" . $song->album . "\"><![CDATA[" . $song->get_album_fullname() . "]]></album>\n\t<genre id=\"" . $song->genre . "\"><![CDATA[" . $song->f_genre . "]]></genre>\n" . $tag_string . "\t<track>" . $song->track . "</track>\n\t<time><![CDATA[" . $song->time . "]]></time>\n\t<mime><![CDATA[" . $song->mime . "]]></mime>\n\t<url><![CDATA[" . $play_url . "]]></url>\n\t<size>" . $song->size . "</size>\n\t<art><![CDATA[" . $art_url . "]]></art>\n\t<preciserating>" . $user_rating . "</preciserating>\n\t<rating>" . $user_rating . "</rating>\n\t<averagerating>" . $rating->get_average_rating() . "</averagerating>\n<playcount>" . $song->total_count . "</playcount>\n\t<vote>" . $democratic->get_vote($row_id) . "</vote>\n</song>\n";
->>>>>>> 1930decb
         } // end foreach
 
         return self::output_xml($string);
