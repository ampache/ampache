--- conflicted
+++ resolved
@@ -1040,13 +1040,8 @@
             $songs = (in_array("songs", $include)) ? self::songs(self::getSongRepository()->getByAlbum($album->id), $user, false) : '';
 
             // Build the Art URL, include session
-<<<<<<< HEAD
             $art_url = AmpConfig::get_web_path('/client') . '/image.php?object_id=' . $album->id . '&object_type=album';
-            $string .= "\t<time>" . $album->time . "</time>\n\t<year>" . $year . "</year>\n\t<tracks>" . $songs . "</tracks>\n\t<songcount>" . $album->song_count . "</songcount>\n\t<diskcount>" . $album->disk_count . "</diskcount>\n\t<type>" . $album->release_type . "</type>\n" . self::genre_string($album->get_tags()) . "\t<art><![CDATA[" . $art_url . "]]></art>\n\t<has_art>" . ($album->has_art() ? 1 : 0) . "</has_art>\n\t<flag>" . (!$flag->get_flag($user->getId()) ? 0 : 1) . "</flag>\n\t<rating>" . $user_rating . "</rating>\n\t<averagerating>" . $rating->get_average_rating() . "</averagerating>\n\t<mbid><![CDATA[" . $album->mbid . "]]></mbid>\n</album>\n";
-=======
-            $art_url = AmpConfig::get_web_path() . '/image.php?object_id=' . $album->id . '&object_type=album';
             $string .= "\t<time>" . $album->time . "</time>\n\t<year>" . $year . "</year>\n\t<tracks>" . $songs . "</tracks>\n\t<songcount>" . $album->song_count . "</songcount>\n\t<diskcount>" . $album->disk_count . "</diskcount>\n\t<type>" . $album->release_type . "</type>\n" . self::genre_string($album->get_tags()) . "\t<art><![CDATA[" . $art_url . "]]></art>\n\t<has_art>" . ($album->has_art() ? 1 : 0) . "</has_art>\n\t<flag>" . (!$flag->get_flag($user->getId()) ? 0 : 1) . "</flag>\n\t<rating>" . $user_rating . "</rating>\n\t<averagerating>" . $rating->get_average_rating() . "</averagerating>\n\t<mbid><![CDATA[" . $album->mbid . "]]></mbid>\n\t<mbid_group><![CDATA[" . $album->mbid_group . "]]></mbid_group>\n</album>\n";
->>>>>>> aa570472
         } // end foreach
 
         return self::output_xml($string, $full_xml);
