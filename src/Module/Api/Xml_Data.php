<?php
/*
 * vim:set softtabstop=4 shiftwidth=4 expandtab:
 *
 * LICENSE: GNU Affero General Public License, version 3 (AGPL-3.0-or-later)
 * Copyright 2001 - 2022 Ampache.org
 *
 * This program is free software: you can redistribute it and/or modify
 * it under the terms of the GNU Affero General Public License as published by
 * the Free Software Foundation, either version 3 of the License, or
 * (at your option) any later version.
 *
 * This program is distributed in the hope that it will be useful,
 * but WITHOUT ANY WARRANTY; without even the implied warranty of
 * MERCHANTABILITY or FITNESS FOR A PARTICULAR PURPOSE.  See the
 * GNU Affero General Public License for more details.
 *
 * You should have received a copy of the GNU Affero General Public License
 * along with this program.  If not, see <https://www.gnu.org/licenses/>.
 *
 */

declare(strict_types=0);

namespace Ampache\Module\Api;

use Ampache\Repository\Model\Album;
use Ampache\Repository\Model\Bookmark;
use Ampache\Repository\Model\Label;
use Ampache\Repository\Model\library_item;
use Ampache\Repository\Model\License;
use Ampache\Repository\Model\Live_Stream;
use Ampache\Repository\Model\Preference;
use Ampache\Repository\Model\Shoutbox;
use Ampache\Repository\Model\Video;
use Ampache\Module\Playback\Stream;
use Ampache\Module\Util\ObjectTypeToClassNameMapper;
use Ampache\Module\Util\Ui;
use Ampache\Config\AmpConfig;
use Ampache\Repository\Model\Art;
use Ampache\Repository\Model\Artist;
use Ampache\Repository\Model\Catalog;
use Ampache\Module\System\Core;
use Ampache\Repository\Model\Democratic;
use Ampache\Repository\AlbumRepositoryInterface;
use Ampache\Repository\SongRepositoryInterface;
use DOMDocument;
use Ampache\Repository\Model\Playlist;
use Ampache\Repository\Model\Podcast;
use Ampache\Repository\Model\Podcast_Episode;
use Ampache\Repository\Model\Rating;
use Ampache\Repository\Model\Search;
use Ampache\Repository\Model\Share;
use Ampache\Repository\Model\Song;
use Ampache\Repository\Model\Tag;
use Ampache\Repository\Model\User;
use Ampache\Repository\Model\Useractivity;
use Ampache\Repository\Model\Userflag;
use SimpleXMLElement;

/**
 * Xml_Data Class
 *
 * This class takes care of all of the xml document stuff in Ampache these
 * are all static calls
 */
class Xml_Data
{
    // This is added so that we don't pop any webservers
    private static $limit  = 5000;
    private static $offset = 0;
    private static $type   = '';

    /**
     * set_offset
     *
     * This takes an int and changes the offset
     *
     * @param integer $offset Change the starting position of your results. (e.g 5001 when selecting in groups of 5000)
     */
    public static function set_offset($offset)
    {
        self::$offset = (int)$offset;
    } // set_offset

    /**
     * set_limit
     *
     * This sets the limit for any ampache transactions
     *
     * @param  integer $limit Set a limit on your results
     * @return boolean
     */
    public static function set_limit($limit): bool
    {
        if (!$limit) {
            return false;
        }

        self::$limit = (strtolower((string)$limit) == "none") ? null : (int)$limit;

        return true;
    } // set_limit

    /**
     * set_type
     *
     * This sets the type of Xml_Data we are working on
     *
     * @param  string  $type Xml_Data type
     * @return boolean
     */
    public static function set_type($type): bool
    {
        if (!in_array(strtolower($type), array('rss', 'xspf', 'itunes'))) {
            return false;
        }

        self::$type = $type;

        return true;
    } // set_type

    /**
     * error
     *
     * This generates a standard XML Error message
     * nothing fancy here...
     *
     * @param  string $code Error code
     * @param  string $string Error message
     * @param  string $action
     * @param  string $type
     * @return string return error message xml
     */
    public static function error($code, $string, $action, $type): string
    {
        $xml_string = "\t<error errorCode=\"$code\">\n\t\t<errorAction><![CDATA[" . $action . "]]></errorAction>\n\t\t<errorType><![CDATA[" . $type . "]]></errorType>\n\t\t<errorMessage><![CDATA[" . $string . "]]></errorMessage>\n\t</error>";

        return self::output_xml($xml_string);
    } // error

    /**
     * success
     *
     * This generates a standard XML Success message
     * nothing fancy here...
     *
     * @param  string $string success message
     * @param  array  $return_data
     * @return string return success message xml
     */
    public static function success($string, $return_data = array()): string
    {
        $xml_string = "\t<success code=\"1\">\n\t<message><![CDATA[" . $string . "]]></message></success>";
        foreach ($return_data as $title => $data) {
            $xml_string .= "\n\t<$title><![CDATA[" . $data . "]]></$title>";
        }

        return self::output_xml($xml_string);
    } // success

    /**
     * empty
     *
     * This generates an empty root element
     */
    public static function empty(): string
    {
        return "<?xml version=\"1.0\" encoding=\"" . AmpConfig::get('site_charset') . "\" ?>\n<root>\n</root>\n";
    } // empty

    /**
     * header
     *
     * This returns the header
     *
     * @param  string $title
     * @return string return xml
     * @see _header()
     */
    public static function header($title = null): string
    {
        return self::_header($title);
    } // header

    /**
     * footer
     *
     * This returns the footer
     *
     * @return string return xml
     * @see _footer()
     */
    public static function footer(): string
    {
        return self::_footer();
    } // footer

    /**
     * genre_string
     *
     * This returns the formatted 'genre' string for an xml document
     * @param  array  $tags
     * @return string
     */
    private static function genre_string($tags): string
    {
        $string = '';

        if (!empty($tags)) {
            $atags = array();
            foreach ($tags as $tag) {
                if (array_key_exists($tag['id'], $atags)) {
                    $atags[$tag['id']]['count']++;
                } else {
                    $atags[$tag['id']] = array(
                        'name' => $tag['name'],
                        'count' => 1
                    );
                }
            }

            foreach ($atags as $tag_id => $data) {
                $string .= "\t<genre id=\"" . $tag_id . "\">\t<name><![CDATA[" . $data['name'] . "]]></name></genre>\n";
            }
        }

        return $string;
    } // genre_string

    /**
     * output_xml_from_array
     * This takes a one dimensional array and creates a XML document from it. For
     * use primarily by the ajax mojo.
     * @param  array   $array
     * @param  boolean $callback
     * @param  string  $type
     * @return string
     */
    public static function output_xml_from_array($array, $callback = false, $type = ''): string
    {
        $string = '';

        // If we weren't passed an array then return
        if (!is_array($array)) {
            return $string;
        }

        // The type is used for the different XML docs we pass
        switch ($type) {
            case 'itunes':
                foreach ($array as $key => $value) {
                    if (is_array($value)) {
                        $value = xoutput_from_array($value, true, $type);
                        $string .= "\t\t<$key>\n$value\t\t</$key>\n";
                    } else {
                        if ($key == "key") {
                            $string .= "\t\t<$key>$value</$key>\n";
                        } elseif (is_int($value)) {
                            $string .= "\t\t\t<key>$key</key><integer>$value</integer>\n";
                        } elseif ($key == "Date Added") {
                            $string .= "\t\t\t<key>$key</key><date>$value</date>\n";
                        } elseif (is_string($value)) {
                            /* We need to escape the value */
                            $string .= "\t\t\t<key>$key</key><string><![CDATA[" . $value . "]]></string>\n";
                        }
                    }
                } // end foreach

                return $string;
            case 'xspf':
                foreach ($array as $key => $value) {
                    if (is_array($value)) {
                        $value = xoutput_from_array($value, true, $type);
                        $string .= "\t\t<$key>\n$value\t\t</$key>\n";
                    } else {
                        if ($key == "key") {
                            $string .= "\t\t<$key>$value</$key>\n";
                        } elseif (is_numeric($value)) {
                            $string .= "\t\t\t<$key>$value</$key>\n";
                        } elseif (is_string($value)) {
                            /* We need to escape the value */
                            $string .= "\t\t\t<$key><![CDATA[" . $value . "]]></$key>\n";
                        }
                    }
                } // end foreach

                return $string;
            default:
                foreach ($array as $key => $value) {
                    // No numeric keys
                    if (is_numeric($key)) {
                        $key = 'item';
                    }

                    if (is_array($value)) {
                        // Call ourself
                        $value = xoutput_from_array($value, true);
                        $string .= "\t<content div=\"$key\">$value</content>\n";
                    } else {
                        /* We need to escape the value */
                        $string .= "\t<content div=\"$key\"><![CDATA[" . $value . "]]></content>\n";
                    }
                    // end foreach elements
                }
                if (!$callback) {
                    $string = "<?xml version=\"1.0\" encoding=\"utf-8\" ?>\n<root>\n" . $string . "</root>\n";
                }

                return Ui::clean_utf8($string);
        }
    } // output_from_array

    /**
     * keyed_array
     *
     * This will build an xml document from a key'd array,
     *
     * @param  array          $array keyed array of objects (key => value, key => value)
     * @param  boolean        $callback (don't output xml when true)
     * @param  string|boolean $object
     * @return string         return xml
     */
    public static function keyed_array($array, $callback = false, $object = false): string
    {
        $string = '';
        // Foreach it
        foreach ($array as $key => $value) {
            $attribute = '';
            // See if the key has attributes
            if (is_array($value) && isset($value['attributes'])) {
                $attribute = ' ' . $value['attributes'];
                $key       = $value['value'];
            }

            // If it's an array, run again
            if (is_array($value)) {
                $value = self::keyed_array($value, true);
                $string .= ($object) ? "<$object>\n$value\n</$object>\n" : "<$key$attribute>\n$value\n</$key>\n";
            } else {
                $string .= ($object) ? "\t<$object index=\"" . $key . "\"><![CDATA[" . $value . "]]></$object>\n" : "\t<$key$attribute><![CDATA[" . $value . "]]></$key>\n";
            }
        } // end foreach

        if (!$callback) {
            $string = self::output_xml($string);
        }

        return $string;
    } // keyed_array

    /**
     * object_array
     *
     * This will build an xml document from an array of arrays, an id is required for the array data
     * <root>
     *   <$object_type> //optional
     *     <$item id="123">
     *       <data></data>
     *
     * @param  array  $array
     * @param  string $item
     * @param  string $object_type
     * @return string return xml
     */
    public static function object_array($array, $item, $object_type = ''): string
    {
        $string = ($object_type == '') ? '' : "<$object_type>\n";
        // Foreach it
        foreach ($array as $object) {
            $string .= "\t<$item id=\"" . $object['id'] . "\">\n";
            foreach ($object as $name => $value) {
                $filter = (is_numeric($value)) ? $value : "<![CDATA[" . $value . "]]>";
                $string .= ($name !== 'id') ? "\t\t<$name>$filter</$name>\n" : '';
            }
            $string .= "\t</$item>\n";
        } // end foreach
        $string .= ($object_type == '') ? '' : "</$object_type>";

        return self::output_xml($string);
    } // object_array

    /**
     * indexes
     *
     * This takes an array of object_ids and return XML based on the type of object
     * we want
     *
     * @param  array   $objects Array of object_ids (Mixed string|int)
     * @param  string  $object_type 'artist'|'album'|'song'|'playlist'|'share'|'podcast'|'podcast_episode'|'video'|'live_stream'
     * @param  User    $user
     * @param  boolean $full_xml whether to return a full XML document or just the node.
     * @param  boolean $include include episodes from podcasts or tracks in a playlist
     * @return string  return xml
     */
    public static function indexes($objects, $object_type, $user, $full_xml = true, $include = false): string
    {
        if ((count($objects) > self::$limit || self::$offset > 0) && (self::$limit && $full_xml)) {
            $objects = array_splice($objects, self::$offset, self::$limit);
        }
        // you might not want the joined tables for playlsits
        $total_count = (AmpConfig::get('hide_search', false) && $object_type == 'playlist')
            ? Catalog::get_update_info('search', $user->id) + Catalog::get_update_info('playlist', $user->id)
            : Catalog::get_update_info($object_type, $user->id);
        $string = ($full_xml) ? "<total_count>" . $total_count . "</total_count>\n" : '';

        // here is where we call the object type
        foreach ($objects as $object_id) {
            switch ($object_type) {
                case 'artist':
                    if ($include) {
                        $string .= self::artists(array($object_id), array('songs', 'albums'), $user, false);
                    } else {
                        $artist = new Artist($object_id);
                        if (!isset($artist->id)) {
                            break;
                        }
                        $albums = static::getAlbumRepository()->getAlbumByArtist($object_id);
                        $string .= "<$object_type id=\"" . $object_id . "\">\n\t<name><![CDATA[" . $artist->get_fullname() . "]]></name>\n\t<prefix><![CDATA[" . $artist->prefix . "]]></prefix>\n\t<basename><![CDATA[" . $artist->name . "]]></basename>\n";
                        foreach ($albums as $album_id) {
                            if ($album_id > 0) {
                                $album = new Album($album_id);
                                $string .= "\t<album id=\"" . $album_id . "\">\t<name><![CDATA[" . $album->get_fullname() . "]]></name>\n\t<prefix><![CDATA[" . $album->prefix . "]]></prefix>\n\t<basename><![CDATA[" . $album->name . "]]></basename>\n\t</album>\n";
                            }
                        }
                        $string .= "</$object_type>\n";
                    }
                    break;
                case 'album':
                    if ($include) {
                        $string .= self::albums(array($object_id), array('songs'), $user, false);
                    } else {
                        $album = new Album($object_id);
                        $string .= "<$object_type id=\"" . $object_id . "\">\n\t<name><![CDATA[" . $album->get_fullname() . "]]></name>\n\t<prefix><![CDATA[" . $album->prefix . "]]></prefix>\n\t<basename><![CDATA[" . $album->name . "]]></basename>\n";
                        if ($album->get_artist_fullname() != "") {
                            $album_artist = array(
                                "id" => $album->album_artist,
                                "name" => $album->f_artist_name,
                                "prefix" => $album->artist_prefix,
                                "basename" => $album->artist_name
                            );
                            $string .= "\t<artist id=\"" . $album_artist['id'] . "\">\t<name><![CDATA[" . $album_artist['name'] . "]]></name>\n\t<prefix><![CDATA[" . $album_artist['prefix'] . "]]></prefix>\n\t<basename><![CDATA[" . $album_artist['basename'] . "]]></basename>\n</artist>\n";
                        }
                        $string .= "</$object_type>\n";
                    }
                    break;
                case 'song':
                    $song         = new Song($object_id);
                    $song_album   = Album::get_name_array_by_id($song->album);
                    $song_artist  = Artist::get_name_array_by_id($song->artist);
                    $string .= "<$object_type id=\"" . $object_id . "\">\n\t<title><![CDATA[" . $song->get_fullname() . "]]></title>\n\t<name><![CDATA[" . $song->get_fullname() . "]]></name>\n" .
                        "\t<artist id=\"" . $song->artist . "\"><name><![CDATA[" . $song_artist['name'] . "]]></name><prefix><![CDATA[" . $song_artist['prefix'] . "]]></prefix><basename><![CDATA[" . $song_artist['basename'] . "]]></basename></artist>\n" .
                        "\t<album id=\"" . $song->album . "\"><name><![CDATA[" . $song_album['name'] . "]]></name>\n\t<prefix><![CDATA[" . $song_album['prefix'] . "]]></prefix>\n\t<basename><![CDATA[" . $song_album['basename'] . "]]></basename>\n</album>\n";
                    if ($song->get_album_artist_fullname() != "") {
                        $album_artist = ($song->artist !== $song->albumartist)
                            ? Artist::get_name_array_by_id($song->albumartist)
                            : $song_artist;
                        $string .= "\t<albumartist id=\"" . $song->albumartist . "\"><name><![CDATA[" . $album_artist['name'] . "]]></name>\n\t<prefix><![CDATA[" . $album_artist['prefix'] . "]]></prefix>\n\t<basename><![CDATA[" . $album_artist['basename'] . "]]></basename>\n</albumartist>\n";
                    }
                    $string .= "\t<disk><![CDATA[" . $song->disk . "]]></disk>\n\t<track>" . $song->track . "</track>\n</$object_type>\n";
                    break;
                case 'playlist':
                    if ((int)$object_id === 0) {
                        $playlist       = new Search((int) str_replace('smart_', '', (string)$object_id), 'song', $user);
                        $last_count     = ((int)$playlist->last_count > 0) ? $playlist->last_count : 5000;
                        $playitem_total = ($playlist->limit == 0) ? $last_count : $playlist->limit;
                    } else {
                        $playlist       = new Playlist($object_id);
                        $playitem_total = $playlist->get_media_count('song');
                    }
                    $playlist_name = $playlist->get_fullname();
                    $playlist_user = $playlist->username;

                    $songs = ($include) ? $playlist->get_items() : array();
                    $string .= "<$object_type id=\"" . $object_id . "\">\n\t<name><![CDATA[" . $playlist_name . "]]></name>\n\t<items>" . (int)$playitem_total . "</items>\n\t<owner><![CDATA[" . $playlist_user . "]]></owner>\n\t<type><![CDATA[" . $playlist->type . "]]></type>\n";
                    $playlist_track = 0;
                    foreach ($songs as $song_id) {
                        if ($song_id['object_type'] == 'song') {
                            $playlist_track++;
                            $string .= "\t\t<playlisttrack id=\"" . $song_id['object_id'] . "\">" . $playlist_track . "</playlisttrack>\n";
                        }
                    }
                    $string .= "</$object_type>\n";
                    break;
                case 'share':
                    $string .= self::shares($objects, $user);
                    break;
                case 'podcast':
                    $podcast = new Podcast($object_id);
                    $podcast->format();
                    $string .= "<podcast id=\"$object_id\">\n\t<name><![CDATA[" . $podcast->get_fullname() . "]]></name>\n\t<description><![CDATA[" . $podcast->description . "]]></description>\n\t<language><![CDATA[" . $podcast->f_language . "]]></language>\n\t<copyright><![CDATA[" . $podcast->f_copyright . "]]></copyright>\n\t<feed_url><![CDATA[" . $podcast->feed . "]]></feed_url>\n\t<generator><![CDATA[" . $podcast->f_generator . "]]></generator>\n\t<website><![CDATA[" . $podcast->f_website . "]]></website>\n\t<build_date><![CDATA[" . $podcast->f_lastbuilddate . "]]></build_date>\n\t<sync_date><![CDATA[" . $podcast->f_lastsync . "]]></sync_date>\n\t<public_url><![CDATA[" . $podcast->get_link() . "]]></public_url>\n";
                    if ($include) {
                        $episodes = $podcast->get_episodes();
                        foreach ($episodes as $episode_id) {
                            $string .= self::podcast_episodes(array($episode_id), $user, false);
                        }
                    }
                    $string .= "\t</podcast>\n";
                    break;
                case 'podcast_episode':
                    $string .= self::podcast_episodes($objects, $user);
                    break;
                case 'video':
                    $string .= self::videos($objects, $user);
                    break;
                case 'live_stream':
                    $string .= self::live_streams($objects, $user);
            }
        } // end foreach objects

        return self::output_xml($string, $full_xml);
    } // indexes

    /**
     * lists
     *
     * This takes a name array of objects and return the data in XML format
     *
     * @param  array   $objects Array of object_ids array("id" => 1, "name" => 'Artist Name')
     * @return string  return xml
     */
    public static function lists($objects): string
    {
        $string = "<total_count>" . count($objects) . "</total_count>\n";
        if ((count($objects) > self::$limit || self::$offset > 0) && self::$limit) {
            $objects = array_slice($objects, self::$offset, self::$limit);
        }

        $pattern = '/^(' . implode('\\s|', explode('|', AmpConfig::get('catalog_prefix_pattern', 'The|An|A|Die|Das|Ein|Eine|Les|Le|La'))) . '\\s)(.*)/i';
        foreach ($objects as $object) {
            $trimmed  = Catalog::trim_prefix(trim((string)$object['name']), $pattern);
            $prefix   = $trimmed['prefix'];
            $basename = $trimmed['string'];
            $string .= "<list id=\"" . $object['id'] . "\">\n" .
                "\t<name><![CDATA[" . $object['name'] . "]]></name>\n" .
                "\t<prefix><![CDATA[" . $prefix . "]]></prefix>\n" .
                "\t<basename><![CDATA[" . $basename . "]]></basename>\n</list>\n";
        } // end foreach objects

        return self::output_xml($string);
    } // lists

    /**
     * browses
     *
     * This takes a name array of objects and return the data in XML format
     *
     * @param array    $objects Array of object_ids array("id" => 1, "name" => 'Artist Name')
     * @param int|null $parent_id
     * @param string   $parent_type
     * @param string   $child_type
     * @param int|null $catalog_id
     * @return string  return xml
     */
    public static function browses($objects, $parent_id, $parent_type, $child_type, $catalog_id): string
    {
        $string = "<total_count>" . count($objects) . "</total_count>\n";
        if ((count($objects) > self::$limit || self::$offset > 0) && self::$limit) {
            $objects = array_slice($objects, self::$offset, self::$limit);
        }
        $string .= "<catalog_id>" . $catalog_id . "</catalog_id>\n";
        $string .= "<parent_id>" . $parent_id . "</parent_id>\n";
        $string .= "<parent_type>" . $parent_type . "</parent_type>\n";
        $string .= "<child_type>" . $child_type . "</child_type>\n";

        $pattern = '/^(' . implode('\\s|', explode('|', AmpConfig::get('catalog_prefix_pattern', 'The|An|A|Die|Das|Ein|Eine|Les|Le|La'))) . '\\s)(.*)/i';
        foreach ($objects as $object) {
            $trimmed  = Catalog::trim_prefix(trim((string)$object['name']), $pattern);
            $prefix   = $trimmed['prefix'];
            $basename = $trimmed['string'];
            $string .= "<list id=\"" . $object['id'] . "\">\n" .
                "\t<name><![CDATA[" . $object['name'] . "]]></name>\n" .
                "\t<prefix><![CDATA[" . $prefix . "]]></prefix>\n" .
                "\t<basename><![CDATA[" . $basename . "]]></basename>\n</list>\n";
        } // end foreach objects

        return self::output_xml($string);
    } // browses

    /**
     * licenses
     *
     * This returns licenses to the user, in a pretty xml document with the information
     *
     * @param  integer[] $licenses Licence id's assigned to songs and artists
     * @param  User      $user
     * @return string    return xml
     */
    public static function licenses($licenses, $user): string
    {
        if ((count($licenses) > self::$limit || self::$offset > 0) && self::$limit) {
            $licenses = array_splice($licenses, self::$offset, self::$limit);
        }
        $string = "<total_count>" . Catalog::get_update_info('license', $user->id) . "</total_count>\n";

        foreach ($licenses as $license_id) {
            $license = new license($license_id);
            $string .= "<license id=\"$license_id\">\n\t<name><![CDATA[" . $license->name . "]]></name>\n\t<description><![CDATA[" . $license->description . "]]></description>\n\t<external_link><![CDATA[" . $license->external_link . "]]></external_link>\n</license>\n";
        } // end foreach

        return self::output_xml($string);
    } // licenses

    /**
     * labels
     *
     * This returns labels to the user, in a pretty xml document with the information
     *
     * @param  integer[] $labels
     * @param  User      $user
     * @return string    return xml
     */
    public static function labels($labels, $user): string
    {
        if ((count($labels) > self::$limit || self::$offset > 0) && self::$limit) {
            $labels = array_splice($labels, self::$offset, self::$limit);
        }
        $string = "<total_count>" . Catalog::get_update_info('license', $user->id) . "</total_count>\n";

        foreach ($labels as $label_id) {
            $label = new Label($label_id);
            $label->format();

            $string .= "<license id=\"$label_id\">\n\t<name><![CDATA[" . $label->get_fullname() . "]]></name>\n\t<artists><![CDATA[" . $label->artist_count . "]]></artists>\n\t<summary><![CDATA[" . $label->summary . "]]></summary>\n\t<external_link><![CDATA[" . $label->get_link() . "]]></external_link>\n\t<address><![CDATA[" . $label->address . "]]></address>\n\t<category><![CDATA[" . $label->category . "]]></category>\n\t<email><![CDATA[" . $label->email . "]]></email>\n\t<website><![CDATA[" . $label->website . "]]></website>\n\t<user><![CDATA[" . $label->user . "]]></user>\n</license>\n";
        } // end foreach

        return self::output_xml($string);
    } // labels

    /**
     * live_streams
     *
     * This returns live_streams to the user, in a pretty xml document with the information
     *
     * @param  integer[] $live_streams
     * @param  User      $user
     * @return string    return xml
     */
    public static function live_streams($live_streams, $user): string
    {
        if ((count($live_streams) > self::$limit || self::$offset > 0) && self::$limit) {
            $live_streams = array_splice($live_streams, self::$offset, self::$limit);
        }
        $string = "<total_count>" . Catalog::get_update_info('live_stream', $user->id) . "</total_count>\n";

        foreach ($live_streams as $live_stream_id) {
            $live_stream = new Live_Stream($live_stream_id);

            $string .= "<live_stream id=\"" . $live_stream_id . "\">\n\t<name><![CDATA[" . $live_stream->get_fullname() . "]]></name>\n\t<url><![CDATA[" . $live_stream->url . "]]></url>\n\t<codec><![CDATA[" . $live_stream->codec . "]]></codec>\n\t<catalog>" . $live_stream->catalog . "</catalog>\n\t<site_url><![CDATA[" . $live_stream->site_url . "]]></site_url>\n</live_stream>\n";
        } // end foreach

        return self::output_xml($string);
    } // live_streams

    /**
     * genres
     *
     * This returns genres to the user, in a pretty xml document with the information
     *
     * @param  integer[] $tags Genre id's to include
     * @param  User      $user
     * @return string    return xml
     */
    public static function genres($tags, $user): string
    {
        if ((count($tags) > self::$limit || self::$offset > 0) && self::$limit) {
            $tags = array_splice($tags, self::$offset, self::$limit);
        }
        $string = "<total_count>" . Catalog::get_update_info('tag', $user->id) . "</total_count>\n";

        foreach ($tags as $tag_id) {
            $tag    = new Tag($tag_id);
            $counts = $tag->count();
            $string .= "<genre id=\"$tag_id\">\n\t<name><![CDATA[" . $tag->name . "]]></name>\n\t<albums>" . (int) ($counts['album'] ?? 0) . "</albums>\n\t<artists>" . (int) ($counts['artist'] ?? 0) . "</artists>\n\t<songs>" . (int) ($counts['song'] ?? 0) . "</songs>\n\t<videos>" . (int) ($counts['video'] ?? 0) . "</videos>\n\t<playlists>" . (int) ($counts['playlist'] ?? 0) . "</playlists>\n\t<live_streams>" . (int) ($counts['live_stream'] ?? 0) . "</live_streams>\n</genre>\n";
        } // end foreach

        return self::output_xml($string);
    } // genres

    /**
     * artists
     *
     * This takes an array of artists and then returns a pretty xml document with the information
     * we want
     *
     * @param  integer[] $artists Artist id's to include
     * @param  array     $include Array of other items to include.
     * @param  User      $user
     * @param  boolean   $full_xml whether to return a full XML document or just the node.
     * @return string    return xml
     */
    public static function artists($artists, $include, $user, $full_xml = true): string
    {
        if ((count($artists) > self::$limit || self::$offset > 0) && (self::$limit && $full_xml)) {
            $artists = array_splice($artists, self::$offset, self::$limit);
        }
        $string = ($full_xml) ? "<total_count>" . Catalog::get_update_info('artist', $user->id) . "</total_count>\n" : '';

        Rating::build_cache('artist', $artists);

        foreach ($artists as $artist_id) {
            $artist = new Artist($artist_id);
            if (!isset($artist->id)) {
                continue;
            }
            $artist->format();

            $rating      = new Rating($artist_id, 'artist');
            $user_rating = $rating->get_user_rating($user->getId());
            $flag        = new Userflag($artist_id, 'artist');
            $tag_string  = self::genre_string($artist->tags);

            // Build the Art URL, include session
            $art_url = AmpConfig::get('web_path') . '/image.php?object_id=' . $artist_id . '&object_type=artist&auth=' . scrub_out(Core::get_request('auth'));

            // Handle includes
            $albums = (in_array("albums", $include)) ? self::albums(static::getAlbumRepository()->getAlbumByArtist($artist_id), array(), $user, false) : '';
            $songs  = (in_array("songs", $include)) ? self::songs(static::getSongRepository()->getByArtist($artist_id), $user, false) : '';

            $string .= "<artist id=\"" . $artist->id . "\">\n\t<name><![CDATA[" . $artist->get_fullname() . "]]></name>\n\t<prefix><![CDATA[" . $artist->prefix . "]]></prefix>\n\t<basename><![CDATA[" . $artist->name . "]]></basename>\n" . $tag_string . "\t<albums>" . $albums . "</albums>\n\t<albumcount>" . $artist->album_count . "</albumcount>\n\t<songs>" . $songs . "</songs>\n\t<songcount>" . $artist->song_count . "</songcount>\n\t<art><![CDATA[" . $art_url . "]]></art>\n\t<flag>" . (!$flag->get_flag($user->getId(), false) ? 0 : 1) . "</flag>\n\t<rating>" . $user_rating . "</rating>\n\t<averagerating>" . (string)$rating->get_average_rating() . "</averagerating>\n\t<mbid><![CDATA[" . $artist->mbid . "]]></mbid>\n\t<summary><![CDATA[" . $artist->summary . "]]></summary>\n\t<time><![CDATA[" . $artist->time . "]]></time>\n\t<yearformed>" . (int)$artist->yearformed . "</yearformed>\n\t<placeformed><![CDATA[" . $artist->placeformed . "]]></placeformed>\n</artist>\n";
        } // end foreach artists

        return self::output_xml($string, $full_xml);
    } // artists

    /**
     * albums
     *
     * This echos out a standard albums XML document, it pays attention to the limit
     *
     * @param  integer[] $albums Album id's to include
     * @param  array     $include Array of other items to include.
     * @param  User      $user
     * @param  boolean   $full_xml whether to return a full XML document or just the node.
     * @return string    return xml
     */
    public static function albums($albums, $include, $user, $full_xml = true): string
    {
        if ($include == null || $include == '') {
            $include = array();
        }

        if ((count($albums) > self::$limit || self::$offset > 0) && (self::$limit && $full_xml)) {
            $albums = array_splice($albums, self::$offset, self::$limit);
        }
        $string = ($full_xml) ? "<total_count>" . Catalog::get_update_info('album', $user->id) . "</total_count>\n" : '';
        // original year (fall back to regular year)
        $original_year = AmpConfig::get('use_original_year');

        Rating::build_cache('album', $albums);

        foreach ($albums as $album_id) {
            $album = new Album($album_id);
            $album->format();
            $album_artists = array();
            foreach ($album->get_artists() as $artist_id) {
                $album_artists[] = Artist::get_name_array_by_id($artist_id);
            }

            $rating      = new Rating($album_id, 'album');
            $user_rating = $rating->get_user_rating($user->getId());
            $flag        = new Userflag($album_id, 'album');
            $year        = ($original_year && $album->original_year)
                ? $album->original_year
                : $album->year;

            $string .= "<album id=\"" . $album->id . "\">\n\t<name><![CDATA[" . $album->get_fullname() . "]]></name>\n\t<prefix><![CDATA[" . $album->prefix . "]]></prefix>\n\t<basename><![CDATA[" . $album->name . "]]></basename>\n";
            if ($album->get_artist_fullname() != "") {
                foreach ($album_artists as $album_artist) {
                    $string .= "\t<artist id=\"" . $album_artist['id'] . "\"><name><![CDATA[" . $album_artist['name'] . "]]></name>\n\t<prefix><![CDATA[" . $album_artist['prefix'] . "]]></prefix>\n\t<basename><![CDATA[" . $album_artist['basename'] . "]]></basename>\n</artist>\n";
                }
            }
            // Handle includes
            $songs = (in_array("songs", $include)) ? self::songs(static::getSongRepository()->getByAlbum($album->id), $user, false) : '';

            // Build the Art URL, include session
            $art_url = AmpConfig::get('web_path') . '/image.php?object_id=' . $album->id . '&object_type=album&auth=' . scrub_out(Core::get_request('auth'));
            $string .= "\t<time>" . $album->total_duration . "</time>\n\t<year>" . $year . "</year>\n\t<tracks>" . $songs . "</tracks>\n\t<songcount>" . $album->song_count . "</songcount>\n\t<diskcount>" . $album->disk_count . "</diskcount>\n\t<type>" . $album->release_type . "</type>\n" . self::genre_string($album->tags) . "\t<art><![CDATA[" . $art_url . "]]></art>\n\t<flag>" . (!$flag->get_flag($user->getId(), false) ? 0 : 1) . "</flag>\n\t<rating>" . $user_rating . "</rating>\n\t<averagerating>" . $rating->get_average_rating() . "</averagerating>\n\t<mbid><![CDATA[" . $album->mbid . "]]></mbid>\n</album>\n";
        } // end foreach

        return self::output_xml($string, $full_xml);
    } // albums

    /**
     * playlists
     *
     * This takes an array of playlist ids and then returns a nice pretty XML document
     *
     * @param  array   $playlists Playlist id's to include
     * @param  User    $user
     * @return string  return xml
     */
    public static function playlists($playlists, $user): string
    {
        if ((count($playlists) > self::$limit || self::$offset > 0) && self::$limit) {
            $playlists = array_slice($playlists, self::$offset, self::$limit);
        }
        $hide_dupe_searches = (bool)Preference::get_by_user($user->getId(), 'api_hide_dupe_searches');
        $playlist_names     = array();
        $total_count        = (AmpConfig::get('hide_search', false))
            ? Catalog::get_update_info('search', $user->id) + Catalog::get_update_info('playlist', $user->id)
            : Catalog::get_update_info('playlist', $user->id);
        $string = "<total_count>" . $total_count . "</total_count>\n";

        // Foreach the playlist ids
        foreach ($playlists as $playlist_id) {
            /**
             * Strip smart_ from playlist id and compare to original
             * smartlist = 'smart_1'
             * playlist  = 1000000
             */
            if ((int)$playlist_id === 0) {
                $playlist = new Search((int) str_replace('smart_', '', (string)$playlist_id), 'song', $user);
                if ($hide_dupe_searches && $playlist->user == $user->getId() && in_array($playlist->name, $playlist_names)) {
                    continue;
                }
                $object_type    = 'search';
                $art_url        = Art::url($playlist->id, $object_type, Core::get_request('auth'));
                $last_count     = ((int)$playlist->last_count > 0) ? $playlist->last_count : 5000;
                $playitem_total = ($playlist->limit == 0) ? $last_count : $playlist->limit;
            } else {
                $playlist       = new Playlist($playlist_id);
                $object_type    = 'playlist';
                $art_url        = Art::url($playlist_id, $object_type, Core::get_request('auth'));
                $playitem_total = $playlist->get_media_count('song');
                if ($hide_dupe_searches && $playlist->user == $user->getId()) {
                    $playlist_names[] = $playlist->name;
                }
            }
            $playlist_name = $playlist->get_fullname();
            $playlist_user = $playlist->username;
            $playlist_type = $playlist->type;

            $rating      = new Rating($playlist_id, $object_type);
            $user_rating = $rating->get_user_rating($user->getId());
            $flag        = new Userflag($playlist_id, $object_type);

            // Build this element
            $string .= "<playlist id=\"" . $playlist_id . "\">\n\t<name><![CDATA[" . $playlist_name . "]]></name>\n\t<owner><![CDATA[" . $playlist_user . "]]></owner>\n\t<items>" . (int)$playitem_total . "</items>\n\t<type>" . $playlist_type . "</type>\n\t<art><![CDATA[" . $art_url . "]]></art>\n\t<flag>" . (!$flag->get_flag($user->getId(), false) ? 0 : 1) . "</flag>\n\t<rating>" . $user_rating . "</rating>\n\t<averagerating>" . (string)$rating->get_average_rating() . "</averagerating>\n</playlist>\n";
        } // end foreach

        return self::output_xml($string);
    } // playlists

    /**
     * shares
     *
     * This returns shares to the user, in a pretty xml document with the information
     *
     * @param  integer[] $shares Share id's to include
     * @param  User      $user
     * @return string    return xml
     */
    public static function shares($shares, $user): string
    {
        if ((count($shares) > self::$limit || self::$offset > 0) && self::$limit) {
            $shares = array_splice($shares, self::$offset, self::$limit);
        }
        $string = "<total_count>" . Catalog::get_update_info('share', $user->id) . "</total_count>\n";

        foreach ($shares as $share_id) {
            $share = new Share($share_id);
            $string .= "<share id=\"$share_id\">\n\t<name><![CDATA[" . $share->getObjectName() . "]]></name>\n\t<user><![CDATA[" . $share->getUserName() . "]]></user>\n\t<allow_stream>" . $share->allow_stream . "</allow_stream>\n\t<allow_download>" . $share->allow_download . "</allow_download>\n\t<creation_date>" . $share->creation_date . "</creation_date>\n\t<lastvisit_date>" . $share->lastvisit_date . "</lastvisit_date>\n\t<object_type><![CDATA[" . $share->object_type . "]]></object_type>\n\t<object_id>" . $share->object_id . "</object_id>\n\t<expire_days>" . $share->expire_days . "</expire_days>\n\t<max_counter>" . $share->max_counter . "</max_counter>\n\t<counter>" . $share->counter . "</counter>\n\t<secret><![CDATA[" . $share->secret . "]]></secret>\n\t<public_url><![CDATA[" . $share->public_url . "]]></public_url>\n\t<description><![CDATA[" . $share->description . "]]></description>\n</share>\n";
        } // end foreach

        return self::output_xml($string);
    } // shares

    /**
     * bookmarks
     *
     * This returns bookmarks to the user, in a pretty xml document with the information
     *
     * @param  integer[] $bookmarks Bookmark id's to include
     * @return string    return xml
     */
    public static function bookmarks($bookmarks): string
    {
        $string = "";
        foreach ($bookmarks as $bookmark_id) {
            $bookmark = new Bookmark($bookmark_id);
            $string .= "<bookmark id=\"$bookmark_id\">\n\t<user><![CDATA[" . $bookmark->getUserName() . "]]></user>\n\t<object_type><![CDATA[" . $bookmark->object_type . "]]></object_type>\n\t<object_id>" . $bookmark->object_id . "</object_id>\n\t<position>" . $bookmark->position . "</position>\n\t<client><![CDATA[" . $bookmark->comment . "]]></client>\n\t<creation_date>" . $bookmark->creation_date . "</creation_date>\n\t<update_date><![CDATA[" . $bookmark->update_date . "]]></update_date>\n</bookmark>\n";
        } // end foreach

        return self::output_xml($string);
    } // bookmarks

    /**
     * catalogs
     *
     * This returns catalogs to the user, in a pretty xml document with the information
     *
     * @param  integer[] $catalogs group of catalog id's
     * @param  User      $user
     * @return string    return xml
     */
    public static function catalogs($catalogs, $user): string
    {
        if ((count($catalogs) > self::$limit || self::$offset > 0) && self::$limit) {
            $catalogs = array_splice($catalogs, self::$offset, self::$limit);
        }
        $string = "<total_count>" . Catalog::get_update_info('catalog', $user->id) . "</total_count>\n";

        foreach ($catalogs as $catalog_id) {
            $catalog = Catalog::create_from_id($catalog_id);
            $catalog->format();
            $string .= "<catalog id=\"$catalog_id\">\n\t<name><![CDATA[" . $catalog->name . "]]></name>\n\t<type><![CDATA[" . $catalog->catalog_type . "]]></type>\n\t<gather_types><![CDATA[" . $catalog->gather_types . "]]></gather_types>\n\t<enabled>" . $catalog->enabled . "</enabled>\n\t<last_add>" . $catalog->last_add . "</last_add>\n\t<last_clean>" . $catalog->last_clean . "</last_clean>\n\t<last_update>" . $catalog->last_update . "</last_update>\n\t<path><![CDATA[" . $catalog->f_info . "]]></path>\n\t<rename_pattern><![CDATA[" . $catalog->rename_pattern . "]]></rename_pattern>\n\t<sort_pattern><![CDATA[" . $catalog->sort_pattern . "]]></sort_pattern>\n</catalog>\n";
        } // end foreach

        return self::output_xml($string);
    } // catalogs

    /**
     * podcasts
     *
     * This returns podcasts to the user, in a pretty xml document with the information
     *
     * @param  integer[] $podcasts Podcast id's to include
     * @param  User      $user
     * @param  boolean   $episodes include the episodes of the podcast //optional
     * @return string    return xml
     */
    public static function podcasts($podcasts, $user, $episodes = false): string
    {
        if ((count($podcasts) > self::$limit || self::$offset > 0) && self::$limit) {
            $podcasts = array_splice($podcasts, self::$offset, self::$limit);
        }
        $string = "<total_count>" . Catalog::get_update_info('podcast', $user->id) . "</total_count>\n";

        foreach ($podcasts as $podcast_id) {
            $podcast = new Podcast($podcast_id);
            $podcast->format();
            $rating      = new Rating($podcast_id, 'podcast');
            $user_rating = $rating->get_user_rating($user->getId());
            $flag        = new Userflag($podcast_id, 'podcast');
            $art_url     = Art::url($podcast_id, 'podcast', Core::get_request('auth'));
            $string .= "<podcast id=\"$podcast_id\">\n\t<name><![CDATA[" . $podcast->get_fullname() . "]]></name>\n\t<description><![CDATA[" . $podcast->description . "]]></description>\n\t<language><![CDATA[" . $podcast->f_language . "]]></language>\n\t<copyright><![CDATA[" . $podcast->f_copyright . "]]></copyright>\n\t<feed_url><![CDATA[" . $podcast->feed . "]]></feed_url>\n\t<generator><![CDATA[" . $podcast->f_generator . "]]></generator>\n\t<website><![CDATA[" . $podcast->f_website . "]]></website>\n\t<build_date><![CDATA[" . $podcast->f_lastbuilddate . "]]></build_date>\n\t<sync_date><![CDATA[" . $podcast->f_lastsync . "]]></sync_date>\n\t<public_url><![CDATA[" . $podcast->get_link() . "]]></public_url>\n\t<art><![CDATA[" . $art_url . "]]></art>\n\t<flag>" . (!$flag->get_flag($user->getId(), false) ? 0 : 1) . "</flag>\n\t<rating>" . $user_rating . "</rating>\n\t<averagerating>" . (string)$rating->get_average_rating() . "</averagerating>\n";
            if ($episodes) {
                $results = $podcast->get_episodes();
                if (count($results) > 0) {
                    $string .= self::podcast_episodes($results, $user, false);
                }
            }
            $string .= "\t</podcast>\n";
        } // end foreach

        return self::output_xml($string);
    } // podcasts

    /**
     * podcast_episodes
     *
     * This returns podcasts to the user, in a pretty xml document with the information
     *
     * @param  integer[] $podcast_episodes Podcast_Episode id's to include
     * @param  User      $user
     * @param  boolean   $full_xml whether to return a full XML document or just the node.
     * @return string    return xml
     */
    public static function podcast_episodes($podcast_episodes, $user, $full_xml = true): string
    {
        if ((count($podcast_episodes) > self::$limit || self::$offset > 0) && (self::$limit && $full_xml)) {
            $podcast_episodes = array_splice($podcast_episodes, self::$offset, self::$limit);
        }
        $string = ($full_xml) ? "<total_count>" . Catalog::get_update_info('podcast_episode', $user->id) . "</total_count>\n" : '';

        foreach ($podcast_episodes as $episode_id) {
            $episode = new Podcast_Episode($episode_id);
            $episode->format();
            $rating      = new Rating($episode_id, 'podcast_episode');
            $user_rating = $rating->get_user_rating($user->getId());
            $flag        = new Userflag($episode_id, 'podcast_episode');
            $art_url     = Art::url($episode->podcast, 'podcast', Core::get_request('auth'));
            $string .= "\t<podcast_episode id=\"$episode_id\">\n\t\t<title><![CDATA[" . $episode->get_fullname() . "]]></title>\n\t\t<name><![CDATA[" . $episode->get_fullname() . "]]></name>\n\t\t<description><![CDATA[" . $episode->f_description . "]]></description>\n\t\t<category><![CDATA[" . $episode->f_category . "]]></category>\n\t\t<author><![CDATA[" . $episode->f_author . "]]></author>\n\t\t<author_full><![CDATA[" . $episode->f_artist_full . "]]></author_full>\n\t\t<website><![CDATA[" . $episode->f_website . "]]></website>\n\t\t<pubdate><![CDATA[" . $episode->f_pubdate . "]]></pubdate>\n\t\t<state><![CDATA[" . $episode->f_state . "]]></state>\n\t\t<filelength><![CDATA[" . $episode->f_time_h . "]]></filelength>\n\t\t<filesize><![CDATA[" . $episode->f_size . "]]></filesize>\n\t\t<filename><![CDATA[" . $episode->f_file . "]]></filename>\n\t\t<mime><![CDATA[" . $episode->mime . "]]></mime>\n\t\t<time>" . (int)$episode->time . "</time>\n\t\t<size>" . (int)$episode->size . "</size>\n\t\t<public_url><![CDATA[" . $episode->get_link() . "]]></public_url>\n\t\t<url><![CDATA[" . $episode->play_url('', 'api', false, $user->getId(), $user->streamtoken) . "]]></url>\n\t\t<catalog>" . $episode->catalog . "</catalog>\n\t\t<art><![CDATA[" . $art_url . "]]></art>\n\t\t<flag>" . (!$flag->get_flag($user->getId(), false) ? 0 : 1) . "</flag>\n\t\t\t<rating>" . $user_rating . "</rating>\n\t\t<averagerating>" . (string)$rating->get_average_rating() . "</averagerating>\n\t\t<playcount>" . $episode->total_count . "</playcount>\n\t\t<played>" . $episode->played . "</played>\n\t</podcast_episode>\n";
        } // end foreach

        return self::output_xml($string, $full_xml);
    } // podcast_episodes

    /**
     * songs
     *
     * This returns an xml document from an array of song ids.
     * (Spiffy isn't it!)
     * @param int[]   $songs
     * @param  User   $user
     * @param boolean $full_xml
     * @return string return xml
     */
    public static function songs($songs, $user, $full_xml = true): string
    {
        if ((count($songs) > self::$limit || self::$offset > 0) && (self::$limit && $full_xml)) {
            $songs = array_slice($songs, self::$offset, self::$limit);
        }
        $string = ($full_xml) ? "<total_count>" . Catalog::get_update_info('song', $user->id) . "</total_count>\n" : '';

        Song::build_cache($songs);
        Stream::set_session(Core::get_request('auth'));

        $playlist_track = 0;

        // Foreach the ids!
        foreach ($songs as $song_id) {
            $song = new Song($song_id);

            // If the song id is invalid/null
            if (!$song->id) {
                continue;
            }

            $song->format();
            $song_album    = Album::get_name_array_by_id($song->album);
            $song_artist   = Artist::get_name_array_by_id($song->artist);
            $song_artists  = array();
<<<<<<< HEAD
            foreach ($song->artists as $artist_id) {
=======
            foreach ($song->get_artists() as $artist_id) {
>>>>>>> 1f15aa7a
                $song_artists[] = Artist::get_name_array_by_id($artist_id);
            }
            $tag_string    = self::genre_string(Tag::get_top_tags('song', $song_id));
            $rating        = new Rating($song_id, 'song');
            $user_rating   = $rating->get_user_rating($user->getId());
            $flag          = new Userflag($song_id, 'song');
            $show_song_art = AmpConfig::get('show_song_art', false);
            $has_art       = Art::has_db($song->id, 'song');
            $art_object    = ($show_song_art && $has_art) ? $song->id : $song->album;
            $art_type      = ($show_song_art && $has_art) ? 'song' : 'album';
            $art_url       = Art::url($art_object, $art_type, Core::get_request('auth'));
            $songType      = $song->type;
            $songMime      = $song->mime;
            $songBitrate   = $song->bitrate;
            $play_url      = $song->play_url('', 'api', false, $user->id, $user->streamtoken);
            $playlist_track++;

            $string .= "<song id=\"" . $song->id . "\">\n\t<name><![CDATA[" . $song->f_name . "]]></name>\n\t<title><![CDATA[" . $song->get_fullname() . "]]></title>\n";
            foreach ($song_artists as $this_artist) {
                $string .= "\t<artist id=\"" . $this_artist['id'] . "\"><name><![CDATA[" . $this_artist['name'] . "]]></name>\n\t<prefix><![CDATA[" . $this_artist['prefix'] . "]]></prefix>\n\t<basename><![CDATA[" . $this_artist['basename'] . "]]></basename>\n</artist>\n";
            }
            $string .= "\t<album id=\"" . $song->album . "\"><name><![CDATA[" . $song_album['name'] . "]]></name>\n\t<prefix><![CDATA[" . $song_album['prefix'] . "]]></prefix>\n\t<basename><![CDATA[" . $song_album['basename'] . "]]></basename>\n</album>\n";
            if ($song->get_album_artist_fullname() != "") {
                $album_artist = ($song->artist !== $song->albumartist)
                    ? Artist::get_name_array_by_id($song->albumartist)
                    : $song_artist;
                $string .= "\t<albumartist id=\"" . $song->albumartist . "\"><name><![CDATA[" . $album_artist['name'] . "]]></name>\n\t<prefix><![CDATA[" . $album_artist['prefix'] . "]]></prefix>\n\t<basename><![CDATA[" . $album_artist['basename'] . "]]></basename>\n</albumartist>\n";
            }
            $string .= "\t<disk><![CDATA[" . $song->disk . "]]></disk>\n\t<track>" . $song->track . "</track>\n" . $tag_string . "\t<filename><![CDATA[" . $song->file . "]]></filename>\n\t<playlisttrack>" . $playlist_track . "</playlisttrack>\n\t<time>" . $song->time . "</time>\n\t<year>" . $song->year . "</year>\n\t<format>" . $songType . "</format>\n\t<stream_format>" . $song->type . "</stream_format>\n\t<bitrate>" . $songBitrate . "</bitrate>\n\t<stream_bitrate>" . $song->bitrate . "</stream_bitrate>\n\t<rate>" . $song->rate . "</rate>\n\t<mode><![CDATA[" . $song->mode . "]]></mode>\n\t<mime><![CDATA[" . $songMime . "]]></mime>\n\t<stream_mime><![CDATA[" . $song->mime . "]]></stream_mime>\n\t<url><![CDATA[" . $play_url . "]]></url>\n\t<size>" . $song->size . "</size>\n\t<mbid><![CDATA[" . $song->mbid . "]]></mbid>\n\t<art><![CDATA[" . $art_url . "]]></art>\n\t<flag>" . (!$flag->get_flag($user->getId(), false) ? 0 : 1) . "</flag>\n\t<rating>" . $user_rating . "</rating>\n\t<averagerating>" . (string)$rating->get_average_rating() . "</averagerating>\n\t<playcount>" . $song->total_count . "</playcount>\n\t<catalog>" . $song->catalog . "</catalog>\n\t<composer><![CDATA[" . $song->composer . "]]></composer>\n\t<channels>" . $song->channels . "</channels>\n\t<comment><![CDATA[" . $song->comment . "]]></comment>\n\t<license><![CDATA[" . $song->f_license . "]]></license>\n\t<publisher><![CDATA[" . $song->label . "]]></publisher>\n\t<language>" . $song->language . "</language>\n\t<lyrics><![CDATA[" . $song->lyrics . "]]></lyrics>\n\t<replaygain_album_gain>" . $song->replaygain_album_gain . "</replaygain_album_gain>\n\t<replaygain_album_peak>" . $song->replaygain_album_peak . "</replaygain_album_peak>\n\t<replaygain_track_gain>" . $song->replaygain_track_gain . "</replaygain_track_gain>\n\t<replaygain_track_peak>" . $song->replaygain_track_peak . "</replaygain_track_peak>\n\t<r128_album_gain>" . $song->r128_album_gain . "</r128_album_gain>\n\t<r128_track_gain>" . $song->r128_track_gain . "</r128_track_gain>\n";
            if (Song::isCustomMetadataEnabled()) {
                foreach ($song->getMetadata() as $metadata) {
                    $meta_name = str_replace(array(' ', '(', ')', '/', '\\', '#'), '_', $metadata->getField()->getName());
                    $string .= "\t<" . $meta_name . "><![CDATA[" . $metadata->getData() . "]]></" . $meta_name . ">\n";
                }
            }

            $string .= "</song>\n";
        } // end foreach

        return self::output_xml($string, $full_xml);
    } // songs

    /**
     * videos
     *
     * This builds the xml document for displaying video objects
     *
     * @param  integer[] $videos Video id's to include
     * @param  User      $user
     * @return string    return xml
     */
    public static function videos($videos, $user): string
    {
        if ((count($videos) > self::$limit || self::$offset > 0) && self::$limit) {
            $videos = array_slice($videos, self::$offset, self::$limit);
        }
        $string = "<total_count>" . Catalog::get_update_info('video', $user->id) . "</total_count>\n";

        foreach ($videos as $video_id) {
            $video = new Video($video_id);
            $video->format();
            $rating      = new Rating($video_id, 'video');
            $user_rating = $rating->get_user_rating($user->getId());
            $flag        = new Userflag($video_id, 'video');
            $art_url     = Art::url($video_id, 'video', Core::get_request('auth'));

            $string .= "<video id=\"" . $video->id . "\">\n\t<name><![CDATA[" . $video->title . "]]></name>\n\t<title><![CDATA[" . $video->title . "]]></title>\n\t<mime><![CDATA[" . $video->mime . "]]></mime>\n\t<resolution><![CDATA[" . $video->f_resolution . "]]></resolution>\n\t<size>" . $video->size . "</size>\n" . self::genre_string($video->tags) . "\t<time><![CDATA[" . $video->time . "]]></time>\n\t<url><![CDATA[" . $video->play_url('', 'api', false, $user->getId(), $user->streamtoken) . "]]></url>\n\t<art><![CDATA[" . $art_url . "]]></art>\n\t<flag>" . (!$flag->get_flag($user->getId(), false) ? 0 : 1) . "</flag>\n\t<rating>" . $user_rating . "</rating>\n\t<averagerating>" . (string)$rating->get_average_rating() . "</averagerating>\n\t<playcount>" . $video->total_count . "</playcount>\n</video>\n";
        } // end foreach

        return self::output_xml($string);
    } // videos

    /**
     * democratic
     *
     * This handles creating an xml document for democratic items, this can be a little complicated
     * due to the votes and all of that
     *
     * @param  array    $object_ids Object IDs
     * @param  User  $user
     * @return string   return xml
     */
    public static function democratic($object_ids, $user): string
    {
        $democratic = Democratic::get_current_playlist($user);
        $string     = '';

        foreach ($object_ids as $row_id => $data) {
            /** @var Song $song */
            $className  = ObjectTypeToClassNameMapper::map($data['object_type']);
            $song       = new $className($data['object_id']);
            $song->format();

            // FIXME: This is duplicate code and so wrong, functions need to be improved
            $tag         = new Tag($song->tags['0']);
            $song_album  = Album::get_name_array_by_id($song->album);
            $song_artist = Artist::get_name_array_by_id($song->artist);
            $tag_string  = self::genre_string($song->tags);
            $rating      = new Rating($song->id, 'song');
            $user_rating = $rating->get_user_rating($user->getId());
            $art_url     = Art::url($song->album, 'album', Core::get_request('auth'));
            $songType    = $song->type;
            $songMime    = $song->mime;
            $songBitrate = $song->bitrate;
            $play_url    = $song->play_url('', 'api', false, $user->id, $user->streamtoken);

            $string .= "<song id=\"" . $song->id . "\">\n\t<name><![CDATA[" . $song->f_name . "]]></name>\n\t<title><![CDATA[" . $song->get_fullname() . "]]></title>\n" .
                "\t<artist id=\"" . $song->artist . "\"><name><![CDATA[" . $song_artist['name'] . "]]></name>\n\t<prefix><![CDATA[" . $song_artist['prefix'] . "]]></prefix>\n\t<basename><![CDATA[" . $song_artist['basename'] . "]]></basename>\n</artist>\n" .
                "\t<album id=\"" . $song->album . "\"><name><![CDATA[" . $song_album['name'] . "]]></name>\n\t<prefix><![CDATA[" . $song_album['prefix'] . "]]></prefix>\n\t<basename><![CDATA[" . $song_album['basename'] . "]]></basename>\n</album>\n" .
                "\t<genre id=\"" . $tag->id . "\"><name><![CDATA[" . $tag->name . "]]></name></genre>\n";
            $string .= $tag_string . "\t<track>" . $song->track . "</track>\n\t<time><![CDATA[" . $song->time . "]]></time>\n\t<format>" . $songType . "</format>\n\t<bitrate>" . $songBitrate . "</bitrate>\n\t<mime><![CDATA[" . $songMime . "]]></mime>\n\t<url><![CDATA[" . $play_url . "]]></url>\n\t<size>" . $song->size . "</size>\n\t<art><![CDATA[" . $art_url . "]]></art>\n\t<rating>" . $user_rating . "</rating>\n\t<averagerating>" . $rating->get_average_rating() . "</averagerating>\n<playcount>" . $song->total_count . "</playcount>\n\t<vote>" . $democratic->get_vote($row_id) . "</vote>\n</song>\n";
        } // end foreach

        return self::output_xml($string);
    } // democratic

    /**
     * user
     *
     * This handles creating an xml document for a user
     *
     * @param  User    $user User Object
     * @param  boolean $fullinfo
     * @return string  return xml
     */
    public static function user(User $user, $fullinfo): string
    {
        $user->format();
        $string = "<user id=\"" . (string)$user->id . "\">\n\t<username><![CDATA[" . $user->username . "]]></username>\n";
        if ($fullinfo) {
            $string .= "\t<auth><![CDATA[" . $user->apikey . "]]></auth>\n\t<email><![CDATA[" . $user->email . "]]></email>\n\t<access>" . (int)$user->access . "</access>\n\t<streamtoken>" . $user->streamtoken . "</streamtoken>\n\t<fullname_public>" . (int)$user->fullname_public . "</fullname_public>\n\t<validation><![CDATA[" . $user->validation . "]]></validation>\n\t<disabled>" . (int)$user->disabled . "</disabled>\n";
        }
        $string .= "\t<create_date>" . (int)$user->create_date . "</create_date>\n\t<last_seen>" . (int)$user->last_seen . "</last_seen>\n\t<link><![CDATA[" . $user->get_link() . "]]></link>\n\t<website><![CDATA[" . $user->website . "]]></website>\n\t<state><![CDATA[" . $user->state . "]]></state>\n\t<city><![CDATA[" . $user->city . "]]></city>\n";
        if ($user->fullname_public || $fullinfo) {
            $string .= "\t<fullname><![CDATA[" . $user->fullname . "]]></fullname>\n";
        }
        $string .= "</user>\n";

        return self::output_xml($string);
    } // user

    /**
     * users
     *
     * This handles creating an xml document for an user list
     *
     * @param  integer[] $users User identifier list
     * @return string    return xml
     */
    public static function users($users): string
    {
        $string = "";
        foreach ($users as $user_id) {
            $user = new User($user_id);
            $string .= "<user id=\"" . (string)$user->id . "\">\n\t<username><![CDATA[" . $user->username . "]]></username>\n</user>\n";
        }

        return self::output_xml($string);
    } // users

    /**
     * shouts
     *
     * This handles creating an xml document for a shout list
     *
     * @param  integer[] $shouts Shout identifier list
     * @return string    return xml
     */
    public static function shouts($shouts): string
    {
        $string = "";
        foreach ($shouts as $shout_id) {
            $shout = new Shoutbox($shout_id);
            $user  = new User($shout->user);
            $string .= "\t<shout id=\"" . $shout_id . "\">\n\t\t<date>" . $shout->date . "</date>\n\t\t<text><![CDATA[" . $shout->text . "]]></text>\n";
            if ($user->id) {
                $string .= "\t\t<user id=\"" . (string)$user->id . "\">\n\t\t\t<username><![CDATA[" . $user->username . "]]></username>\n\t\t</user>\n";
            }
            $string .= "\t</shout>\n";
        }

        return self::output_xml($string);
    } // shouts

    /**
     * @param  string  $string
     * @param  boolean $full_xml
     * @return string
     */
    public static function output_xml($string, $full_xml = true): string
    {
        $xml = "";
        if ($full_xml) {
            $xml .= self::_header();
        }
        $xml .= Ui::clean_utf8($string);
        if ($full_xml) {
            $xml .= self::_footer();
        }
        // return formatted xml when asking for full_xml
        if ($full_xml) {
            $dom = new DOMDocument;
            // format the string
            $dom->preserveWhiteSpace = false;
            if (!$dom->loadXML($xml)) {
                return $xml;
            }
            $dom->formatOutput = true;

            return $dom->saveXML();
        }

        return $xml;
    }

    /**
     * timeline
     *
     * This handles creating an xml document for an activity list
     *
     * @param  integer[] $activities Activity identifier list
     * @return string    return xml
     */
    public static function timeline($activities): string
    {
        $string = "";
        foreach ($activities as $activity_id) {
            $activity = new Useractivity($activity_id);
            $user     = new User($activity->user);
            $string .= "\t<activity id=\"" . $activity_id . "\">\n\t\t<date>" . $activity->activity_date . "</date>\n\t\t<object_type><![CDATA[" . $activity->object_type . "]]></object_type>\n\t\t<object_id>" . $activity->object_id . "</object_id>\n\t\t<action><![CDATA[" . $activity->action . "]]></action>\n";
            if ($user->id) {
                $string .= "\t\t<user id=\"" . (string)$user->id . "\">\n\t\t\t<username><![CDATA[" . $user->username . "]]></username>\n\t\t</user>\n";
            }
            $string .= "\t</activity>\n";
        }

        return self::_header() . $string . self::_footer();
    } // timeline

    /**
     * rss_feed
     *
     * returns xml for rss types that aren't podcasts (Feed generation of plays/albums/etc)
     *
     * @param  array  $data Keyed array of information to RSS'ify
     * @param  string $title RSS feed title
     * @param  string $date publish date
     * @return string RSS feed xml
     */
    public static function rss_feed($data, $title, $date = null): string
    {
        $string = "\t<title>" . $title . "</title>\n\t<link>" . AmpConfig::get('web_path') . "</link>\n\t";
        if (is_int($date)) {
            $string .= "<pubDate>" . date("r", (int)$date) . "</pubDate>\n";
        }

        // Pass it to the keyed array xml function
        foreach ($data as $item) {
            // We need to enclose it in an item tag
            $string .= self::keyed_array(array('item' => $item), true);
        }

        return self::_header() . $string . self::_footer();
    } // rss_feed

    /**
     * deleted
     *
     * This takes an array of deleted objects and return XML based on the type of object
     * we want
     *
     * @param  string  $object_type ('song', 'podcast_episode', 'video')
     * @param  array   $objects deleted object list
     * @return string  return xml
     */
    public static function deleted($object_type, $objects): string
    {
        if ((count($objects) > self::$limit || self::$offset > 0) && self::$limit) {
            $objects = array_splice($objects, self::$offset, self::$limit);
        }

        $string = '';
        // here is where we call the object type
        foreach ($objects as $row) {
            switch ($object_type) {
                case 'song':
                    // id, addition_time, delete_time, title, file, `catalog`, total_count, total_skip, update_time, album, artist
                    $string .= "<deleted_song id=\"" . $row['id'] . "\">\n\t<addition_time>" . $row['addition_time'] . "</addition_time>\n\t<delete_time>" . $row['delete_time'] . "</delete_time>\n\t<title><![CDATA[" . $row['title'] . "]]></title>\n\t<file><![CDATA[" . $row['file'] . "]]></file>\n\t<catalog>" . $row['catalog'] . "</catalog>\n\t<total_count>" . $row['total_count'] . "</total_count>\n\t<total_skip>" . $row['total_skip'] . "</total_skip>\n\t<update_time>" . $row['update_time'] . "</update_time>\n\t<album>" . $row['album'] . "</album>\n\t<artist>" . $row['artist'] . "</artist>\n</deleted_song>\n";
                    break;
                case 'podcast_episode':
                    // id, addition_time, delete_time, title, file, `catalog`, total_count, total_skip, podcast
                    $string .= "\t<deleted_podcast_episode id=\"" . $row['id'] . "\">\n\t<addition_time>" . $row['addition_time'] . "</addition_time>\n\t<delete_time>" . $row['delete_time'] . "</delete_time>\n\t<title><![CDATA[" . $row['title'] . "]]></title>\n\t<file><![CDATA[" . $row['file'] . "]]></file>\n\t<catalog>" . $row['catalog'] . "</catalog>\n\t<total_count>" . $row['total_count'] . "</total_count>\n\t<total_skip>" . $row['total_skip'] . "</total_skip>\n\t<played>" . $row['podcast'] . "</played>\n\t</deleted_podcast_episode>\n";
                    break;
                case 'video':
                    // id, addition_time, delete_time, title, file, catalog, total_count, total_skip
                    $string .= "<deleted_video id=\"" . $row['id'] . "\">\n\t<addition_time>" . $row['addition_time'] . "</addition_time>\n\t<delete_time>" . $row['delete_time'] . "</delete_time>\n\t<title><![CDATA[" . $row['title'] . "]]></title>\n\t<file><![CDATA[" . $row['file'] . "]]></file>\n\t<catalog>" . $row['catalog'] . "</catalog>\n\t<total_count>" . $row['total_count'] . "</total_count>\n\t<total_skip>" . $row['total_skip'] . "</total_skip>\n</deleted_video>\n";
            }
        } // end foreach objects

        return self::output_xml($string);
    } // deleted

    /**
     * _header
     *
     * this returns a standard header, there are a few types
     * so we allow them to pass a type if they want to
     *
     * @param  string $title
     * @return string Header xml tag.
     */
    private static function _header($title = null): string
    {
        switch (self::$type) {
            case 'xspf':
                $header = "<?xml version=\"1.0\" encoding=\"utf-8\" ?>\n<playlist version = \"1\" xmlns=\"http://xspf.org/ns/0/\">\n<title>" . ($title ?? T_("Ampache XSPF Playlist")) . "</title>\n<creator>" . scrub_out(AmpConfig::get('site_title')) . "</creator>\n<annotation>" . scrub_out(AmpConfig::get('site_title')) . "</annotation>\n<info>" . AmpConfig::get('web_path') . "</info>\n<trackList>\n";
                break;
            case 'itunes':
                $header = "<?xml version=\"1.0\" encoding=\"UTF-8\"?>\n<!-- XML Generated by Ampache v." . AmpConfig::get('version') . " -->\n";
                break;
            case 'rss':
                $header = "<?xml version=\"1.0\" encoding=\"" . AmpConfig::get('site_charset') . "\" ?>\n <!-- RSS Generated by Ampache v." . AmpConfig::get('version') . " on " . date("r", time()) . "-->\n<rss version=\"2.0\">\n<channel>\n";
                break;
            default:
                $header = "<?xml version=\"1.0\" encoding=\"" . AmpConfig::get('site_charset') . "\" ?>\n<root>\n";
                break;
        } // end switch

        return $header;
    } // _header

    /**
     * _footer
     *
     * this returns the footer for this document, these are pretty boring
     *
     * @return string Footer xml tag.
     */
    private static function _footer(): string
    {
        switch (self::$type) {
            case 'itunes':
                $footer = "\t\t</dict>\t\n</dict>\n</plist>\n";
                break;
            case 'xspf':
                $footer = "</trackList>\n</playlist>\n";
                break;
            case 'rss':
                $footer = "\n</channel>\n</rss>\n";
                break;
            default:
                $footer = "\n</root>\n";
                break;
        } // end switch on type

        return $footer;
    } // _footer

    /**
     * podcast
     * @param  library_item $libitem
     * @param  User         $user
     * @return string|false
     */
    public static function podcast(library_item $libitem, $user)
    {
        $xml = new SimpleXMLElement('<?xml version="1.0" encoding="utf-8"?><rss />');
        $xml->addAttribute("xmlns:xmlns:atom", "http://www.w3.org/2005/Atom");
        $xml->addAttribute("xmlns:xmlns:itunes", "http://www.itunes.com/dtds/podcast-1.0.dtd");
        $xml->addAttribute("version", "2.0");
        $xchannel = $xml->addChild("channel");
        $xchannel->addChild("title", htmlspecialchars($libitem->get_fullname() . " Podcast"));
        //$xlink = $xchannel->addChild("atom:link", htmlspecialchars($libitem->get_link()));
        $libitem_type = ObjectTypeToClassNameMapper::reverseMap(get_class($libitem));
        if (Art::has_db($libitem->id, $libitem_type)) {
            $ximg = $xchannel->addChild("xmlns:itunes:image");
            $ximg->addAttribute("href", Art::url($libitem->id, $libitem_type));
        }
        $summary = $libitem->get_description();
        if (!empty($summary)) {
            $summary = htmlspecialchars($summary);
            $xchannel->addChild("description", $summary);
            $xchannel->addChild("xmlns:itunes:summary", $summary);
        }
        $xchannel->addChild("generator", "ampache");
        $xchannel->addChild("xmlns:itunes:category", "Music");
        $owner = $libitem->get_user_owner();
        if ($owner) {
            $user_owner = new User($owner);
            $user_owner->format();
            $xowner = $xchannel->addChild("xmlns:itunes:owner");
            $xowner->addChild("xmlns:itunes:name", $user_owner->get_fullname());
        }

        $medias = $libitem->get_medias();
        foreach ($medias as $media_info) {
            $className  = ObjectTypeToClassNameMapper::map($media_info['object_type']);
            $media      = new $className($media_info['object_id']);
            $media->format();
            $xitem = $xchannel->addChild("item");
            $xitem->addChild("title", htmlspecialchars($media->get_fullname()));
            if ($media->f_artist_full) {
                $xitem->addChild("xmlns:itunes:author", $media->f_artist_full);
            }
            //$xmlink = $xitem->addChild("link", htmlspecialchars($media->get_link()));
            $xitem->addChild("guid", htmlspecialchars($media->get_link()));
            if ($media->addition_time) {
                $xitem->addChild("pubDate", date("r", (int)$media->addition_time));
            }
            if ($media instanceof Artist || $libitem instanceof Podcast) {
                $description = $media->get_description();
                if (!empty($description)) {
                    $xitem->addChild("description", htmlspecialchars($description));
                }
            }
            $xitem->addChild("xmlns:itunes:duration", $media->f_time);
            if ($media->mime) {
                $surl  = $media->play_url('', 'api', false, $user->getId(), $user->streamtoken);
                $xencl = $xitem->addChild("enclosure");
                $xencl->addAttribute("type", (string)$media->mime);
                $xencl->addAttribute("length", (string)$media->size);
                $xencl->addAttribute("url", $surl);
            }
        }

        $xmlstr = $xml->asXml();
        // Format xml output
        $dom = new DOMDocument();
        if ($dom->loadXML($xmlstr, LIBXML_PARSEHUGE) !== false) {
            $dom->formatOutput = true;

            return $dom->saveXML();
        } else {
            return $xmlstr;
        }
    }

    /**
     * @deprecated
     */
    private static function getSongRepository(): SongRepositoryInterface
    {
        global $dic;

        return $dic->get(SongRepositoryInterface::class);
    }

    /**
     * @deprecated
     */
    private static function getAlbumRepository(): AlbumRepositoryInterface
    {
        global $dic;

        return $dic->get(AlbumRepositoryInterface::class);
    }
}<|MERGE_RESOLUTION|>--- conflicted
+++ resolved
@@ -1013,11 +1013,7 @@
             $song_album    = Album::get_name_array_by_id($song->album);
             $song_artist   = Artist::get_name_array_by_id($song->artist);
             $song_artists  = array();
-<<<<<<< HEAD
-            foreach ($song->artists as $artist_id) {
-=======
             foreach ($song->get_artists() as $artist_id) {
->>>>>>> 1f15aa7a
                 $song_artists[] = Artist::get_name_array_by_id($artist_id);
             }
             $tag_string    = self::genre_string(Tag::get_top_tags('song', $song_id));
