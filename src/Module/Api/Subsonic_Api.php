--- conflicted
+++ resolved
@@ -24,38 +24,48 @@
 
 namespace Ampache\Module\Api;
 
+use Ampache\Config\AmpConfig;
+use Ampache\Module\Authorization\Access;
 use Ampache\Module\Authorization\AccessLevelEnum;
-use Ampache\Module\Plugin\Adapter\UserMediaPlaySaverAdapterInterface;
-use Ampache\Module\Podcast\PodcastCreatorInterface;
-use Ampache\Module\Podcast\PodcastDeleterInterface;
-use Ampache\Module\Share\ExpirationDateCalculator;
-use Ampache\Module\Share\ExpirationDateCalculatorInterface;
-use Ampache\Module\Share\ShareCreatorInterface;
-use Ampache\Module\User\Management\Exception\UserCreationFailedException;
-use Ampache\Module\User\Management\UserCreatorInterface;
-use Ampache\Module\Util\ExternalResourceLoaderInterface;
-use Ampache\Repository\Model\Album;
-use Ampache\Repository\Model\Random;
-use Ampache\Module\Authorization\Access;
 use Ampache\Module\Playback\Localplay\LocalPlay;
 use Ampache\Module\Playback\Stream;
 use Ampache\Module\Playback\Stream_Playlist;
 use Ampache\Module\Playback\Stream_Url;
+use Ampache\Module\Plugin\Adapter\UserMediaPlaySaverAdapterInterface;
+use Ampache\Module\Podcast\PodcastCreatorInterface;
+use Ampache\Module\Podcast\PodcastDeleterInterface;
+use Ampache\Module\Share\ExpirationDateCalculatorInterface;
+use Ampache\Module\Share\ShareCreatorInterface;
 use Ampache\Module\Statistics\Stats;
+use Ampache\Module\System\Core;
+use Ampache\Module\User\Management\Exception\UserCreationFailedException;
+use Ampache\Module\User\Management\UserCreatorInterface;
 use Ampache\Module\User\PasswordGenerator;
 use Ampache\Module\User\PasswordGeneratorInterface;
+use Ampache\Module\Util\ExternalResourceLoaderInterface;
 use Ampache\Module\Util\Mailer;
 use Ampache\Module\Util\Recommendation;
-use Ampache\Config\AmpConfig;
+use Ampache\Repository\AlbumRepositoryInterface;
+use Ampache\Repository\BookmarkRepositoryInterface;
+use Ampache\Repository\CatalogRepositoryInterface;
+use Ampache\Repository\LiveStreamRepositoryInterface;
+use Ampache\Repository\Model\Album;
 use Ampache\Repository\Model\Art;
 use Ampache\Repository\Model\Artist;
 use Ampache\Repository\Model\Bookmark;
 use Ampache\Repository\Model\Catalog;
-use Ampache\Module\System\Core;
-use Ampache\Repository\AlbumRepositoryInterface;
-use Ampache\Repository\BookmarkRepositoryInterface;
-use Ampache\Repository\CatalogRepositoryInterface;
-use Ampache\Repository\LiveStreamRepositoryInterface;
+use Ampache\Repository\Model\Playlist;
+use Ampache\Repository\Model\Podcast;
+use Ampache\Repository\Model\Podcast_Episode;
+use Ampache\Repository\Model\Preference;
+use Ampache\Repository\Model\Random;
+use Ampache\Repository\Model\Rating;
+use Ampache\Repository\Model\Search;
+use Ampache\Repository\Model\Share;
+use Ampache\Repository\Model\Song;
+use Ampache\Repository\Model\Tag;
+use Ampache\Repository\Model\User;
+use Ampache\Repository\Model\Userflag;
 use Ampache\Repository\NowPlayingRepositoryInterface;
 use Ampache\Repository\PlaylistRepositoryInterface;
 use Ampache\Repository\PrivateMessageRepositoryInterface;
@@ -65,18 +75,7 @@
 use Ampache\Repository\TagRepositoryInterface;
 use Ampache\Repository\UserRepositoryInterface;
 use DOMDocument;
-use Ampache\Repository\Model\Playlist;
-use Ampache\Repository\Model\Podcast;
-use Ampache\Repository\Model\Podcast_Episode;
-use Ampache\Repository\Model\Preference;
-use Ampache\Repository\Model\Rating;
-use Ampache\Repository\Model\Search;
-use Ampache\Repository\Model\Share;
 use SimpleXMLElement;
-use Ampache\Repository\Model\Song;
-use Ampache\Repository\Model\Tag;
-use Ampache\Repository\Model\User;
-use Ampache\Repository\Model\Userflag;
 
 /**
  * Subsonic Class
@@ -1802,21 +1801,13 @@
             $email = urldecode($email);
         }
 
-        if (Access::check('interface', 100)) {
-<<<<<<< HEAD
+        if (Access::check('interface', AccessLevelEnum::LEVEL_ADMIN)) {
             $access = AccessLevelEnum::LEVEL_USER;
+            if ($coverArtRole) {
+                $access = AccessLevelEnum::LEVEL_MANAGER;
+            }
             if ($adminRole) {
                 $access = AccessLevelEnum::LEVEL_ADMIN;
-            } elseif ($coverArtRole) {
-                $access = AccessLevelEnum::LEVEL_MANAGER;
-=======
-            $access = 25;
-            if ($coverArtRole) {
-                $access = 75;
-            }
-            if ($adminRole) {
-                $access = 100;
->>>>>>> b9181297
             }
             $password = self::decrypt_password($password);
 
