<?php

declare(strict_types=0);

/**
 * vim:set softtabstop=4 shiftwidth=4 expandtab:
 *
 * LICENSE: GNU Affero General Public License, version 3 (AGPL-3.0-or-later)
 * Copyright Ampache.org, 2001-2023
 *
 * This program is free software: you can redistribute it and/or modify
 * it under the terms of the GNU Affero General Public License as published by
 * the Free Software Foundation, either version 3 of the License, or
 * (at your option) any later version.
 *
 * This program is distributed in the hope that it will be useful,
 * but WITHOUT ANY WARRANTY; without even the implied warranty of
 * MERCHANTABILITY or FITNESS FOR A PARTICULAR PURPOSE.  See the
 * GNU Affero General Public License for more details.
 *
 * You should have received a copy of the GNU Affero General Public License
 * along with this program.  If not, see <https://www.gnu.org/licenses/>.
 *
 */

namespace Ampache\Module\Api;

use Ampache\Config\AmpConfig;
use Ampache\Config\ConfigurationKeyEnum;
use Ampache\Module\Authorization\Access;
use Ampache\Module\Authorization\AccessLevelEnum;
use Ampache\Module\Playback\Localplay\LocalPlay;
use Ampache\Module\Playback\Stream;
use Ampache\Module\Playback\Stream_Playlist;
use Ampache\Module\Playback\Stream_Url;
use Ampache\Module\Podcast\PodcastDeleterInterface;
use Ampache\Module\Podcast\PodcastEpisodeDownloaderInterface;
use Ampache\Module\Podcast\PodcastSyncerInterface;
use Ampache\Module\Podcast\Exception\PodcastCreationException;
use Ampache\Module\Podcast\PodcastCreatorInterface;
use Ampache\Module\Share\ShareCreatorInterface;
use Ampache\Module\Statistics\Stats;
use Ampache\Module\System\Core;
use Ampache\Module\User\PasswordGeneratorInterface;
use Ampache\Module\Util\Mailer;
use Ampache\Module\Util\Recommendation;
use Ampache\Repository\AlbumRepositoryInterface;
use Ampache\Repository\ArtistRepositoryInterface;
use Ampache\Repository\BookmarkRepositoryInterface;
use Ampache\Repository\LiveStreamRepositoryInterface;
use Ampache\Repository\Model\Album;
use Ampache\Repository\Model\Art;
use Ampache\Repository\Model\Artist;
use Ampache\Repository\Model\Bookmark;
use Ampache\Repository\Model\Catalog;
use Ampache\Repository\Model\Live_Stream;
use Ampache\Repository\Model\Playlist;
use Ampache\Repository\Model\Podcast;
use Ampache\Repository\Model\Podcast_Episode;
use Ampache\Repository\Model\Preference;
use Ampache\Repository\Model\Random;
use Ampache\Repository\Model\Rating;
use Ampache\Repository\Model\Search;
use Ampache\Repository\Model\Share;
use Ampache\Repository\Model\Song;
use Ampache\Repository\Model\Tag;
use Ampache\Repository\Model\User;
use Ampache\Repository\Model\User_Playlist;
use Ampache\Repository\Model\Userflag;
use Ampache\Repository\PodcastRepositoryInterface;
use Ampache\Repository\PrivateMessageRepositoryInterface;
use Ampache\Repository\ShareRepositoryInterface;
use Ampache\Repository\SongRepositoryInterface;
use Ampache\Repository\UserRepositoryInterface;
use DateTime;
use DOMDocument;
use Psr\Container\ContainerExceptionInterface;
use Psr\Container\NotFoundExceptionInterface;
use WpOrg\Requests\Requests;
use SimpleXMLElement;

/**
 * Subsonic Class
 *
 * This class wrap Ampache to Subsonic API functions. See http://www.subsonic.org/pages/api.jsp
 *
 * @SuppressWarnings("unused")
 */
class Subsonic_Api
{
    // List of internal functions that should be skipped when called from SubsonicApiApplication
    public const SYSTEM_LIST = [
        '_albumList',
        '_apiOutput',
        '_apiOutput2',
        '_check_parameter',
        '_decrypt_password',
        '_follow_stream',
        '_hasNestedArray',
        '_output_body',
        '_output_header',
        '_setHeader',
        '_setStar',
        '_updatePlaylist',
        '_xml2json'
    ];

    private const ALWAYS_ARRAY = [
        'musicFolder',
        'channel',
        'artist',
        'child',
        'song',
        'album',
        'share',
        'entry'
    ];

    /**
     * check_parameter
     * @param array $input
     * @param string $parameter
     * @param bool $addheader
     * @return false|mixed
     */
    private static function _check_parameter($input, $parameter, $addheader = false)
    {
        if (empty($input[$parameter])) {
            ob_end_clean();
            if ($addheader) {
                self::_setHeader((string)($input['f'] ?? 'xml'));
            }
            self::_apiOutput(
                $input,
                Subsonic_Xml_Data::addError(Subsonic_Xml_Data::SSERROR_MISSINGPARAM, 'check_parameter')
            );

            return false;
        }

        return $input[$parameter];
    }

    /**
     * @param $password
     */
    public static function _decryptPassword($password): string
    {
        // Decode hex-encoded password
        $encpwd = strpos($password, "enc:");
        if ($encpwd !== false) {
            $hex    = substr($password, 4);
            $decpwd = '';
            for ($count = 0; $count < strlen((string)$hex); $count += 2) {
                $decpwd .= chr((int)hexdec(substr($hex, $count, 2)));
            }
            $password = $decpwd;
        }

        return $password;
    }

    /**
     * _output_body
     */
    public static function _output_body($curl, $data): int
    {
        unset($curl);
        echo $data;
        ob_flush();

        return strlen((string)$data);
    }

    /**
     * _output_header
     */
    public static function _output_header($curl, $header): int
    {
        $rheader = trim((string)$header);
        $rhpart  = explode(':', $rheader);
        if (!empty($rheader) && count($rhpart) > 1) {
            if ($rhpart[0] != "Transfer-Encoding") {
                header($rheader);
            }
        } elseif (substr($header, 0, 5) === "HTTP/") {
            // if $header starts with HTTP/ assume it's the status line
            http_response_code(curl_getinfo($curl, CURLINFO_HTTP_CODE));
        }

        return strlen((string)$header);
    }

    /**
     * _follow_stream
     * @param string $url
     */
    private static function _follow_stream($url): void
    {
        set_time_limit(0);
        ob_end_clean();
        header("Access-Control-Allow-Origin: *");
        if (function_exists('curl_version')) {
            // Here, we use curl from the Ampache server to download data from
            // the Ampache server, which can be a bit counter-intuitive.
            // We use the curl `writefunction` and `headerfunction` callbacks
            // to write the fetched data back to the open stream from the
            // client.
            $headers      = apache_request_headers();
            $reqheaders   = array();
            $reqheaders[] = "User-Agent: " . $headers['User-Agent'];
            if (isset($headers['Range'])) {
                $reqheaders[] = "Range: " . $headers['Range'];
            }
            $reqheaders[] = "X-Forwarded-For: " . Core::get_user_ip();
            // Curl support, we stream transparently to avoid redirect. Redirect can fail on few clients
            debug_event(self::class, 'Stream proxy: ' . $url, 5);
            $curl = curl_init($url);
            if ($curl) {
                curl_setopt_array(
                    $curl,
                    array(
                        CURLOPT_FAILONERROR => true,
                        CURLOPT_HTTPHEADER => $reqheaders,
                        CURLOPT_HEADER => false,
                        CURLOPT_RETURNTRANSFER => false,
                        CURLOPT_FOLLOWLOCATION => true,
                        CURLOPT_WRITEFUNCTION => array(
                            'Ampache\Module\Api\Subsonic_Api',
                            '_output_body'
                        ),
                        CURLOPT_HEADERFUNCTION => array(
                            'Ampache\Module\Api\Subsonic_Api',
                            '_output_header'
                        ),
                        // Ignore invalid certificate
                        // Default trusted chain is crap anyway and currently no custom CA option
                        CURLOPT_SSL_VERIFYPEER => false,
                        CURLOPT_SSL_VERIFYHOST => false,
                        CURLOPT_TIMEOUT => 0
                    )
                );
                if (curl_exec($curl) === false) {
                    debug_event(self::class, 'Stream error: ' . curl_error($curl), 1);
                }
                curl_close($curl);
            }
        } else {
            // Stream media using http redirect if no curl support
            // Bug fix for android clients looking for /rest/ in destination url
            // Warning: external catalogs will not work!
            $url = str_replace('/play/', '/rest/fake/', $url);
            header("Location: " . $url);
        }
    }

    /**
     * @param string $filetype
     */
    public static function _setHeader($filetype): void
    {
        if (strtolower((string)$filetype) == "json") {
            header("Content-type: application/json; charset=" . AmpConfig::get('site_charset'));
            Subsonic_Xml_Data::$enable_json_checks = true;
        } elseif (strtolower((string)$filetype) == "jsonp") {
            header("Content-type: text/javascript; charset=" . AmpConfig::get('site_charset'));
            Subsonic_Xml_Data::$enable_json_checks = true;
        } else {
            header("Content-type: text/xml; charset=" . AmpConfig::get('site_charset'));
        }
        header("Access-Control-Allow-Origin: *");
    }

    /**
     * _apiOutput
     * @param array $input
     * @param SimpleXMLElement $xml
     * @param array $alwaysArray
     */

    private static function _apiOutput($input, $xml, $alwaysArray = self::ALWAYS_ARRAY): void
    {
        $format   = strtolower($input['f'] ?? 'xml');
        $callback = $input['callback'] ?? $format;
        self::_apiOutput2($format, $xml, $callback, $alwaysArray);
    }

    /**
     * _apiOutput2
     * @param string $format
     * @param SimpleXMLElement $xml
     * @param string $callback
     * @param array $alwaysArray
     */
    public static function _apiOutput2($format, $xml, $callback = '', $alwaysArray = self::ALWAYS_ARRAY): void
    {
        $conf = array('alwaysArray' => $alwaysArray);
        if ($format == "json") {
            echo json_encode(self::_xml2Json($xml, $conf), JSON_PRETTY_PRINT | JSON_UNESCAPED_SLASHES);

            return;
        }
        if ($format == "jsonp") {
            echo $callback . '(' . json_encode(self::_xml2Json($xml, $conf), JSON_PRETTY_PRINT) . ')';

            return;
        }
        $output = false;
        $xmlstr = $xml->asXml();
        if (is_string($xmlstr)) {
            // clean illegal XML characters.
            $clean_xml = preg_replace('/[^\x{0009}\x{000a}\x{000d}\x{0020}-\x{D7FF}\x{E000}-\x{FFFD}]+/u', '_', $xmlstr);
            if (is_string($clean_xml)) {
                $dom = new DOMDocument();
                $dom->loadXML($clean_xml, LIBXML_PARSEHUGE);
                $dom->formatOutput = true;
                $output            = $dom->saveXML();
            }
        }
        // saving xml can fail
        if (!$output) {
            $output = "<subsonic-response status=\"failed\" " . "version=\"1.16.1\" " . "type=\"ampache\" " . "serverVersion=\"" . Api::$version . "\"" . ">" .
                "<error code=\"0\" message=\"Error creating response.\"/>" .
                "</subsonic-response>";
        }
        echo $output;
    }

    /**
     * xml2json
     * [based from http://outlandish.com/blog/xml-to-json/]
     * Because we cannot use only json_encode to respect JSON Subsonic API
     * @param SimpleXMLElement $xml
     * @param array $input_options
     * @return array
     */
    private static function _xml2Json($xml, $input_options = array()): array
    {
        $defaults = array(
            'namespaceSeparator' => ' :', // you may want this to be something other than a colon
            'attributePrefix' => '', // to distinguish between attributes and nodes with the same name
            'alwaysArray' => array('musicFolder', 'channel', 'artist', 'child', 'song', 'album', 'share'), // array of xml tag names which should always become arrays
            'alwaysDouble' => array('averageRating'),
            'alwaysInteger' => array('albumCount', 'audioTrackId', 'bitRate', 'bookmarkPosition', 'code',
                'count', 'current', 'currentIndex', 'discNumber', 'duration', 'folder',
                'lastModified', 'maxBitRate', 'minutesAgo', 'offset', 'originalHeight',
                'originalWidth', 'playCount', 'playerId', 'position', 'size', 'songCount',
                'time', 'totalHits', 'track', 'userRating', 'visitCount', 'year'), // array of xml tag names which should always become integers
            'autoArray' => true, // only create arrays for tags which appear more than once
            'textContent' => 'value', // key used for the text content of elements
            'autoText' => true, // skip textContent key if node has no attributes or child nodes
            'keySearch' => false, // optional search and replace on tag and attribute names
            'keyReplace' => false, // replace values for above search values (as passed to str_replace())
            'boolean' => true // replace true and false string with boolean values
        );
        $options        = array_merge($defaults, $input_options);
        $namespaces     = $xml->getDocNamespaces();
        $namespaces[''] = null; // add base (empty) namespace
        // get attributes from all namespaces
        $attributesArray = array();
        foreach ($namespaces as $prefix => $namespace) {
            foreach ($xml->attributes($namespace) as $attributeName => $attribute) {
                // replace characters in attribute name
                if ($options['keySearch']) {
                    $attributeName = str_replace($options['keySearch'], $options['keyReplace'], $attributeName);
                }
                $attributeKey = $options['attributePrefix'] . ($prefix ? $prefix . $options['namespaceSeparator'] : '') . $attributeName;
                $strattr      = trim((string)$attribute);
                if ($options['boolean'] && ($strattr == "true" || $strattr == "false")) {
                    $vattr = ($strattr == "true");
                } else {
                    $vattr = $strattr;
                    if (in_array($attributeName, $options['alwaysInteger'])) {
                        $vattr = (int) $strattr;
                    }
                    if (in_array($attributeName, $options['alwaysDouble'])) {
                        $vattr = (float) $strattr;
                    }
                }
                $attributesArray[$attributeKey] = $vattr;
            }
        }

        // these children must be in an array.
        $forceArray = array('channel', 'share');
        // get child nodes from all namespaces
        $tagsArray = array();
        foreach ($namespaces as $prefix => $namespace) {
            foreach ($xml->children($namespace) as $childXml) {
                // recurse into child nodes
                $childArray = self::_xml2Json($childXml, $options);
                foreach ($childArray as $childTagName => $childProperties) {
                    // replace characters in tag name
                    if ($options['keySearch']) {
                        $childTagName = str_replace($options['keySearch'], $options['keyReplace'], $childTagName);
                    }
                    // add namespace prefix, if any
                    if ($prefix) {
                        $childTagName = $prefix . $options['namespaceSeparator'] . $childTagName;
                    }

                    if (!isset($tagsArray[$childTagName])) {
                        // plain strings aren't countable/nested
                        if (!is_string($childProperties)) {
                            // only entry with this key
                            if (count($childProperties) === 0) {
                                $tagsArray[$childTagName] = (object)$childProperties;
                            } elseif (self::_hasNestedArray($childProperties) && !in_array($childTagName, $forceArray)) {
                                $tagsArray[$childTagName] = (object)$childProperties;
                            } else {
                                // test if tags of this type should always be arrays, no matter the element count
                                $tagsArray[$childTagName] = in_array(
                                    $childTagName,
                                    $options['alwaysArray']
                                ) || !$options['autoArray'] ? array($childProperties) : $childProperties;
                            }
                        } else {
                            // test if tags of this type should always be arrays, no matter the element count
                            $tagsArray[$childTagName] = in_array(
                                $childTagName,
                                $options['alwaysArray']
                            ) || !$options['autoArray'] ? array($childProperties) : $childProperties;
                        }
                    } elseif (is_array($tagsArray[$childTagName]) && array_keys($tagsArray[$childTagName]) === range(0, count($tagsArray[$childTagName]) - 1)) {
                        //key already exists and is integer indexed array
                        $tagsArray[$childTagName][] = $childProperties;
                    } else {
                        //key exists so convert to integer indexed array with previous value in position 0
                        $tagsArray[$childTagName] = array($tagsArray[$childTagName], $childProperties);
                    }
                }
            } // REPLACING list($childTagName, $childProperties) = each($childArray);
        }

        // get text content of node
        $textContentArray = array();
        $plainText        = (string)$xml;
        if ($plainText !== '') {
            $textContentArray[$options['textContent']] = $plainText;
        }

        // stick it all together
        $propertiesArray = !$options['autoText'] || !empty($attributesArray) || !empty($tagsArray) || ($plainText === '') ? array_merge(
            $attributesArray,
            $tagsArray,
            $textContentArray
        ) : $plainText;

        if (isset($propertiesArray['xmlns'])) {
            unset($propertiesArray['xmlns']);
        }

        // return node as array
        return array(
            $xml->getName() => $propertiesArray
        );
    }

    /**
     * has_Nested_Array
     * Used for xml2json to detect a sub-array
     * @param $properties
     */
    private static function _hasNestedArray($properties): bool
    {
        foreach ($properties as $property) {
            if (is_array($property)) {
                return true;
            }
        }

        return false;
    }

    /**
     * ping
     * Used to test connectivity with the server.
     * http://www.subsonic.org/pages/api.jsp#ping
     * @param array $input
     * @param User $user
     */
    public static function ping($input, $user): void
    {
        unset($user);
        // Don't check client API version here. Some client give version 0.0.0 for ping command
        self::_apiOutput($input, Subsonic_Xml_Data::addSubsonicResponse('ping'));
    }

    /**
     * getLicense
     * Get details about the software license. (Always return a valid default license.)
     * Returns a <subsonic-response> element with a nested <license> element on success.
     * http://www.subsonic.org/pages/api.jsp#getLicense
     * @param array $input
     * @param User $user
     */
    public static function getlicense($input, $user): void
    {
        unset($user);
        $response = Subsonic_Xml_Data::addSubsonicResponse('getlicense');
        Subsonic_Xml_Data::addLicense($response);
        self::_apiOutput($input, $response);
    }

    /**
     * getMusicFolders
     * Returns all configured top-level music folders (Ampache catalogs).
     * Returns a <subsonic-response> element with a nested <musicFolders> element on success.
     * http://www.subsonic.org/pages/api.jsp#getMusicFolders
     * @param array $input
     * @param User $user
     */
    public static function getmusicfolders($input, $user): void
    {
        $catalogs = $user->get_catalogs('music');
        $response = Subsonic_Xml_Data::addSubsonicResponse('getmusicfolders');

        Subsonic_Xml_Data::addMusicFolders($response, $catalogs);
        self::_apiOutput($input, $response);
    }

    /**
     * getIndexes
     * Returns an indexed structure of all artists.
     * Returns a <subsonic-response> element with a nested <indexes> element on success.
     * http://www.subsonic.org/pages/api.jsp#getIndexes
     * @param array $input
     * @param User $user
     */
    public static function getindexes($input, $user): void
    {
        set_time_limit(300);

        $musicFolderId   = $input['musicFolderId'] ?? '-1';
        $ifModifiedSince = $input['ifModifiedSince'] ?? '';

        $catalogs = array();
        if (!empty($musicFolderId) && $musicFolderId != '-1') {
            $catalogs[] = $musicFolderId;
        } else {
            $catalogs = $user->get_catalogs('music');
        }

        $lastmodified = 0;
        $fcatalogs    = array();

        foreach ($catalogs as $catalogid) {
            $clastmodified = 0;
            $catalog       = Catalog::create_from_id($catalogid);
            if ($catalog === null) {
                break;
            }
            if ($catalog->last_update > $clastmodified) {
                $clastmodified = $catalog->last_update;
            }
            if ($catalog->last_add > $clastmodified) {
                $clastmodified = $catalog->last_add;
            }
            if ($catalog->last_clean > $clastmodified) {
                $clastmodified = $catalog->last_clean;
            }

            if ($clastmodified > $lastmodified) {
                $lastmodified = $clastmodified;
            }
            if (!empty($ifModifiedSince) && $clastmodified > (((int)$ifModifiedSince) / 1000)) {
                $fcatalogs[] = $catalogid;
            }
        }
        if (empty($ifModifiedSince)) {
            $fcatalogs = $catalogs;
        }

        $response = Subsonic_Xml_Data::addSubsonicResponse('getindexes');
        if (count($fcatalogs) > 0) {
            $artists = Catalog::get_artist_arrays($fcatalogs);
            Subsonic_Xml_Data::addIndexes($response, $artists, $lastmodified);
        }
        self::_apiOutput($input, $response);
    }

    /**
     * getMusicDirectory
     * Returns a listing of all files in a music directory. Typically used to get list of albums for an artist, or list of songs for an album.
     * Returns a <subsonic-response> element with a nested <directory> element on success.
     * http://www.subsonic.org/pages/api.jsp#getMusicDirectory
     * @param array $input
     * @param User $user
     */
    public static function getmusicdirectory($input, $user): void
    {
        unset($user);
        $object_id = $input['id'] ?? 0;
        $response  = Subsonic_Xml_Data::addSubsonicResponse('getmusicdirectory');
        if ((int)$object_id === 0) {
            $response = Subsonic_Xml_Data::addError(Subsonic_Xml_Data::SSERROR_DATA_NOTFOUND, 'getmusicdirectory');
        } elseif (Subsonic_Xml_Data::_isArtist($object_id)) {
            Subsonic_Xml_Data::addDirectory($response, $object_id, 'artist');
        } elseif (Subsonic_Xml_Data::_isAlbum($object_id)) {
            Subsonic_Xml_Data::addDirectory($response, $object_id, 'album');
        } elseif (Catalog::create_from_id($object_id)) {
            Subsonic_Xml_Data::addDirectory($response, $object_id, 'catalog');
        } else {
            debug_event(self::class, 'getmusicdirectory: Directory not found ' . $object_id, 4);
            $response = Subsonic_Xml_Data::addError(Subsonic_Xml_Data::SSERROR_DATA_NOTFOUND, 'getmusicdirectory');
        }
        self::_apiOutput($input, $response);
    }

    /**
     * getGenres
     * Returns all genres.
     * Returns a <subsonic-response> element with a nested <genres> element on success.
     * http://www.subsonic.org/pages/api.jsp#getGenres
     * @param array $input
     * @param User $user
     */
    public static function getgenres($input, $user): void
    {
        unset($user);
        $response = Subsonic_Xml_Data::addSubsonicResponse('getgenres');
        Subsonic_Xml_Data::addGenres($response, Tag::get_tags('song'));
        self::_apiOutput($input, $response);
    }

    /**
     * getArtists
     * See self::getIndexes()
     * Returns a <subsonic-response> element with a nested <artists> element on success.
     * http://www.subsonic.org/pages/api.jsp#getArtists
     * @param array $input
     * @param User $user
     */
    public static function getartists($input, $user): void
    {
        unset($user);
        $musicFolderId = $input['musicFolderId'] ?? '';
        $catalogs      = array();
        if (!empty($musicFolderId) && $musicFolderId != '-1') {
            $catalogs[] = $musicFolderId;
        }
        $response = Subsonic_Xml_Data::addSubsonicResponse('getartists');
        $artists  = Artist::get_id_arrays($catalogs);
        Subsonic_Xml_Data::addArtists($response, $artists);
        self::_apiOutput($input, $response);
    }

    /**
     * getArtist
     * Returns details for an artist, including a list of albums. This method organizes music according to ID3 tags.
     * Returns a <subsonic-response> element with a nested <artist> element on success.
     * http://www.subsonic.org/pages/api.jsp#getArtist
     * @param array $input
     * @param User $user
     */
    public static function getartist($input, $user): void
    {
        unset($user);
        $artistid = self::_check_parameter($input, 'id');
        if (!$artistid) {
            return;
        }
        $artist = new Artist(Subsonic_Xml_Data::_getAmpacheId($artistid));
        if ($artist->isNew()) {
            $response = Subsonic_Xml_Data::addError(Subsonic_Xml_Data::SSERROR_DATA_NOTFOUND, 'getartist');
        } else {
            $response = Subsonic_Xml_Data::addSubsonicResponse('getartist');
            Subsonic_Xml_Data::addArtist($response, $artist, true, true);
        }
        self::_apiOutput($input, $response, array('album'));
    }

    /**
     * getAlbum
     * Returns details for an album, including a list of songs. This method organizes music according to ID3 tags.
     * Returns a <subsonic-response> element with a nested <album> element on success.
     * http://www.subsonic.org/pages/api.jsp#getAlbum
     * @param array $input
     * @param User $user
     */
    public static function getalbum($input, $user): void
    {
        unset($user);
        $albumid = self::_check_parameter($input, 'id');
        if (!$albumid) {
            return;
        }
        $album = new Album(Subsonic_Xml_Data::_getAmpacheId($albumid));
        if ($album->isNew()) {
            $response = Subsonic_Xml_Data::addError(Subsonic_Xml_Data::SSERROR_DATA_NOTFOUND, 'getalbum');
        } else {
            $response = Subsonic_Xml_Data::addSubsonicResponse('getalbum');
            Subsonic_Xml_Data::addAlbum($response, $album, true);
        }

        self::_apiOutput($input, $response, array('song'));
    }

    /**
     * getSong
     * Returns details for a song.
     * Returns a <subsonic-response> element with a nested <song> element on success.
     * http://www.subsonic.org/pages/api.jsp#getSong
     * id = (string) The album ID.
     * @param array $input
     * @param User $user
     */
    public static function getsong($input, $user): void
    {
        unset($user);
        $songid = self::_check_parameter($input, 'id');
        if (!$songid) {
            return;
        }
        $response = Subsonic_Xml_Data::addSubsonicResponse('getsong');
        $song     = Subsonic_Xml_Data::_getAmpacheId($songid);
        Subsonic_Xml_Data::addSong($response, $song);
        self::_apiOutput($input, $response, array());
    }

    /**
     * getVideos
     * Returns all video files.
     * Returns a <subsonic-response> element with a nested <videos> element on success.
     * http://www.subsonic.org/pages/api.jsp#getVideos
     * @param array $input
     * @param User $user
     */
    public static function getvideos($input, $user): void
    {
        unset($user);
        $response = Subsonic_Xml_Data::addSubsonicResponse('getvideos');
        $videos   = Catalog::get_videos();
        Subsonic_Xml_Data::addVideos($response, $videos);
        self::_apiOutput($input, $response);
    }

    /**
     * Returns details for a video, including information about available audio tracks, subtitles (captions) and conversions.
     * @param array $input
     * @param User $user
     */
    public static function getvideoinfo($input, $user): void
    {
        unset($user);
        $video_id = self::_check_parameter($input, 'id');
        if (!$video_id) {
            return;
        }
        $response = Subsonic_Xml_Data::addSubsonicResponse('getvideoinfo');
        Subsonic_Xml_Data::addVideoInfo($response, (int)$video_id);
        self::_apiOutput($input, $response, array());
    }

    /**
     * getArtistInfo
     * Returns artist info with biography, image URLs and similar artists, using data from last.fm.
     * Returns a <subsonic-response> element with a nested <artistInfo> element on success.
     * http://www.subsonic.org/pages/api.jsp#getArtistInfo
     * @param array $input
     * @param User $user
     * @param string $elementName
     */
    public static function getartistinfo($input, $user, $elementName = "artistInfo"): void
    {
        unset($user);
        $object_id = self::_check_parameter($input, 'id');
        if (!$object_id) {
            return;
        }
        $count             = $input['count'] ?? 20;
        $includeNotPresent = (array_key_exists('includeNotPresent', $input) && $input['includeNotPresent'] === "true");

        if (Subsonic_Xml_Data::_isArtist($object_id)) {
            $artist_id = Subsonic_Xml_Data::_getAmpacheId($object_id);
            $info      = Recommendation::get_artist_info($artist_id);
            $similars  = Recommendation::get_artists_like($artist_id, $count, !$includeNotPresent);
            $response  = Subsonic_Xml_Data::addSubsonicResponse($elementName);
            switch ($elementName) {
                case 'artistInfo':
                    Subsonic_Xml_Data::addArtistInfo($response, $info, $similars);
                    break;
                case 'artistInfo2':
                    Subsonic_Xml_Data::addArtistInfo2($response, $info, $similars);
                    break;
            }
        } else {
            $response = Subsonic_Xml_Data::addError(Subsonic_Xml_Data::SSERROR_DATA_NOTFOUND, 'getartistinfo');
        }

        self::_apiOutput($input, $response);
    }

    /**
     * getArtistInfo2
     * See self::getArtistInfo()
     * Returns a <subsonic-response> element with a nested <artistInfo2> element on success.
     * http://www.subsonic.org/pages/api.jsp#getArtistInfo2
     * @param array $input
     * @param User $user
     */
    public static function getartistinfo2($input, $user): void
    {
        self::getartistinfo($input, $user, 'artistInfo2');
    }

    /**
     * getAlbumInfo
     * @param array $input
     * @param User $user
     */
    public static function getalbuminfo($input, $user): void
    {
        unset($user);
        $object_id = self::_check_parameter($input, 'id');
        if (!$object_id) {
            return;
        }

        if (Subsonic_Xml_Data::_isAlbum($object_id)) {
            $album_id = Subsonic_Xml_Data::_getAmpacheId($object_id);
            $info     = Recommendation::get_album_info($album_id);
            $response = Subsonic_Xml_Data::addSubsonicResponse('albumInfo');
            Subsonic_Xml_Data::addAlbumInfo($response, $info);
        } else {
            $response = Subsonic_Xml_Data::addError(Subsonic_Xml_Data::SSERROR_DATA_NOTFOUND, 'getalbuminfo');
        }

        self::_apiOutput($input, $response);
    }

    /**
     * getAlbumInfo2
     * @param array $input
     * @param User $user
     */
    public static function getalbuminfo2($input, $user): void
    {
        self::getalbuminfo($input, $user);
    }

    /**
     * getSimilarSongs
     * Returns a random collection of songs from the given artist and similar artists, using data from last.fm. Typically used for artist radio features.
     * Returns a <subsonic-response> element with a nested <similarSongs> element on success.
     * http://www.subsonic.org/pages/api.jsp#getSimilarSongs
     * @param array $input
     * @param User $user
     * @param string $elementName
     */
    public static function getsimilarsongs($input, $user, $elementName = "similarSongs"): void
    {
        unset($user);
        if (!AmpConfig::get('show_similar')) {
            debug_event(self::class, $elementName . ': Enable: show_similar', 4);
            $response = Subsonic_Xml_Data::addError(Subsonic_Xml_Data::SSERROR_DATA_NOTFOUND, 'getsimilarsongs');
            self::_apiOutput($input, $response);

            return;
        }

        $object_id = self::_check_parameter($input, 'id');
        if (!$object_id) {
            return;
        }
        $count = $input['count'] ?? 50;
        $songs = array();
        if (Subsonic_Xml_Data::_isArtist($object_id)) {
            $similars = Recommendation::get_artists_like(Subsonic_Xml_Data::_getAmpacheId($object_id));
            if (!empty($similars)) {
                debug_event(self::class, 'Found: ' . count($similars) . ' similar artists', 4);
                foreach ($similars as $similar) {
                    debug_event(self::class, $similar['name'] . ' (id=' . $similar['id'] . ')', 5);
                    if ($similar['id']) {
                        $artist = new Artist($similar['id']);
                        if ($artist->isNew()) {
                            continue;
                        }
                        // get the songs in a random order for even more chaos
                        $artist_songs = self::getSongRepository()->getRandomByArtist($artist);
                        foreach ($artist_songs as $song) {
                            $songs[] = array('id' => $song);
                        }
                    }
                }
            }
            // randomize and slice
            shuffle($songs);
            $songs = array_slice($songs, 0, $count);
        } elseif (Subsonic_Xml_Data::_isAlbum($object_id)) {
            // TODO: support similar songs for albums
            debug_event(self::class, $elementName . ': album is unsupported', 4);
        } elseif (Subsonic_Xml_Data::_isSong($object_id)) {
            $songs = Recommendation::get_songs_like(Subsonic_Xml_Data::_getAmpacheId($object_id), $count);
        }

        if (count($songs) == 0) {
            $response = Subsonic_Xml_Data::addError(Subsonic_Xml_Data::SSERROR_DATA_NOTFOUND, $elementName);
        } else {
            $response = Subsonic_Xml_Data::addSubsonicResponse($elementName);
            switch ($elementName) {
                case 'similarSongs':
                    Subsonic_Xml_Data::addSimilarSongs($response, $songs, $elementName);
                    break;
                case 'similarSongs2':
                    Subsonic_Xml_Data::addSimilarSongs2($response, $songs, $elementName);
                    break;
            }
        }

        self::_apiOutput($input, $response);
    }

    /**
     * getSimilarSongs2
     * See self::getSimilarSongs()
     * Returns a <subsonic-response> element with a nested <similarSongs2> element on success.
     * http://www.subsonic.org/pages/api.jsp#getSimilarSongs2
     * @param array $input
     * @param User $user
     */
    public static function getsimilarsongs2($input, $user): void
    {
        self::getsimilarsongs($input, $user, "similarSongs2");
    }

    /**
     * getTopSongs
     * Returns top songs for the given artist, using data from last.fm.
     * Returns a <subsonic-response> element with a nested <topSongs> element on success.
     * http://www.subsonic.org/pages/api.jsp#getTopSongs
     * @param array $input
     * @param User $user
     */
    public static function gettopsongs($input, $user): void
    {
        unset($user);
        $name   = self::_check_parameter($input, 'artist');
        $artist = self::getArtistRepository()->findByName(urldecode((string)$name));
        $count  = (int)($input['count'] ?? 50);
        $songs  = array();
        if ($count < 1) {
            $count = 50;
        }
        if ($artist) {
            $songs = self::getSongRepository()->getTopSongsByArtist(
                $artist,
                $count
            );
        }
        $response = Subsonic_Xml_Data::addSubsonicResponse('gettopsongs');
        Subsonic_Xml_Data::addTopSongs($response, $songs);
        self::_apiOutput($input, $response);
    }

    /**
     * getAlbumList
     * Returns a list of random, newest, highest rated etc. albums. Similar to the album lists on the home page of the Subsonic web interface.
     * Returns a <subsonic-response> element with a nested <albumList> element on success.
     * http://www.subsonic.org/pages/api.jsp#getAlbumList
     * @param array $input
     * @param User $user
     * @param string $elementName
     */
    public static function getalbumlist($input, $user, $elementName = "albumList"): void
    {
        $type     = self::_check_parameter($input, 'type');
        $response = Subsonic_Xml_Data::addSubsonicResponse($elementName);
        if ($type) {
            $albums = self::_albumList($input, $user, (string)$type);
            if ($albums === false) {
                $response     = Subsonic_Xml_Data::addError(Subsonic_Xml_Data::SSERROR_GENERIC, $elementName);
            } else {
                switch ($elementName) {
                    case 'albumList':
                        Subsonic_Xml_Data::addAlbumList($response, $albums);
                        break;
                    case 'albumList2':
                        Subsonic_Xml_Data::addAlbumList2($response, $albums);
                        break;
                }
            }
        }
        self::_apiOutput($input, $response);
    }

    /**
     * getAlbumList2
     * See self::getAlbumList()
     * Returns a <subsonic-response> element with a nested <albumList2> element on success.
     * http://www.subsonic.org/pages/api.jsp#getAlbumList2
     * @param array $input
     * @param User $user
     */
    public static function getalbumlist2($input, $user): void
    {
        self::getAlbumList($input, $user, "albumList2");
    }

    /**
     * getRandomSongs
     * Returns random songs matching the given criteria.
     * Returns a <subsonic-response> element with a nested <randomSongs> element on success.
     * http://www.subsonic.org/pages/api.jsp#getRandomSongs
     * @param array $input
     * @param User $user
     */
    public static function getrandomsongs($input, $user): void
    {
        $size = (int)($input['size'] ?? 10);

        $genre         = $input['genre'] ?? '';
        $fromYear      = $input['fromYear'] ?? null;
        $toYear        = $input['toYear'] ?? null;
        $musicFolderId = $input['musicFolderId'] ?? 0;

        $data           = array();
        $data['limit']  = $size;
        $data['random'] = 1;
        $data['type']   = "song";
        $count          = 0;
        if ($genre) {
            $data['rule_' . $count . '_input']    = $genre;
            $data['rule_' . $count . '_operator'] = 0;
            $data['rule_' . $count]               = "tag";
            ++$count;
        }
        if ($fromYear) {
            $data['rule_' . $count . '_input']    = $fromYear;
            $data['rule_' . $count . '_operator'] = 0;
            $data['rule_' . $count]               = "year";
            ++$count;
        }
        if ($toYear) {
            $data['rule_' . $count . '_input']    = $toYear;
            $data['rule_' . $count . '_operator'] = 1;
            $data['rule_' . $count]               = "year";
            ++$count;
        }
        if ($musicFolderId > 0) {
            if (Subsonic_Xml_Data::_isArtist($musicFolderId)) {
                $artist   = new Artist(Subsonic_Xml_Data::_getAmpacheId($musicFolderId));
                $finput   = $artist->get_fullname();
                $operator = 4;
                $ftype    = "artist";
            } else {
                if (Subsonic_Xml_Data::_isAlbum($musicFolderId)) {
                    $album    = new Album(Subsonic_Xml_Data::_getAmpacheId($musicFolderId));
                    $finput   = $album->get_fullname(true);
                    $operator = 4;
                    $ftype    = "artist";
                } else {
                    $finput   = (int)($musicFolderId);
                    $operator = 0;
                    $ftype    = "catalog";
                }
            }
            $data['rule_' . $count . '_input']    = $finput;
            $data['rule_' . $count . '_operator'] = $operator;
            $data['rule_' . $count]               = $ftype;
            ++$count;
        }
        if ($count > 0) {
            $songs = Random::advanced('song', $data);
        } else {
            $songs = Random::get_default($size, $user);
        }

        $response = Subsonic_Xml_Data::addSubsonicResponse('getrandomsongs');
        Subsonic_Xml_Data::addRandomSongs($response, $songs);
        self::_apiOutput($input, $response);
    }

    /**
     * getSongsByGenre
     * Returns songs in a given genre.
     * Returns a <subsonic-response> element with a nested <songsByGenre> element on success.
     * http://www.subsonic.org/pages/api.jsp#getSongsByGenre
     * @param array $input
     * @param User $user
     */
    public static function getsongsbygenre($input, $user): void
    {
        unset($user);
        $genre  = self::_check_parameter($input, 'genre');
        $count  = (int)($input['count'] ?? 0);
        $offset = (int)($input['offset'] ?? 0);

        $tag = Tag::construct_from_name($genre);
        if ($tag->isNew()) {
            $songs = array();
        } else {
            $songs = Tag::get_tag_objects("song", $tag->id, $count, $offset);
        }
        $response = Subsonic_Xml_Data::addSubsonicResponse('getsongsbygenre');
        Subsonic_Xml_Data::addSongsByGenre($response, $songs);
        self::_apiOutput($input, $response);
    }

    /**
     * getNowPlaying
     * Get what is currently being played by all users.
     * Returns a <subsonic-response> element with a nested <nowPlaying> element on success.
     * http://www.subsonic.org/pages/api.jsp#getNowPlaying
     * @param array $input
     * @param User $user
     */
    public static function getnowplaying($input, $user): void
    {
        unset($user);
        $data     = Stream::get_now_playing();
        $response = Subsonic_Xml_Data::addSubsonicResponse('getnowplaying');
        Subsonic_Xml_Data::addNowPlaying($response, $data);
        self::_apiOutput($input, $response);
    }

    /**
     * getStarred
     * Get starred songs, albums and artists.
     * Returns a <subsonic-response> element with a nested <starred> element on success.
     * http://www.subsonic.org/pages/api.jsp#getStarred
     * @param array $input
     * @param User $user
     * @param string $elementName
     */
    public static function getstarred($input, $user, $elementName = "starred"): void
    {
        $response = Subsonic_Xml_Data::addSubsonicResponse($elementName);
        switch ($elementName) {
            case 'starred':
                Subsonic_Xml_Data::addStarred(
                    $response,
                    Userflag::get_latest('artist', $user->id, 10000),
                    Userflag::get_latest('album', $user->id, 10000),
                    Userflag::get_latest('song', $user->id, 10000)
                );
                break;
            case 'starred2':
                Subsonic_Xml_Data::addStarred2(
                    $response,
                    Userflag::get_latest('artist', $user->id, 10000),
                    Userflag::get_latest('album', $user->id, 10000),
                    Userflag::get_latest('song', $user->id, 10000)
                );
                break;
        }
        self::_apiOutput($input, $response);
    }

    /**
     * getStarred2
     * See self::getStarred()
     * Returns a <subsonic-response> element with a nested <starred2> element on success.
     * http://www.subsonic.org/pages/api.jsp#getStarred2
     * @param array $input
     * @param User $user
     */
    public static function getstarred2($input, $user): void
    {
        self::getStarred($input, $user, "starred2");
    }

    /**
     * search2
     * Returns albums, artists and songs matching the given search criteria. Supports paging through the result.
     * Returns a <subsonic-response> element with a nested <searchResult2> element on success.
     * http://www.subsonic.org/pages/api.jsp#search2
     * @param array $input
     * @param User $user
     * @param string $elementName
     */
    public static function search2($input, $user, $elementName = "searchResult2"): void
    {
        $operator = 0; // contains
        $original = unhtmlentities((string)self::_check_parameter($input, 'query'));
        $query    = $original;
        if (substr($original, 0, 1) == '"' && (substr($original, -1) == '"')) {
            $query = substr($original, 1, -1);
            // query is non-optional, but some clients send empty queries to fetch
            // all items. Fall back on default contains in such cases.
            if (strlen($query) > 0) {
                $operator = 4; // equals
            }
        }
        if (substr($original, 0, 1) == '"' && substr($original, -2, 2) == '"*') {
            $query    = substr($original, 1, -2);
            $operator = 4; // equals
        }
        $artists = array();
        $albums  = array();
        $songs   = array();

        if (strlen($query) > 1) {
            // if we didn't catch a "wrapped" query it might just be a starts with
            if (substr($original, -1) == "*" && $operator == 0) {
                $query    = substr($query, 0, -1);
                $operator = 2; // Starts with
            }
        }

        $artistCount   = $input['artistCount'] ?? 20;
        $artistOffset  = $input['artistOffset'] ?? 0;
        $albumCount    = $input['albumCount'] ?? 20;
        $albumOffset   = $input['albumOffset'] ?? 0;
        $songCount     = $input['songCount'] ?? 20;
        $songOffset    = $input['songOffset'] ?? 0;
        $musicFolderId = $input['musicFolderId'] ?? 0;

        if ($artistCount > 0) {
            $data                    = array();
            $data['limit']           = $artistCount;
            $data['offset']          = $artistOffset;
            $data['type']            = 'artist';
            $data['rule_1_input']    = $query;
            $data['rule_1_operator'] = $operator;
            $data['rule_1']          = 'title';
            if ($musicFolderId > 0) {
                $data['rule_2_input']    = $musicFolderId;
                $data['rule_2_operator'] = 0;
                $data['rule_2']          = 'catalog';
            }
            $artists = Search::run($data, $user);
        }

        if ($albumCount > 0) {
            $data                    = array();
            $data['limit']           = $albumCount;
            $data['offset']          = $albumOffset;
            $data['type']            = 'album';
            $data['rule_1_input']    = $query;
            $data['rule_1_operator'] = $operator;
            $data['rule_1']          = 'title';
            if ($musicFolderId > 0) {
                $data['rule_2_input']    = $musicFolderId;
                $data['rule_2_operator'] = 0;
                $data['rule_2']          = 'catalog';
            }
            $albums = Search::run($data, $user);
        }

        if ($songCount > 0) {
            $data                    = array();
            $data['limit']           = $songCount;
            $data['offset']          = $songOffset;
            $data['type']            = 'song';
            $data['rule_1_input']    = $query;
            $data['rule_1_operator'] = $operator;
            $data['rule_1']          = 'title';
            if ($musicFolderId > 0) {
                $data['rule_2_input']    = $musicFolderId;
                $data['rule_2_operator'] = 0;
                $data['rule_2']          = 'catalog';
            }
            $songs = Search::run($data, $user);
        }

        $response = Subsonic_Xml_Data::addSubsonicResponse($elementName);
        switch ($elementName) {
            case 'searchResult2':
                Subsonic_Xml_Data::addSearchResult2($response, $artists, $albums, $songs);
                break;
            case 'searchResult3':
                Subsonic_Xml_Data::addSearchResult3($response, $artists, $albums, $songs);
                break;
        }
        self::_apiOutput($input, $response);
    }

    /**
     * search3
     * See self::search2()
     * Returns a <subsonic-response> element with a nested <searchResult3> element on success.
     * http://www.subsonic.org/pages/api.jsp#search3
     * @param array $input
     * @param User $user
     */
    public static function search3($input, $user): void
    {
        self::search2($input, $user, "searchResult3");
    }

    /**
     * getPlaylists
     * Returns all playlists a user is allowed to play.
     * Returns a <subsonic-response> element with a nested <playlists> element on success.
     * http://www.subsonic.org/pages/api.jsp#getPlaylists
     * @param array $input
     * @param User $user
     */
    public static function getplaylists($input, $user): void
    {
        $user = (isset($input['username']))
            ? User::get_from_username($input['username'])
            : $user;
        $user_id   = $user->id ?? 0;
        $response  = Subsonic_Xml_Data::addSubsonicResponse('getplaylists');
        $playlists = Playlist::get_playlists($user_id, '', true, true, false);
        $searches  = Playlist::get_smartlists($user_id, '', true, true, false);
        // allow skipping dupe search names when used as refresh searches
        $hide_dupe_searches = (bool)Preference::get_by_user($user_id, 'api_hide_dupe_searches');

        Subsonic_Xml_Data::addPlaylists($response, $user_id, $playlists, $searches, $hide_dupe_searches);
        self::_apiOutput($input, $response);
    }

    /**
     * getPlaylist
     * Returns a listing of files in a saved playlist.
     * Returns a <subsonic-response> element with a nested <playlist> element on success.
     * http://www.subsonic.org/pages/api.jsp#getPlaylist
     * @param array $input
     * @param User $user
     */
    public static function getplaylist($input, $user): void
    {
        $playlistId = self::_check_parameter($input, 'id');
        if (!$playlistId) {
            return;
        }
        $response = Subsonic_Xml_Data::addSubsonicResponse('getplaylist');
        if (Subsonic_Xml_Data::_isSmartPlaylist($playlistId)) {
            $playlist = new Search(Subsonic_Xml_Data::_getAmpacheId($playlistId), 'song', $user);
            Subsonic_Xml_Data::addPlaylist($response, $playlist, true);
        } else {
            $playlist = new Playlist(Subsonic_Xml_Data::_getAmpacheId($playlistId));
            Subsonic_Xml_Data::addPlaylist($response, $playlist, true);
        }
        self::_apiOutput($input, $response);
    }

    /**
     * createPlaylist
     * Creates (or updates) a playlist.
     * Since 1.14.0 the newly created/updated playlist is returned.
     * In earlier versions an empty <subsonic-response> element is returned.
     * http://www.subsonic.org/pages/api.jsp#createPlaylist
     * @param array $input
     * @param User $user
     */
    public static function createplaylist($input, $user): void
    {
        $playlistId = $input['playlistId'] ?? null;
        $name       = $input['name'] ?? '';
        $songIdList = $input['songId'] ?? array();
        if (isset($input['songId']) && is_string($input['songId'])) {
            $songIdList = explode(',', $input['songId']);
        }

        if ($playlistId !== null) {
            self::_updatePlaylist((string)$playlistId, $name, $songIdList, array(), true, true);
            $response = Subsonic_Xml_Data::addSubsonicResponse('createplaylist');
        } elseif (!empty($name)) {
            $playlistId = Playlist::create($name, 'public', $user->id);
            if ($playlistId !== null) {
                if (count($songIdList) > 0) {
                    self::_updatePlaylist($playlistId, "", $songIdList, array(), true, true);
                }
                $response = Subsonic_Xml_Data::addSubsonicResponse('createplaylist');
                $playlist = new Playlist($playlistId);
                Subsonic_Xml_Data::addPlaylist($response, $playlist, true);
            } else {
                $response = Subsonic_Xml_Data::addError(Subsonic_Xml_Data::SSERROR_GENERIC, 'createplaylist');
            }
        } else {
            $response = Subsonic_Xml_Data::addError(Subsonic_Xml_Data::SSERROR_MISSINGPARAM, 'createplaylist');
        }
        self::_apiOutput($input, $response);
    }

    /**
     * updatePlaylist
     * Updates a playlist. Only the owner of a playlist is allowed to update it.
     * http://www.subsonic.org/pages/api.jsp#updatePlaylist
     * @param array $input
     * @param User $user
     */
    public static function updateplaylist($input, $user): void
    {
        unset($user);
        $playlistId        = self::_check_parameter($input, 'playlistId');
        $name              = $input['name'] ?? '';
        $public            = (array_key_exists('public', $input) && $input['public'] === "true");
        $songIdToAdd       = $input['songIdToAdd'] ?? array();
        $songIndexToRemove = $input['songIndexToRemove'] ?? array();

        if ($playlistId === false) {
            $response = Subsonic_Xml_Data::addError(Subsonic_Xml_Data::SSERROR_DATA_NOTFOUND, 'playlistId');
            self::_apiOutput($input, $response);

            return;
        }
        if (Subsonic_Xml_Data::_isPlaylist((string)$playlistId)) {
            if (is_string($songIdToAdd)) {
                $songIdToAdd = explode(',', $songIdToAdd);
            }
            if (is_string($songIndexToRemove)) {
                $songIndexToRemove = explode(',', $songIndexToRemove);
            }
            self::_updatePlaylist(Subsonic_Xml_Data::_getAmpacheId((string)$playlistId), $name, $songIdToAdd, $songIndexToRemove, $public);

            $response = Subsonic_Xml_Data::addSubsonicResponse('updateplaylist');
        } else {
            $response = Subsonic_Xml_Data::addError(Subsonic_Xml_Data::SSERROR_UNAUTHORIZED, 'updateplaylist');
        }
        self::_apiOutput($input, $response);
    }

    /**
     * deletePlaylist
     * Deletes a saved playlist.
     * http://www.subsonic.org/pages/api.jsp#deletePlaylist
     * @param array $input
     * @param User $user
     */
    public static function deleteplaylist($input, $user): void
    {
        $playlistId = self::_check_parameter($input, 'id');
        if (!$playlistId) {
            return;
        }
        if (Subsonic_Xml_Data::_isSmartPlaylist($playlistId)) {
            $playlist = new Search(Subsonic_Xml_Data::_getAmpacheId($playlistId), 'song', $user);
        } else {
            $playlist = new Playlist(Subsonic_Xml_Data::_getAmpacheId($playlistId));
        }
        $playlist->delete();

        $response = Subsonic_Xml_Data::addSubsonicResponse('deleteplaylist');
        self::_apiOutput($input, $response);
    }

    /**
     * stream
     * Streams a given media file.
     * Returns binary data on success, or an XML document on error (in which case the HTTP content type will start with "text/xml").
     * http://www.subsonic.org/pages/api.jsp#stream
     * @param array $input
     * @param User $user
     */
    public static function stream($input, $user): void
    {
        $fileid = self::_check_parameter($input, 'id', true);

        $maxBitRate    = (int)($input['maxBitRate'] ?? 0);
        $format        = $input['format'] ?? null; // mp3, flv or raw
        $timeOffset    = $input['timeOffset'] ?? false;
        $contentLength = $input['estimateContentLength'] ?? false; // Force content-length guessing if transcode
        $client        = scrub_in((string) ($input['c'] ?? 'Subsonic'));

        $params = '&client=' . rawurlencode($client);
        if ($contentLength == 'true') {
            $params .= '&content_length=required';
        }
        if ($format && $format != "raw") {
            $params .= '&transcode_to=' . $format;
        }
        if ((int)$maxBitRate > 0) {
            $params .= '&bitrate=' . $maxBitRate;
        }
        if ($timeOffset) {
            $params .= '&frame=' . $timeOffset;
        }

        $url = '';
        if (Subsonic_Xml_Data::_isSong($fileid)) {
            if (AmpConfig::get('subsonic_always_download')) {
                $params .= '&cache=1';
            }
            $object = new Song(Subsonic_Xml_Data::_getAmpacheId($fileid));
            $url    = $object->play_url($params, 'api', function_exists('curl_version'), $user->id, $user->streamtoken);
        } elseif (Subsonic_Xml_Data::_isPodcastEpisode($fileid)) {
            $object = new Podcast_episode((int) Subsonic_Xml_Data::_getAmpacheId($fileid));
            $url    = $object->play_url($params, 'api', function_exists('curl_version'), $user->id, $user->streamtoken);
        }

        // return an error on missing files
        if (empty($url)) {
            $response = Subsonic_Xml_Data::addError(Subsonic_Xml_Data::SSERROR_DATA_NOTFOUND, 'download');
            self::_apiOutput($input, $response);

            return;
        }
        self::_follow_stream($url);
    }

    /**
     * download
     * Downloads a given media file. Similar to stream, but this method returns the original media data without transcoding or downsampling.
     * Returns binary data on success, or an XML document on error (in which case the HTTP content type will start with "text/xml").
     * http://www.subsonic.org/pages/api.jsp#download
     * @param array $input
     * @param User $user
     */
    public static function download($input, $user): void
    {
        $fileid = self::_check_parameter($input, 'id', true);
        $client = scrub_in((string) ($input['c'] ?? 'Subsonic'));
        $params = '&client=' . rawurlencode($client) . '&cache=1';
        $url    = '';
        if (Subsonic_Xml_Data::_isSong($fileid)) {
            $object = new Song(Subsonic_Xml_Data::_getAmpacheId($fileid));
            $url    = $object->play_url($params, 'api', function_exists('curl_version'), $user->id, $user->streamtoken);
        } elseif (Subsonic_Xml_Data::_isPodcastEpisode($fileid)) {
            $object = new Podcast_episode((int) Subsonic_Xml_Data::_getAmpacheId($fileid));
            $url    = $object->play_url($params, 'api', function_exists('curl_version'), $user->id, $user->streamtoken);
        }
        // return an error on missing files
        if (empty($url)) {
            $response = Subsonic_Xml_Data::addError(Subsonic_Xml_Data::SSERROR_DATA_NOTFOUND, 'download');
            self::_apiOutput($input, $response);

            return;
        }
        self::_follow_stream($url);
    }

    /**
     * hls
     * Creates an HLS (HTTP Live Streaming) playlist used for streaming video or audio.
     * Returns an M3U8 playlist on success (content type "application/vnd.apple.mpegurl"), or an XML document on error (in which case the HTTP content type will start with "text/xml").
     * http://www.subsonic.org/pages/api.jsp#hls
     * @param array $input
     * @param User $user
     */
    public static function hls($input, $user): void
    {
        unset($user);
        $fileid  = self::_check_parameter($input, 'id', true);
        $bitRate = $input['bitRate'] ?? false;
        $media   = array();
        if (Subsonic_Xml_Data::_isSong($fileid)) {
            $media['object_type'] = 'song';
        } elseif (Subsonic_Xml_Data::_isVideo($fileid)) {
            $media['object_type'] = 'video';
        } else {
            self::_apiOutput(
                $input,
                Subsonic_Xml_Data::addError(Subsonic_Xml_Data::SSERROR_DATA_NOTFOUND, 'hls')
            );

            return;
        }
        $media['object_id'] = Subsonic_Xml_Data::_getAmpacheId($fileid);
        $medias             = array();
        $medias[]           = $media;
        $stream             = new Stream_Playlist();
        $additional_params  = '';
        if ($bitRate) {
            $additional_params .= '&bitrate=' . $bitRate;
        }
        //$additional_params .= '&transcode_to=ts';
        $stream->add($medias, $additional_params);

        // vlc won't work if we use application/vnd.apple.mpegurl, but works fine with this. this is
        // also an allowed header by the standard
        header('Content-Type: audio/mpegurl;');
        echo $stream->create_m3u();
    }

    /**
     * getCaptions
     * @param array $input
     * @param User $user
     */
    public static function getcaptions($input, $user): void
    {
        // Ampache doesn't support srt/subtitles and probably won't ever support them but the function is required
    }

    /**
     * getCoverArt
     * Returns a cover art image.
     * Returns the cover art image in binary form.
     * http://www.subsonic.org/pages/api.jsp#getCoverArt
     * @param array $input
     * @param User $user
     */
    public static function getcoverart($input, $user): void
    {
        $sub_id = self::_check_parameter($input, 'id');
        if (!$sub_id) {
            self::_setHeader((string)($input['f'] ?? 'xml'));
            $response = Subsonic_Xml_Data::addError(Subsonic_Xml_Data::SSERROR_DATA_NOTFOUND, 'getcoverart');
            self::_apiOutput($input, $response);

            return;
        }
        $sub_id = str_replace('al-', '', (string)$sub_id);
        $sub_id = str_replace('ar-', '', $sub_id);
        $sub_id = str_replace('pl-', '', $sub_id);
        $sub_id = str_replace('pod-', '', $sub_id);
        // sometimes we're sent a full art url...
        preg_match('/\/artist\/([0-9]*)\//', $sub_id, $matches);
        if (!empty($matches)) {
            $sub_id = (string)(100000000 + (int)$matches[1]);
        }
        if (!is_string($sub_id)) {
            return;
        }
        $size = $input['size'] ?? false;
        $type = Subsonic_Xml_Data::_getAmpacheType($sub_id);
        if ($type == "") {
            self::_setHeader((string)($input['f'] ?? 'xml'));
            $response = Subsonic_Xml_Data::addError(Subsonic_Xml_Data::SSERROR_DATA_NOTFOUND, 'getcoverart');
            self::_apiOutput($input, $response);

            return;
        }

        $art = null;

        if ($type == 'artist') {
            $art = new Art(Subsonic_Xml_Data::_getAmpacheId($sub_id), "artist");
        }
        if ($type == 'album') {
            $art = new Art(Subsonic_Xml_Data::_getAmpacheId($sub_id), "album");
        }
        if (($type == 'song')) {
            $song_id = Subsonic_Xml_Data::_getAmpacheId($sub_id);
            $art     = new Art(Subsonic_Xml_Data::_getAmpacheId($sub_id), "song");
            if (!AmpConfig::get('show_song_art', false) || !Art::has_db($song_id, 'song')) {
                // in most cases the song doesn't have a picture, but the album does
                $song = new Song($song_id);
                $art  = new Art($song->album, 'album');
            }
        }
        if (($type == 'podcast')) {
            $art = new Art(Subsonic_Xml_Data::_getAmpacheId($sub_id), "podcast");
        }
        if (($type == 'playlist')) {
            $art = new Art(Subsonic_Xml_Data::_getAmpacheId($sub_id), "playlist");
        }
        if ($type == 'search') {
            $playlist  = new Search(Subsonic_Xml_Data::_getAmpacheId($sub_id), 'song', $user);
            $listitems = $playlist->get_items();
            $item      = (!empty($listitems)) ? $listitems[array_rand($listitems)] : array();
            $art       = (!empty($item)) ? new Art($item['object_id'], $item['object_type']) : null;
            if ($art != null && $art->id == null) {
                $song = new Song($item['object_id']);
                $art  = new Art($song->album, "album");
            }
        }
        if (!$art || $art->get(false, true) == '') {
            self::_setHeader((string)($input['f'] ?? 'xml'));
            $response = Subsonic_Xml_Data::addError(Subsonic_Xml_Data::SSERROR_DATA_NOTFOUND, 'getcoverart');
            self::_apiOutput($input, $response);

            return;
        }
        // we have the art so lets show it
        header("Access-Control-Allow-Origin: *");
        if ($size && AmpConfig::get('resize_images')) {
            $dim           = array();
            $dim['width']  = $size;
            $dim['height'] = $size;
            $thumb         = $art->get_thumb($dim);
            if (!empty($thumb)) {
                header('Content-type: ' . $thumb['thumb_mime']);
                header('Content-Length: ' . strlen((string) $thumb['thumb']));
                echo $thumb['thumb'];

                return;
            }
        }
        $image = $art->get(true, true);
        header('Content-type: ' . $art->raw_mime);
        header('Content-Length: ' . strlen((string) $image));
        echo $image;
    }

    /**
     * getLyrics
     * Searches for and returns lyrics for a given song.
     * Returns a <subsonic-response> element with a nested <lyrics> element on success.
     * The <lyrics> element is empty if no matching lyrics was found.
     * http://www.subsonic.org/pages/api.jsp#getLyrics
     * @param array $input
     * @param User $user
     */
    public static function getlyrics($input, $user): void
    {
        $artist = (string)($input['artist'] ?? '');
        $title  = (string)($input['title'] ?? '');

        if (empty($artist) || empty($title)) {
            $response = Subsonic_Xml_Data::addError(Subsonic_Xml_Data::SSERROR_MISSINGPARAM, 'getlyrics');
        } else {
            $data           = array();
            $data['limit']  = 1;
            $data['offset'] = 0;
            $data['type']   = "song";

            $data['rule_0_input']    = $artist;
            $data['rule_0_operator'] = 4;
            $data['rule_0']          = "artist";
            $data['rule_1_input']    = $title;
            $data['rule_1_operator'] = 4;
            $data['rule_1']          = "title";

            $songs    = Search::run($data, $user);
            $response = Subsonic_Xml_Data::addSubsonicResponse('getlyrics');
            if (count($songs) > 0) {
                Subsonic_Xml_Data::addLyrics($response, $artist, $title, $songs[0]);
            }
        }

        self::_apiOutput($input, $response);
    }

    /**
     * getAvatar
     * Returns the avatar (personal image) for a user.
     * Returns the avatar image in binary form.
     * http://www.subsonic.org/pages/api.jsp#getAvatar
     * @param array $input
     * @param User $user
     */
    public static function getavatar($input, $user): void
    {
        $username = self::_check_parameter($input, 'username');
        $response = null;
        if ($user->access === 100 || $user->username == $username) {
            if ($user->username == $username) {
                $update_user = $user;
            } else {
                $update_user = User::get_from_username((string)$username);
            }

            if ($update_user instanceof User) {
                // Get Session key
                $avatar = $update_user->get_avatar(true);
                if (isset($avatar['url']) && !empty($avatar['url'])) {
                    $request = Requests::get($avatar['url'], array(), Core::requests_options());
                    header("Content-Type: " . $request->headers['Content-Type']);
                    echo $request->body;
                }
            } else {
                $response = Subsonic_Xml_Data::addError(Subsonic_Xml_Data::SSERROR_DATA_NOTFOUND, 'getavatar');
            }
        } else {
            $response = Subsonic_Xml_Data::addError(Subsonic_Xml_Data::SSERROR_UNAUTHORIZED, 'getavatar');
        }

        if ($response != null) {
            self::_apiOutput($input, $response);
        }
    }

    /**
     * star
     * Attaches a star to a song, album or artist.
     * http://www.subsonic.org/pages/api.jsp#star
     * @param array $input
     * @param User $user
     */
    public static function star($input, $user): void
    {
        self::_setStar($input, $user, true);
    }

    /**
     * unstar
     * Removes the star from a song, album or artist.
     * http://www.subsonic.org/pages/api.jsp#unstar
     * @param array $input
     * @param User $user
     */
    public static function unstar($input, $user): void
    {
        self::_setStar($input, $user, false);
    }

    /**
     * setRating
     * Sets the rating for a music file.
     * http://www.subsonic.org/pages/api.jsp#setRating
     * @param array $input
     * @param User $user
     */
    public static function setrating($input, $user): void
    {
        $object_id = self::_check_parameter($input, 'id');
        if (!$object_id) {
            return;
        }
        $rating = (int)($input['rating'] ?? -1);
        $robj   = null;
        if (Subsonic_Xml_Data::_isArtist($object_id)) {
            $robj = new Rating(Subsonic_Xml_Data::_getAmpacheId($object_id), "artist");
        } elseif (Subsonic_Xml_Data::_isAlbum($object_id)) {
            $robj = new Rating(Subsonic_Xml_Data::_getAmpacheId($object_id), "album");
        } elseif (Subsonic_Xml_Data::_isSong($object_id)) {
            $robj = new Rating(Subsonic_Xml_Data::_getAmpacheId($object_id), "song");
        }

        if ($robj != null && ($rating >= 0 && $rating <= 5)) {
            $robj->set_rating($rating, $user->id);

            $response = Subsonic_Xml_Data::addSubsonicResponse('setrating');
        } else {
            $response = Subsonic_Xml_Data::addError(Subsonic_Xml_Data::SSERROR_DATA_NOTFOUND, 'setrating');
        }

        self::_apiOutput($input, $response);
    }

    /**
     * scrobble
     * Registers the local playback of one or more media files. Typically used when playing media that is cached on the client.
     * http://www.subsonic.org/pages/api.jsp#scrobble
     * @param array $input
     * @param User $user
     */
    public static function scrobble($input, $user): void
    {
        $object_ids = self::_check_parameter($input, 'id');
        if (!$object_ids) {
            return;
        }
        $submission = (array_key_exists('submission', $input) && ($input['submission'] === 'true' || $input['submission'] === '1'));
        $client     = scrub_in((string) ($input['c'] ?? 'Subsonic'));

        if (!is_array($object_ids)) {
            $rid        = array();
            $rid[]      = $object_ids;
            $object_ids = $rid;
        }
        $playqueue_time = (int)User::get_user_data($user->id, 'playqueue_time', 0)['playqueue_time'];
        $now_time       = time();
        // don't scrobble after setting the play queue too quickly
        if ($playqueue_time < ($now_time - 2)) {
            foreach ($object_ids as $subsonic_id) {
                $time      = isset($input['time']) ? (int)(((int)$input['time']) / 1000) : time();
                $previous  = Stats::get_last_play($user->id, $client, $time);
                $prev_obj  = $previous['object_id'] ?? 0;
                $prev_date = $previous['date'] ?? 0;
                $type      = Subsonic_Xml_Data::_getAmpacheType((string)$subsonic_id);
                $media     = Subsonic_Xml_Data::_getAmpacheObject((string)$subsonic_id);
                if ($media === null || $media->isNew()) {
                    continue;
                }
                $media->format();

                // long pauses might cause your now_playing to hide
                Stream::garbage_collection();
                Stream::insert_now_playing((int)$media->id, (int)$user->id, ((int)$media->time), (string)$user->username, $type, ((int)$time));
                // submission is true: go to scrobble plugins (Plugin::get_plugins('save_mediaplay'))
                if ($submission && get_class($media) == Song::class && ($prev_obj != $media->id) && (($time - $prev_date) > 5)) {
                    // stream has finished
                    debug_event(self::class, $user->username . ' scrobbled: {' . $media->id . '} at ' . $time, 5);
                    User::save_mediaplay($user, $media);
                }
                // Submission is false and not a repeat. let repeats go through to saveplayqueue
                if ((!$submission) && $media->id && ($prev_obj != $media->id) && (($time - $prev_date) > 5)) {
                    $media->set_played($user->id, $client, array(), $time);
                }
            }
        }

        $response = Subsonic_Xml_Data::addSubsonicResponse('scrobble');
        self::_apiOutput($input, $response);
    }

    /**
     * getShares
     * Returns information about shared media this user is allowed to manage. Takes no extra parameters.
     * Returns a <subsonic-response> element with a nested <shares> element on success.
     * http://www.subsonic.org/pages/api.jsp#getShares
     * @param array $input
     * @param User $user
     */
    public static function getshares($input, $user): void
    {
        $response = Subsonic_Xml_Data::addSubsonicResponse('getshares');

        Subsonic_Xml_Data::addShares(
            $response,
            self::getShareRepository()->getIdsByUser($user)
        );
        self::_apiOutput($input, $response);
    }

    /**
     * createShare
     * Creates a public URL that can be used by anyone to stream music or video from the Subsonic server.
     * Returns a <subsonic-response> element with a nested <shares> element on success, which in turns contains a single <share> element for the newly created share.
     * http://www.subsonic.org/pages/api.jsp#createShare
     * @param array $input
     * @param User $user
     * @throws ContainerExceptionInterface
     * @throws NotFoundExceptionInterface
     */
    public static function createshare($input, $user): void
    {
        $object_id = self::_check_parameter($input, 'id');
        if (!$object_id) {
            return;
        }
        $description = $input['description'] ?? '';
        if (AmpConfig::get('share')) {
            $share_expire = AmpConfig::get('share_expire', 7);
            $expire_days  = (isset($input['expires']))
                ? Share::get_expiry(((int)filter_var($input['expires'], FILTER_SANITIZE_NUMBER_INT)) / 1000)
                : $share_expire;
            $object_type = null;
            if (is_array($object_id) && Subsonic_Xml_Data::_isSong($object_id[0])) {
                debug_event(self::class, 'createShare: sharing song list (album)', 5);
                $song_id     = Subsonic_Xml_Data::_getAmpacheId($object_id[0]);
                $tmp_song    = new Song($song_id);
                $object_id   = $tmp_song->album;
                $object_type = 'album';
            } else {
                if (Subsonic_Xml_Data::_isAlbum($object_id)) {
                    $object_type = 'album';
                } elseif (Subsonic_Xml_Data::_isSong($object_id)) {
                    $object_type = 'song';
                } elseif (Subsonic_Xml_Data::_isPlaylist($object_id)) {
                    $object_type = 'playlist';
                }
                $object_id = Subsonic_Xml_Data::_getAmpacheId($object_id);
            }
            debug_event(self::class, 'createShare: sharing ' . $object_type . ' ' . $object_id, 4);

            if (!empty($object_type) && !empty($object_id)) {
                global $dic; // @todo remove after refactoring
                $passwordGenerator = $dic->get(PasswordGeneratorInterface::class);
                $shareCreator      = $dic->get(ShareCreatorInterface::class);

                $response = Subsonic_Xml_Data::addSubsonicResponse('createshare');
                $shares   = array();
                $shares[] = $shareCreator->create(
                    $user,
                    $object_type,
                    $object_id,
                    true,
                    Access::check_function('download'),
                    $expire_days,
                    $passwordGenerator->generate_token(),
                    0,
                    $description
                );

                if ($shareId !== null) {
                    $shares[] = $shareId;
                }
                Subsonic_Xml_Data::addShares($response, $shares);
            } else {
                $response = Subsonic_Xml_Data::addError(Subsonic_Xml_Data::SSERROR_DATA_NOTFOUND, 'createshare');
            }
        } else {
            $response = Subsonic_Xml_Data::addError(Subsonic_Xml_Data::SSERROR_UNAUTHORIZED, 'createshare');
        }
        self::_apiOutput($input, $response);
    }

    /**
     * updateShare
     * Updates the description and/or expiration date for an existing share.
     * http://www.subsonic.org/pages/api.jsp#updateShare
     * @param array $input
     * @param User $user
     */
    public static function updateshare($input, $user): void
    {
        $share_id = self::_check_parameter($input, 'id');
        if (!$share_id) {
            return;
        }

        if (AmpConfig::get('share')) {
            $share = new Share(Subsonic_Xml_Data::_getAmpacheId($share_id));
            if ($share->id > 0) {
                $expires = (isset($input['expires']))
                    ? Share::get_expiry(((int)filter_var($input['expires'], FILTER_SANITIZE_NUMBER_INT)) / 1000)
                    : $share->expire_days;
                $data = array(
                    'max_counter' => $share->max_counter,
                    'expire' => $expires,
                    'allow_stream' => $share->allow_stream,
                    'allow_download' => $share->allow_download,
                    'description' => $input['description'] ?? $share->description,
                );
                if ($share->update($data, $user)) {
                    $response = Subsonic_Xml_Data::addSubsonicResponse('updateshare');
                } else {
                    $response = Subsonic_Xml_Data::addError(Subsonic_Xml_Data::SSERROR_UNAUTHORIZED, 'updateshare');
                }
            } else {
                $response = Subsonic_Xml_Data::addError(Subsonic_Xml_Data::SSERROR_DATA_NOTFOUND, 'updateshare');
            }
        } else {
            $response = Subsonic_Xml_Data::addError(Subsonic_Xml_Data::SSERROR_UNAUTHORIZED, 'updateshare');
        }

        self::_apiOutput($input, $response);
    }

    /**
     * deleteShare
     * Deletes an existing share.
     * http://www.subsonic.org/pages/api.jsp#deleteShare
     * @param array $input
     * @param User $user
     */
    public static function deleteshare($input, $user): void
    {
        $share_id = self::_check_parameter($input, 'id');
        if (!$share_id) {
            return;
        }

        if (AmpConfig::get('share')) {
            $shareRepository = self::getShareRepository();

            $share = $shareRepository->findById((int) $share_id);
            if (
                $share === null ||
                !$share->isAccessible($user)
            ) {
                $response = Subsonic_Xml_Data::addError(Subsonic_Xml_Data::SSERROR_DATA_NOTFOUND, 'deleteshare');
            } else {
                $shareRepository->delete($share);

                $response = Subsonic_Xml_Data::addSubsonicResponse('deleteshare');
            }
        } else {
            $response = Subsonic_Xml_Data::addError(Subsonic_Xml_Data::SSERROR_UNAUTHORIZED, 'deleteshare');
        }
        self::_apiOutput($input, $response);
    }

    /**
     * getPodcasts
     * Returns all Podcast channels the server subscribes to, and (optionally) their episodes.
     * Returns a <subsonic-response> element with a nested <podcasts> element on success.
     * http://www.subsonic.org/pages/api.jsp#getPodcasts
     * @param array $input
     * @param User $user
     */
    public static function getpodcasts($input, $user): void
    {
        $podcast_id      = $input['id'] ?? null;
        $includeEpisodes = !isset($input['includeEpisodes']) || $input['includeEpisodes'] === "true";

        if (AmpConfig::get(ConfigurationKeyEnum::PODCAST)) {
            if ($podcast_id) {
                $podcast = self::getPodcastRepository()->findById(
                    Subsonic_Xml_Data::_getAmpacheId($podcast_id)
                );
                if ($podcast === null) {
                    $response = Subsonic_Xml_Data::addError(Subsonic_Xml_Data::SSERROR_DATA_NOTFOUND, 'getpodcasts');
                } else {
                    $response = Subsonic_Xml_Data::addSubsonicResponse('getpodcasts');
                    Subsonic_Xml_Data::addPodcasts($response, array($podcast), $includeEpisodes);
                }
            } else {
                $podcasts = Catalog::get_podcasts(User::get_user_catalogs($user->id));
                $response = Subsonic_Xml_Data::addSubsonicResponse('getpodcasts');
                Subsonic_Xml_Data::addPodcasts($response, $podcasts, $includeEpisodes);
            }
        } else {
            $response = Subsonic_Xml_Data::addError(Subsonic_Xml_Data::SSERROR_DATA_NOTFOUND, 'getpodcasts');
        }
        self::_apiOutput($input, $response);
    }

    /**
     * getNewestPodcasts
     * Returns the most recently published Podcast episodes.
     * Returns a <subsonic-response> element with a nested <newestPodcasts> element on success.
     * http://www.subsonic.org/pages/api.jsp#getNewestPodcasts
     * @param array $input
     * @param User $user
     */
    public static function getnewestpodcasts($input, $user): void
    {
        unset($user);
        $count = $input['count'] ?? AmpConfig::get('podcast_new_download');
        if (AmpConfig::get('podcast')) {
            $response = Subsonic_Xml_Data::addSubsonicResponse('getnewestpodcasts');
            $episodes = Catalog::get_newest_podcasts($count);
            Subsonic_Xml_Data::addNewestPodcasts($response, $episodes);
        } else {
            $response = Subsonic_Xml_Data::addError(Subsonic_Xml_Data::SSERROR_DATA_NOTFOUND, 'getnewestpodcasts');
        }
        self::_apiOutput($input, $response);
    }

    /**
     * refreshPodcasts
     * Requests the server to check for new Podcast episodes.
     * http://www.subsonic.org/pages/api.jsp#refreshPodcasts
     * @param array $input
     * @param User $user
     */
    public static function refreshpodcasts($input, $user): void
    {
        if (AmpConfig::get('podcast') && $user->access >= 75) {
            $podcasts = Catalog::get_podcasts(User::get_user_catalogs($user->id));

            $podcastSyncer = self::getPodcastSyncer();

            foreach ($podcasts as $podcast) {
                $podcastSyncer->sync($podcast, true);
            }
            $response = Subsonic_Xml_Data::addSubsonicResponse('refreshpodcasts');
        } else {
            $response = Subsonic_Xml_Data::addError(Subsonic_Xml_Data::SSERROR_UNAUTHORIZED, 'refreshpodcasts');
        }
        self::_apiOutput($input, $response);
    }

    /**
     * createPodcastChannel
     * Adds a new Podcast channel.
     * http://www.subsonic.org/pages/api.jsp#createPodcastChannel
     * @param array $input
     * @param User $user
     */
    public static function createpodcastchannel($input, $user): void
    {
        $url = self::_check_parameter($input, 'url');
        if (!$url) {
            return;
        }

        if (AmpConfig::get('podcast') && $user->access >= 75) {
            $catalogs = $user->get_catalogs('podcast');
            if (count($catalogs) > 0) {
                /** @var Catalog $catalog */
                $catalog = Catalog::create_from_id($catalogs[0]);

                try {
                    self::getPodcastCreator()->create($url, $catalog);

                    $response = Subsonic_Xml_Data::addSubsonicResponse('createpodcastchannel');
                } catch (PodcastCreationException $e) {
                    $response = Subsonic_Xml_Data::addError(Subsonic_Xml_Data::SSERROR_GENERIC, 'createpodcastchannel');
                }
            } else {
                $response = Subsonic_Xml_Data::addError(Subsonic_Xml_Data::SSERROR_UNAUTHORIZED, 'createpodcastchannel');
            }
        } else {
            $response = Subsonic_Xml_Data::addError(Subsonic_Xml_Data::SSERROR_UNAUTHORIZED, 'createpodcastchannel');
        }
        self::_apiOutput($input, $response);
    }

    /**
     * deletePodcastChannel
     * Deletes a Podcast channel.
     * http://www.subsonic.org/pages/api.jsp#deletePodcastChannel
     * @param array $input
     * @param User $user
     */
    public static function deletepodcastchannel($input, $user): void
    {
        $podcast_id = self::_check_parameter($input, 'id');
        if (!$podcast_id) {
            return;
        }

        if (AmpConfig::get(ConfigurationKeyEnum::PODCAST) && $user->access >= AccessLevelEnum::LEVEL_MANAGER) {
            $podcast = self::getPodcastRepository()->findById(Subsonic_Xml_Data::_getAmpacheId($podcast_id));
            if ($podcast === null) {
                $response = Subsonic_Xml_Data::addError(Subsonic_Xml_Data::SSERROR_DATA_NOTFOUND, 'deletepodcastchannel');
            } else {
                self::getPodcastDeleter()->delete($podcast);
                $response = Subsonic_Xml_Data::addSubsonicResponse('deletepodcastchannel');
            }
        } else {
            $response = Subsonic_Xml_Data::addError(Subsonic_Xml_Data::SSERROR_UNAUTHORIZED, 'deletepodcastchannel');
        }
        self::_apiOutput($input, $response);
    }

    /**
     * deletePodcastEpisode
     * Deletes a Podcast episode.
     * http://www.subsonic.org/pages/api.jsp#deletePodcastEpisode
     * @param array $input
     * @param User $user
     */
    public static function deletepodcastepisode($input, $user): void
    {
        $episode_id = self::_check_parameter($input, 'id');
        if (!$episode_id) {
            return;
        }

        if (AmpConfig::get('podcast') && $user->access >= 75) {
            $episode = new Podcast_Episode(Subsonic_Xml_Data::_getAmpacheId($episode_id));
            if ($episode->isNew()) {
                $response = Subsonic_Xml_Data::addError(Subsonic_Xml_Data::SSERROR_DATA_NOTFOUND, 'deletepodcastepisode');
            } else {
                if ($episode->remove()) {
                    $response = Subsonic_Xml_Data::addSubsonicResponse('deletepodcastepisode');
                    Catalog::count_table('podcast_episode');
                } else {
                    $response = Subsonic_Xml_Data::addError(Subsonic_Xml_Data::SSERROR_GENERIC, 'deletepodcastepisode');
                }
            }
        } else {
            $response = Subsonic_Xml_Data::addError(Subsonic_Xml_Data::SSERROR_UNAUTHORIZED, 'deletepodcastepisode');
        }
        self::_apiOutput($input, $response);
    }

    /**
     * downloadPodcastEpisode
     * Request the server to start downloading a given Podcast episode.
     * http://www.subsonic.org/pages/api.jsp#downloadPodcastEpisode
     * @param array $input
     * @param User $user
     */
    public static function downloadpodcastepisode($input, $user): void
    {
        $episode_id = self::_check_parameter($input, 'id');
        if (!$episode_id) {
            return;
        }

        if (AmpConfig::get('podcast') && $user->access >= 75) {
            $episode = new Podcast_Episode(Subsonic_Xml_Data::_getAmpacheId($episode_id));
            if ($episode->isNew()) {
                $response = Subsonic_Xml_Data::addError(Subsonic_Xml_Data::SSERROR_DATA_NOTFOUND, 'downloadpodcastepisode');
            } else {
                self::getPodcastEpisodeDownloader()->fetch($episode);
                $response = Subsonic_Xml_Data::addSubsonicResponse('downloadpodcastepisode');
            }
        } else {
            $response = Subsonic_Xml_Data::addError(Subsonic_Xml_Data::SSERROR_UNAUTHORIZED, 'downloadpodcastepisode');
        }
        self::_apiOutput($input, $response);
    }

    /**
     * jukeboxControl
     * Controls the jukebox, i.e., playback directly on the server's audio hardware.
     * Returns a <jukeboxStatus> element on success, unless the get action is used, in which case a nested <jukeboxPlaylist> element is returned.
     * http://www.subsonic.org/pages/api.jsp#jukeboxControl
     * @param array $input
     * @param User $user
     */
    public static function jukeboxcontrol($input, $user): void
    {
        $action    = self::_check_parameter($input, 'action');
        $object_id = $input['id'] ?? array();
        $localplay = new LocalPlay(AmpConfig::get('localplay_controller'));
        $response  = Subsonic_Xml_Data::addError(Subsonic_Xml_Data::SSERROR_DATA_NOTFOUND, 'jukeboxcontrol');
        $return    = false;
        if (empty($localplay->type) || !$localplay->connect()) {
            debug_event(__CLASS__, 'Error Localplay controller: ' . AmpConfig::get('localplay_controller', 'Is not set'), 3);
            self::_apiOutput($input, $response);

            return;
        }

        debug_event(__CLASS__, 'Using Localplay controller: ' . AmpConfig::get('localplay_controller'), 5);
        switch ($action) {
            case 'get':
            case 'status':
                $return = true;
                break;
            case 'start':
                $return = $localplay->play();
                break;
            case 'stop':
                $return = $localplay->stop();
                break;
            case 'skip':
                if (isset($input['index'])) {
                    if ($localplay->skip($input['index'])) {
                        $return = $localplay->play();
                    }
                } elseif (isset($input['offset'])) {
                    debug_event(self::class, 'Skip with offset is not supported on JukeboxControl.', 5);
                } else {
                    $response = Subsonic_Xml_Data::addError(Subsonic_Xml_Data::SSERROR_MISSINGPARAM, 'jukeboxcontrol');
                }
                break;
            case 'set':
                $localplay->delete_all();
                // Intentional break fall-through
            case 'add':
                if ($object_id) {
                    if (!is_array($object_id)) {
                        $rid       = array();
                        $rid[]     = $object_id;
                        $object_id = $rid;
                    }

                    foreach ($object_id as $song_id) {
                        $url = null;

                        if (Subsonic_Xml_Data::_isSong($song_id)) {
                            $media = new Song(Subsonic_Xml_Data::_getAmpacheId($song_id));
                            $url   = $media->play_url('&client=' . $localplay->type, 'api', function_exists('curl_version'), $user->id, $user->streamtoken);
                        }

                        if ($url !== null) {
                            debug_event(self::class, 'Adding ' . $url, 5);
                            $stream        = array();
                            $stream['url'] = $url;
                            $return        = $localplay->add_url(new Stream_Url($stream));
                        }
                    }
                }
                break;
            case 'clear':
                $return = $localplay->delete_all();
                break;
            case 'remove':
                if (isset($input['index'])) {
                    $return = $localplay->delete_track($input['index']);
                } else {
                    $response = Subsonic_Xml_Data::addError(Subsonic_Xml_Data::SSERROR_MISSINGPARAM, 'jukeboxcontrol');
                }
                break;
            case 'shuffle':
                $return = $localplay->random(true);
                break;
            case 'setGain':
                $return = $localplay->volume_set(((float)$input['gain']) * 100);
                break;
        }

        if ($return) {
            $response = Subsonic_Xml_Data::addSubsonicResponse('jukeboxcontrol');
            if ($action == 'get') {
                Subsonic_Xml_Data::addJukeboxPlaylist($response, $localplay);
            } else {
                Subsonic_Xml_Data::addJukeboxStatus($response, $localplay);
            }
        }

        self::_apiOutput($input, $response);
    }

    /**
     * getInternetRadioStations
     * Returns all internet radio stations.
     * Returns a <subsonic-response> element with a nested <internetRadioStations> element on success.
     * http://www.subsonic.org/pages/api.jsp#getInternetRadioStations
     * @param array $input
     * @param User $user
     */
    public static function getinternetradiostations($input, $user): void
    {
        unset($user);
        $response = Subsonic_Xml_Data::addSubsonicResponse('getinternetradiostations');
        $radios   = self::getLiveStreamRepository()->findAll();
        Subsonic_Xml_Data::addInternetRadioStations($response, $radios);
        self::_apiOutput($input, $response);
    }

    /**
     * createInternetRadioStation
     * Creates a public URL that can be used by anyone to stream music or video from the Subsonic server.
     * Returns a <subsonic-response> element with a nested <internetradiostations> element on success, which in turns contains a single <internetradiostation> element for the newly created internetradiostation.
     * http://www.subsonic.org/pages/api.jsp#createInternetRadioStation
     * @param array $input
     * @param User $user
     */
    public static function createinternetradiostation($input, $user): void
    {
        $url = self::_check_parameter($input, 'streamUrl');
        if (!$url) {
            return;
        }
        $name = self::_check_parameter($input, 'name');
        if (!$name) {
            return;
        }
        $site_url = filter_var(urldecode($input['homepageUrl']), FILTER_VALIDATE_URL) ?: '';
        $catalogs = User::get_user_catalogs($user->id, 'music');
        if (AmpConfig::get('live_stream') && $user->access >= 75) {
            $data = array(
                "name" => $name,
                "url" => $url,
                "codec" => 'mp3',
                "catalog" => $catalogs[0],
                "site_url" => $site_url
            );
            if (!Live_Stream::create($data)) {
                $response = Subsonic_Xml_Data::addError(Subsonic_Xml_Data::SSERROR_DATA_NOTFOUND, 'createinternetradiostation');
                self::_apiOutput($input, $response);

                return;
            }
            $response = Subsonic_Xml_Data::addSubsonicResponse('createinternetradiostation');
        } else {
            $response = Subsonic_Xml_Data::addError(Subsonic_Xml_Data::SSERROR_UNAUTHORIZED, 'createinternetradiostation');
        }
        self::_apiOutput($input, $response);
    }

    /**
     * updateInternetRadioStation
     * Updates the description and/or expiration date for an existing internetradiostation.
     * http://www.subsonic.org/pages/api.jsp#updateInternetRadioStation
     * @param array $input
     * @param User $user
     */
    public static function updateinternetradiostation($input, $user): void
    {
        $internetradiostation_id = self::_check_parameter($input, 'id');
        if (!$internetradiostation_id) {
            return;
        }
        $url = self::_check_parameter($input, 'streamUrl');
        if (!$url) {
            return;
        }
        $name = self::_check_parameter($input, 'name');
        if (!$name) {
            return;
        }
        $site_url = filter_var(urldecode($input['homepageUrl']), FILTER_VALIDATE_URL) ?: '';

        if (AmpConfig::get('live_stream') && $user->access >= 75) {
            $internetradiostation = new Live_Stream(Subsonic_Xml_Data::_getAmpacheId($internetradiostation_id));
            if ($internetradiostation->id > 0) {
                $data = array(
                    "name" => $name,
                    "url" => $url,
                    "codec" => 'mp3',
                    "site_url" => $site_url
                );
                if ($internetradiostation->update($data)) {
                    $response = Subsonic_Xml_Data::addSubsonicResponse('updateinternetradiostation');
                } else {
                    $response = Subsonic_Xml_Data::addError(Subsonic_Xml_Data::SSERROR_UNAUTHORIZED, 'updateinternetradiostation');
                }
            } else {
                $response = Subsonic_Xml_Data::addError(Subsonic_Xml_Data::SSERROR_DATA_NOTFOUND, 'updateinternetradiostation');
            }
        } else {
            $response = Subsonic_Xml_Data::addError(Subsonic_Xml_Data::SSERROR_UNAUTHORIZED, 'updateinternetradiostation');
        }

        self::_apiOutput($input, $response);
    }

    /**
     * deleteInternetRadioStation
     * Deletes an existing internetradiostation.
     * http://www.subsonic.org/pages/api.jsp#deleteInternetRadioStation
     * @param array $input
     * @param User $user
     */
    public static function deleteinternetradiostation($input, $user): void
    {
        $stream_id = self::_check_parameter($input, 'id');
        if (!$stream_id) {
            return;
        }

        $liveStreamRepository = self::getLiveStreamRepository();

        if (AmpConfig::get('live_stream') && $user->access >= AccessLevelEnum::LEVEL_MANAGER) {
            $liveStream = $liveStreamRepository->findById((int) $stream_id);

            if ($liveStream === null) {
                $response = Subsonic_Xml_Data::addError(Subsonic_Xml_Data::SSERROR_DATA_NOTFOUND, 'deleteinternetradiostation');
            } else {
                $liveStreamRepository->delete($liveStream);

                $response = Subsonic_Xml_Data::addSubsonicResponse('deleteinternetradiostation');
            }
        } else {
            $response = Subsonic_Xml_Data::addError(Subsonic_Xml_Data::SSERROR_UNAUTHORIZED, 'deleteinternetradiostation');
        }
        self::_apiOutput($input, $response);
    }

    /**
     * getChatMessages
     * Returns the current visible (non-expired) chat messages.
     * Returns a <subsonic-response> element with a nested <chatMessages> element on success.
     * http://www.subsonic.org/pages/api.jsp#getChatMessages
     * @param array $input
     * @param User $user
     */
    public static function getchatmessages($input, $user): void
    {
        unset($user);
        $since                    = (int)($input['since'] ?? 0);
        $privateMessageRepository = self::getPrivateMessageRepository();

        $privateMessageRepository->cleanChatMessages();

        if (!AmpConfig::get('sociable')) {
            $messages = [];
        } else {
            $messages = $privateMessageRepository->getChatMessages($since);
        }

        $response = Subsonic_Xml_Data::addSubsonicResponse('getchatmessages');
        Subsonic_Xml_Data::addChatMessages($response, $messages);
        self::_apiOutput($input, $response);
    }

    /**
     * addChatMessage
     * Adds a message to the chat log.
     * http://www.subsonic.org/pages/api.jsp#addChatMessage
     * @param array $input
     * @param User $user
     */
    public static function addchatmessage($input, $user): void
    {
        $message = self::_check_parameter($input, 'message');
        if (!$message) {
            return;
        }

        if (!AmpConfig::get('sociable')) {
            $response = Subsonic_Xml_Data::addError(Subsonic_Xml_Data::SSERROR_DATA_NOTFOUND, 'addChatMessage');
        } else {
            self::getPrivateMessageRepository()->create(null, $user, '', trim($message));
            $response = Subsonic_Xml_Data::addSubsonicResponse('addchatmessage');
        }

        self::_apiOutput($input, $response);
    }

    /**
     * getUser
     * Get details about a given user, including which authorization roles and folder access it has.
     * Returns a <subsonic-response> element with a nested <user> element on success.
     * http://www.subsonic.org/pages/api.jsp#getUser
     * @param array $input
     * @param User $user
     */
    public static function getuser($input, $user): void
    {
        $username = self::_check_parameter($input, 'username');
        if ($user->access === 100 || $user->username == $username) {
            $response = Subsonic_Xml_Data::addSubsonicResponse('getuser');
            if ($user->username == $username) {
                $update_user = $user;
            } else {
                $update_user = User::get_from_username((string)$username);
            }
            if (!$update_user) {
                $response = Subsonic_Xml_Data::addError(Subsonic_Xml_Data::SSERROR_DATA_NOTFOUND, 'getUser');
            } else {
                Subsonic_Xml_Data::addUser($response, $update_user);
            }
        } else {
            $response = Subsonic_Xml_Data::addError(Subsonic_Xml_Data::SSERROR_UNAUTHORIZED, 'getuser');
        }
        self::_apiOutput($input, $response);
    }

    /**
     * getUsers
     * Get details about all users, including which authorization roles and folder access they have.
     * Returns a <subsonic-response> element with a nested <users> element on success.
     * http://www.subsonic.org/pages/api.jsp#getUsers
     * @param array $input
     * @param User $user
     */
    public static function getusers($input, $user): void
    {
        if ($user->access === 100) {
            $response = Subsonic_Xml_Data::addSubsonicResponse('getusers');
            $users    = self::getUserRepository()->getValid();
            Subsonic_Xml_Data::addUsers($response, $users);
        } else {
            $response = Subsonic_Xml_Data::addError(Subsonic_Xml_Data::SSERROR_UNAUTHORIZED, 'getusers');
        }
        self::_apiOutput($input, $response);
    }

    /**
     * createUser
     * Creates a new Subsonic user.
     * http://www.subsonic.org/pages/api.jsp#createUser
     * @param array $input
     * @param User $user
     */
    public static function createuser($input, $user): void
    {
        $username     = self::_check_parameter($input, 'username');
        $password     = self::_check_parameter($input, 'password');
        $email        = urldecode((string)self::_check_parameter($input, 'email'));
        $adminRole    = (array_key_exists('adminRole', $input) && $input['adminRole'] == 'true');
        $downloadRole = (array_key_exists('downloadRole', $input) && $input['downloadRole'] == 'true');
        $uploadRole   = (array_key_exists('uploadRole', $input) && $input['uploadRole'] == 'true');
        $coverArtRole = (array_key_exists('coverArtRole', $input) && $input['coverArtRole'] == 'true');
        $shareRole    = (array_key_exists('shareRole', $input) && $input['shareRole'] == 'true');
        //$ldapAuthenticated = $input['ldapAuthenticated'];
        //$settingsRole = $input['settingsRole'];
        //$streamRole = $input['streamRole'];
        //$jukeboxRole = $input['jukeboxRole'];
        //$playlistRole = $input['playlistRole'];
        //$commentRole = $input['commentRole'];
        //$podcastRole = $input['podcastRole'];
        if ($email) {
            $email = urldecode($email);
        }

        if ($user->access >= AccessLevelEnum::LEVEL_ADMIN) {
            $access = AccessLevelEnum::LEVEL_USER;
            if ($coverArtRole) {
                $access = AccessLevelEnum::LEVEL_MANAGER;
            }
            if ($adminRole) {
                $access = AccessLevelEnum::LEVEL_ADMIN;
            }
            $password = self::_decryptPassword($password);
            $user_id  = User::create($username, $username, $email, '', $password, $access);
            if ($user_id > 0) {
                if ($downloadRole) {
                    Preference::update('download', $user_id, 1);
                }
                if ($uploadRole) {
                    Preference::update('allow_upload', $user_id, 1);
                }
                if ($shareRole) {
                    Preference::update('share', $user_id, 1);
                }
                $response = Subsonic_Xml_Data::addSubsonicResponse('createuser');
            } else {
                $response = Subsonic_Xml_Data::addError(Subsonic_Xml_Data::SSERROR_DATA_NOTFOUND, 'createuser');
            }
        } else {
            $response = Subsonic_Xml_Data::addError(Subsonic_Xml_Data::SSERROR_UNAUTHORIZED, 'createuser');
        }

        self::_apiOutput($input, $response);
    }

    /**
     * updateUser
     * Modifies an existing Subsonic user.
     * http://www.subsonic.org/pages/api.jsp#updateUser
     * @param array $input
     * @param User $user
     */
    public static function updateuser($input, $user): void
    {
        $username = self::_check_parameter($input, 'username');
        $password = $input['password'] ?? false;
        $email    = urldecode((string)self::_check_parameter($input, 'email'));
        //$ldapAuthenticated = $input['ldapAuthenticated'];
        $adminRole    = (array_key_exists('adminRole', $input) && $input['adminRole'] == 'true');
        $downloadRole = (array_key_exists('downloadRole', $input) && $input['downloadRole'] == 'true');
        $uploadRole   = (array_key_exists('uploadRole', $input) && $input['uploadRole'] == 'true');
        $coverArtRole = (array_key_exists('coverArtRole', $input) && $input['coverArtRole'] == 'true');
        $shareRole    = (array_key_exists('shareRole', $input) && $input['shareRole'] == 'true');
        $maxbitrate   = (int)($input['maxBitRate'] ?? 0);

        if ($user->access === 100) {
            $access = 25;
            if ($coverArtRole) {
                $access = 75;
            }
            if ($adminRole) {
                $access = 100;
            }
            // identify the user to modify
            $update_user = User::get_from_username((string)$username);
            if ($update_user instanceof User) {
                $user_id = $update_user->id;
                // update access level
                $update_user->update_access($access);
                // update password
                if ($password && !AmpConfig::get('simple_user_mode')) {
                    $password = self::_decryptPassword($password);
                    $update_user->update_password($password);
                }
                // update e-mail
                if (Mailer::validate_address($email)) {
                    $update_user->update_email($email);
                }
                // set preferences
                if ($downloadRole) {
                    Preference::update('download', $user_id, 1);
                }
                if ($uploadRole) {
                    Preference::update('allow_upload', $user_id, 1);
                }
                if ($shareRole) {
                    Preference::update('share', $user_id, 1);
                }
                if ($maxbitrate > 0) {
                    Preference::update('transcode_bitrate', $user_id, $maxbitrate);
                }
                $response = Subsonic_Xml_Data::addSubsonicResponse('updateuser');
            } else {
                $response = Subsonic_Xml_Data::addError(Subsonic_Xml_Data::SSERROR_DATA_NOTFOUND, 'updateuser');
            }
        } else {
            $response = Subsonic_Xml_Data::addError(Subsonic_Xml_Data::SSERROR_UNAUTHORIZED, 'updateuser');
        }

        self::_apiOutput($input, $response);
    }

    /**
     * deleteUser
     * Deletes an existing Subsonic user.
     * http://www.subsonic.org/pages/api.jsp#deleteUser
     * @param array $input
     * @param User $user
     */
    public static function deleteuser($input, $user): void
    {
        $username = self::_check_parameter($input, 'username');
        if ($user->access === 100) {
            $update_user = User::get_from_username((string)$username);
            if ($update_user instanceof User) {
                $update_user->delete();
                $response = Subsonic_Xml_Data::addSubsonicResponse('deleteuser');
            } else {
                $response = Subsonic_Xml_Data::addError(Subsonic_Xml_Data::SSERROR_DATA_NOTFOUND, 'deleteuser');
            }
        } else {
            $response = Subsonic_Xml_Data::addError(Subsonic_Xml_Data::SSERROR_UNAUTHORIZED, 'deleteuser');
        }

        self::_apiOutput($input, $response);
    }

    /**
     * changePassword
     * Changes the password of an existing Subsonic user.
     * http://www.subsonic.org/pages/api.jsp#changePassword
     * @param array $input
     * @param User $user
     */
    public static function changepassword($input, $user): void
    {
        $username = self::_check_parameter($input, 'username');
        $inp_pass = self::_check_parameter($input, 'password');
        $password = self::_decryptPassword($inp_pass);
        if ($user->username == $username || $user->access === 100) {
            $update_user = User::get_from_username((string) $username);
            if ($update_user instanceof User && !AmpConfig::get('simple_user_mode')) {
                $update_user->update_password($password);
                $response = Subsonic_Xml_Data::addSubsonicResponse('changepassword');
            } else {
                $response = Subsonic_Xml_Data::addError(Subsonic_Xml_Data::SSERROR_DATA_NOTFOUND, 'changepassword');
            }
        } else {
            $response = Subsonic_Xml_Data::addError(Subsonic_Xml_Data::SSERROR_UNAUTHORIZED, 'changepassword');
        }
        self::_apiOutput($input, $response);
    }

    /**
     * getBookmarks
     * Returns all bookmarks for this user. A bookmark is a position within a certain media file.
     * Returns a <subsonic-response> element with a nested <bookmarks> element on success.
     * http://www.subsonic.org/pages/api.jsp#getBookmarks
     * @param array<mixed> $input
     * @param User $user
     */
    public static function getbookmarks($input, $user): void
    {
        $response  = Subsonic_Xml_Data::addSubsonicResponse('getbookmarks');
        $bookmarks = [];

        $bookmarkRepository = self::getBookmarkRepository();

        foreach ($bookmarkRepository->getByUser($user) as $bookmarkId) {
            $bookmark = $bookmarkRepository->findById($bookmarkId);

            if ($bookmark !== null) {
                $bookmarks[] = $bookmark;
            }
        }

        Subsonic_Xml_Data::addBookmarks($response, $bookmarks);
        self::_apiOutput($input, $response, array('bookmark'));
    }

    /**
     * createBookmark
     * Creates or updates a bookmark (a position within a media file). Bookmarks are personal and not visible to other users.
     * http://www.subsonic.org/pages/api.jsp#createBookmark
     * @param array $input
     * @param User $user
     */
    public static function createbookmark($input, $user): void
    {
        $object_id = self::_check_parameter($input, 'id');
        $position  = self::_check_parameter($input, 'position');
        if (!$object_id || !$position) {
            return;
        }
        $comment = $input['comment'] ?? '';
        $type    = Subsonic_Xml_Data::_getAmpacheType((string)$object_id);

        if (!empty($type)) {
            $bookmark = new Bookmark(Subsonic_Xml_Data::_getAmpacheId($object_id), $type);
            if ($bookmark->isNew()) {
                Bookmark::create(
                    [
                        'object_id' => Subsonic_Xml_Data::_getAmpacheId($object_id),
                        'object_type' => $type,
                        'comment' => $comment,
                        'position' => $position
                    ],
                    $user->id,
                    time()
                );
            } else {
                self::getBookmarkRepository()->update($bookmark->getId(), (int)$position, new DateTime());
            }
            $response = Subsonic_Xml_Data::addSubsonicResponse('createbookmark');
        } else {
            $response = Subsonic_Xml_Data::addError(Subsonic_Xml_Data::SSERROR_DATA_NOTFOUND, 'createbookmark');
        }
        self::_apiOutput($input, $response);
    }

    /**
     * deleteBookmark
     * Deletes the bookmark for a given file.
     * http://www.subsonic.org/pages/api.jsp#deleteBookmark
     * @param array $input
     * @param User $user
     */
    public static function deletebookmark($input, $user): void
    {
        $object_id = self::_check_parameter($input, 'id');
        if (!$object_id) {
            return;
        }
        $type = Subsonic_Xml_Data::_getAmpacheType((string)$object_id);

        $bookmark = new Bookmark(Subsonic_Xml_Data::_getAmpacheId($object_id), $type, $user->id);
        if ($bookmark->isNew()) {
            $response = Subsonic_Xml_Data::addError(Subsonic_Xml_Data::SSERROR_DATA_NOTFOUND, 'deletebookmark');
        } else {
            self::getBookmarkRepository()->delete($bookmark->getId());
            $response = Subsonic_Xml_Data::addSubsonicResponse('deletebookmark');
        }
        self::_apiOutput($input, $response);
    }

    /**
     * getPlayQueue
     * Returns the state of the play queue for this user (as set by savePlayQueue).
     * Returns a <subsonic-response> element with a nested <playQueue> element on success
     * or an empty <subsonic-response> if no play queue has been saved.
     * http://www.subsonic.org/pages/api.jsp#getPlayQueue
     * @param array $input
     * @param User $user
     */
    public static function getplayqueue($input, $user): void
    {
        $response  = Subsonic_Xml_Data::addSubsonicResponse('getplayqueue');
        $client    = scrub_in((string) ($input['c'] ?? 'Subsonic'));
        $playQueue = new User_Playlist($user->id, $client);
        Subsonic_Xml_Data::addPlayQueue($response, $playQueue, (string)$user->username);
        self::_apiOutput($input, $response);
    }

    /**
     * savePlayQueue
     * Saves the state of the play queue for this user.
     * http://www.subsonic.org/pages/api.jsp#savePlayQueue
     * @param array $input
     * @param User $user
     */
    public static function saveplayqueue($input, $user): void
    {
        $current = (string)($input['current'] ?? '0');
        $media   = Subsonic_Xml_Data::_getAmpacheObject((string)$current);
        if ($media === null || $media->isNew()) {
            $response = Subsonic_Xml_Data::addError(Subsonic_Xml_Data::SSERROR_DATA_NOTFOUND, 'saveplayqueue');
        } else {
            $response = Subsonic_Xml_Data::addSubsonicResponse('saveplayqueue');
            $position = (array_key_exists('position', $input))
                ? (int)(((int)$input['position']) / 1000)
                : 0;
            $client         = scrub_in((string) ($input['c'] ?? 'Subsonic'));
            $user_id        = $user->id;
            $playqueue_time = (int)User::get_user_data($user->id, 'playqueue_time', 0)['playqueue_time'];
            $time           = time();
            // wait a few seconds before smashing out play times
            if ($playqueue_time < ($time - 2)) {
                $previous = Stats::get_last_play($user_id, $client);
                $type     = Subsonic_Xml_Data::_getAmpacheType($current);
                // long pauses might cause your now_playing to hide
                Stream::garbage_collection();
                Stream::insert_now_playing((int)$media->id, (int)$user_id, ((int)$media->time - $position), (string)$user->username, $type, ($time - $position));

                if (array_key_exists('object_id', $previous) && $previous['object_id'] == $media->id) {
                    $time_diff = $time - $previous['date'];
                    $old_play  = $time_diff > $media->time * 5;
                    // shift the start time if it's an old play or has been pause/played
                    if ($position >= 1 || $old_play) {
                        Stats::shift_last_play($user_id, $client, $previous['date'], ($time - $position));
                    }
                    // track has just started. repeated plays aren't called by scrobble so make sure we call this too
                    if (($position < 1 && $time_diff > 5) && !$old_play) {
                        $media->set_played((int)$user_id, $client, array(), $time);
                    }
                }
                $playQueue = new User_Playlist($user_id, $client);
                $sub_ids   = (is_array($input['id']))
                    ? $input['id']
                    : array($input['id']);
                $playlist = Subsonic_Xml_Data::_getAmpacheIdArrays($sub_ids);
                $playQueue->set_items($playlist, $type, $media->id, $position, $time);
            }
        }

        self::_apiOutput($input, $response);
    }

    /**
     * _albumList
     * @param array $input
     * @param User $user
     * @param string $type
     * @return array|false
     */
    private static function _albumList($input, $user, $type)
    {
        $size          = (int)($input['size'] ?? 10);
        $offset        = (int)($input['offset'] ?? 0);
        $musicFolderId = (int)($input['musicFolderId'] ?? 0);

        // Get albums from all catalogs by default Catalog filter is not supported for all request types for now.
        $catalogs = null;
        if ($musicFolderId > 0) {
            $catalogs   = array();
            $catalogs[] = $musicFolderId;
        }
        $albums = false;
        switch ($type) {
            case "random":
                $albums = self::getAlbumRepository()->getRandom(
                    $user->id,
                    $size
                );
                break;
            case "newest":
                $albums = Stats::get_newest("album", $size, $offset, $musicFolderId, $user->id);
                break;
            case "highest":
                $albums = Rating::get_highest("album", $size, $offset, $user->id);
                break;
            case "frequent":
                $albums = Stats::get_top("album", $size, 0, $offset);
                break;
            case "recent":
                $albums = Stats::get_recent("album", $size, $offset);
                break;
            case "starred":
                $albums = Userflag::get_latest('album', 0, $size, $offset);
                break;
            case "alphabeticalByName":
                $albums = Catalog::get_albums($size, $offset, $catalogs);
                break;
            case "alphabeticalByArtist":
                $albums = Catalog::get_albums_by_artist($size, $offset, $catalogs);
                break;
            case "byYear":
                $fromYear = (int)min($input['fromYear'], $input['toYear']);
                $toYear   = (int)max($input['fromYear'], $input['toYear']);

                if ($fromYear || $toYear) {
                    $data   = Search::year_search($fromYear, $toYear, $size, $offset);
                    $albums = Search::run($data, $user);
                }
                break;
            case "byGenre":
                $genre  = self::_check_parameter($input, 'genre');
                $tag_id = Tag::tag_exists($genre);
                if ($tag_id > 0) {
                    $albums = Tag::get_tag_objects('album', $tag_id, $size, $offset);
                }
                break;
        }

        return $albums;
    }

    /**
     * _updatePlaylist
     * @param int|string $playlist_id
     * @param string $name
     * @param array $songsIdToAdd
     * @param array $songIndexToRemove
     * @param bool $public
     * @param bool $clearFirst
     */
    private static function _updatePlaylist(
        $playlist_id,
        $name,
        $songsIdToAdd = array(),
        $songIndexToRemove = array(),
        $public = true,
        $clearFirst = false
    ): void {
        // If it's a string it probably needs a clean up
        if (is_string($playlist_id)) {
            $playlist_id = Subsonic_Xml_Data::_getAmpacheId($playlist_id);
        }
        $playlist           = new Playlist($playlist_id);
        $songsIdToAdd_count = count($songsIdToAdd);
        $newdata            = array();
        $newdata['name']    = (!empty($name)) ? $name : $playlist->name;
        $newdata['pl_type'] = ($public) ? "public" : "private";
        $playlist->update($newdata);
        if ($clearFirst) {
            $playlist->delete_all();
        }

        if ($songsIdToAdd_count > 0) {
            for ($i = 0; $i < $songsIdToAdd_count; ++$i) {
                $songsIdToAdd[$i] = Subsonic_Xml_Data::_getAmpacheId($songsIdToAdd[$i]);
            }
            $playlist->add_songs($songsIdToAdd);
        }
        if (count($songIndexToRemove) > 0) {
            $playlist->regenerate_track_numbers(); // make sure track indexes are in order
            rsort($songIndexToRemove);
            foreach ($songIndexToRemove as $track) {
                $playlist->delete_track_number(((int)$track + 1));
            }
            $playlist->set_items();
            $playlist->regenerate_track_numbers(); // reorder now that the tracks are removed
        }
    }

    /**
     * _setStar
     * @param array $input
     * @param User $user
     * @param bool $star
     */
    private static function _setStar($input, $user, $star): void
    {
        $object_id = $input['id'] ?? null;
        $albumId   = $input['albumId'] ?? null;
        $artistId  = $input['artistId'] ?? null;

        // Normalize all in one array
        $ids = array();

        $response = Subsonic_Xml_Data::addSubsonicResponse('_setStar');
        if ($object_id) {
            if (!is_array($object_id)) {
                $object_id = array($object_id);
            }
            foreach ($object_id as $item) {
                $aid = Subsonic_Xml_Data::_getAmpacheId($item);
                if (Subsonic_Xml_Data::_isArtist($item)) {
                    $type = 'artist';
                } else {
                    if (Subsonic_Xml_Data::_isAlbum($item)) {
                        $type = 'album';
                    } else {
                        if (Subsonic_Xml_Data::_isSong($item)) {
                            $type = 'song';
                        } else {
                            $type = "";
                        }
                    }
                }
                $ids[] = array('id' => $aid, 'type' => $type);
            }
        } else {
            if ($albumId) {
                if (!is_array($albumId)) {
                    $albumId = array($albumId);
                }
                foreach ($albumId as $album) {
                    $aid   = Subsonic_Xml_Data::_getAmpacheId($album);
                    $ids[] = array('id' => $aid, 'type' => 'album');
                }
            } else {
                if ($artistId) {
                    if (!is_array($artistId)) {
                        $artistId = array($artistId);
                    }
                    foreach ($artistId as $artist) {
                        $aid   = Subsonic_Xml_Data::_getAmpacheId($artist);
                        $ids[] = array('id' => $aid, 'type' => 'artist');
                    }
                } else {
                    $response = Subsonic_Xml_Data::addError(Subsonic_Xml_Data::SSERROR_MISSINGPARAM, '_setStar');
                }
            }
        }

        foreach ($ids as $object_id) {
            $flag = new Userflag($object_id['id'], $object_id['type']);
            $flag->set_flag($star, $user->id);
        }
        self::_apiOutput($input, $response);
    }

    /**
     * startScan
     * @param array $input
     * @param User $user
     */
    public static function startscan($input, $user): void
    {
        $response = Subsonic_Xml_Data::addSubsonicResponse('startscan');
        Subsonic_Xml_Data::addScanStatus($response, $user);
        self::_apiOutput($input, $response);
    }

    /**
     * getscanstatus
     * @param array $input
     * @param User $user
     */
    public static function getscanstatus($input, $user): void
    {
        $response = Subsonic_Xml_Data::addSubsonicResponse('getscanstatus');
        Subsonic_Xml_Data::addScanStatus($response, $user);
        self::_apiOutput($input, $response);
    }

    /**
     * @deprecated Inject by constructor
     */
    private static function getAlbumRepository(): AlbumRepositoryInterface
    {
        global $dic;

        return $dic->get(AlbumRepositoryInterface::class);
    }

    /**
     * @deprecated Inject by constructor
     */
    private static function getSongRepository(): SongRepositoryInterface
    {
        global $dic;

        return $dic->get(SongRepositoryInterface::class);
    }

    /**
     * @deprecated Inject by constructor
     */
    private static function getLiveStreamRepository(): LiveStreamRepositoryInterface
    {
        global $dic;

        return $dic->get(LiveStreamRepositoryInterface::class);
    }

    /**
     * @deprecated inject dependency
     */
    private static function getUserRepository(): UserRepositoryInterface
    {
        global $dic;

        return $dic->get(UserRepositoryInterface::class);
    }

    /**
     * @deprecated inject dependency
     */
    private static function getBookmarkRepository(): BookmarkRepositoryInterface
    {
        global $dic;

        return $dic->get(BookmarkRepositoryInterface::class);
    }

    /**
     * @deprecated inject dependency
     */
    private static function getPrivateMessageRepository(): PrivateMessageRepositoryInterface
    {
        global $dic;

        return $dic->get(PrivateMessageRepositoryInterface::class);
    }

    /**
     * @deprecated Inject by constructor
     */
    private static function getPodcastSyncer(): PodcastSyncerInterface
    {
        global $dic;

        return $dic->get(PodcastSyncerInterface::class);
    }

    /**
     * @deprecated inject dependency
     */
    private static function getPodcastCreator(): PodcastCreatorInterface
    {
        global $dic;

        return $dic->get(PodcastCreatorInterface::class);
    }

    /**
     * @deprecated inject dependency
     */
    private static function getPodcastEpisodeDownloader(): PodcastEpisodeDownloaderInterface
    {
        global $dic;

        return $dic->get(PodcastEpisodeDownloaderInterface::class);
    }

    /**
     * @deprecated inject dependency
     */
    private static function getPodcastDeleter(): PodcastDeleterInterface
    {
        global $dic;

        return $dic->get(PodcastDeleterInterface::class);
    }

    /**
     * @deprecated inject dependency
     */
    private static function getPodcastRepository(): PodcastRepositoryInterface
    {
        global $dic;

        return $dic->get(PodcastRepositoryInterface::class);
    }

    /**
<<<<<<< HEAD
     * @deprecated inject dependency
     */
    private static function getArtistRepository(): ArtistRepositoryInterface
    {
        global $dic;

        return $dic->get(ArtistRepositoryInterface::class);
=======
     * @deprecated Inject dependency
     */
    private static function getShareRepository(): ShareRepositoryInterface
    {
        global $dic;

        return $dic->get(ShareRepositoryInterface::class);
>>>>>>> 15bf288d
    }
}<|MERGE_RESOLUTION|>--- conflicted
+++ resolved
@@ -3235,7 +3235,6 @@
     }
 
     /**
-<<<<<<< HEAD
      * @deprecated inject dependency
      */
     private static function getArtistRepository(): ArtistRepositoryInterface
@@ -3243,7 +3242,8 @@
         global $dic;
 
         return $dic->get(ArtistRepositoryInterface::class);
-=======
+
+    /**
      * @deprecated Inject dependency
      */
     private static function getShareRepository(): ShareRepositoryInterface
@@ -3251,6 +3251,5 @@
         global $dic;
 
         return $dic->get(ShareRepositoryInterface::class);
->>>>>>> 15bf288d
     }
 }