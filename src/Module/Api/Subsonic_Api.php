<?php
/*
 * vim:set softtabstop=4 shiftwidth=4 expandtab:
 *
 * LICENSE: GNU Affero General Public License, version 3 (AGPL-3.0-or-later)
 * Copyright 2001 - 2020 Ampache.org
 *
 * This program is free software: you can redistribute it and/or modify
 * it under the terms of the GNU Affero General Public License as published by
 * the Free Software Foundation, either version 3 of the License, or
 * (at your option) any later version.
 *
 * This program is distributed in the hope that it will be useful,
 * but WITHOUT ANY WARRANTY; without even the implied warranty of
 * MERCHANTABILITY or FITNESS FOR A PARTICULAR PURPOSE.  See the
 * GNU Affero General Public License for more details.
 *
 * You should have received a copy of the GNU Affero General Public License
 * along with this program.  If not, see <https://www.gnu.org/licenses/>.
 *
 */

declare(strict_types=0);

namespace Ampache\Module\Api;

use Ampache\Module\Authorization\AccessLevelEnum;
use Ampache\Module\Podcast\PodcastCreatorInterface;
use Ampache\Module\User\Management\Exception\UserCreationFailedException;
use Ampache\Module\User\Management\UserCreatorInterface;
use Ampache\Repository\Model\Album;
use Ampache\Repository\Model\Random;
use Ampache\Module\Authorization\Access;
use Ampache\Module\Playback\Localplay\LocalPlay;
use Ampache\Module\Playback\Stream;
use Ampache\Module\Playback\Stream_Playlist;
use Ampache\Module\Playback\Stream_Url;
use Ampache\Module\Statistics\Stats;
use Ampache\Module\User\PasswordGenerator;
use Ampache\Module\User\PasswordGeneratorInterface;
use Ampache\Module\Util\Mailer;
use Ampache\Module\Util\Recommendation;
use Ampache\Config\AmpConfig;
use Ampache\Repository\Model\Art;
use Ampache\Repository\Model\Artist;
use Ampache\Repository\Model\Bookmark;
use Ampache\Repository\Model\Catalog;
use Ampache\Module\System\Core;
use Ampache\Repository\AlbumRepositoryInterface;
use Ampache\Repository\BookmarkRepositoryInterface;
use Ampache\Repository\CatalogRepositoryInterface;
use Ampache\Repository\LiveStreamRepositoryInterface;
use Ampache\Repository\PlaylistRepositoryInterface;
use Ampache\Repository\PrivateMessageRepositoryInterface;
use Ampache\Repository\SearchRepositoryInterface;
use Ampache\Repository\ShareRepositoryInterface;
use Ampache\Repository\SongRepositoryInterface;
use Ampache\Repository\TagRepositoryInterface;
use Ampache\Repository\UserRepositoryInterface;
use DOMDocument;
use Ampache\Repository\Model\Playlist;
use Ampache\Repository\Model\Podcast;
use Ampache\Repository\Model\Podcast_Episode;
use Ampache\Repository\Model\Preference;
use Ampache\Repository\Model\Rating;
use Requests;
use Ampache\Repository\Model\Search;
use Ampache\Repository\Model\Share;
use SimpleXMLElement;
use Ampache\Repository\Model\Song;
use Ampache\Repository\Model\Tag;
use Ampache\Repository\Model\User;
use Ampache\Repository\Model\Userflag;

/**
 * Subsonic Class
 *
 * This class wrap Ampache to Subsonic API functions. See http://www.subsonic.org/pages/api.jsp
 * These are all static calls.
 *
 * @SuppressWarnings("unused")
 */
class Subsonic_Api
{

    /**
     * check_parameter
     * @param array $input
     * @param string $parameter
     * @param boolean $addheader
     * @return boolean|mixed
     */
    public static function check_parameter($input, $parameter, $addheader = false)
    {
        if (empty($input[$parameter])) {
            ob_end_clean();
            if ($addheader) {
                self::setHeader($input['f']);
            }
            self::apiOutput($input,
                Subsonic_Xml_Data::createError(Subsonic_Xml_Data::SSERROR_MISSINGPARAM, '', 'check_parameter'));

            return false;
        }

        return $input[$parameter];
    }

    /**
     * @param $password
     * @return string
     */
    public static function decrypt_password($password)
    {
        // Decode hex-encoded password
        $encpwd = strpos($password, "enc:");
        if ($encpwd !== false) {
            $hex    = substr($password, 4);
            $decpwd = '';
            for ($count = 0; $count < strlen((string)$hex); $count += 2) {
                $decpwd .= chr((int)hexdec(substr($hex, $count, 2)));
            }
            $password = $decpwd;
        }

        return $password;
    }

    /**
     * @param $curl
     * @param $data
     * @return integer
     */
    public static function output_body($curl, $data)
    {
        unset($curl);
        echo $data;
        ob_flush();

        return strlen((string)$data);
    }

    /**
     * @param $curl
     * @param $header
     * @return integer
     */
    public static function output_header($curl, $header)
    {
        $rheader = trim((string)$header);
        $rhpart  = explode(':', $rheader);
        if (!empty($rheader) && count($rhpart) > 1) {
            if ($rhpart[0] != "Transfer-Encoding") {
                header($rheader);
            }
        } else {
            if (substr($header, 0, 5) === "HTTP/") {
                // if $header starts with HTTP/ assume it's the status line
                http_response_code(curl_getinfo($curl, CURLINFO_HTTP_CODE));
            }
        }

        return strlen((string)$header);
    }

    /**
     * follow_stream
     * @param string $url
     */
    public static function follow_stream($url)
    {
        set_time_limit(0);
        ob_end_clean();
        header("Access-Control-Allow-Origin: *");
        if (function_exists('curl_version')) {
            // Here, we use curl from the Ampache server to download data from
            // the Ampache server, which can be a bit counter-intuitive.
            // We use the curl `writefunction` and `headerfunction` callbacks
            // to write the fetched data back to the open stream from the
            // client.
            $headers      = apache_request_headers();
            $reqheaders   = array();
            $reqheaders[] = "User-Agent: " . $headers['User-Agent'];
            if (isset($headers['Range'])) {
                $reqheaders[] = "Range: " . $headers['Range'];
            }
            // Curl support, we stream transparently to avoid redirect. Redirect can fail on few clients
            debug_event(self::class, 'Stream proxy: ' . $url, 5);
            $curl = curl_init($url);
            if ($curl) {
                curl_setopt_array($curl, array(
                    CURLOPT_FAILONERROR => true,
                    CURLOPT_HTTPHEADER => $reqheaders,
                    CURLOPT_HEADER => false,
                    CURLOPT_RETURNTRANSFER => false,
                    CURLOPT_FOLLOWLOCATION => true,
                    CURLOPT_WRITEFUNCTION => array('Ampache\Module\Api\Subsonic_Api', 'output_body'),
                    CURLOPT_HEADERFUNCTION => array('Ampache\Module\Api\Subsonic_Api', 'output_header'),
                    // Ignore invalid certificate
                    // Default trusted chain is crap anyway and currently no custom CA option
                    CURLOPT_SSL_VERIFYPEER => false,
                    CURLOPT_SSL_VERIFYHOST => false,
                    CURLOPT_TIMEOUT => 0
                ));
                if (curl_exec($curl) === false) {
                    debug_event(self::class, 'Stream error: ' . curl_error($curl), 1);
                }
                curl_close($curl);
            }
        } else {
            // Stream media using http redirect if no curl support
            // Bug fix for android clients looking for /rest/ in destination url
            // Warning: external catalogs will not work!
            $url = str_replace('/play/', '/rest/fake/', $url);
            header("Location: " . $url);
        }
    }

    /**
     * @param $filetype
     */
    public static function setHeader($filetype)
    {
        if (strtolower((string)$filetype) == "json") {
            header("Content-type: application/json; charset=" . AmpConfig::get('site_charset'));
            Subsonic_Xml_Data::$enable_json_checks = true;
        } elseif (strtolower((string)$filetype) == "jsonp") {
            header("Content-type: text/javascript; charset=" . AmpConfig::get('site_charset'));
            Subsonic_Xml_Data::$enable_json_checks = true;
        } else {
            header("Content-type: text/xml; charset=" . AmpConfig::get('site_charset'));
        }
        header("Access-Control-Allow-Origin: *");
    }

    /**
     * apiOutput
     * @param array $input
     * @param SimpleXMLElement $xml
     * @param array $alwaysArray
     */

    public static function apiOutput($input, $xml, $alwaysArray = array('musicFolder', 'channel', 'artist', 'child', 'song', 'album', 'share', 'entry'))
    {
        $format   = ($input['f']) ? strtolower((string) $input['f']) : 'xml';
        $callback = $input['callback'];
        self::apiOutput2($format, $xml, $callback, $alwaysArray);
    }

    /**
     * apiOutput2
     * @param string $format
     * @param SimpleXMLElement $xml
     * @param string $callback
     * @param array $alwaysArray
     */
    public static function apiOutput2($format, $xml, $callback = '', $alwaysArray = array('musicFolder', 'channel', 'artist', 'child', 'song', 'album', 'share', 'entry'))
    {
        $conf = array('alwaysArray' => $alwaysArray);
        if ($format == "json") {
            echo json_encode(self::xml2json($xml, $conf), JSON_PRETTY_PRINT | JSON_UNESCAPED_SLASHES);

            return;
        }
        if ($format == "jsonp") {
            echo $callback . '(' . json_encode(self::xml2json($xml, $conf), JSON_PRETTY_PRINT) . ')';

            return;
        }
        $xmlstr = $xml->asXml();
        // clean illegal XML characters.
        $clean_xml = preg_replace('/[^\x{0009}\x{000a}\x{000d}\x{0020}-\x{D7FF}\x{E000}-\x{FFFD}]+/u', '_', $xmlstr);
        $dom       = new DOMDocument();
        $dom->loadXML($clean_xml, LIBXML_PARSEHUGE);
        $dom->formatOutput = true;
        $output            = $dom->saveXML();
        // saving xml can fail
        if (!$output) {
            $output = "<subsonic-response status=\"failed\" version=\"1.13.0\"><error code=\"0\" message=\"Error creating response.\"/></subsonic-response>";
        }
        echo $output;
    }

    /**
     * xml2json
     * [based from http://outlandish.com/blog/xml-to-json/]
     * Because we cannot use only json_encode to respect JSON Subsonic API
     * @param SimpleXMLElement $xml
     * @param array $input_options
     * @return array
     */
    private static function xml2json($xml, $input_options = array())
    {
        $defaults = array(
            'namespaceSeparator' => ' :', // you may want this to be something other than a colon
            'attributePrefix' => '', // to distinguish between attributes and nodes with the same name
            'alwaysArray' => array('musicFolder', 'channel', 'artist', 'child', 'song', 'album', 'share'), // array of xml tag names which should always become arrays
            'alwaysDouble' => array('AverageRating'),
            'alwaysInteger' => array('albumCount', 'audioTrackId', 'bitRate', 'bookmarkPosition', 'code',
                                     'count', 'current', 'currentIndex', 'discNumber', 'duration', 'folder',
                                     'lastModified', 'maxBitRate', 'minutesAgo', 'offset', 'originalHeight',
                                     'originalWidth', 'playCount', 'playerId', 'position', 'size', 'songCount',
                                     'time', 'totalHits', 'track', 'UserRating', 'visitCount', 'year'), // array of xml tag names which should always become integers
            'autoArray' => true, // only create arrays for tags which appear more than once
            'textContent' => 'value', // key used for the text content of elements
            'autoText' => true, // skip textContent key if node has no attributes or child nodes
            'keySearch' => false, // optional search and replace on tag and attribute names
            'keyReplace' => false, // replace values for above search values (as passed to str_replace())
            'boolean' => true           // replace true and false string with boolean values
        );
        $options        = array_merge($defaults, $input_options);
        $namespaces     = $xml->getDocNamespaces();
        $namespaces[''] = null; // add base (empty) namespace
        // get attributes from all namespaces
        $attributesArray = array();
        foreach ($namespaces as $prefix => $namespace) {
            foreach ($xml->attributes($namespace) as $attributeName => $attribute) {
                // replace characters in attribute name
                if ($options['keySearch']) {
                    $attributeName = str_replace($options['keySearch'], $options['keyReplace'], $attributeName);
                }
                $attributeKey = $options['attributePrefix'] . ($prefix ? $prefix . $options['namespaceSeparator'] : '') . $attributeName;
                $strattr      = (string)$attribute;
                if ($options['boolean'] && ($strattr == "true" || $strattr == "false")) {
                    $vattr = ($strattr == "true");
                } else {
                    $vattr = $strattr;
                    if (in_array($attributeName, $options['alwaysInteger'])) {
                        $vattr = (int) $strattr;
                    }
                    if (in_array($attributeName, $options['alwaysDouble'])) {
                        $vattr = (double) $strattr;
                    }
                }
                $attributesArray[$attributeKey] = $vattr;
            }
        }

        // these children must be in an array.
        $forceArray = array('channel', 'share');
        // get child nodes from all namespaces
        $tagsArray = array();
        foreach ($namespaces as $prefix => $namespace) {
            foreach ($xml->children($namespace) as $childXml) {
                // recurse into child nodes
                $childArray = self::xml2json($childXml, $options);
                foreach ($childArray as $childTagName => $childProperties) {
                    // replace characters in tag name
                    if ($options['keySearch']) {
                        $childTagName = str_replace($options['keySearch'], $options['keyReplace'], $childTagName);
                    }
                    // add namespace prefix, if any
                    if ($prefix) {
                        $childTagName = $prefix . $options['namespaceSeparator'] . $childTagName;
                    }

                    if (!isset($tagsArray[$childTagName])) {
                        // only entry with this key
                        if (count($childProperties) === 0) {
                            $tagsArray[$childTagName] = (object)$childProperties;
                        } elseif (self::has_Nested_Array($childProperties) && !in_array($childTagName, $forceArray)) {
                            $tagsArray[$childTagName] = (object)$childProperties;
                        } else {
                            // test if tags of this type should always be arrays, no matter the element count
                            $tagsArray[$childTagName] = in_array($childTagName,
                                $options['alwaysArray']) || !$options['autoArray'] ? array($childProperties) : $childProperties;
                        }
                    } elseif (is_array($tagsArray[$childTagName]) && array_keys($tagsArray[$childTagName]) === range(0,
                            count($tagsArray[$childTagName]) - 1)) {
                        //key already exists and is integer indexed array
                        $tagsArray[$childTagName][] = $childProperties;
                    } else {
                        //key exists so convert to integer indexed array with previous value in position 0
                        $tagsArray[$childTagName] = array($tagsArray[$childTagName], $childProperties);
                    }
                }
            } // REPLACING list($childTagName, $childProperties) = each($childArray);
        }

        // get text content of node
        $textContentArray = array();
        $plainText        = (string)$xml;
        if ($plainText !== '') {
            $textContentArray[$options['textContent']] = $plainText;
        }

        // stick it all together
        $propertiesArray = !$options['autoText'] || !empty($attributesArray) || !empty($tagsArray) || ($plainText === '') ? array_merge($attributesArray,
            $tagsArray, $textContentArray) : $plainText;

        if (isset($propertiesArray['xmlns'])) {
            unset($propertiesArray['xmlns']);
        }

        // return node as array
        return array(
            $xml->getName() => $propertiesArray
        );
    }

    /**
     * has_Nested_Array
     * Used for xml2json to detect a sub-array
     * @param $properties
     * @return boolean
     */
    private static function has_Nested_Array($properties)
    {
        foreach ($properties as $property) {
            if (is_array($property)) {
                return true;
            }
        }

        return false;
    }

    /**
     * ping
     * Simple server ping to test connectivity with the server.
     * Takes no parameter.
     * @param array $input
     */
    public static function ping($input)
    {
        // Don't check client API version here. Some client give version 0.0.0 for ping command

        self::apiOutput($input, Subsonic_Xml_Data::createSuccessResponse('ping'));
    }

    /**
     * getLicense
     * Get details about the software license. Always return a valid default license.
     * Takes no parameter.
     * @param array $input
     */
    public static function getlicense($input)
    {
        $response = Subsonic_Xml_Data::createSuccessResponse('getlicense');
        Subsonic_Xml_Data::addLicense($response);
        self::apiOutput($input, $response);
    }

    /**
     * getMusicFolders
     * Get all configured top-level music folders (= Ampache catalogs).
     * Takes no parameter.
     * @param array $input
     */
    public static function getmusicfolders($input)
    {
        $response = Subsonic_Xml_Data::createSuccessResponse('getmusicfolders');
        Subsonic_Xml_Data::addMusicFolders($response, static::getCatalogRepository()->getList());
        self::apiOutput($input, $response);
    }

    /**
     * getIndexes
     * Get an indexed structure of all artists.
     * Takes optional musicFolderId and optional ifModifiedSince in parameters.
     * @param array $input
     */
    public static function getindexes($input)
    {
        set_time_limit(300);

        $musicFolderId   = $input['musicFolderId'];
        $ifModifiedSince = $input['ifModifiedSince'];

        $catalogs = array();
        if (!empty($musicFolderId) && $musicFolderId != '-1') {
            $catalogs[] = $musicFolderId;
        } else {
            $catalogs = static::getCatalogRepository()->getList();
        }

        $lastmodified = 0;
        $fcatalogs    = array();

        foreach ($catalogs as $catalogid) {
            $clastmodified = 0;
            $catalog       = Catalog::create_from_id($catalogid);

            if ($catalog->last_update > $clastmodified) {
                $clastmodified = $catalog->last_update;
            }
            if ($catalog->last_add > $clastmodified) {
                $clastmodified = $catalog->last_add;
            }
            if ($catalog->last_clean > $clastmodified) {
                $clastmodified = $catalog->last_clean;
            }

            if ($clastmodified > $lastmodified) {
                $lastmodified = $clastmodified;
            }
            if (!empty($ifModifiedSince) && $clastmodified > ($ifModifiedSince / 1000)) {
                $fcatalogs[] = $catalogid;
            }
        }
        if (empty($ifModifiedSince)) {
            $fcatalogs = $catalogs;
        }

        $response = Subsonic_Xml_Data::createSuccessResponse('getindexes');
        if (count($fcatalogs) > 0) {
            $artists = Catalog::get_artists($fcatalogs);
            Subsonic_Xml_Data::addArtistsIndexes($response, $artists, $lastmodified);
        }
        self::apiOutput($input, $response);
    }

    /**
     * getMusicDirectory
     * Get a list of all files in a music directory.
     * Takes the directory id in parameters.
     * @param array $input
     */
    public static function getmusicdirectory($input)
    {
        $object_id = self::check_parameter($input, 'id');
        $response  = Subsonic_Xml_Data::createSuccessResponse('getmusicdirectory');
        if (Subsonic_Xml_Data::isArtist($object_id)) {
            $artist = new Artist(Subsonic_Xml_Data::getAmpacheId($object_id));
            Subsonic_Xml_Data::addArtistDirectory($response, $artist);
        } else {
            if (Subsonic_Xml_Data::isAlbum($object_id)) {
                $album = new Album(Subsonic_Xml_Data::getAmpacheId($object_id));
                Subsonic_Xml_Data::addAlbumDirectory($response, $album);
            }
        }
        self::apiOutput($input, $response);
    }

    /**
     * getGenres
     * Get all genres.
     * Takes no parameter.
     * @param array $input
     */
    public static function getgenres($input)
    {
        $response = Subsonic_Xml_Data::createSuccessResponse('getgenres');
        Subsonic_Xml_Data::addGenres($response, Tag::get_tags('song'));
        self::apiOutput($input, $response);
    }

    /**
     * getArtists
     * Get all artists.
     * Takes no parameter.
     * @param array $input
     */
    public static function getartists($input)
    {
        $response = Subsonic_Xml_Data::createSuccessResponse('getartists');
        $artists  = Catalog::get_artists(static::getCatalogRepository()->getList());
        Subsonic_Xml_Data::addArtistsRoot($response, $artists, true);
        self::apiOutput($input, $response);
    }

    /**
     * getArtist
     * Get details for an artist, including a list of albums.
     * Takes the artist id in parameter.
     * @param array $input
     */
    public static function getartist($input)
    {
        $artistid = self::check_parameter($input, 'id');

        $artist = new Artist(Subsonic_Xml_Data::getAmpacheId($artistid));
        if (empty($artist->name)) {
            $response = Subsonic_Xml_Data::createError(Subsonic_Xml_Data::SSERROR_DATA_NOTFOUND, "Artist not found.",
                'getartist');
        } else {
            $response = Subsonic_Xml_Data::createSuccessResponse('getartist');
            Subsonic_Xml_Data::addArtist($response, $artist, true, true);
        }
        self::apiOutput($input, $response);
    }

    /**
     * getAlbum
     * Get details for an album, including a list of songs.
     * Takes the album id in parameter.
     * @param array $input
     */
    public static function getalbum($input)
    {
        $albumid = self::check_parameter($input, 'id');

        $addAmpacheInfo = ($input['ampache'] == "1");

        $album = new Album(Subsonic_Xml_Data::getAmpacheId($albumid));
        if (empty($album->name)) {
            $response = Subsonic_Xml_Data::createError(Subsonic_Xml_Data::SSERROR_DATA_NOTFOUND, "Album not found.",
                'getalbum');
        } else {
            $response = Subsonic_Xml_Data::createSuccessResponse('getalbum');
            Subsonic_Xml_Data::addAlbum($response, $album, true, $addAmpacheInfo);
        }

        self::apiOutput($input, $response);
    }

    /**
     * getVideos
     * Get all videos.
     * Takes no parameter.
     * @param array $input
     */
    public static function getvideos($input)
    {
        $response = Subsonic_Xml_Data::createSuccessResponse('getvideos');
        $videos   = Catalog::get_videos();
        Subsonic_Xml_Data::addVideos($response, $videos);
        self::apiOutput($input, $response);
    }

    /**
     * getAlbumList
     * Get a list of random, newest, highest rated etc. albums.
     * Takes the list type with optional size and offset in parameters.
     * @param array $input
     * @param string $elementName
     */
    public static function getalbumlist($input, $elementName = "albumList")
    {
        $type     = self::check_parameter($input, 'type');
        $username = self::check_parameter($input, 'u');

        $size          = $input['size'];
        $offset        = $input['offset'];
        $musicFolderId = $input['musicFolderId'] ?: 0;

        // Get albums from all catalogs by default
        // Catalog filter is not supported for all request type for now.
        $catalogs = null;
        if ($musicFolderId > 0) {
            $catalogs   = array();
            $catalogs[] = $musicFolderId;
        }

        $response     = Subsonic_Xml_Data::createSuccessResponse('getalbumlist');
        $errorOccured = false;
        $albums       = array();
        $user         = User::get_from_username((string)$username);

        switch ($type) {
            case "random":
                $albums = static::getAlbumRepository()->getRandom(
                    $user->id,
                    $size
                );
                break;
            case "newest":
                $albums = Stats::get_newest("album", $size, $offset, $musicFolderId);
                break;
            case "highest":
                $albums = Rating::get_highest("album", $size, $offset);
                break;
            case "frequent":
                $albums = Stats::get_top("album", $size, 0, $offset);
                break;
            case "recent":
                $albums = Stats::get_recent("album", $size, $offset);
                break;
            case "starred":
                $albums = Userflag::get_latest('album', 0, $size);
                break;
            case "alphabeticalByName":
                $albums = Catalog::get_albums($size, $offset, $catalogs);
                break;
            case "alphabeticalByArtist":
                $albums = Catalog::get_albums_by_artist($size, $offset, $catalogs);
                break;
            case "byYear":
                $fromYear = $input['fromYear'] < $input['toYear'] ? $input['fromYear'] : $input['toYear'];
                $toYear   = $input['toYear'] > $input['fromYear'] ? $input['toYear'] : $input['fromYear'];

                if ($fromYear || $toYear) {
                    $search = Search::year_search($fromYear, $toYear, $size, $offset);
                    $albums = Search::run($search);
                }
                break;
            case "byGenre":
                $genre = self::check_parameter($input, 'genre');

                $tag_id = (int) Tag::tag_exists($genre);
                if ($tag_id > 0) {
                    $albums = static::getTagRepository()->getTagObjectIds('album', $tag_id, $size, $offset);
                }
                break;
            default:
                $response = Subsonic_Xml_Data::createError(Subsonic_Xml_Data::SSERROR_GENERIC,
                    "Invalid list type: " . scrub_out((string)$type), 'getalbumlist');
                $errorOccured = true;
        }

        if (!$errorOccured) {
            Subsonic_Xml_Data::addAlbumList($response, $albums, $elementName);
        }
        self::apiOutput($input, $response);
    }

    /**
     * getAlbumList2
     * See getAlbumList.
     * @param array $input
     */
    public static function getalbumlist2($input)
    {
        self::getAlbumList($input, "albumList2");
    }

    /**
     * getRandomSongs
     * Get random songs matching the given criteria.
     * Takes the optional size, genre, fromYear, toYear and music folder id in parameters.
     * @param array $input
     */
    public static function getrandomsongs($input)
    {
        $size = $input['size'];
        if (!$size) {
            $size = 10;
        }

        $username      = self::check_parameter($input, 'u');
        $genre         = $input['genre'];
        $fromYear      = $input['fromYear'];
        $toYear        = $input['toYear'];
        $musicFolderId = $input['musicFolderId'];

        $search           = array();
        $search['limit']  = $size;
        $search['random'] = $size;
        $search['type']   = "song";
        $count            = 0;
        if ($genre) {
            $search['rule_' . $count . '_input']    = $genre;
            $search['rule_' . $count . '_operator'] = 0;
            $search['rule_' . $count . '']          = "tag";
            ++$count;
        }
        if ($fromYear) {
            $search['rule_' . $count . '_input']    = $fromYear;
            $search['rule_' . $count . '_operator'] = 0;
            $search['rule_' . $count . '']          = "year";
            ++$count;
        }
        if ($toYear) {
            $search['rule_' . $count . '_input']    = $toYear;
            $search['rule_' . $count . '_operator'] = 1;
            $search['rule_' . $count . '']          = "year";
            ++$count;
        }
        if ($musicFolderId) {
            if (Subsonic_Xml_Data::isArtist($musicFolderId)) {
                $artist   = new Artist(Subsonic_Xml_Data::getAmpacheId($musicFolderId));
                $finput   = $artist->name;
                $operator = 4;
                $ftype    = "artist";
            } else {
                if (Subsonic_Xml_Data::isAlbum($musicFolderId)) {
                    $album    = new Album(Subsonic_Xml_Data::getAmpacheId($musicFolderId));
                    $finput   = $album->name;
                    $operator = 4;
                    $ftype    = "artist";
                } else {
                    $finput   = (int)($musicFolderId);
                    $operator = 0;
                    $ftype    = "catalog";
                }
            }
            $search['rule_' . $count . '_input']    = $finput;
            $search['rule_' . $count . '_operator'] = $operator;
            $search['rule_' . $count . '']          = $ftype;
            ++$count;
        }
        $user = User::get_from_username((string)$username);
        if ($count > 0) {
            $songs = Random::advanced('song', $search);
        } else {
            $songs = Random::get_default($size, $user->id);
        }

        $response = Subsonic_Xml_Data::createSuccessResponse('getrandomsongs');
        Subsonic_Xml_Data::addRandomSongs($response, $songs);
        self::apiOutput($input, $response);
    }

    /**
     * getSong
     * Get details for a song
     * Takes the song id in parameter.
     * @param array $input
     */
    public static function getsong($input)
    {
        $songid   = self::check_parameter($input, 'id');
        $response = Subsonic_Xml_Data::createSuccessResponse('getsong');
        $song     = Subsonic_Xml_Data::getAmpacheId($songid);
        Subsonic_Xml_Data::addSong($response, $song);
        self::apiOutput($input, $response);
    }

    /**
     * getTopSongs
     * Get most popular songs for a given artist.
     * Takes the genre with optional count and offset in parameters.
     * @param array $input
     */
    public static function gettopsongs($input)
    {
        $artist = self::check_parameter($input, 'artist');
        $count  = (int)$input['count'];
        $songs  = array();
        if ($count < 1) {
            $count = 50;
        }
        if ($artist) {
            $songs = static::getSongRepository()->getTopSongsByArtist(
                Artist::get_from_name(urldecode($artist)),
                $count
            );
        }
        $response = Subsonic_Xml_Data::createSuccessResponse('gettopsongs');
        Subsonic_Xml_Data::addTopSongs($response, $songs);
        self::apiOutput($input, $response);
    }

    /**
     * getSongsByGenre
     * Get songs in a given genre.
     * Takes the genre with optional count and offset in parameters.
     * @param array $input
     */
    public static function getsongsbygenre($input)
    {
        $genre  = self::check_parameter($input, 'genre');
        $count  = $input['count'];
        $offset = $input['offset'];

        $tag = Tag::construct_from_name($genre);
        if ($tag->isNew() === false) {
            $songs = static::getTagRepository()->getTagObjectIds("song", $tag->getId(), $count, $offset);
        } else {
            $songs = array();
        }
        $response = Subsonic_Xml_Data::createSuccessResponse('getsongsbygenre');
        Subsonic_Xml_Data::addSongsByGenre($response, $songs);
        self::apiOutput($input, $response);
    }

    /**
     * getNowPlaying
     * Get what is currently being played by all users.
     * Takes no parameter.
     * @param array $input
     */
    public static function getnowplaying($input)
    {
        $data     = Stream::get_now_playing();
        $response = Subsonic_Xml_Data::createSuccessResponse('getnowplaying');
        Subsonic_Xml_Data::addNowPlaying($response, $data);
        self::apiOutput($input, $response);
    }

    /**
     * search2
     * Get albums, artists and songs matching the given criteria.
     * Takes query with optional artist count, artist offset, album count, album offset, song count and song offset in parameters.
     * @param array $input
     * @param string $elementName
     */
    public static function search2($input, $elementName = "searchResult2")
    {
        $query    = self::check_parameter($input, 'query');
        $artists  = array();
        $albums   = array();
        $songs    = array();
        $operator = 0;

        if (strlen((string)$query) > 1) {
            if (substr($query, -1) == "*") {
                $query    = substr((string)$query, 0, -1);
                $operator = 2; // Start with
            }
        }

        $artistCount  = isset($input['artistCount']) ? $input['artistCount'] : 20;
        $artistOffset = $input['artistOffset'];
        $albumCount   = isset($input['albumCount']) ? $input['albumCount'] : 20;
        $albumOffset  = $input['albumOffset'];
        $songCount    = isset($input['songCount']) ? $input['songCount'] : 20;
        $songOffset   = $input['songOffset'];

        $sartist          = array();
        $sartist['limit'] = $artistCount;
        if ($artistOffset) {
            $sartist['offset'] = $artistOffset;
        }
        $sartist['rule_1_input']    = $query;
        $sartist['rule_1_operator'] = $operator;
        $sartist['rule_1']          = "name";
        $sartist['type']            = "artist";
        if ($artistCount > 0) {
            $artists = Search::run($sartist);
        }

        $salbum          = array();
        $salbum['limit'] = $albumCount;
        if ($albumOffset) {
            $salbum['offset'] = $albumOffset;
        }
        $salbum['rule_1_input']    = $query;
        $salbum['rule_1_operator'] = $operator;
        $salbum['rule_1']          = "title";
        $salbum['type']            = "album";
        if ($albumCount > 0) {
            $albums = Search::run($salbum);
        }

        $ssong          = array();
        $ssong['limit'] = $songCount;
        if ($songOffset) {
            $ssong['offset'] = $songOffset;
        }
        $ssong['rule_1_input']    = $query;
        $ssong['rule_1_operator'] = $operator;
        $ssong['rule_1']          = "anywhere";
        $ssong['type']            = "song";
        if ($songCount > 0) {
            $songs = Search::run($ssong);
        }

        $response = Subsonic_Xml_Data::createSuccessResponse('search2');
        Subsonic_Xml_Data::addSearchResult($response, $artists, $albums, $songs, $elementName);
        self::apiOutput($input, $response);
    }

    /**
     * search3
     * See search2.
     * @param array $input
     */
    public static function search3($input)
    {
        self::search2($input, "searchResult3");
    }

    /**
     * getPlaylists
     * Get all playlists a user is allowed to play.
     * Takes optional user in parameter.
     * @param array $input
     */
    public static function getplaylists($input)
    {
        $response = Subsonic_Xml_Data::createSuccessResponse('getplaylists');
        $username = $input['username'];
        $user     = User::get_from_username((string)$username);

        // Don't allow playlist listing for another user
<<<<<<< HEAD
        Subsonic_Xml_Data::addPlaylists(
            $response,
            static::getPlaylistRepository()->getPlaylists((bool) $public, (int) $userid),
            static::getSearchRepository()->getSmartlists((bool) $public, (int) $userid)
        );
=======
        Subsonic_Xml_Data::addPlaylists($response, Playlist::get_playlists($user->id),
            Playlist::get_smartlists($user->id));
>>>>>>> faceab66
        self::apiOutput($input, $response);
    }

    /**
     * getPlaylist
     * Get the list of files in a saved playlist.
     * Takes the playlist id in parameters.
     * @param array $input
     */
    public static function getplaylist($input)
    {
        $playlistid = self::check_parameter($input, 'id');

        $response = Subsonic_Xml_Data::createSuccessResponse('getplaylist');
        if (Subsonic_Xml_Data::isSmartPlaylist($playlistid)) {
            $playlist = new Search(Subsonic_Xml_Data::getAmpacheId($playlistid), 'song');
            Subsonic_Xml_Data::addSmartPlaylist($response, $playlist, true);
        } else {
            $playlist = new Playlist(Subsonic_Xml_Data::getAmpacheId($playlistid));
            Subsonic_Xml_Data::addPlaylist($response, $playlist, true);
        }
        self::apiOutput($input, $response);
    }

    /**
     * createPlaylist
     * Create (or updates) a playlist.
     * Takes playlist id in parameter if updating, name in parameter if creating and a list of song id for the playlist.
     * @param array $input
     */
    public static function createplaylist($input)
    {
        $playlistId = $input['playlistId'];
        $name       = $input['name'];
        $songId     = array();
        if (is_array($input['songId'])) {
            $songId = $input['songId'];
        } elseif (is_string($input['songId'])) {
            $songId = explode(',', $input['songId']);
        }

        if ($playlistId) {
            self::_updatePlaylist($playlistId, $name, $songId);
            $response = Subsonic_Xml_Data::createSuccessResponse('createplaylist');
        } else {
            if (!empty($name)) {
                $playlistId = static::getPlaylistRepository()->create(
                    $name,
                    'private',
                    Core::get_global('user')->getId()
                );
                if (count($songId) > 0) {
                    self::_updatePlaylist($playlistId, "", $songId);
                }
                $response = Subsonic_Xml_Data::createSuccessResponse('createplaylist');
            } else {
                $response = Subsonic_Xml_Data::createError(Subsonic_Xml_Data::SSERROR_MISSINGPARAM, '',
                    'createplaylist');
            }
        }
        self::apiOutput($input, $response);
    }

    /**
     * @param $playlist_id
     * @param string $name
     * @param array $songsIdToAdd
     * @param array $songIndexToRemove
     * @param boolean $public
     */
    private static function _updatePlaylist(
        $playlist_id,
        $name,
        $songsIdToAdd = array(),
        $songIndexToRemove = array(),
        $public = true
    ) {
        $playlist           = new Playlist($playlist_id);
        $songsIdToAdd_count = count($songsIdToAdd);
        $newdata            = array();
        $newdata['name']    = (!empty($name)) ? $name : $playlist->name;
        $newdata['pl_type'] = ($public) ? "public" : "private";
        $playlist->update($newdata);

        if ($songsIdToAdd_count > 0) {
            for ($i = 0; $i < $songsIdToAdd_count; ++$i) {
                $songsIdToAdd[$i] = Subsonic_Xml_Data::getAmpacheId($songsIdToAdd[$i]);
            }
            $playlist->add_songs($songsIdToAdd, (bool) AmpConfig::get('unique_playlist'));
        }
        if (count($songIndexToRemove) > 0) {
            $playlist->regenerate_track_numbers(); // make sure track indexes are in order
            rsort($songIndexToRemove);
            foreach ($songIndexToRemove as $track) {
                $playlist->delete_track_number(((int)$track + 1));
            }
            $playlist->set_items();
            $playlist->regenerate_track_numbers(); // reorder now that the tracks are removed
        }
    }

    /**
     * updatePlaylist
     * Update a playlist.
     * Takes playlist id in parameter with optional name, comment, public level and a list of song id to add/remove.
     * @param array $input
     */
    public static function updateplaylist($input)
    {
        $playlistId = self::check_parameter($input, 'playlistId');
        $name       = $input['name'];
        $public     = ($input['public'] === "true");

        if (!Subsonic_Xml_Data::isSmartPlaylist($playlistId)) {
            $songIdToAdd = array();
            if (is_array($input['songIdToAdd'])) {
                $songIdToAdd = $input['songIdToAdd'];
            } elseif (is_string($input['songIdToAdd'])) {
                $songIdToAdd = explode(',', $input['songIdToAdd']);
            }
            $songIndexToRemove = array();
            if (is_array($input['songIndexToRemove'])) {
                $songIndexToRemove = $input['songIndexToRemove'];
            } elseif (is_string($input['songIndexToRemove'])) {
                $songIndexToRemove = explode(',', $input['songIndexToRemove']);
            }
            self::_updatePlaylist(Subsonic_Xml_Data::getAmpacheId($playlistId), $name, $songIdToAdd, $songIndexToRemove,
                $public);

            $response = Subsonic_Xml_Data::createSuccessResponse('updateplaylist');
        } else {
            $response = Subsonic_Xml_Data::createError(Subsonic_Xml_Data::SSERROR_UNAUTHORIZED,
                'Cannot edit a smart playlist.', 'updateplaylist');
        }
        self::apiOutput($input, $response);
    }

    /**
     * deletePlaylist
     * Delete a saved playlist.
     * Takes playlist id in parameter.
     * @param array $input
     */
    public static function deleteplaylist($input)
    {
        $playlistId = self::check_parameter($input, 'id');

        if (Subsonic_Xml_Data::isSmartPlaylist($playlistId)) {
            $playlist = new Search(Subsonic_Xml_Data::getAmpacheId($playlistId), 'song');
            $playlist->delete();
        } else {
            $playlist = new Playlist(Subsonic_Xml_Data::getAmpacheId($playlistId));
            $playlist->delete();
        }

        $response = Subsonic_Xml_Data::createSuccessResponse('deleteplaylist');
        self::apiOutput($input, $response);
    }

    /**
     * stream
     * Streams a given media file.
     * Takes the file id in parameter with optional max bit rate, file format, time offset, size and estimate content length option.
     * @param array $input
     */
    public static function stream($input)
    {
        $fileid = self::check_parameter($input, 'id', true);

        $maxBitRate    = $input['maxBitRate'];
        $format        = $input['format']; // mp3, flv or raw
        $timeOffset    = $input['timeOffset'];
        $contentLength = $input['estimateContentLength']; // Force content-length guessing if transcode
        $user_id       = User::get_from_username($input['u'])->id;

        $params = '&client=' . rawurlencode($input['c']);
        if ($contentLength == 'true') {
            $params .= '&content_length=required';
        }
        if ($format && $format != "raw") {
            $params .= '&transcode_to=' . $format;
        }
        if ((int)$maxBitRate > 0) {
            $params .= '&bitrate=' . $maxBitRate;
        }
        if ($timeOffset) {
            $params .= '&frame=' . $timeOffset;
        }
        if (AmpConfig::get('subsonic_stream_scrobble') == 'false') {
            $params .= '&cache=1';
        }

        $url = '';
        if (Subsonic_XML_Data::isSong($fileid)) {
            $object = new Song(Subsonic_XML_Data::getAmpacheId($fileid));
            $url    = $object->play_url($params, 'api', function_exists('curl_version'), $user_id);
        } elseif (Subsonic_XML_Data::isPodcastEp($fileid)) {
            $object = new Podcast_Episode(Subsonic_XML_Data::getAmpacheId($fileid));
            $url    = $object->play_url($params, 'api', function_exists('curl_version'), $user_id);
        }

        // return an error on missing files
        if (empty($url)) {
            $response = Subsonic_XML_Data::createError(Subsonic_XML_Data::SSERROR_DATA_NOTFOUND, '', 'download');
            self::apiOutput($input, $response);

            return;
        }
        self::follow_stream($url);
    }

    /**
     * download
     * Downloads a given media file.
     * Takes the file id in parameter.
     * @param array $input
     */
    public static function download($input)
    {
        $fileid  = self::check_parameter($input, 'id', true);
        $user_id = User::get_from_username($input['u'])->id;
        $params  = '&action=download' . '&client=' . rawurlencode($input['c']);
        $url     = '';
        if (Subsonic_XML_Data::isSong($fileid)) {
            $object = new Song(Subsonic_XML_Data::getAmpacheId($fileid));
            $url    = $object->play_url($params, 'api', function_exists('curl_version'), $user_id);
        } elseif (Subsonic_XML_Data::isPodcastEp($fileid)) {
            $object = new Podcast_Episode(Subsonic_XML_Data::getAmpacheId($fileid));
            $url    = $object->play_url($params, 'api', function_exists('curl_version'), $user_id);
        }
        // return an error on missing files
        if (empty($url)) {
            $response = Subsonic_XML_Data::createError(Subsonic_XML_Data::SSERROR_DATA_NOTFOUND, '', 'download');
            self::apiOutput($input, $response);

            return;
        }
        self::follow_stream($url);
    }

    /**
     * hls
     * Create an HLS playlist.
     * Takes the file id in parameter with optional max bit rate.
     * @param array $input
     */
    public static function hls($input)
    {
        $fileid = self::check_parameter($input, 'id', true);

        $bitRate = $input['bitRate'];

        $media                = array();
        if (Subsonic_XML_Data::isSong($fileid)) {
            $media['object_type'] = 'song';
        } elseif (Subsonic_XML_Data::isVideo($fileid)) {
            $media['object_type'] = 'video';
        } else {
            self::apiOutput(
                $input,
                Subsonic_XML_Data::createError(Subsonic_XML_Data::SSERROR_DATA_NOTFOUND,
                                               'Invalid id',
                                               'hls'));
        }
        $media['object_id']   = Subsonic_XML_Data::getAmpacheId($fileid);

        $medias            = array();
        $medias[]          = $media;
        $stream            = new Stream_Playlist();
        $additional_params = '';
        if ($bitRate) {
            $additional_params .= '&bitrate=' . $bitRate;
        }
        //$additional_params .= '&transcode_to=ts';
        $stream->add($medias, $additional_params);

        // vlc won't work if we use application/vnd.apple.mpegurl, but works fine with this. this is
        // also an allowed header by the standard
        header('Content-Type: audio/mpegurl;');
        $stream->create_m3u();
    }

    /**
     * getCoverArt
     * Get a cover art image.
     * Takes the cover art id in parameter.
     * @param array $input
     */
    public static function getcoverart($input)
    {
        $sub_id = str_replace('al-', '', self::check_parameter($input, 'id', true));
        $sub_id = str_replace('pl-', '', $sub_id);
        $size   = $input['size'];
        $type   = Subsonic_XML_Data::getAmpacheType($sub_id);
        if ($type == "") {
            $response = Subsonic_XML_Data::createError(Subsonic_XML_Data::SSERROR_DATA_NOTFOUND, "Media not found.", 'getcoverart');
            self::apiOutput($input, $response);

            return;
        }

        $art = null;

        if ($type == 'artist') {
            $art = new Art(Subsonic_XML_Data::getAmpacheId($sub_id), "artist");
        }
        if ($type == 'album') {
            $art = new Art(Subsonic_XML_Data::getAmpacheId($sub_id), "album");
        }
        if (($type == 'song')) {
            $art = new Art(Subsonic_XML_Data::getAmpacheId($sub_id), "song");
            if ($art != null && $art->id == null) {
                // in most cases the song doesn't have a picture, but the album where it belongs to has
                // if this is the case, we take the album art
                $song          = new Song(Subsonic_XML_Data::getAmpacheId(Subsonic_XML_Data::getAmpacheId($sub_id)));
                $show_song_art = AmpConfig::get('show_song_art', false);
                $art_object    = ($show_song_art) ? $song->id : $song->album;
                $art_type      = ($show_song_art) ? 'song' : 'album';
                $art           = new Art($art_object, $art_type);
            }
        }
        if (($type == 'podcast')) {
            $art = new Art(Subsonic_XML_Data::getAmpacheId($sub_id), "podcast");
        }
        if ($type == 'search' || $type == 'playlist') {
            $listitems = array();
            // playlists and smartlists
            if (($type == 'search')) {
                $playlist  = new Search(Subsonic_XML_Data::getAmpacheId($sub_id));
                $listitems = $playlist->get_items();
            } elseif (($type == 'playlist')) {
                $playlist  = new Playlist(Subsonic_XML_Data::getAmpacheId($sub_id));
                $listitems = $playlist->get_items();
            }
            $item = (!empty($listitems)) ? $listitems[array_rand($listitems)] : array();
            $art  = (!empty($item)) ? new Art($item['object_id'], $item['object_type']) : null;
            if ($art != null && $art->id == null) {
                $song = new Song($item['object_id']);
                $art  = new Art(Subsonic_Xml_Data::getAmpacheId($song->album), "album");
            }
        }
        if (!$art || $art->get() == '') {
            $response = Subsonic_XML_Data::createError(Subsonic_XML_Data::SSERROR_DATA_NOTFOUND, "Media not found.", 'getcoverart');
            self::apiOutput($input, $response);

            return;
        }
        // we have the art so lets show it
        header("Access-Control-Allow-Origin: *");
        if ($size && AmpConfig::get('resize_images')) {
            $dim           = array();
            $dim['width']  = $size;
            $dim['height'] = $size;
            $thumb         = $art->get_thumb($dim);
            if (!empty($thumb)) {
                header('Content-type: ' . $thumb['thumb_mime']);
                header('Content-Length: ' . strlen((string) $thumb['thumb']));
                echo $thumb['thumb'];

                return;
            }
        }
        $image = $art->get(true);
        header('Content-type: ' . $art->raw_mime);
        header('Content-Length: ' . strlen((string) $image));
        echo $image;
    }

    /**
     * setRating
     * Sets the rating for a music file.
     * Takes the file id and rating in parameters.
     * @param array $input
     */
    public static function setrating($input)
    {
        $object_id = self::check_parameter($input, 'id');
        $rating    = $input['rating'];

        $robj = null;
        if (Subsonic_Xml_Data::isArtist($object_id)) {
            $robj = new Rating(Subsonic_Xml_Data::getAmpacheId($object_id), "artist");
        } else {
            if (Subsonic_Xml_Data::isAlbum($object_id)) {
                $robj = new Rating(Subsonic_Xml_Data::getAmpacheId($object_id), "album");
            } else {
                if (Subsonic_Xml_Data::isSong($object_id)) {
                    $robj = new Rating(Subsonic_Xml_Data::getAmpacheId($object_id), "song");
                }
            }
        }

        if ($robj != null) {
            $robj->set_rating($rating);

            $response = Subsonic_Xml_Data::createSuccessResponse('setrating');
        } else {
            $response = Subsonic_Xml_Data::createError(Subsonic_Xml_Data::SSERROR_DATA_NOTFOUND, "Media not found.",
                'setrating');
        }

        self::apiOutput($input, $response);
    }

    /**
     * getStarred
     * Get starred songs, albums and artists.
     * Takes no parameter.
     * Not supported.
     * @param array $input
     * @param string $elementName
     */
    public static function getstarred($input, $elementName = "starred")
    {
        $user_id = User::get_from_username($input['u'])->id;

        $response = Subsonic_Xml_Data::createSuccessResponse('getstarred');
        Subsonic_Xml_Data::addStarred($response, Userflag::get_latest('artist', $user_id, 10000),
            Userflag::get_latest('album', $user_id, 10000), Userflag::get_latest('song', $user_id, 10000),
            $elementName);
        self::apiOutput($input, $response);
    }

    /**
     * getStarred2
     * See getStarred.
     * @param array $input
     */
    public static function getstarred2($input)
    {
        self::getStarred($input, "starred2");
    }

    /**
     * star
     * Attaches a star to a song, album or artist.
     * Takes the optional file id, album id or artist id in parameters.
     * Not supported.
     * @param array $input
     */
    public static function star($input)
    {
        self::_setStar($input, true);
    }

    /**
     * unstar
     * Removes the star from a song, album or artist.
     * Takes the optional file id, album id or artist id in parameters.
     * Not supported.
     * @param array $input
     */
    public static function unstar($input)
    {
        self::_setStar($input, false);
    }

    /**
     * @param array $input
     * @param boolean $star
     */
    private static function _setStar($input, $star)
    {
        $object_id = $input['id'];
        $albumId   = $input['albumId'];
        $artistId  = $input['artistId'];

        // Normalize all in one array
        $ids = array();

        $response = Subsonic_Xml_Data::createSuccessResponse('_setStar');
        if ($object_id) {
            if (!is_array($object_id)) {
                $object_id = array($object_id);
            }
            foreach ($object_id as $item) {
                $aid = Subsonic_Xml_Data::getAmpacheId($item);
                if (Subsonic_Xml_Data::isArtist($item)) {
                    $type = 'artist';
                } else {
                    if (Subsonic_Xml_Data::isAlbum($item)) {
                        $type = 'album';
                    } else {
                        if (Subsonic_Xml_Data::isSong($item)) {
                            $type = 'song';
                        } else {
                            $type = "";
                        }
                    }
                }
                $ids[] = array('id' => $aid, 'type' => $type);
            }
        } else {
            if ($albumId) {
                if (!is_array($albumId)) {
                    $albumId = array($albumId);
                }
                foreach ($albumId as $album) {
                    $aid   = Subsonic_Xml_Data::getAmpacheId($album);
                    $ids[] = array('id' => $aid, 'type' => 'album');
                }
            } else {
                if ($artistId) {
                    if (!is_array($artistId)) {
                        $artistId = array($artistId);
                    }
                    foreach ($artistId as $artist) {
                        $aid   = Subsonic_Xml_Data::getAmpacheId($artist);
                        $ids[] = array('id' => $aid, 'type' => 'artist');
                    }
                } else {
                    $response = Subsonic_Xml_Data::createError(Subsonic_Xml_Data::SSERROR_MISSINGPARAM,
                        'Missing parameter', '_setStar');
                }
            }
        }

        foreach ($ids as $object_id) {
            $flag = new Userflag($object_id['id'], $object_id['type']);
            $flag->set_flag($star);
        }
        self::apiOutput($input, $response);
    }

    /**
     * getUser
     * Get details about a given user.
     * Takes the username in parameter.
     * Not supported.
     * @param array $input
     */
    public static function getuser($input)
    {
        $username = self::check_parameter($input, 'username');
        $myuser   = User::get_from_username($input['u']);

        if ($myuser->access >= 100 || $myuser->username == $username) {
            $response = Subsonic_Xml_Data::createSuccessResponse('getuser');
            if ($myuser->username == $username) {
                $user = $myuser;
            } else {
                $user = User::get_from_username((string)$username);
            }
            Subsonic_Xml_Data::addUser($response, $user);
        } else {
            $response = Subsonic_Xml_Data::createError(Subsonic_Xml_Data::SSERROR_UNAUTHORIZED,
                $input['u'] . ' is not authorized to get details for other users.', 'getuser');
        }
        self::apiOutput($input, $response);
    }

    /**
     * getUsers
     * Get details about a given user.
     * Takes no parameter.
     * Not supported.
     * @param array $input
     */
    public static function getusers($input)
    {
        $myuser = User::get_from_username($input['u']);
        if ($myuser->access >= 100) {
            $response = Subsonic_Xml_Data::createSuccessResponse('getusers');
            $users    = static::getUserRepository()->getValid();
            Subsonic_Xml_Data::addUsers($response, $users);
        } else {
            $response = Subsonic_Xml_Data::createError(Subsonic_Xml_Data::SSERROR_UNAUTHORIZED,
                $input['u'] . ' is not authorized to get details for other users.', 'getusers');
        }
        self::apiOutput($input, $response);
    }

    /**
     * getAvatar
     * Return the user avatar in bytes.
     * @param array $input
     */
    public static function getavatar($input)
    {
        $username = self::check_parameter($input, 'username');
        $myuser   = User::get_from_username($input['u']);

        $response = null;
        if ($myuser->access >= 100 || $myuser->username == $username) {
            if ($myuser->username == $username) {
                $user = $myuser;
            } else {
                $user = User::get_from_username((string)$username);
            }

            if ($user !== null) {
                // Get Session key
                $avatar = $user->get_avatar(true, $input);
                if (isset($avatar['url']) && !empty($avatar['url'])) {
                    $request = Requests::get($avatar['url'], array(), Core::requests_options());
                    header("Content-Type: " . $request->headers['Content-Type']);
                    echo $request->body;
                }
            } else {
                $response = Subsonic_Xml_Data::createError(Subsonic_Xml_Data::SSERROR_DATA_NOTFOUND, '', 'getavatar');
            }
        } else {
            $response = Subsonic_Xml_Data::createError(Subsonic_Xml_Data::SSERROR_UNAUTHORIZED,
                $input['u'] . ' is not authorized to get avatar for other users.', 'getavatar');
        }

        if ($response != null) {
            self::apiOutput($input, $response);
        }
    }

    /**
     * getInternetRadioStations
     * Get all internet radio stations
     * Takes no parameter.
     * @param array $input
     */
    public static function getinternetradiostations($input)
    {
        $response = Subsonic_Xml_Data::createSuccessResponse('getinternetradiostations');
        $radios   = static::getLiveStreamRepository()->getAll();
        Subsonic_Xml_Data::addRadios($response, $radios);
        self::apiOutput($input, $response);
    }

    /**
     * getShares
     * Get information about shared media this user is allowed to manage.
     * Takes no parameter.
     * @param array $input
     */
    public static function getshares($input)
    {
        $response = Subsonic_Xml_Data::createSuccessResponse('getshares');
        $shares   = static::getShareRepository()->getList(
            Core::get_global('user')
        );
        Subsonic_Xml_Data::addShares($response, $shares);
        self::apiOutput($input, $response);
    }

    /**
     * createShare
     * Create a public url that can be used by anyone to stream media.
     * Takes the file id with optional description and expires parameters.
     * @param array $input
     */
    public static function createshare($input)
    {
        $libitem_id  = self::check_parameter($input, 'id');
        $description = $input['description'];

        if (AmpConfig::get('share')) {
            $expire_days = Share::get_expiry($input['expires']);
            $object_id   = null;
            $object_type = null;
            if (is_array($libitem_id) && Subsonic_Xml_Data::isSong($libitem_id[0])) {
                $song_id     = Subsonic_Xml_Data::getAmpacheId($libitem_id[0]);
                $tmp_song    = new Song($song_id);
                $object_id   = Subsonic_Xml_Data::getAmpacheId($tmp_song->album);
                $object_type = 'album';
            } else {
                Subsonic_Xml_Data::getAmpacheId($libitem_id);
                if (Subsonic_Xml_Data::isAlbum($libitem_id)) {
                    $object_type = 'album';
                }
                if (Subsonic_Xml_Data::isSong($libitem_id)) {
                    $object_type = 'song';
                }
                if (Subsonic_Xml_Data::isPlaylist($libitem_id)) {
                    $object_type = 'playlist';
                }
            }
            debug_event(self::class, 'createShare: sharing ' . $object_type . ' ' . $object_id, 4);

            if (!empty($object_type)) {
                // @todo remove after refactoring
                global $dic;
                $passwordGenerator = $dic->get(PasswordGeneratorInterface::class);

                $response = Subsonic_Xml_Data::createSuccessResponse('createshare');
                $shares   = array();
                $shares[] = Share::create_share(
                    $object_type,
                    $object_id,
                    true,
                    Access::check_function('download'),
                    $expire_days,
                    $passwordGenerator->generate(PasswordGenerator::DEFAULT_LENGTH),
                    0,
                    $description
                );
                Subsonic_Xml_Data::addShares($response, $shares);
            } else {
                $response = Subsonic_Xml_Data::createError(Subsonic_Xml_Data::SSERROR_DATA_NOTFOUND, '', 'createshare');
            }
        } else {
            $response = Subsonic_Xml_Data::createError(Subsonic_Xml_Data::SSERROR_UNAUTHORIZED, '', 'createshare');
        }
        self::apiOutput($input, $response);
    }

    /**
     * deleteShare
     * Delete an existing share.
     * Takes the share id to delete in parameters.
     * @param array $input
     */
    public static function deleteshare($input)
    {
        $username = self::check_parameter($input, 'username');
        $user     = User::get_from_username((string)$username);
        $id       = self::check_parameter($input, 'id');
        if (AmpConfig::get('share')) {
            if (static::getShareRepository()->delete((int) $id, $user)) {
                $response = Subsonic_Xml_Data::createSuccessResponse('deleteshare');
            } else {
                $response = Subsonic_Xml_Data::createError(Subsonic_Xml_Data::SSERROR_DATA_NOTFOUND, '', 'deleteshare');
            }
        } else {
            $response = Subsonic_Xml_Data::createError(Subsonic_Xml_Data::SSERROR_UNAUTHORIZED, '', 'deleteshare');
        }
        self::apiOutput($input, $response);
    }

    /**
     * updateShare
     * Update the description and/or expiration date for an existing share.
     * Takes the share id to update with optional description and expires parameters.
     * Not supported.
     * @param array $input
     */
    public static function updateshare($input)
    {
        $username    = self::check_parameter($input, 'username');
        $id          = self::check_parameter($input, 'id');
        $user        = User::get_from_username((string)$username);
        $description = $input['description'];

        if (AmpConfig::get('share')) {
            $share = new Share($id);
            if ($share->id > 0) {
                $expires = $share->expire_days;
                if (isset($input['expires'])) {
                    // Parse as a string to work on 32-bit computers
                    $expires = $input['expires'];
                    if (strlen((string)$expires) > 3) {
                        $expires = (int)(substr($expires, 0, -3));
                    }
                    if ($expires > 0) {
                        $expires = ($expires - $share->creation_date) / 86400;
                        $expires = ceil($expires);
                    }
                }

                $data = array(
                    'max_counter' => $share->max_counter,
                    'expire' => $expires,
                    'allow_stream' => $share->allow_stream,
                    'allow_download' => $share->allow_download,
                    'description' => $description ?: $share->description,
                );
                if ($share->update($data, $user)) {
                    $response = Subsonic_Xml_Data::createSuccessResponse('updateshare');
                } else {
                    $response = Subsonic_Xml_Data::createError(Subsonic_Xml_Data::SSERROR_UNAUTHORIZED, '',
                        'updateshare');
                }
            } else {
                $response = Subsonic_Xml_Data::createError(Subsonic_Xml_Data::SSERROR_DATA_NOTFOUND, '', 'updateshare');
            }
        } else {
            $response = Subsonic_Xml_Data::createError(Subsonic_Xml_Data::SSERROR_UNAUTHORIZED, '', 'updateshare');
        }

        self::apiOutput($input, $response);
    }

    /**
     * createUser
     * Create a new user.
     * Takes the username, password and email with optional roles in parameters.
     * @param array $input
     */
    public static function createuser($input)
    {
        $username     = self::check_parameter($input, 'username');
        $password     = self::check_parameter($input, 'password');
        $email        = urldecode((string)self::check_parameter($input, 'email'));
        $adminRole    = ($input['adminRole'] == 'true');
        $downloadRole = ($input['downloadRole'] == 'true');
        $uploadRole   = ($input['uploadRole'] == 'true');
        $coverArtRole = ($input['coverArtRole'] == 'true');
        $shareRole    = ($input['shareRole'] == 'true');
        //$ldapAuthenticated = $input['ldapAuthenticated'];
        //$settingsRole = $input['settingsRole'];
        //$streamRole = $input['streamRole'];
        //$jukeboxRole = $input['jukeboxRole'];
        //$playlistRole = $input['playlistRole'];
        //$commentRole = $input['commentRole'];
        //$podcastRole = $input['podcastRole'];
        if ($email) {
            $email = urldecode($email);
        }

        if (Access::check('interface', 100)) {
            $access = AccessLevelEnum::LEVEL_USER;
            if ($adminRole) {
                $access = AccessLevelEnum::LEVEL_ADMIN;
            } elseif ($coverArtRole) {
                $access = AccessLevelEnum::LEVEL_MANAGER;
            }
            $password = self::decrypt_password($password);

            try {
                $user = static::getUserCreator()->create(
                    $username,
                    $username,
                    $email,
                    '',
                    $password,
                    $access
                );
                if ($downloadRole) {
                    Preference::update('download', $user->getId(), 1);
                }
                if ($uploadRole) {
                    Preference::update('allow_upload', $user->getId(), 1);
                }
                if ($shareRole) {
                    Preference::update('share', $user->getId(), 1);
                }
                $response = Subsonic_Xml_Data::createSuccessResponse('createuser');
            } catch (UserCreationFailedException $e) {
                $response = Subsonic_Xml_Data::createError(Subsonic_Xml_Data::SSERROR_DATA_NOTFOUND, '', 'createuser');
            }
        } else {
            $response = Subsonic_Xml_Data::createError(Subsonic_Xml_Data::SSERROR_UNAUTHORIZED, '', 'createuser');
        }

        self::apiOutput($input, $response);
    }

    /**
     * updateUser
     * Update an existing user.
     * Takes the username with optional parameters.
     * @param array $input
     */
    public static function updateuser($input)
    {
        $username = self::check_parameter($input, 'username');
        $password = $input['password'];
        $email    = urldecode($input['email']);
        //$ldapAuthenticated = $input['ldapAuthenticated'];
        $adminRole    = ($input['adminRole'] == 'true');
        $downloadRole = ($input['downloadRole'] == 'true');
        $uploadRole   = ($input['uploadRole'] == 'true');
        $coverArtRole = ($input['coverArtRole'] == 'true');
        $shareRole    = ($input['shareRole'] == 'true');
        //$musicfolderid = $input['musicFolderId'];
        $maxbitrate = $input['maxBitRate'];

        if (Access::check('interface', 100)) {
            $access = 25;
            if ($adminRole) {
                $access = 100;
            } elseif ($coverArtRole) {
                $access = 75;
            }
            // identify the user to modify
            $user    = User::get_from_username((string)$username);
            $user_id = $user->id;

            if ($user_id > 0) {
                // update password
                if ($password && !AmpConfig::get('simple_user_mode')) {
                    $password = self::decrypt_password($password);
                    $user->update_password($password);
                }
                // update e-mail
                if (Mailer::validate_address($email)) {
                    $user->update_email($email);
                }
                // set preferences
                if ($downloadRole) {
                    Preference::update('download', $user_id, 1);
                }
                if ($uploadRole) {
                    Preference::update('allow_upload', $user_id, 1);
                }
                if ($shareRole) {
                    Preference::update('share', $user_id, 1);
                }
                if ((int)$maxbitrate > 0) {
                    Preference::update('transcode_bitrate', $user_id, $maxbitrate);
                }
                $response = Subsonic_Xml_Data::createSuccessResponse('updateuser');
            } else {
                $response = Subsonic_Xml_Data::createError(Subsonic_Xml_Data::SSERROR_DATA_NOTFOUND, '', 'updateuser');
            }
        } else {
            $response = Subsonic_Xml_Data::createError(Subsonic_Xml_Data::SSERROR_UNAUTHORIZED, '', 'updateuser');
        }

        self::apiOutput($input, $response);
    }

    /**
     * deleteUser
     * Delete an existing user.
     * Takes the username in parameter.
     * @param array $input
     */
    public static function deleteuser($input)
    {
        $username = self::check_parameter($input, 'username');
        if (Access::check('interface', 100)) {
            $user = User::get_from_username((string)$username);
            if ($user->id) {
                $user->delete();
                $response = Subsonic_Xml_Data::createSuccessResponse('deleteuser');
            } else {
                $response = Subsonic_Xml_Data::createError(Subsonic_Xml_Data::SSERROR_DATA_NOTFOUND, '', 'deleteuser');
            }
        } else {
            $response = Subsonic_Xml_Data::createError(Subsonic_Xml_Data::SSERROR_UNAUTHORIZED, '', 'deleteuser');
        }

        self::apiOutput($input, $response);
    }

    /**
     * change password
     * Change the password of an existing user.
     * Takes the username with new password in parameters.
     * @param array $input
     */
    public static function changepassword($input)
    {
        $username = self::check_parameter($input, 'username');
        $inp_pass = self::check_parameter($input, 'password');
        $password = self::decrypt_password($inp_pass);
        $myuser   = User::get_from_username($input['u']);

        if ($myuser->username == $username || Access::check('interface', 100)) {
            $user = User::get_from_username((string) $username);
            if ($user->id && !AmpConfig::get('simple_user_mode')) {
                $user->update_password($password);
                $response = Subsonic_Xml_Data::createSuccessResponse('changepassword');
            } else {
                $response = Subsonic_Xml_Data::createError(Subsonic_Xml_Data::SSERROR_DATA_NOTFOUND, '',
                    'changepassword');
            }
        } else {
            $response = Subsonic_Xml_Data::createError(Subsonic_Xml_Data::SSERROR_UNAUTHORIZED, '', 'changepassword');
        }
        self::apiOutput($input, $response);
    }

    /**
     * jukeboxControl
     * Control the jukebox.
     * Takes the action with optional index, offset, song id and volume gain in parameters.
     * Not supported.
     * @param array $input
     */
    public static function jukeboxcontrol($input)
    {
        $action = self::check_parameter($input, 'action');
        $id     = $input['id'];
        $gain   = $input['gain'];

        $response = Subsonic_Xml_Data::createError(Subsonic_Xml_Data::SSERROR_DATA_NOTFOUND, '', 'jukeboxcontrol');
        debug_event(__CLASS__, 'Using Localplay controller: ' . AmpConfig::get('localplay_controller'), 5);
        $localplay = new LocalPlay(AmpConfig::get('localplay_controller'));

        if ($localplay->connect()) {
            $ret = false;
            switch ($_REQUEST['action']) {
                case 'get':
                case 'status':
                    $ret = true;
                    break;
                case 'start':
                    $ret = $localplay->play();
                    break;
                case 'stop':
                    $ret = $localplay->stop();
                    break;
                case 'skip':
                    if (isset($input['index'])) {
                        if ($localplay->skip($input['index'])) {
                            $ret = $localplay->play();
                        }
                    } elseif (isset($input['offset'])) {
                        debug_event(self::class, 'Skip with offset is not supported on JukeboxControl.', 5);
                    } else {
                        $response = Subsonic_Xml_Data::createError(Subsonic_Xml_Data::SSERROR_MISSINGPARAM, '',
                            'jukeboxcontrol');
                    }
                    break;
                case 'set':
                    $localplay->delete_all();
                    // Intentional break fall-through
                case 'add':
                    $user = User::get_from_username($input['u']);
                    if ($id) {
                        if (!is_array($id)) {
                            $rid   = array();
                            $rid[] = $id;
                            $id    = $rid;
                        }

                        foreach ($id as $song_id) {
                            $url = null;

                            if (Subsonic_XML_Data::isSong($song_id)) {
                                $media = new Song(Subsonic_XML_Data::getAmpacheId($song_id));
                                $url   = $media->play_url('', 'api', function_exists('curl_version'), $user->id);
                            }

                            if ($url !== null) {
                                debug_event(self::class, 'Adding ' . $url, 5);
                                $stream        = array();
                                $stream['url'] = $url;
                                $ret           = $localplay->add_url(new Stream_Url($stream));
                            }
                        }
                    }
                    break;
                case 'clear':
                    $ret = $localplay->delete_all();
                    break;
                case 'remove':
                    if (isset($input['index'])) {
                        $ret = $localplay->delete_track($input['index']);
                    } else {
                        $response = Subsonic_Xml_Data::createError(Subsonic_Xml_Data::SSERROR_MISSINGPARAM, '',
                            'jukeboxcontrol');
                    }
                    break;
                case 'shuffle':
                    $ret = $localplay->random(true);
                    break;
                case 'setGain':
                    $ret = $localplay->volume_set($gain * 100);
                    break;
            }

            if ($ret) {
                $response = Subsonic_Xml_Data::createSuccessResponse('jukeboxcontrol');
                if ($action == 'get') {
                    Subsonic_Xml_Data::addJukeboxPlaylist($response, $localplay);
                } else {
                    Subsonic_Xml_Data::createJukeboxStatus($response, $localplay);
                }
            }
        }

        self::apiOutput($input, $response);
    }

    /**
     * scrobble
     * Scrobbles a given music file on last.fm.
     * Takes the file id with optional time and submission parameters.
     * @param array $input
     */
    public static function scrobble($input)
    {
        $object_ids = self::check_parameter($input, 'id');
        $submission = ($input['submission'] === 'true' || $input['submission'] === '1');
        $user       = User::get_from_username($input['u']);
        $client     = (string) $input['c'];

        if (!is_array($object_ids)) {
            $rid        = array();
            $rid[]      = $object_ids;
            $object_ids = $rid;
        }

        foreach ($object_ids as $subsonic_id) {
            $time     = isset($input['time']) ? (int) $input['time'] / 1000 : time();
            $previous = Stats::get_last_play($user->id, $client, $time);
            $media    = Subsonic_Xml_Data::getAmpacheObject($subsonic_id);
            $media->format();

            // submission is true: go to scrobble plugins (Plugin::get_plugins('save_mediaplay'))
            if ($submission && get_class($media) == Song::class && ($previous['object_id'] != $media->id) && (($time - $previous['time']) > 5)) {
                // stream has finished
                debug_event(self::class, $user->username . ' scrobbled: {' . $media->id . '} at ' . $time, 5);
                User::save_mediaplay($user, $media);
            }
            // Submission is false and not a repeat. let repeats go though to saveplayqueue
            if ((!$submission) && $media->id && ($previous['object_id'] != $media->id) && (($time - $previous['time']) > 5)) {
                $media->set_played($user->id, $client, array(), $time);
            }
        }

        $response = Subsonic_Xml_Data::createSuccessResponse('scrobble');
        self::apiOutput($input, $response);
    }

    /**
     * getLyrics
     * Searches and returns lyrics for a given song.
     * Takes the optional artist and title in parameters.
     * @param array $input
     */
    public static function getlyrics($input)
    {
        $artist = $input['artist'];
        $title  = $input['title'];

        if (!$artist && !$title) {
            $response = Subsonic_Xml_Data::createError(Subsonic_Xml_Data::SSERROR_MISSINGPARAM, '', 'getlyrics');
        } else {
            $search           = array();
            $search['limit']  = 1;
            $search['offset'] = 0;
            $search['type']   = "song";

            $count = 0;
            if ($artist) {
                $search['rule_' . $count . '_input']    = $artist;
                $search['rule_' . $count . '_operator'] = 4;
                $search['rule_' . $count . '']          = "artist";
                ++$count;
            }
            if ($title) {
                $search['rule_' . $count . '_input']    = $title;
                $search['rule_' . $count . '_operator'] = 4;
                $search['rule_' . $count . '']          = "title";
                ++$count;
            }

            $songs    = Search::run($search);
            $response = Subsonic_Xml_Data::createSuccessResponse('getlyrics');
            if (count($songs) > 0) {
                Subsonic_Xml_Data::addLyrics($response, $artist, $title, $songs[0]);
            }
        }

        self::apiOutput($input, $response);
    }

    /**
     * getArtistInfo
     * Returns artist info with biography, image URLs and similar artists, using data from last.fm.
     * Takes artist id in parameter with optional similar artist count and if not present similar artist should be returned.
     * @param array $input
     * @param string $child
     */
    public static function getartistinfo($input, $child = "artistInfo")
    {
        $id                = self::check_parameter($input, 'id');
        $count             = $input['count'] ?: 20;
        $includeNotPresent = ($input['includeNotPresent'] === "true");

        if (Subsonic_Xml_Data::isArtist($id)) {
            $artist_id = Subsonic_Xml_Data::getAmpacheId($id);
            $info      = Recommendation::get_artist_info($artist_id);
            $similars  = Recommendation::get_artists_like($artist_id, $count, !$includeNotPresent);
            $response  = Subsonic_Xml_Data::createSuccessResponse('getartistinfo');
            Subsonic_Xml_Data::addArtistInfo($response, $info, $similars, $child);
        } else {
            $response = Subsonic_Xml_Data::createError(Subsonic_Xml_Data::SSERROR_DATA_NOTFOUND, '', 'getartistinfo');
        }

        self::apiOutput($input, $response);
    }

    /**
     * getArtistInfo2
     * See getArtistInfo.
     * @param array $input
     */
    public static function getartistinfo2($input)
    {
        self::getartistinfo($input, 'artistInfo2');
    }

    /**
     * getSimilarSongs
     * Returns a random collection of songs from the given artist and similar artists, using data from last.fm. Typically used for artist radio features.
     * Takes song/album/artist id in parameter with optional similar songs count.
     * @param array $input
     * @param string $child
     */
    public static function getsimilarsongs($input, $child = "similarSongs")
    {
        if (!AmpConfig::get('show_similar')) {
            $response = Subsonic_Xml_Data::createError(Subsonic_Xml_Data::SSERROR_DATA_NOTFOUND,
                "Show similar must be enabled", 'getsimilarsongs');
            self::apiOutput($input, $response);

            return;
        }

        $id    = self::check_parameter($input, 'id');
        $count = $input['count'] ?: 50;

        $songs = array();
        if (Subsonic_Xml_Data::isArtist($id)) {
            $similars = Recommendation::get_artists_like(Subsonic_Xml_Data::getAmpacheId($id));
            if (!empty($similars)) {
                debug_event(self::class, 'Found: ' . count($similars) . ' similar artists', 4);
                foreach ($similars as $similar) {
                    debug_event(self::class, $similar['name'] . ' (id=' . $similar['id'] . ')', 5);
                    if ($similar['id']) {
                        $artist = new Artist($similar['id']);
                        // get the songs in a random order for even more chaos
                        $artist_songs = static::getSongRepository()->getRandomByArtist($artist);
                        foreach ($artist_songs as $song) {
                            $songs[] = array('id' => $song);
                        }
                    }
                }
            }
            // randomize and slice
            shuffle($songs);
            $songs = array_slice($songs, 0, $count);
        //} elseif (Ampache\Module\Api\Subsonic_XML_Data::isAlbum($id)) {
            //    // TODO: support similar songs for albums
        } elseif (Subsonic_Xml_Data::isSong($id)) {
            $songs = Recommendation::get_songs_like(Subsonic_Xml_Data::getAmpacheId($id), $count);
        }

        if (count($songs) == 0) {
            $response = Subsonic_Xml_Data::createError(Subsonic_Xml_Data::SSERROR_DATA_NOTFOUND, '', 'getsimilarsongs');
        } else {
            $response = Subsonic_Xml_Data::createSuccessResponse('getsimilarsongs');
            Subsonic_Xml_Data::addSimilarSongs($response, $songs, $child);
        }

        self::apiOutput($input, $response);
    }

    /**
     * getSimilarSongs2
     * See getSimilarSongs.
     * @param array $input
     */
    public static function getsimilarsongs2($input)
    {
        self::getsimilarsongs($input, "similarSongs2");
    }

    /**
     * getPodcasts
     * Get all podcast channels.
     * Takes the optional includeEpisodes and channel id in parameters
     * @param array $input
     */
    public static function getpodcasts($input)
    {
        $podcast_id      = $input['id'];
        $includeEpisodes = !isset($input['includeEpisodes']) || $input['includeEpisodes'] === "true";

        if (AmpConfig::get('podcast')) {
            if ($podcast_id) {
                $podcast = new Podcast(Subsonic_Xml_Data::getAmpacheId($podcast_id));
                if ($podcast->id) {
                    $response = Subsonic_Xml_Data::createSuccessResponse('getpodcasts');
                    Subsonic_Xml_Data::addPodcasts($response, array($podcast), $includeEpisodes);
                } else {
                    $response = Subsonic_Xml_Data::createError(Subsonic_Xml_Data::SSERROR_DATA_NOTFOUND, '',
                        'getpodcasts');
                }
            } else {
                $podcasts = Catalog::get_podcasts();
                $response = Subsonic_Xml_Data::createSuccessResponse('getpodcasts');
                Subsonic_Xml_Data::addPodcasts($response, $podcasts, $includeEpisodes);
            }
        } else {
            $response = Subsonic_Xml_Data::createError(Subsonic_Xml_Data::SSERROR_UNAUTHORIZED, '', 'getpodcasts');
        }
        self::apiOutput($input, $response);
    }

    /**
     * getNewestPodcasts
     * Get the most recently published podcast episodes.
     * Takes the optional count in parameters
     * @param array $input
     */
    public static function getnewestpodcasts($input)
    {
        $count = $input['count'] ?: AmpConfig::get('podcast_new_download');

        if (AmpConfig::get('podcast')) {
            $response = Subsonic_Xml_Data::createSuccessResponse('getnewestpodcasts');
            $episodes = Catalog::get_newest_podcasts($count);
            Subsonic_Xml_Data::addNewestPodcastEpisodes($response, $episodes);
        } else {
            $response = Subsonic_Xml_Data::createError(Subsonic_Xml_Data::SSERROR_UNAUTHORIZED, '',
                'getnewestpodcasts');
        }
        self::apiOutput($input, $response);
    }

    /**
     * refreshPodcasts
     * Request the server to check for new podcast episodes.
     * Takes no parameters.
     * @param array $input
     */
    public static function refreshpodcasts($input)
    {
        if (AmpConfig::get('podcast') && Access::check('interface', 75)) {
            $podcasts = Catalog::get_podcasts();
            foreach ($podcasts as $podcast) {
                $podcast->sync_episodes(true);
            }
            $response = Subsonic_Xml_Data::createSuccessResponse('refreshpodcasts');
        } else {
            $response = Subsonic_Xml_Data::createError(Subsonic_Xml_Data::SSERROR_UNAUTHORIZED, '', 'refreshpodcasts');
        }
        self::apiOutput($input, $response);
    }

    /**
     * createPodcastChannel
     * Add a new podcast channel.
     * Takes the podcast url in parameter.
     * @param array $input
     */
    public static function createpodcastchannel($input)
    {
        $url = self::check_parameter($input, 'url');

        if (AmpConfig::get('podcast') && Access::check('interface', 75)) {
            $catalogs = static::getCatalogRepository()->getList('podcast');
            if (count($catalogs) > 0) {
                if (static::getPodcastCreator()->create($url, $catalogs[0])) {
                    $response = Subsonic_Xml_Data::createSuccessResponse('createpodcastchannel');
                } else {
                    $response = Subsonic_Xml_Data::createError(Subsonic_Xml_Data::SSERROR_GENERIC, '',
                        'createpodcastchannel');
                }
            } else {
                $response = Subsonic_Xml_Data::createError(Subsonic_Xml_Data::SSERROR_UNAUTHORIZED, '',
                    'createpodcastchannel');
            }
        } else {
            $response = Subsonic_Xml_Data::createError(Subsonic_Xml_Data::SSERROR_UNAUTHORIZED, '',
                'createpodcastchannel');
        }
        self::apiOutput($input, $response);
    }

    /**
     * deletePodcastChannel
     * Delete an existing podcast channel
     * Takes the podcast id in parameter.
     * @param array $input
     */
    public static function deletepodcastchannel($input)
    {
        $podcast_id = (int)self::check_parameter($input, 'id');

        if (AmpConfig::get('podcast') && Access::check('interface', 75)) {
            $podcast = new Podcast(Subsonic_Xml_Data::getAmpacheId($podcast_id));
            if ($podcast->id) {
                if ($podcast->remove()) {
                    $response = Subsonic_Xml_Data::createSuccessResponse('deletepodcastchannel');
                } else {
                    $response = Subsonic_Xml_Data::createError(Subsonic_Xml_Data::SSERROR_GENERIC, '',
                        'deletepodcastchannel');
                }
            } else {
                $response = Subsonic_Xml_Data::createError(Subsonic_Xml_Data::SSERROR_DATA_NOTFOUND, '',
                    'deletepodcastchannel');
            }
        } else {
            $response = Subsonic_Xml_Data::createError(Subsonic_Xml_Data::SSERROR_UNAUTHORIZED, '',
                'deletepodcastchannel');
        }
        self::apiOutput($input, $response);
    }

    /**
     * deletePodcastEpisode
     * Delete a podcast episode
     * Takes the podcast episode id in parameter.
     * @param array $input
     */
    public static function deletepodcastepisode($input)
    {
        $id = self::check_parameter($input, 'id');

        if (AmpConfig::get('podcast') && Access::check('interface', 75)) {
            $episode = new Podcast_Episode(Subsonic_Xml_Data::getAmpacheId($id));
            if ($episode->id !== null) {
                if ($episode->remove()) {
                    $response = Subsonic_Xml_Data::createSuccessResponse('deletepodcastepisode');
                } else {
                    $response = Subsonic_Xml_Data::createError(Subsonic_Xml_Data::SSERROR_GENERIC, '',
                        'deletepodcastepisode');
                }
            } else {
                $response = Subsonic_Xml_Data::createError(Subsonic_Xml_Data::SSERROR_DATA_NOTFOUND, '',
                    'deletepodcastepisode');
            }
        } else {
            $response = Subsonic_Xml_Data::createError(Subsonic_Xml_Data::SSERROR_UNAUTHORIZED, '',
                'deletepodcastepisode');
        }
        self::apiOutput($input, $response);
    }

    /**
     * downloadPodcastEpisode
     * Request the server to download a podcast episode
     * Takes the podcast episode id in parameter.
     * @param array $input
     */
    public static function downloadpodcastepisode($input)
    {
        $id = self::check_parameter($input, 'id');

        if (AmpConfig::get('podcast') && Access::check('interface', 75)) {
            $episode = new Podcast_Episode(Subsonic_Xml_Data::getAmpacheId($id));
            if ($episode->id !== null) {
                $episode->gather();
                $response = Subsonic_Xml_Data::createSuccessResponse('downloadpodcastepisode');
            } else {
                $response = Subsonic_Xml_Data::createError(Subsonic_Xml_Data::SSERROR_DATA_NOTFOUND, '',
                    'downloadpodcastepisode');
            }
        } else {
            $response = Subsonic_Xml_Data::createError(Subsonic_Xml_Data::SSERROR_UNAUTHORIZED, '',
                'downloadpodcastepisode');
        }
        self::apiOutput($input, $response);
    }

    /**
     * getBookmarks
     * Get all user bookmarks.
     * Takes no parameter.
     * Not supported.
     * @param array $input
     */
    public static function getbookmarks($input)
    {
        $user_id   = User::get_from_username($input['u'])->getId();
        $response  = Subsonic_Xml_Data::createSuccessResponse('getbookmarks');
        $bookmarks = [];

        foreach (static::getBookmarkRepository()->getBookmarks($user_id) as $bookmarkId) {
            $bookmarks[] = new Bookmark($bookmarkId);
        }

        Subsonic_XML_Data::addBookmarks($response, $bookmarks);
        self::apiOutput($input, $response);
    }

    /**
     * createBookmark
     * Creates or updates a bookmark.
     * Takes the file id and position with optional comment in parameters.
     * Not supported.
     * @param array $input
     */
    public static function createbookmark($input)
    {
        $object_id = self::check_parameter($input, 'id');
        $position  = self::check_parameter($input, 'position');
        $comment   = $input['comment'];
        $type      = Subsonic_Xml_Data::getAmpacheType($object_id);

        if (!empty($type)) {
            $bookmark = new Bookmark(Subsonic_Xml_Data::getAmpacheId($object_id), $type);
            if ($bookmark->id) {
                static::getBookmarkRepository()->update($bookmark->getId(), (int) $position);
            } else {
                static::getBookmarkRepository()->create(
                    (int) $position,
                    $comment,
                    $type,
                    (int) Subsonic_Xml_Data::getAmpacheId($object_id),
                    Core::get_global('user')->getId(),
                    time()
                );
            }
            $response = Subsonic_Xml_Data::createSuccessResponse('createbookmark');
        } else {
            $response = Subsonic_Xml_Data::createError(Subsonic_Xml_Data::SSERROR_DATA_NOTFOUND, '', 'createbookmark');
        }
        self::apiOutput($input, $response);
    }

    /**
     * deleteBookmark
     * Delete an existing bookmark.
     * Takes the file id in parameter.
     * Not supported.
     * @param array $input
     */
    public static function deletebookmark($input)
    {
        $id   = self::check_parameter($input, 'id');
        $type = Subsonic_Xml_Data::getAmpacheType($id);

        $bookmark = new Bookmark(Subsonic_Xml_Data::getAmpacheId($id), $type);
        if ($bookmark->id) {
            static::getBookmarkRepository()->delete($bookmark->getId());
            $response = Subsonic_Xml_Data::createSuccessResponse('deletebookmark');
        } else {
            $response = Subsonic_Xml_Data::createError(Subsonic_Xml_Data::SSERROR_DATA_NOTFOUND, '', 'deletebookmark');
        }
        self::apiOutput($input, $response);
    }

    /**
     * getChatMessages
     * Get the current chat messages.
     * Takes no parameter.
     * Not supported.
     * @param array $input
     */
    public static function getchatmessages($input)
    {
        $since                    = (int) $input['since'];
        $privateMessageRepository = static::getPrivateMessageRepository();

        $privateMessageRepository->cleanChatMessages();

        $messages = $privateMessageRepository->getChatMessages($since);

        $response = Subsonic_Xml_Data::createSuccessResponse('getchatmessages');
        Subsonic_Xml_Data::addMessages($response, $messages);
        self::apiOutput($input, $response);
    }

    /**
     * addChatMessages
     * Add a message to the chat.
     * Takes the message in parameter.
     * Not supported.
     * @param array $input
     */
    public static function addchatmessage($input)
    {
        $message = self::check_parameter($input, 'message');

        $message = trim(
            strip_tags(
                filter_var(
                    $message,
                    FILTER_SANITIZE_STRING,
                    FILTER_FLAG_NO_ENCODE_QUOTES
                )
            )
        );

        $user_id = User::get_from_username($input['u'])->getId();
        if (static::getPrivateMessageRepository()->sendChatMessage($message, $user_id) !== null) {
            $response = Subsonic_Xml_Data::createSuccessResponse('addchatmessage');
        } else {
            $response = Subsonic_Xml_Data::createError(Subsonic_Xml_Data::SSERROR_DATA_NOTFOUND, '', 'addChatMessage');
        }
        self::apiOutput($input, $response);
    }

    /**
     * savePlayQueue
     * Save the state of the play queue for the authenticated user.
     * Takes multiple song id in parameter with optional current id playing song and position.
     * @param array $input
     */
    public static function saveplayqueue($input)
    {
        $current  = (int)$input['current'];
        $position = (int) $input['position'] / 1000;
        $username = (string) $input['u'];
        $user_id  = User::get_from_username($username)->id;
        $media    = Subsonic_XML_Data::getAmpacheObject($current);
        $time     = time();
        if ($media->id) {
            $previous = Stats::get_last_play($user_id, (string) $input['c']);
            $type     = Subsonic_XML_Data::getAmpacheType($current);
            // track has just started
            if ($position < 1) {
                Stream::garbage_collection();
                Stream::insert_now_playing((int) $media->id, (int) $user_id, (int) $media->time, $username, $type);
                // repeated plays aren't called by scrobble so make sure we call this too
                if ($previous['object_id'] == $media->id && ($time - $previous['date']) > 5) {
                    $media->set_played((int) $user_id, (string) $input['c'], array(), $time);
                }
            }
            // paused or played after 5 seconds so shift the start time
            if ($position > 5 && $previous['object_id'] == $media->id) {
                Stats::shift_last_play($user_id, (string) $input['c'], $previous['date'], ($time - $position));
            }
        }
        // continue to fail saving the queue
        $response = Subsonic_Xml_Data::createError(Subsonic_Xml_Data::SSERROR_DATA_NOTFOUND, '', 'saveplayqueue');
        self::apiOutput($input, $response);
    }
    /*     * **   CURRENT UNSUPPORTED FUNCTIONS   *** */

    /**
     * getPlayQueue
     * Returns the state of the play queue for the authenticated user.
     * Takes no parameter.
     * Not supported.
     * @param array $input
     */
    public static function getplayqueue($input)
    {
        $response = Subsonic_Xml_Data::createError(Subsonic_Xml_Data::SSERROR_DATA_NOTFOUND, '', 'getplayqueue');
        self::apiOutput($input, $response);
    }

    /**
     * @deprecated Inject by constructor
     */
    private static function getAlbumRepository(): AlbumRepositoryInterface
    {
        global $dic;

        return $dic->get(AlbumRepositoryInterface::class);
    }

    /**
     * @deprecated Inject by constructor
     */
    private static function getSongRepository(): SongRepositoryInterface
    {
        global $dic;

        return $dic->get(SongRepositoryInterface::class);
    }

    /**
     * @deprecated Inject by constructor
     */
    private static function getLiveStreamRepository(): LiveStreamRepositoryInterface
    {
        global $dic;

        return $dic->get(LiveStreamRepositoryInterface::class);
    }

    /**
     * @deprecated inject dependency
     */
    private static function getUserRepository(): UserRepositoryInterface
    {
        global $dic;

        return $dic->get(UserRepositoryInterface::class);
    }

    /**
     * @deprecated inject dependency
     */
    private static function getBookmarkRepository(): BookmarkRepositoryInterface
    {
        global $dic;

        return $dic->get(BookmarkRepositoryInterface::class);
    }

    /**
     * @deprecated inject dependency
     */
    private static function getPrivateMessageRepository(): PrivateMessageRepositoryInterface
    {
        global $dic;

        return $dic->get(PrivateMessageRepositoryInterface::class);
    }

    /**
     * @deprecated inject dependency
     */
    private static function getTagRepository(): TagRepositoryInterface
    {
        global $dic;

        return $dic->get(TagRepositoryInterface::class);
    }

    /**
     * @deprecated Inject by constructor
     */
    private static function getCatalogRepository(): CatalogRepositoryInterface
    {
        global $dic;

        return $dic->get(CatalogRepositoryInterface::class);
    }

    /**
     * @deprecated Inject by constructor
     */
    private static function getPlaylistRepository(): PlaylistRepositoryInterface
    {
        global $dic;

        return $dic->get(PlaylistRepositoryInterface::class);
    }

    /**
     * @deprecated Inject by constructor
     */
    private static function getShareRepository(): ShareRepositoryInterface
    {
        global $dic;

        return $dic->get(ShareRepositoryInterface::class);
    }

    /**
     * @deprecated Inject by constructor
     */
    private static function getPodcastCreator(): PodcastCreatorInterface
    {
        global $dic;

        return $dic->get(PodcastCreatorInterface::class);
    }

    /**
     * @deprecated Inject by constructor
     */
    private static function getSearchRepository(): SearchRepositoryInterface
    {
        global $dic;

        return $dic->get(SearchRepositoryInterface::class);
    }

    /**
     * @deprecated Inject by constructor
     */
    private static function getUserCreator(): UserCreatorInterface
    {
        global $dic;

        return $dic->get(UserCreatorInterface::class);
    }
}<|MERGE_RESOLUTION|>--- conflicted
+++ resolved
@@ -964,16 +964,11 @@
         $user     = User::get_from_username((string)$username);
 
         // Don't allow playlist listing for another user
-<<<<<<< HEAD
         Subsonic_Xml_Data::addPlaylists(
             $response,
-            static::getPlaylistRepository()->getPlaylists((bool) $public, (int) $userid),
-            static::getSearchRepository()->getSmartlists((bool) $public, (int) $userid)
+            static::getPlaylistRepository()->getPlaylists($user->getId()),
+            static::getSearchRepository()->getSmartlists($user->getId())
         );
-=======
-        Subsonic_Xml_Data::addPlaylists($response, Playlist::get_playlists($user->id),
-            Playlist::get_smartlists($user->id));
->>>>>>> faceab66
         self::apiOutput($input, $response);
     }
 
