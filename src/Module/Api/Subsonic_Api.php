--- conflicted
+++ resolved
@@ -1667,11 +1667,8 @@
     public static function hls(array $input, User $user): void
     {
         unset($user);
-<<<<<<< HEAD
-        $fileid  = self::_check_parameter($input, 'id', true);
-=======
+
         $fileid = self::_check_parameter($input, 'id', true);
->>>>>>> 73ed096a
         if (!$fileid) {
             return;
         }
@@ -2763,34 +2760,17 @@
             return;
         }
 
-<<<<<<< HEAD
-        $email        = urldecode((string)self::_check_parameter($input, 'email'));
-=======
         $email = self::_check_parameter($input, 'email');
         if (!$email) {
             return;
         }
 
         $email        = urldecode($email);
->>>>>>> 73ed096a
         $adminRole    = (array_key_exists('adminRole', $input) && $input['adminRole'] == 'true');
         $downloadRole = (array_key_exists('downloadRole', $input) && $input['downloadRole'] == 'true');
         $uploadRole   = (array_key_exists('uploadRole', $input) && $input['uploadRole'] == 'true');
         $coverArtRole = (array_key_exists('coverArtRole', $input) && $input['coverArtRole'] == 'true');
         $shareRole    = (array_key_exists('shareRole', $input) && $input['shareRole'] == 'true');
-<<<<<<< HEAD
-        //$ldapAuthenticated = $input['ldapAuthenticated'];
-        //$settingsRole = $input['settingsRole'];
-        //$streamRole = $input['streamRole'];
-        //$jukeboxRole = $input['jukeboxRole'];
-        //$playlistRole = $input['playlistRole'];
-        //$commentRole = $input['commentRole'];
-        //$podcastRole = $input['podcastRole'];
-        if ($email) {
-            $email = urldecode($email);
-        }
-=======
->>>>>>> 73ed096a
 
         if ($user->access >= AccessLevelEnum::ADMIN->value) {
             $access = AccessLevelEnum::USER;
@@ -2837,14 +2817,8 @@
             return;
         }
 
-<<<<<<< HEAD
-        $password = $input['password'] ?? false;
-        $email    = urldecode((string)self::_check_parameter($input, 'email'));
-        //$ldapAuthenticated = $input['ldapAuthenticated'];
-=======
         $password     = $input['password'] ?? false;
         $email        = (array_key_exists('email', $input)) ? urldecode($input['email']) : false;
->>>>>>> 73ed096a
         $adminRole    = (array_key_exists('adminRole', $input) && $input['adminRole'] == 'true');
         $downloadRole = (array_key_exists('downloadRole', $input) && $input['downloadRole'] == 'true');
         $uploadRole   = (array_key_exists('uploadRole', $input) && $input['uploadRole'] == 'true');
