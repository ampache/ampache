<?php
/*
 * vim:set softtabstop=4 shiftwidth=4 expandtab:
 *
 * LICENSE: GNU Affero General Public License, version 3 (AGPL-3.0-or-later)
 * Copyright 2001 - 2020 Ampache.org
 *
 * This program is free software: you can redistribute it and/or modify
 * it under the terms of the GNU Affero General Public License as published by
 * the Free Software Foundation, either version 3 of the License, or
 * (at your option) any later version.
 *
 * This program is distributed in the hope that it will be useful,
 * but WITHOUT ANY WARRANTY; without even the implied warranty of
 * MERCHANTABILITY or FITNESS FOR A PARTICULAR PURPOSE.  See the
 * GNU Affero General Public License for more details.
 *
 * You should have received a copy of the GNU Affero General Public License
 * along with this program.  If not, see <https://www.gnu.org/licenses/>.
 *
 */

declare(strict_types=0);

namespace Ampache\Module\Api;

use Ampache\Config\AmpConfig;
use Ampache\Module\Authorization\Access;
use Ampache\Module\Authorization\AccessLevelEnum;
use Ampache\Module\Playback\Localplay\LocalPlay;
use Ampache\Module\Playback\Stream;
use Ampache\Module\Playback\Stream_Playlist;
use Ampache\Module\Playback\Stream_Url;
use Ampache\Module\Statistics\Stats;
use Ampache\Module\System\Core;
use Ampache\Module\User\PasswordGenerator;
use Ampache\Module\User\PasswordGeneratorInterface;
use Ampache\Module\Util\Mailer;
use Ampache\Module\Util\Recommendation;
use Ampache\Repository\AlbumRepositoryInterface;
use Ampache\Repository\BookmarkRepositoryInterface;
use Ampache\Repository\LiveStreamRepositoryInterface;
use Ampache\Repository\Model\Album;
use Ampache\Repository\Model\Art;
use Ampache\Repository\Model\Artist;
use Ampache\Repository\Model\Bookmark;
use Ampache\Repository\Model\Catalog;
use Ampache\Repository\Model\Playlist;
use Ampache\Repository\Model\Podcast;
use Ampache\Repository\Model\Podcast_Episode;
use Ampache\Repository\Model\Preference;
use Ampache\Repository\Model\Random;
use Ampache\Repository\Model\Rating;
use Ampache\Repository\Model\Search;
use Ampache\Repository\Model\Share;
use Ampache\Repository\Model\Song;
use Ampache\Repository\Model\Tag;
use Ampache\Repository\Model\User;
use Ampache\Repository\Model\User_Playlist;
use Ampache\Repository\Model\Userflag;
use Ampache\Repository\PrivateMessageRepositoryInterface;
use Ampache\Repository\SongRepositoryInterface;
use Ampache\Repository\UserRepositoryInterface;
use DOMDocument;
use Requests;
use SimpleXMLElement;

/**
 * Subsonic Class
 *
 * This class wrap Ampache to Subsonic API functions. See http://www.subsonic.org/pages/api.jsp
 *
 * @SuppressWarnings("unused")
 */
class Subsonic_Api
{

    /**
     * check_parameter
     * @param array $input
     * @param string $parameter
     * @param boolean $addheader
     * @return boolean|mixed
     */
    private static function _check_parameter($input, $parameter, $addheader = false)
    {
        if (empty($input[$parameter])) {
            ob_end_clean();
            if ($addheader) {
                self::_setHeader($input['f'] ?? 'xml');
            }
            self::_apiOutput($input,
                Subsonic_Xml_Data::addError(Subsonic_Xml_Data::SSERROR_MISSINGPARAM, '', 'check_parameter'));

            return false;
        }

        return $input[$parameter];
    }

    /**
     * @param $password
     * @return string
     */
    public static function _decryptPassword($password)
    {
        // Decode hex-encoded password
        $encpwd = strpos($password, "enc:");
        if ($encpwd !== false) {
            $hex    = substr($password, 4);
            $decpwd = '';
            for ($count = 0; $count < strlen((string)$hex); $count += 2) {
                $decpwd .= chr((int)hexdec(substr($hex, $count, 2)));
            }
            $password = $decpwd;
        }

        return $password;
    }

    /**
     * _output_body
     * @param $curl
     * @param $data
     * @return integer
     */
    public static function _output_body($curl, $data)
    {
        unset($curl);
        echo $data;
        ob_flush();

        return strlen((string)$data);
    }

    /**
     * _output_header
     * @param $curl
     * @param $header
     * @return integer
     */
    public static function _output_header($curl, $header)
    {
        $rheader = trim((string)$header);
        $rhpart  = explode(':', $rheader);
        if (!empty($rheader) && count($rhpart) > 1) {
            if ($rhpart[0] != "Transfer-Encoding") {
                header($rheader);
            }
        } else {
            if (substr($header, 0, 5) === "HTTP/") {
                // if $header starts with HTTP/ assume it's the status line
                http_response_code(curl_getinfo($curl, CURLINFO_HTTP_CODE));
            }
        }

        return strlen((string)$header);
    }

    /**
     * _follow_stream
     * @param string $url
     */
    private static function _follow_stream($url)
    {
        set_time_limit(0);
        ob_end_clean();
        header("Access-Control-Allow-Origin: *");
        if (function_exists('curl_version')) {
            // Here, we use curl from the Ampache server to download data from
            // the Ampache server, which can be a bit counter-intuitive.
            // We use the curl `writefunction` and `headerfunction` callbacks
            // to write the fetched data back to the open stream from the
            // client.
            $headers      = apache_request_headers();
            $reqheaders   = array();
            $reqheaders[] = "User-Agent: " . $headers['User-Agent'];
            if (isset($headers['Range'])) {
                $reqheaders[] = "Range: " . $headers['Range'];
            }
            // Curl support, we stream transparently to avoid redirect. Redirect can fail on few clients
            debug_event(self::class, 'Stream proxy: ' . $url, 5);
            $curl = curl_init($url);
            if ($curl) {
                curl_setopt_array($curl, array(
                    CURLOPT_FAILONERROR => true,
                    CURLOPT_HTTPHEADER => $reqheaders,
                    CURLOPT_HEADER => false,
                    CURLOPT_RETURNTRANSFER => false,
                    CURLOPT_FOLLOWLOCATION => true,
                    CURLOPT_WRITEFUNCTION => array('Ampache\Module\Api\Subsonic_Api', '_output_body'),
                    CURLOPT_HEADERFUNCTION => array('Ampache\Module\Api\Subsonic_Api', '_output_header'),
                    // Ignore invalid certificate
                    // Default trusted chain is crap anyway and currently no custom CA option
                    CURLOPT_SSL_VERIFYPEER => false,
                    CURLOPT_SSL_VERIFYHOST => false,
                    CURLOPT_TIMEOUT => 0
                ));
                if (curl_exec($curl) === false) {
                    debug_event(self::class, 'Stream error: ' . curl_error($curl), 1);
                }
                curl_close($curl);
            }
        } else {
            // Stream media using http redirect if no curl support
            // Bug fix for android clients looking for /rest/ in destination url
            // Warning: external catalogs will not work!
            $url = str_replace('/play/', '/rest/fake/', $url);
            header("Location: " . $url);
        }
    }

    /**
     * @param $filetype
     */
    public static function _setHeader($filetype)
    {
        if (strtolower((string)$filetype) == "json") {
            header("Content-type: application/json; charset=" . AmpConfig::get('site_charset'));
            Subsonic_Xml_Data::$enable_json_checks = true;
        } elseif (strtolower((string)$filetype) == "jsonp") {
            header("Content-type: text/javascript; charset=" . AmpConfig::get('site_charset'));
            Subsonic_Xml_Data::$enable_json_checks = true;
        } else {
            header("Content-type: text/xml; charset=" . AmpConfig::get('site_charset'));
        }
        header("Access-Control-Allow-Origin: *");
    }

    /**
     * _apiOutput
     * @param array $input
     * @param SimpleXMLElement $xml
     * @param array $alwaysArray
     */

    private static function _apiOutput($input, $xml, $alwaysArray = array('musicFolder', 'channel', 'artist', 'child', 'song', 'album', 'share', 'entry'))
    {
        $format   = strtolower($input['f'] ?? 'xml');
        $callback = $input['callback'] ?? $format;
        self::_apiOutput2($format, $xml, $callback, $alwaysArray);
    }

    /**
     * _apiOutput2
     * @param string $format
     * @param SimpleXMLElement $xml
     * @param string $callback
     * @param array $alwaysArray
     */
    public static function _apiOutput2($format, $xml, $callback = '', $alwaysArray = array('musicFolder', 'channel', 'artist', 'child', 'song', 'album', 'share', 'entry'))
    {
        $conf = array('alwaysArray' => $alwaysArray);
        if ($format == "json") {
            echo json_encode(self::_xml2Json($xml, $conf), JSON_PRETTY_PRINT | JSON_UNESCAPED_SLASHES);

            return;
        }
        if ($format == "jsonp") {
            echo $callback . '(' . json_encode(self::_xml2Json($xml, $conf), JSON_PRETTY_PRINT) . ')';

            return;
        }
        $xmlstr = $xml->asXml();
        // clean illegal XML characters.
        $clean_xml = preg_replace('/[^\x{0009}\x{000a}\x{000d}\x{0020}-\x{D7FF}\x{E000}-\x{FFFD}]+/u', '_', $xmlstr);
        $dom       = new DOMDocument();
        $dom->loadXML($clean_xml, LIBXML_PARSEHUGE);
        $dom->formatOutput = true;
        $output            = $dom->saveXML();
        // saving xml can fail
        if (!$output) {
            $output = "<subsonic-response status=\"failed\" version=\"1.13.0\"><error code=\"0\" message=\"Error creating response.\"/></subsonic-response>";
        }
        echo $output;
    }

    /**
     * xml2json
     * [based from http://outlandish.com/blog/xml-to-json/]
     * Because we cannot use only json_encode to respect JSON Subsonic API
     * @param SimpleXMLElement $xml
     * @param array $input_options
     * @return array
     */
    private static function _xml2Json($xml, $input_options = array())
    {
        $defaults = array(
            'namespaceSeparator' => ' :', // you may want this to be something other than a colon
            'attributePrefix' => '', // to distinguish between attributes and nodes with the same name
            'alwaysArray' => array('musicFolder', 'channel', 'artist', 'child', 'song', 'album', 'share'), // array of xml tag names which should always become arrays
            'alwaysDouble' => array('averageRating'),
            'alwaysInteger' => array('albumCount', 'audioTrackId', 'bitRate', 'bookmarkPosition', 'code',
                'count', 'current', 'currentIndex', 'discNumber', 'duration', 'folder',
                'lastModified', 'maxBitRate', 'minutesAgo', 'offset', 'originalHeight',
                'originalWidth', 'playCount', 'playerId', 'position', 'size', 'songCount',
                'time', 'totalHits', 'track', 'userRating', 'visitCount', 'year'), // array of xml tag names which should always become integers
            'autoArray' => true, // only create arrays for tags which appear more than once
            'textContent' => 'value', // key used for the text content of elements
            'autoText' => true, // skip textContent key if node has no attributes or child nodes
            'keySearch' => false, // optional search and replace on tag and attribute names
            'keyReplace' => false, // replace values for above search values (as passed to str_replace())
            'boolean' => true // replace true and false string with boolean values
        );
        $options        = array_merge($defaults, $input_options);
        $namespaces     = $xml->getDocNamespaces();
        $namespaces[''] = null; // add base (empty) namespace
        // get attributes from all namespaces
        $attributesArray = array();
        foreach ($namespaces as $prefix => $namespace) {
            foreach ($xml->attributes($namespace) as $attributeName => $attribute) {
                // replace characters in attribute name
                if ($options['keySearch']) {
                    $attributeName = str_replace($options['keySearch'], $options['keyReplace'], $attributeName);
                }
                $attributeKey = $options['attributePrefix'] . ($prefix ? $prefix . $options['namespaceSeparator'] : '') . $attributeName;
                $strattr      = trim((string)$attribute);
                if ($options['boolean'] && ($strattr == "true" || $strattr == "false")) {
                    $vattr = ($strattr == "true");
                } else {
                    $vattr = $strattr;
                    if (in_array($attributeName, $options['alwaysInteger'])) {
                        $vattr = (int) $strattr;
                    }
                    if (in_array($attributeName, $options['alwaysDouble'])) {
                        $vattr = (double) $strattr;
                    }
                }
                $attributesArray[$attributeKey] = $vattr;
            }
        }

        // these children must be in an array.
        $forceArray = array('channel', 'share');
        // get child nodes from all namespaces
        $tagsArray = array();
        foreach ($namespaces as $prefix => $namespace) {
            foreach ($xml->children($namespace) as $childXml) {
                // recurse into child nodes
                $childArray = self::_xml2Json($childXml, $options);
                foreach ($childArray as $childTagName => $childProperties) {
                    // replace characters in tag name
                    if ($options['keySearch']) {
                        $childTagName = str_replace($options['keySearch'], $options['keyReplace'], $childTagName);
                    }
                    // add namespace prefix, if any
                    if ($prefix) {
                        $childTagName = $prefix . $options['namespaceSeparator'] . $childTagName;
                    }

                    if (!isset($tagsArray[$childTagName])) {
                        // plain strings aren't countable/nested
                        if (!is_string($childProperties)) {
                            // only entry with this key
                            if (count($childProperties) === 0) {
                                $tagsArray[$childTagName] = (object)$childProperties;
                            } elseif (self::_hasNestedArray($childProperties) && !in_array($childTagName, $forceArray)) {
                                $tagsArray[$childTagName] = (object)$childProperties;
                            } else {
                                // test if tags of this type should always be arrays, no matter the element count
                                $tagsArray[$childTagName] = in_array($childTagName,
                                    $options['alwaysArray']) || !$options['autoArray'] ? array($childProperties) : $childProperties;
                            }
                        } else {
                            // test if tags of this type should always be arrays, no matter the element count
                            $tagsArray[$childTagName] = in_array($childTagName,
                                $options['alwaysArray']) || !$options['autoArray'] ? array($childProperties) : $childProperties;
                        }
                    } elseif (is_array($tagsArray[$childTagName]) && array_keys($tagsArray[$childTagName]) === range(0,
                            count($tagsArray[$childTagName]) - 1)) {
                        //key already exists and is integer indexed array
                        $tagsArray[$childTagName][] = $childProperties;
                    } else {
                        //key exists so convert to integer indexed array with previous value in position 0
                        $tagsArray[$childTagName] = array($tagsArray[$childTagName], $childProperties);
                    }
                }
            } // REPLACING list($childTagName, $childProperties) = each($childArray);
        }

        // get text content of node
        $textContentArray = array();
        $plainText        = (string)$xml;
        if ($plainText !== '') {
            $textContentArray[$options['textContent']] = $plainText;
        }

        // stick it all together
        $propertiesArray = !$options['autoText'] || !empty($attributesArray) || !empty($tagsArray) || ($plainText === '') ? array_merge($attributesArray,
            $tagsArray, $textContentArray) : $plainText;

        if (isset($propertiesArray['xmlns'])) {
            unset($propertiesArray['xmlns']);
        }

        // return node as array
        return array(
            $xml->getName() => $propertiesArray
        );
    }

    /**
     * has_Nested_Array
     * Used for xml2json to detect a sub-array
     * @param $properties
     * @return boolean
     */
    private static function _hasNestedArray($properties)
    {
        foreach ($properties as $property) {
            if (is_array($property)) {
                return true;
            }
        }

        return false;
    }

    /**
     * ping
     * Used to test connectivity with the server.
     * http://www.subsonic.org/pages/api.jsp#ping
     * @param array $input
     */
    public static function ping($input)
    {
        // Don't check client API version here. Some client give version 0.0.0 for ping command
        self::_apiOutput($input, Subsonic_Xml_Data::addSubsonicResponse('ping'));
    }

    /**
     * getLicense
     * Get details about the software license. (Always return a valid default license.)
     * Returns a <subsonic-response> element with a nested <license> element on success.
     * http://www.subsonic.org/pages/api.jsp#getLicense
     * @param array $input
     */
    public static function getlicense($input)
    {
        $response = Subsonic_Xml_Data::addSubsonicResponse('getlicense');
        Subsonic_Xml_Data::addLicense($response);
        self::_apiOutput($input, $response);
    }

    /**
     * getMusicFolders
     * Returns all configured top-level music folders (Ampache catalogs).
     * Returns a <subsonic-response> element with a nested <musicFolders> element on success.
     * http://www.subsonic.org/pages/api.jsp#getMusicFolders
     * @param array $input
     */
    public static function getmusicfolders($input)
    {
        $username = (string)filter_var($input['u'], FILTER_SANITIZE_STRING);
        $user     = User::get_from_username($username);
        $catalogs = Catalog::get_catalogs('music', $user->id);
        $response = Subsonic_Xml_Data::addSubsonicResponse('getmusicfolders');

        Subsonic_Xml_Data::addMusicFolders($response, $catalogs);
        self::_apiOutput($input, $response);
    }

    /**
     * getIndexes
     * Returns an indexed structure of all artists.
     * Returns a <subsonic-response> element with a nested <indexes> element on success.
     * http://www.subsonic.org/pages/api.jsp#getIndexes
     * @param array $input
     */
    public static function getindexes($input)
    {
        set_time_limit(300);

        $username         = self::_check_parameter($input, 'u');
        $user             = User::get_from_username((string)$username);
        $musicFolderId    = $input['musicFolderId'] ?? '-1';
        $ifModifiedSince  = $input['ifModifiedSince'] ?? '';

        $catalogs = array();
        if (!empty($musicFolderId) && $musicFolderId != '-1') {
            $catalogs[] = $musicFolderId;
        } else {
            $catalogs = Catalog::get_catalogs('music', $user->id);
        }

        $lastmodified = 0;
        $fcatalogs    = array();

        foreach ($catalogs as $catalogid) {
            $clastmodified = 0;
            $catalog       = Catalog::create_from_id($catalogid);

            if ($catalog->last_update > $clastmodified) {
                $clastmodified = $catalog->last_update;
            }
            if ($catalog->last_add > $clastmodified) {
                $clastmodified = $catalog->last_add;
            }
            if ($catalog->last_clean > $clastmodified) {
                $clastmodified = $catalog->last_clean;
            }

            if ($clastmodified > $lastmodified) {
                $lastmodified = $clastmodified;
            }
            if (!empty($ifModifiedSince) && $clastmodified > ($ifModifiedSince / 1000)) {
                $fcatalogs[] = $catalogid;
            }
        }
        if (empty($ifModifiedSince)) {
            $fcatalogs = $catalogs;
        }

        $response = Subsonic_Xml_Data::addSubsonicResponse('getindexes');
        if (count($fcatalogs) > 0) {
            $artists = Catalog::get_artist_arrays($fcatalogs);
            Subsonic_Xml_Data::addIndexes($response, $artists, $lastmodified);
        }
        self::_apiOutput($input, $response);
    }

    /**
     * getMusicDirectory
     * Returns a listing of all files in a music directory. Typically used to get list of albums for an artist, or list of songs for an album.
     * Returns a <subsonic-response> element with a nested <directory> element on success.
     * http://www.subsonic.org/pages/api.jsp#getMusicDirectory
     * @param array $input
     */
    public static function getmusicdirectory($input)
    {
        $object_id = self::_check_parameter($input, 'id');
        $response  = Subsonic_Xml_Data::addSubsonicResponse('getmusicdirectory');
        if ((int)$object_id === 0) {
            $response = Subsonic_Xml_Data::addError(Subsonic_Xml_Data::SSERROR_DATA_NOTFOUND, "Directory not found", 'getmusicdirectory');
        } elseif (Subsonic_Xml_Data::_isArtist($object_id)) {
            Subsonic_Xml_Data::addDirectory($response, $object_id, 'artist');
        } elseif (Subsonic_Xml_Data::_isAlbum($object_id)) {
            Subsonic_Xml_Data::addDirectory($response, $object_id, 'album');
        } elseif (Catalog::create_from_id($object_id)) {
            Subsonic_Xml_Data::addDirectory($response, $object_id, 'catalog');
        } else {
            debug_event(self::class, 'getmusicdirectory: Directory not found ' . $object_id, 4);
            $response = Subsonic_Xml_Data::addError(Subsonic_Xml_Data::SSERROR_DATA_NOTFOUND, "Directory not found", 'getmusicdirectory');
        }
        self::_apiOutput($input, $response);
    }

    /**
     * getGenres
     * Returns all genres.
     * Returns a <subsonic-response> element with a nested <genres> element on success.
     * http://www.subsonic.org/pages/api.jsp#getGenres
     * @param array $input
     */
    public static function getgenres($input)
    {
        $response = Subsonic_Xml_Data::addSubsonicResponse('getgenres');
        Subsonic_Xml_Data::addGenres($response, Tag::get_tags('song'));
        self::_apiOutput($input, $response);
    }

    /**
     * getArtists
     * See self::getIndexes()
     * Returns a <subsonic-response> element with a nested <artists> element on success.
     * http://www.subsonic.org/pages/api.jsp#getArtists
     * @param array $input
     */
    public static function getartists($input)
    {
        $musicFolderId = $input['musicFolderId'] ?? '';
        $catalogs      = array();
        if (!empty($musicFolderId) && $musicFolderId != '-1') {
            $catalogs[] = $musicFolderId;
        }
        $response = Subsonic_Xml_Data::addSubsonicResponse('getartists');
        $artists  = Artist::get_id_arrays($catalogs);
        Subsonic_Xml_Data::addArtists($response, $artists);
        self::_apiOutput($input, $response);
    }

    /**
     * getArtist
     * Returns details for an artist, including a list of albums. This method organizes music according to ID3 tags.
     * Returns a <subsonic-response> element with a nested <artist> element on success.
     * http://www.subsonic.org/pages/api.jsp#getArtist
     * @param array $input
     */
    public static function getartist($input)
    {
        $artistid = self::_check_parameter($input, 'id');

        $artist = new Artist(Subsonic_Xml_Data::_getAmpacheId($artistid));
        if ($artist->isNew()) {
            $response = Subsonic_Xml_Data::addError(Subsonic_Xml_Data::SSERROR_DATA_NOTFOUND, "Artist not found.", 'getartist');
        } else {
            $response = Subsonic_Xml_Data::addSubsonicResponse('getartist');
            Subsonic_Xml_Data::addArtist($response, $artist, true, true);
        }
        self::_apiOutput($input, $response, array('album'));
    }

    /**
     * getAlbum
     * Returns details for an album, including a list of songs. This method organizes music according to ID3 tags.
     * Returns a <subsonic-response> element with a nested <album> element on success.
     * http://www.subsonic.org/pages/api.jsp#getAlbum
     * @param array $input
     */
    public static function getalbum($input)
    {
        $albumid = self::_check_parameter($input, 'id');
        $album   = new Album(Subsonic_Xml_Data::_getAmpacheId($albumid));
        if (!isset($album->id)) {
            $response = Subsonic_Xml_Data::addError(Subsonic_Xml_Data::SSERROR_DATA_NOTFOUND, "Album not found.", 'getalbum');
        } else {
            $response = Subsonic_Xml_Data::addSubsonicResponse('getalbum');
            Subsonic_Xml_Data::addAlbum($response, $album, true);
        }

        self::_apiOutput($input, $response, array('song'));
    }

    /**
     * getSong
     * Returns details for a song.
     * Returns a <subsonic-response> element with a nested <song> element on success.
     * http://www.subsonic.org/pages/api.jsp#getSong
     * id = (string) The album ID.
     * @param array $input
     */
    public static function getsong($input)
    {
        $songid   = self::_check_parameter($input, 'id');
        $response = Subsonic_Xml_Data::addSubsonicResponse('getsong');
        $song     = Subsonic_Xml_Data::_getAmpacheId($songid);
        Subsonic_Xml_Data::addSong($response, $song);
        self::_apiOutput($input, $response, array());
    }

    /**
     * getVideos
     * Returns all video files.
     * Returns a <subsonic-response> element with a nested <videos> element on success.
     * http://www.subsonic.org/pages/api.jsp#getVideos
     * @param array $input
     */
    public static function getvideos($input)
    {
        $response = Subsonic_Xml_Data::addSubsonicResponse('getvideos');
        $videos   = Catalog::get_videos();
        Subsonic_Xml_Data::addVideos($response, $videos);
        self::_apiOutput($input, $response);
    }

    /**
     * Returns details for a video, including information about available audio tracks, subtitles (captions) and conversions.
     * @param array $input
     */
    public static function getvideoinfo($input)
    {
        //Since 1.14.0
        $response = Subsonic_Xml_Data::addError(Subsonic_Xml_Data::SSERROR_APIVERSION_SERVER, "Incompatible Subsonic REST protocol version. Server must upgrade.", 'getvideoinfo');
        self::_apiOutput($input, $response);
    }

    /**
     * getArtistInfo
     * Returns artist info with biography, image URLs and similar artists, using data from last.fm.
     * Returns a <subsonic-response> element with a nested <artistInfo> element on success.
     * http://www.subsonic.org/pages/api.jsp#getArtistInfo
     * @param array $input
     * @param string $elementName
     */
    public static function getartistinfo($input, $elementName = "artistInfo")
    {
        $id                = self::_check_parameter($input, 'id');
        $count             = $input['count'] ?? 20;
        $includeNotPresent = (array_key_exists('includeNotPresent', $input) && $input['includeNotPresent'] === "true");

        if (Subsonic_Xml_Data::_isArtist($id)) {
            $artist_id = Subsonic_Xml_Data::_getAmpacheId($id);
            $info      = Recommendation::get_artist_info($artist_id);
            $similars  = Recommendation::get_artists_like($artist_id, $count, !$includeNotPresent);
            $response  = Subsonic_Xml_Data::addSubsonicResponse($elementName);
            switch ($elementName) {
                case 'artistInfo':
                    Subsonic_Xml_Data::addArtistInfo($response, $info, $similars, $elementName);
                    break;
                case 'artistInfo2':
                    Subsonic_Xml_Data::addArtistInfo2($response, $info, $similars, $elementName);
                    break;
            }
        } else {
            $response = Subsonic_Xml_Data::addError(Subsonic_Xml_Data::SSERROR_DATA_NOTFOUND, '', 'getartistinfo');
        }

        self::_apiOutput($input, $response);
    }

    /**
     * getArtistInfo2
     * See self::getArtistInfo()
     * Returns a <subsonic-response> element with a nested <artistInfo2> element on success.
     * http://www.subsonic.org/pages/api.jsp#getArtistInfo2
     * @param array $input
     */
    public static function getartistinfo2($input)
    {
        self::getartistinfo($input, 'artistInfo2');
    }

    /**
     * getAlbumInfo
     * @param array $input
     */
    public static function getalbuminfo($input)
    {
        //Since 1.14.0
        $response = Subsonic_Xml_Data::addError(Subsonic_Xml_Data::SSERROR_APIVERSION_SERVER, "Incompatible Subsonic REST protocol version. Server must upgrade.", 'getalbuminfo');
        self::_apiOutput($input, $response);
    }

    /**
     * getAlbumInfo2
     * @param array $input
     */
    public static function getalbuminfo2($input)
    {
        //Since 1.14.0
        $response = Subsonic_Xml_Data::addError(Subsonic_Xml_Data::SSERROR_APIVERSION_SERVER, "Incompatible Subsonic REST protocol version. Server must upgrade.", 'getalbuminfo2');
        self::_apiOutput($input, $response);
    }

    /**
     * getSimilarSongs
     * Returns a random collection of songs from the given artist and similar artists, using data from last.fm. Typically used for artist radio features.
     * Returns a <subsonic-response> element with a nested <similarSongs> element on success.
     * http://www.subsonic.org/pages/api.jsp#getSimilarSongs
     * @param array $input
     * @param string $elementName
     */
    public static function getsimilarsongs($input, $elementName = "similarSongs")
    {
        if (!AmpConfig::get('show_similar')) {
            $response = Subsonic_Xml_Data::addError(Subsonic_Xml_Data::SSERROR_DATA_NOTFOUND, "Show similar must be enabled", 'getsimilarsongs');
            self::_apiOutput($input, $response);

            return;
        }

        $id    = self::_check_parameter($input, 'id');
        $count = $input['count'] ?? 50;
        $songs = array();
        if (Subsonic_Xml_Data::_isArtist($id)) {
            $similars = Recommendation::get_artists_like(Subsonic_Xml_Data::_getAmpacheId($id));
            if (!empty($similars)) {
                debug_event(self::class, 'Found: ' . count($similars) . ' similar artists', 4);
                foreach ($similars as $similar) {
                    debug_event(self::class, $similar['name'] . ' (id=' . $similar['id'] . ')', 5);
                    if ($similar['id']) {
                        $artist = new Artist($similar['id']);
                        // get the songs in a random order for even more chaos
                        $artist_songs = static::getSongRepository()->getRandomByArtist($artist);
                        foreach ($artist_songs as $song) {
                            $songs[] = array('id' => $song);
                        }
                    }
                }
            }
            // randomize and slice
            shuffle($songs);
            $songs = array_slice($songs, 0, $count);
        //} elseif (Ampache\Module\Api\Subsonic_Xml_Data::_isAlbum($id)) { // TODO: support similar songs for albums
        } elseif (Subsonic_Xml_Data::_isSong($id)) {
            $songs = Recommendation::get_songs_like(Subsonic_Xml_Data::_getAmpacheId($id), $count);
        }

        if (count($songs) == 0) {
            $response = Subsonic_Xml_Data::addError(Subsonic_Xml_Data::SSERROR_DATA_NOTFOUND, '', $elementName);
        } else {
            $response = Subsonic_Xml_Data::addSubsonicResponse($elementName);
            switch ($elementName) {
                case 'similarSongs':
                    Subsonic_Xml_Data::addSimilarSongs($response, $songs, $elementName);
                    break;
                case 'similarSongs2':
                    Subsonic_Xml_Data::addSimilarSongs2($response, $songs, $elementName);
                    break;
            }
        }

        self::_apiOutput($input, $response);
    }

    /**
     * getSimilarSongs2
     * See self::getSimilarSongs()
     * Returns a <subsonic-response> element with a nested <similarSongs2> element on success.
     * http://www.subsonic.org/pages/api.jsp#getSimilarSongs2
     * @param array $input
     */
    public static function getsimilarsongs2($input)
    {
        self::getsimilarsongs($input, "similarSongs2");
    }

    /**
     * getTopSongs
     * Returns top songs for the given artist, using data from last.fm.
     * Returns a <subsonic-response> element with a nested <topSongs> element on success.
     * http://www.subsonic.org/pages/api.jsp#getTopSongs
     * @param array $input
     */
    public static function gettopsongs($input)
    {
        $artist = self::_check_parameter($input, 'artist');
        $count  = (int)$input['count'];
        $songs  = array();
        if ($count < 1) {
            $count = 50;
        }
        if ($artist) {
            $songs = static::getSongRepository()->getTopSongsByArtist(
                Artist::get_from_name(urldecode((string)$artist)),
                $count
            );
        }
        $response = Subsonic_Xml_Data::addSubsonicResponse('gettopsongs');
        Subsonic_Xml_Data::addTopSongs($response, $songs);
        self::_apiOutput($input, $response);
    }

    /**
     * getAlbumList
     * Returns a list of random, newest, highest rated etc. albums. Similar to the album lists on the home page of the Subsonic web interface.
     * Returns a <subsonic-response> element with a nested <albumList> element on success.
     * http://www.subsonic.org/pages/api.jsp#getAlbumList
     * @param array $input
     * @param string $elementName
     */
    public static function getalbumlist($input, $elementName = "albumList")
    {
        $type     = self::_check_parameter($input, 'type');
        $response = Subsonic_Xml_Data::addSubsonicResponse($elementName);
        if ($type) {
            $errorOccured = false;
            $albums       = self::_albumList($input, (string)$type);
            if ($albums === false) {
                $response     = Subsonic_Xml_Data::addError(Subsonic_Xml_Data::SSERROR_GENERIC, "Invalid list type: " . scrub_out((string)$type), $elementName);
                $errorOccured = true;
            }
            if (!$errorOccured) {
                switch ($elementName) {
                    case 'albumList':
                        Subsonic_Xml_Data::addAlbumList($response, $albums, $elementName);
                        break;
                    case 'albumList2':
                        Subsonic_Xml_Data::addAlbumList2($response, $albums, $elementName);
                        break;
                }
            }
        }
        self::_apiOutput($input, $response);
    }

    /**
     * getAlbumList2
     * See self::getAlbumList()
     * Returns a <subsonic-response> element with a nested <albumList2> element on success.
     * http://www.subsonic.org/pages/api.jsp#getAlbumList2
     * @param array $input
     */
    public static function getalbumlist2($input)
    {
        self::getAlbumList($input, "albumList2");
    }

    /**
     * getRandomSongs
     * Returns random songs matching the given criteria.
     * Returns a <subsonic-response> element with a nested <randomSongs> element on success.
     * http://www.subsonic.org/pages/api.jsp#getRandomSongs
     * @param array $input
     */
    public static function getrandomsongs($input)
    {
        $size = $input['size'] ?? false;
        if (!$size) {
            $size = 10;
        }

        $username      = self::_check_parameter($input, 'u');
        $genre         = $input['genre'] ?? '';
        $fromYear      = $input['fromYear'] ?? null;
        $toYear        = $input['toYear'] ?? null;
        $musicFolderId = $input['musicFolderId'] ?? 0;

        $search           = array();
        $search['limit']  = $size;
        $search['random'] = $size;
        $search['type']   = "song";
        $count            = 0;
        if ($genre) {
            $search['rule_' . $count . '_input']    = $genre;
            $search['rule_' . $count . '_operator'] = 0;
            $search['rule_' . $count]               = "tag";
            ++$count;
        }
        if ($fromYear) {
            $search['rule_' . $count . '_input']    = $fromYear;
            $search['rule_' . $count . '_operator'] = 0;
            $search['rule_' . $count]               = "year";
            ++$count;
        }
        if ($toYear) {
            $search['rule_' . $count . '_input']    = $toYear;
            $search['rule_' . $count . '_operator'] = 1;
            $search['rule_' . $count]               = "year";
            ++$count;
        }
        if ($musicFolderId > 0) {
            if (Subsonic_Xml_Data::_isArtist($musicFolderId)) {
                $artist   = new Artist(Subsonic_Xml_Data::_getAmpacheId($musicFolderId));
                $finput   = $artist->get_fullname();
                $operator = 4;
                $ftype    = "artist";
            } else {
                if (Subsonic_Xml_Data::_isAlbum($musicFolderId)) {
                    $album    = new Album(Subsonic_Xml_Data::_getAmpacheId($musicFolderId));
                    $finput   = $album->get_fullname(true);
                    $operator = 4;
                    $ftype    = "artist";
                } else {
                    $finput   = (int)($musicFolderId);
                    $operator = 0;
                    $ftype    = "catalog";
                }
            }
            $search['rule_' . $count . '_input']    = $finput;
            $search['rule_' . $count . '_operator'] = $operator;
            $search['rule_' . $count]               = $ftype;
            ++$count;
        }
        $user = User::get_from_username((string)$username);
        if ($count > 0) {
            $songs = Random::advanced('song', $search);
        } else {
            $songs = Random::get_default($size, $user);
        }

        $response = Subsonic_Xml_Data::addSubsonicResponse('getrandomsongs');
        Subsonic_Xml_Data::addRandomSongs($response, $songs);
        self::_apiOutput($input, $response);
    }

    /**
     * getSongsByGenre
     * Returns songs in a given genre.
     * Returns a <subsonic-response> element with a nested <songsByGenre> element on success.
     * http://www.subsonic.org/pages/api.jsp#getSongsByGenre
     * @param array $input
     */
    public static function getsongsbygenre($input)
    {
        $genre  = self::_check_parameter($input, 'genre');
        $count  = $input['count'];
        $offset = $input['offset'];

        $tag = Tag::construct_from_name($genre);
        if ($tag->id) {
            $songs = Tag::get_tag_objects("song", $tag->id, $count, $offset);
        } else {
            $songs = array();
        }
        $response = Subsonic_Xml_Data::addSubsonicResponse('getsongsbygenre');
        Subsonic_Xml_Data::addSongsByGenre($response, $songs);
        self::_apiOutput($input, $response);
    }

    /**
     * getNowPlaying
     * Get what is currently being played by all users.
     * Returns a <subsonic-response> element with a nested <nowPlaying> element on success.
     * http://www.subsonic.org/pages/api.jsp#getNowPlaying
     * @param array $input
     */
    public static function getnowplaying($input)
    {
        $data     = Stream::get_now_playing();
        $response = Subsonic_Xml_Data::addSubsonicResponse('getnowplaying');
        Subsonic_Xml_Data::addNowPlaying($response, $data);
        self::_apiOutput($input, $response);
    }

    /**
     * getStarred
     * Get starred songs, albums and artists.
     * Returns a <subsonic-response> element with a nested <starred> element on success.
     * http://www.subsonic.org/pages/api.jsp#getStarred
     * @param array $input
     * @param string $elementName
     */
    public static function getstarred($input, $elementName = "starred")
    {
        $user_id  = User::get_from_username($input['u'])->id;
        $response = Subsonic_Xml_Data::addSubsonicResponse($elementName);
        switch ($elementName) {
            case 'starred':
                Subsonic_Xml_Data::addStarred($response, Userflag::get_latest('artist', $user_id, 10000),
                    Userflag::get_latest('album', $user_id, 10000), Userflag::get_latest('song', $user_id, 10000));
                break;
            case 'starred2':
                Subsonic_Xml_Data::addStarred2($response, Userflag::get_latest('artist', $user_id, 10000),
                    Userflag::get_latest('album', $user_id, 10000), Userflag::get_latest('song', $user_id, 10000));
                break;
        }
        self::_apiOutput($input, $response);
    }

    /**
     * getStarred2
     * See self::getStarred()
     * Returns a <subsonic-response> element with a nested <starred2> element on success.
     * http://www.subsonic.org/pages/api.jsp#getStarred2
     * @param array $input
     */
    public static function getstarred2($input)
    {
        self::getStarred($input, "starred2");
    }

    /**
     * search2
     * Returns albums, artists and songs matching the given search criteria. Supports paging through the result.
     * Returns a <subsonic-response> element with a nested <searchResult2> element on success.
     * http://www.subsonic.org/pages/api.jsp#search2
     * @param array $input
     * @param string $elementName
     */
    public static function search2($input, $elementName = "searchResult2")
    {
        $operator = 0; // contains
        $original = unhtmlentities((string)self::_check_parameter($input, 'query'));
        $query    = $original;
        if (substr($original, 0, 1) == '"' && (substr($original, -1) == '"')) {
            $query    = substr($original, 1, -1);
            $operator = 4; // equals
        }
        if (substr($original, 0, 1) == '"' && substr($original, -2, 2) == '"*') {
            $query    = substr($original, 1, -2);
            $operator = 4; // equals
        }
        $artists  = array();
        $albums   = array();
        $songs    = array();

        if (strlen($query) > 1) {
            // if we didn't catch a "wrapped" query it might just be a starts with
            if (substr($original, -1) == "*" && $operator == 0) {
                $query    = substr($query, 0, -1);
                $operator = 2; // Starts with
            }
        }

        $artistCount  = $input['artistCount'] ?? 20;
        $artistOffset = $input['artistOffset'] ?? 0;
        $albumCount   = $input['albumCount'] ?? 20;
        $albumOffset  = $input['albumOffset'] ?? 0;
        $songCount    = $input['songCount'] ?? 20;
        $songOffset   = $input['songOffset'] ?? 0;

        $sartist          = array();
        $sartist['limit'] = $artistCount;
        if ($artistOffset) {
            $sartist['offset'] = $artistOffset;
        }
        $sartist['rule_1_input']    = $query;
        $sartist['rule_1_operator'] = $operator;
        $sartist['rule_1']          = 'title';
        $sartist['type']            = 'artist';
        if ($artistCount > 0) {
            $artists = Search::run($sartist);
        }

        $salbum          = array();
        $salbum['limit'] = $albumCount;
        if ($albumOffset) {
            $salbum['offset'] = $albumOffset;
        }
        $salbum['rule_1_input']    = $query;
        $salbum['rule_1_operator'] = $operator;
        $salbum['rule_1']          = 'title';
        $salbum['type']            = 'album';
        if ($albumCount > 0) {
            $albums = Search::run($salbum);
        }

        $ssong          = array();
        $ssong['limit'] = $songCount;
        if ($songOffset) {
            $ssong['offset'] = $songOffset;
        }
        $ssong['rule_1_input']    = $query;
        $ssong['rule_1_operator'] = $operator;
        $ssong['rule_1']          = 'title';
        $ssong['type']            = 'song';
        if ($songCount > 0) {
            $songs = Search::run($ssong);
        }

        $response = Subsonic_Xml_Data::addSubsonicResponse($elementName);
        switch ($elementName) {
            case 'searchResult2':
                Subsonic_Xml_Data::addSearchResult2($response, $artists, $albums, $songs);
                break;
            case 'searchResult3':
                Subsonic_Xml_Data::addSearchResult3($response, $artists, $albums, $songs);
                break;
        }
        self::_apiOutput($input, $response);
    }

    /**
     * search3
     * See self::search2()
     * Returns a <subsonic-response> element with a nested <searchResult3> element on success.
     * http://www.subsonic.org/pages/api.jsp#search3
     * @param array $input
     */
    public static function search3($input)
    {
        self::search2($input, "searchResult3");
    }

    /**
     * getPlaylists
     * Returns all playlists a user is allowed to play.
     * Returns a <subsonic-response> element with a nested <playlists> element on success.
     * http://www.subsonic.org/pages/api.jsp#getPlaylists
     * @param array $input
     */
    public static function getplaylists($input)
    {
        $username  = isset($_REQUEST['username'])
            ? (string)filter_var($input['username'], FILTER_SANITIZE_STRING)
            : (string)filter_var($input['u'], FILTER_SANITIZE_STRING);
        $user      = User::get_from_username((string)$username);
        $response  = Subsonic_Xml_Data::addSubsonicResponse('getplaylists');
        $playlists = Playlist::get_playlists($user->id, '', true, true, false);
        $searches  = Playlist::get_smartlists($user->id, '', true, false);
        // allow skipping dupe search names when used as refresh searches
        $hide_dupe_searches = (bool)Preference::get_by_user($user->id, 'api_hide_dupe_searches');

        Subsonic_Xml_Data::addPlaylists($response, $user->id, $playlists, $searches, $hide_dupe_searches);
        self::_apiOutput($input, $response);
    }

    /**
     * getPlaylist
     * Returns a listing of files in a saved playlist.
     * Returns a <subsonic-response> element with a nested <playlist> element on success.
     * http://www.subsonic.org/pages/api.jsp#getPlaylist
     * @param array $input
     */
    public static function getplaylist($input)
    {
        $playlistid = self::_check_parameter($input, 'id');

        $response = Subsonic_Xml_Data::addSubsonicResponse('getplaylist');
        if (Subsonic_Xml_Data::_isSmartPlaylist($playlistid)) {
            $playlist = new Search(Subsonic_Xml_Data::_getAmpacheId($playlistid), 'song');
            Subsonic_Xml_Data::addPlaylist($response, $playlist, true);
        } else {
            $playlist = new Playlist(Subsonic_Xml_Data::_getAmpacheId($playlistid));
            Subsonic_Xml_Data::addPlaylist($response, $playlist, true);
        }
        self::_apiOutput($input, $response);
    }

    /**
     * createPlaylist
     * Creates (or updates) a playlist.
     * Since 1.14.0 the newly created/updated playlist is returned.
     * In earlier versions an empty <subsonic-response> element is returned.
     * http://www.subsonic.org/pages/api.jsp#createPlaylist
     * @param array $input
     */
    public static function createplaylist($input)
    {
        $playlistId = $input['playlistId'];
        $name       = $input['name'];
        $songIdList = array();
        if (is_array($input['songId'])) {
            $songIdList = $input['songId'];
        } elseif (is_string($input['songId'])) {
            $songIdList = explode(',', $input['songId']);
        }

        if ($playlistId) {
            self::_updatePlaylist($playlistId, $name, $songIdList, array(), true, true);
            $response = Subsonic_Xml_Data::addSubsonicResponse('createplaylist');
        } elseif (!empty($name)) {
            $playlistId = Playlist::create($name, 'private');
            if (count($songIdList) > 0) {
                self::_updatePlaylist($playlistId, "", $songIdList, array(), true, true);
            }
            $response = Subsonic_Xml_Data::addSubsonicResponse('createplaylist');
        } else {
            $response = Subsonic_Xml_Data::addError(Subsonic_Xml_Data::SSERROR_MISSINGPARAM, '', 'createplaylist');
        }
        self::_apiOutput($input, $response);
    }

    /**
     * updatePlaylist
     * Updates a playlist. Only the owner of a playlist is allowed to update it.
     * http://www.subsonic.org/pages/api.jsp#updatePlaylist
     * @param array $input
     */
    public static function updateplaylist($input)
    {
        $playlistId = self::_check_parameter($input, 'playlistId');
        $name       = $input['name'];
        $public     = ($input['public'] === "true");

        if (!Subsonic_Xml_Data::_isSmartPlaylist($playlistId)) {
            $songIdToAdd = array();
            if (is_array($input['songIdToAdd'])) {
                $songIdToAdd = $input['songIdToAdd'];
            } elseif (is_string($input['songIdToAdd'])) {
                $songIdToAdd = explode(',', $input['songIdToAdd']);
            }
            $songIndexToRemove = array();
            if (is_array($input['songIndexToRemove'])) {
                $songIndexToRemove = $input['songIndexToRemove'];
            } elseif (is_string($input['songIndexToRemove'])) {
                $songIndexToRemove = explode(',', $input['songIndexToRemove']);
            }
            self::_updatePlaylist(Subsonic_Xml_Data::_getAmpacheId($playlistId), $name, $songIdToAdd, $songIndexToRemove, $public);

            $response = Subsonic_Xml_Data::addSubsonicResponse('updateplaylist');
        } else {
            $response = Subsonic_Xml_Data::addError(Subsonic_Xml_Data::SSERROR_UNAUTHORIZED, 'Cannot edit a smart playlist.', 'updateplaylist');
        }
        self::_apiOutput($input, $response);
    }

    /**
     * deletePlaylist
     * Deletes a saved playlist.
     * http://www.subsonic.org/pages/api.jsp#deletePlaylist
     * @param array $input
     */
    public static function deleteplaylist($input)
    {
        $playlistId = self::_check_parameter($input, 'id');

        if (Subsonic_Xml_Data::_isSmartPlaylist($playlistId)) {
            $playlist = new Search(Subsonic_Xml_Data::_getAmpacheId($playlistId), 'song');
        } else {
            $playlist = new Playlist(Subsonic_Xml_Data::_getAmpacheId($playlistId));
        }
        $playlist->delete();

        $response = Subsonic_Xml_Data::addSubsonicResponse('deleteplaylist');
        self::_apiOutput($input, $response);
    }

    /**
     * stream
     * Streams a given media file.
     * Returns binary data on success, or an XML document on error (in which case the HTTP content type will start with "text/xml").
     * http://www.subsonic.org/pages/api.jsp#stream
     * @param array $input
     */
    public static function stream($input)
    {
        $fileid = self::_check_parameter($input, 'id', true);

        $maxBitRate    = (int)($input['maxBitRate'] ?? 0);
        $format        = $input['format'] ?? ''; // mp3, flv or raw
        $timeOffset    = $input['timeOffset'] ?? false;
        $contentLength = $input['estimateContentLength'] ?? false; // Force content-length guessing if transcode$username = (string)filter_var($input['u'], FILTER_SANITIZE_STRING);
        $username      = (string)filter_var($input['u'], FILTER_SANITIZE_STRING);
        $user          = User::get_from_username($username);
        $user_id       = $user->id;
        $client        = (string)filter_var($input['c'], FILTER_SANITIZE_STRING) ?? 'Subsonic';

        $params = '&client=' . rawurlencode($client);
        if ($contentLength == 'true') {
            $params .= '&content_length=required';
        }
        if ($format && $format != "raw") {
            $params .= '&transcode_to=' . $format;
        }
        if ((int)$maxBitRate > 0) {
            $params .= '&bitrate=' . $maxBitRate;
        }
        if ($timeOffset) {
            $params .= '&frame=' . $timeOffset;
        }

        $url = '';
        if (Subsonic_Xml_Data::_isSong($fileid)) {
<<<<<<< HEAD
=======
            if (AmpConfig::get('subsonic_always_download')) {
                $params .= '&action=download&cache=1';
            }
>>>>>>> f88f1145
            $object = new Song(Subsonic_Xml_Data::_getAmpacheId($fileid));
            $url    = $object->play_url($params, 'api', function_exists('curl_version'), $user_id);
        } elseif (Subsonic_Xml_Data::_isPodcastEpisode($fileid)) {
            $object = new Podcast_episode((int) Subsonic_Xml_Data::_getAmpacheId($fileid));
            $url    = $object->play_url($params, 'api', function_exists('curl_version'), $user_id);
        }

        // return an error on missing files
        if (empty($url)) {
            $response = Subsonic_Xml_Data::addError(Subsonic_Xml_Data::SSERROR_DATA_NOTFOUND, '', 'download');
            self::_apiOutput($input, $response);

            return;
        }
        self::_follow_stream($url);
    }

    /**
     * download
     * Downloads a given media file. Similar to stream, but this method returns the original media data without transcoding or downsampling.
     * Returns binary data on success, or an XML document on error (in which case the HTTP content type will start with "text/xml").
     * http://www.subsonic.org/pages/api.jsp#download
     * @param array $input
     */
    public static function download($input)
    {
        $fileid  = self::_check_parameter($input, 'id', true);
        $user_id = User::get_from_username($input['u'])->id;
        $client  = (string)filter_var($input['c'], FILTER_SANITIZE_STRING) ?? 'Subsonic';
        $params  = '&client=' . rawurlencode($client) . '&action=download&cache=1';
        $url     = '';
        if (Subsonic_Xml_Data::_isSong($fileid)) {
            $object = new Song(Subsonic_Xml_Data::_getAmpacheId($fileid));
            $url    = $object->play_url($params, 'api', function_exists('curl_version'), $user_id);
        } elseif (Subsonic_Xml_Data::_isPodcastEpisode($fileid)) {
            $object = new Podcast_episode((int) Subsonic_Xml_Data::_getAmpacheId($fileid));
            $url    = $object->play_url($params, 'api', function_exists('curl_version'), $user_id);
        }
        // return an error on missing files
        if (empty($url)) {
            $response = Subsonic_Xml_Data::addError(Subsonic_Xml_Data::SSERROR_DATA_NOTFOUND, '', 'download');
            self::_apiOutput($input, $response);

            return;
        }
        self::_follow_stream($url);
    }

    /**
     * hls
     * Creates an HLS (HTTP Live Streaming) playlist used for streaming video or audio.
     * Returns an M3U8 playlist on success (content type "application/vnd.apple.mpegurl"), or an XML document on error (in which case the HTTP content type will start with "text/xml").
     * http://www.subsonic.org/pages/api.jsp#hls
     * @param array $input
     */
    public static function hls($input)
    {
        $fileid = self::_check_parameter($input, 'id', true);

        $bitRate = $input['bitRate'];

        $media                = array();
        if (Subsonic_Xml_Data::_isSong($fileid)) {
            $media['object_type'] = 'song';
        } elseif (Subsonic_Xml_Data::_isVideo($fileid)) {
            $media['object_type'] = 'video';
        } else {
            self::_apiOutput(
                $input,
                Subsonic_Xml_Data::addError(Subsonic_Xml_Data::SSERROR_DATA_NOTFOUND, 'Invalid id', 'hls'));
        }
        $media['object_id']   = Subsonic_Xml_Data::_getAmpacheId($fileid);

        $medias            = array();
        $medias[]          = $media;
        $stream            = new Stream_Playlist();
        $additional_params = '';
        if ($bitRate) {
            $additional_params .= '&bitrate=' . $bitRate;
        }
        //$additional_params .= '&transcode_to=ts';
        $stream->add($medias, $additional_params);

        // vlc won't work if we use application/vnd.apple.mpegurl, but works fine with this. this is
        // also an allowed header by the standard
        header('Content-Type: audio/mpegurl;');
        $stream->create_m3u();
    }

    /**
     * getCaptions
     * @param array $input
     */
    public static function getcaptions($input)
    {
        //Since 1.14.0
        $response = Subsonic_Xml_Data::addError(Subsonic_Xml_Data::SSERROR_APIVERSION_SERVER, "Incompatible Subsonic REST protocol version. Server must upgrade.", 'getcaptions');
        self::_apiOutput($input, $response);
    }

    /**
     * getCoverArt
     * Returns a cover art image.
     * Returns the cover art image in binary form.
     * http://www.subsonic.org/pages/api.jsp#getCoverArt
     * @param array $input
     */
    public static function getcoverart($input)
    {
        $sub_id = str_replace('al-', '', self::_check_parameter($input, 'id'));
        $sub_id = str_replace('ar-', '', $sub_id);
        $sub_id = str_replace('pl-', '', $sub_id);
        $sub_id = str_replace('pod-', '', $sub_id);
        // sometimes we're sent a full art url...
        preg_match('/\/artist\/([0-9]*)\//', $sub_id, $matches);
        if (!empty($matches)) {
            $sub_id = (string)(100000000 + (int)$matches[1]);
        }
        $size   = $input['size'] ?? false;
        $type   = Subsonic_Xml_Data::_getAmpacheType($sub_id);
        if ($type == "") {
            self::_setHeader($input['f'] ?? 'xml');
            $response = Subsonic_Xml_Data::addError(Subsonic_Xml_Data::SSERROR_DATA_NOTFOUND, "Media not found.", 'getcoverart');
            self::_apiOutput($input, $response);

            return;
        }

        $art = null;

        if ($type == 'artist') {
            $art = new Art(Subsonic_Xml_Data::_getAmpacheId($sub_id), "artist");
        }
        if ($type == 'album') {
            $art = new Art(Subsonic_Xml_Data::_getAmpacheId($sub_id), "album");
        }
        if (($type == 'song')) {
            $song_id = Subsonic_Xml_Data::_getAmpacheId($sub_id);
            $art     = new Art(Subsonic_Xml_Data::_getAmpacheId($sub_id), "song");
            if (!AmpConfig::get('show_song_art', false) || !Art::has_db($song_id, 'song')) {
                // in most cases the song doesn't have a picture, but the album does
                $song = new Song($song_id);
                $art  = new Art($song->album, 'album');
            }
        }
        if (($type == 'podcast')) {
            $art = new Art(Subsonic_Xml_Data::_getAmpacheId($sub_id), "podcast");
        }
        if (($type == 'playlist')) {
            $art = new Art(Subsonic_Xml_Data::_getAmpacheId($sub_id), "playlist");
        }
        if ($type == 'search') {
            $playlist  = new Search(Subsonic_Xml_Data::_getAmpacheId($sub_id));
            $listitems = $playlist->get_items();
            $item      = (!empty($listitems)) ? $listitems[array_rand($listitems)] : array();
            $art       = (!empty($item)) ? new Art($item['object_id'], $item['object_type']) : null;
            if ($art != null && $art->id == null) {
                $song = new Song($item['object_id']);
                $art  = new Art($song->album, "album");
            }
        }
        if (!$art || $art->get(false, true) == '') {
            self::_setHeader($input['f'] ?? 'xml');
            $response = Subsonic_Xml_Data::addError(Subsonic_Xml_Data::SSERROR_DATA_NOTFOUND, "Media not found.", 'getcoverart');
            self::_apiOutput($input, $response);

            return;
        }
        // we have the art so lets show it
        header("Access-Control-Allow-Origin: *");
        if ($size && AmpConfig::get('resize_images')) {
            $dim           = array();
            $dim['width']  = $size;
            $dim['height'] = $size;
            $thumb         = $art->get_thumb($dim);
            if (!empty($thumb)) {
                header('Content-type: ' . $thumb['thumb_mime']);
                header('Content-Length: ' . strlen((string) $thumb['thumb']));
                echo $thumb['thumb'];

                return;
            }
        }
        $image = $art->get(true, true);
        header('Content-type: ' . $art->raw_mime);
        header('Content-Length: ' . strlen((string) $image));
        echo $image;
    }

    /**
     * getLyrics
     * Searches for and returns lyrics for a given song.
     * Returns a <subsonic-response> element with a nested <lyrics> element on success.
     * The <lyrics> element is empty if no matching lyrics was found.
     * http://www.subsonic.org/pages/api.jsp#getLyrics
     * @param array $input
     */
    public static function getlyrics($input)
    {
        $artist = $input['artist'];
        $title  = $input['title'];

        if (!$artist && !$title) {
            $response = Subsonic_Xml_Data::addError(Subsonic_Xml_Data::SSERROR_MISSINGPARAM, '', 'getlyrics');
        } else {
            $search           = array();
            $search['limit']  = 1;
            $search['offset'] = 0;
            $search['type']   = "song";

            $count = 0;
            if ($artist) {
                $search['rule_' . $count . '_input']    = $artist;
                $search['rule_' . $count . '_operator'] = 4;
                $search['rule_' . $count]               = "artist";
                ++$count;
            }
            if ($title) {
                $search['rule_' . $count . '_input']    = $title;
                $search['rule_' . $count . '_operator'] = 4;
                $search['rule_' . $count]               = "title";
            }

            $songs    = Search::run($search);
            $response = Subsonic_Xml_Data::addSubsonicResponse('getlyrics');
            if (count($songs) > 0) {
                Subsonic_Xml_Data::addLyrics($response, $artist, $title, $songs[0]);
            }
        }

        self::_apiOutput($input, $response);
    }

    /**
     * getAvatar
     * Returns the avatar (personal image) for a user.
     * Returns the avatar image in binary form.
     * http://www.subsonic.org/pages/api.jsp#getAvatar
     * @param array $input
     */
    public static function getavatar($input)
    {
        $username = self::_check_parameter($input, 'username');
        $myuser   = User::get_from_username($input['u']);

        $response = null;
        if ($myuser->access >= 100 || $myuser->username == $username) {
            if ($myuser->username == $username) {
                $user = $myuser;
            } else {
                $user = User::get_from_username((string)$username);
            }

            if ($user !== null) {
                // Get Session key
                $avatar = $user->get_avatar(true, $input);
                if (isset($avatar['url']) && !empty($avatar['url'])) {
                    $request = Requests::get($avatar['url'], array(), Core::requests_options());
                    header("Content-Type: " . $request->headers['Content-Type']);
                    echo $request->body;
                }
            } else {
                $response = Subsonic_Xml_Data::addError(Subsonic_Xml_Data::SSERROR_DATA_NOTFOUND, '', 'getavatar');
            }
        } else {
            $response = Subsonic_Xml_Data::addError(Subsonic_Xml_Data::SSERROR_UNAUTHORIZED, $input['u'] . ' is not authorized to get avatar for other users.', 'getavatar');
        }

        if ($response != null) {
            self::_apiOutput($input, $response);
        }
    }

    /**
     * star
     * Attaches a star to a song, album or artist.
     * http://www.subsonic.org/pages/api.jsp#star
     * @param array $input
     */
    public static function star($input)
    {
        self::_setStar($input, true);
    }

    /**
     * unstar
     * Removes the star from a song, album or artist.
     * http://www.subsonic.org/pages/api.jsp#unstar
     * @param array $input
     */
    public static function unstar($input)
    {
        self::_setStar($input, false);
    }

    /**
     * setRating
     * Sets the rating for a music file.
     * http://www.subsonic.org/pages/api.jsp#setRating
     * @param array $input
     */
    public static function setrating($input)
    {
        $object_id = self::_check_parameter($input, 'id');
        $rating    = $input['rating'];

        $robj = null;
        if (Subsonic_Xml_Data::_isArtist($object_id)) {
            $robj = new Rating(Subsonic_Xml_Data::_getAmpacheId($object_id), "artist");
        } else {
            if (Subsonic_Xml_Data::_isAlbum($object_id)) {
                $robj = new Rating(Subsonic_Xml_Data::_getAmpacheId($object_id), "album");
            } else {
                if (Subsonic_Xml_Data::_isSong($object_id)) {
                    $robj = new Rating(Subsonic_Xml_Data::_getAmpacheId($object_id), "song");
                }
            }
        }

        if ($robj != null) {
            $robj->set_rating($rating);

            $response = Subsonic_Xml_Data::addSubsonicResponse('setrating');
        } else {
            $response = Subsonic_Xml_Data::addError(Subsonic_Xml_Data::SSERROR_DATA_NOTFOUND, "Media not found.", 'setrating');
        }

        self::_apiOutput($input, $response);
    }

    /**
     * scrobble
     * Registers the local playback of one or more media files. Typically used when playing media that is cached on the client.
     * http://www.subsonic.org/pages/api.jsp#scrobble
     * @param array $input
     */
    public static function scrobble($input)
    {
        $object_ids = self::_check_parameter($input, 'id');
        $submission = (array_key_exists('submission', $input) && ($input['submission'] === 'true' || $input['submission'] === '1'));
        $username   = (string)$input['u'];
        $client     = (string)filter_var($input['c'], FILTER_SANITIZE_STRING) ?? 'Subsonic';
        $user       = User::get_from_username($username);

        if (!is_array($object_ids)) {
            $rid        = array();
            $rid[]      = $object_ids;
            $object_ids = $rid;
        }
        $user_data = User::get_user_data($user->id, 'playqueue_time');
        $now_time  = time();
        // don't scrobble after setting the play queue too quickly
        if ($user_data['playqueue_time'] < ($now_time - 2)) {
            foreach ($object_ids as $subsonic_id) {
                $time     = isset($input['time']) ? (int) $input['time'] / 1000 : time();
                $previous = Stats::get_last_play($user->id, $client, $time);
                $media    = Subsonic_Xml_Data::_getAmpacheObject($subsonic_id);
                $type     = Subsonic_Xml_Data::_getAmpacheType($subsonic_id);
                $media->format();

                // long pauses might cause your now_playing to hide
                Stream::garbage_collection();
                Stream::insert_now_playing((int) $media->id, (int) $user->id, ((int)$media->time), $username, $type, ((int)$time));
                // submission is true: go to scrobble plugins (Plugin::get_plugins('save_mediaplay'))
                if ($submission && get_class($media) == Song::class && ($previous['object_id'] != $media->id) && (($time - $previous['date']) > 5)) {
                    // stream has finished
                    debug_event(self::class, $user->username . ' scrobbled: {' . $media->id . '} at ' . $time, 5);
                    User::save_mediaplay($user, $media);
                }
                // Submission is false and not a repeat. let repeats go though to saveplayqueue
                if ((!$submission) && $media->id && ($previous['object_id'] != $media->id) && (($time - $previous['date']) > 5)) {
                    $media->set_played($user->id, $client, array(), $time);
                }
            }
        }

        $response = Subsonic_Xml_Data::addSubsonicResponse('scrobble');
        self::_apiOutput($input, $response);
    }

    /**
     * getShares
     * Returns information about shared media this user is allowed to manage. Takes no extra parameters.
     * Returns a <subsonic-response> element with a nested <shares> element on success.
     * http://www.subsonic.org/pages/api.jsp#getShares
     * @param array $input
     */
    public static function getshares($input)
    {
        $user     = User::get_from_username($input['u']);
        $response = Subsonic_Xml_Data::addSubsonicResponse('getshares');
        $shares   = Share::get_share_list($user);
        Subsonic_Xml_Data::addShares($response, $shares);
        self::_apiOutput($input, $response);
    }

    /**
     * createShare
     * Creates a public URL that can be used by anyone to stream music or video from the Subsonic server.
     * Returns a <subsonic-response> element with a nested <shares> element on success, which in turns contains a single <share> element for the newly created share.
     * http://www.subsonic.org/pages/api.jsp#createShare
     * @param array $input
     */
    public static function createshare($input)
    {
        $libitem_id  = self::_check_parameter($input, 'id');
        $description = $input['description'];
        if (AmpConfig::get('share')) {
            $expire_days = Share::get_expiry($input['expires'] ?? null);
            $object_type = null;
            if (is_array($libitem_id) && Subsonic_Xml_Data::_isSong($libitem_id[0])) {
                $song_id     = Subsonic_Xml_Data::_getAmpacheId($libitem_id[0]);
                $tmp_song    = new Song($song_id);
                $object_id   = Subsonic_Xml_Data::_getAmpacheId($tmp_song->album);
                $object_type = 'album';
            } else {
                $object_id = Subsonic_Xml_Data::_getAmpacheId($libitem_id);
                if (Subsonic_Xml_Data::_isAlbum($libitem_id)) {
                    $object_type = 'album';
                }
                if (Subsonic_Xml_Data::_isSong($libitem_id)) {
                    $object_type = 'song';
                }
                if (Subsonic_Xml_Data::_isPlaylist($libitem_id)) {
                    $object_type = 'playlist';
                }
            }
            debug_event(self::class, 'createShare: sharing ' . $object_type . ' ' . $object_id, 4);

            if (!empty($object_type) && !empty($object_id)) {
                // @todo remove after refactoring
                global $dic;
                $passwordGenerator = $dic->get(PasswordGeneratorInterface::class);

                $response = Subsonic_Xml_Data::addSubsonicResponse('createshare');
                $shares   = array();
                $shares[] = Share::create_share(
                    $object_type,
                    $object_id,
                    true,
                    Access::check_function('download'),
                    $expire_days,
                    $passwordGenerator->generate(PasswordGenerator::DEFAULT_LENGTH),
                    0,
                    $description
                );
                Subsonic_Xml_Data::addShares($response, $shares);
            } else {
                $response = Subsonic_Xml_Data::addError(Subsonic_Xml_Data::SSERROR_DATA_NOTFOUND, '', 'createshare');
            }
        } else {
            $response = Subsonic_Xml_Data::addError(Subsonic_Xml_Data::SSERROR_UNAUTHORIZED, '', 'createshare');
        }
        self::_apiOutput($input, $response);
    }

    /**
     * updateShare
     * Updates the description and/or expiration date for an existing share.
     * http://www.subsonic.org/pages/api.jsp#updateShare
     * @param array $input
     */
    public static function updateshare($input)
    {
        $username    = self::_check_parameter($input, 'u');
        $share_id    = self::_check_parameter($input, 'id');
        $user        = User::get_from_username((string)$username);
        $description = $input['description'];

        if (AmpConfig::get('share')) {
            $share = new Share(Subsonic_Xml_Data::_getAmpacheId($share_id));
            if ($share->id > 0) {
                $expires = $share->expire_days;
                if (array_key_exists('expires', $input)) {
                    // Parse as a string to work on 32-bit computers
                    $expires = $input['expires'];
                    if (strlen((string)$expires) > 3) {
                        $expires = (int)(substr($expires, 0, -3));
                    }
                    if ($expires > 0) {
                        $expires = ($expires - $share->creation_date) / 86400;
                        $expires = ceil($expires);
                    }
                }

                $data = array(
                    'max_counter' => $share->max_counter,
                    'expire' => $expires,
                    'allow_stream' => $share->allow_stream,
                    'allow_download' => $share->allow_download,
                    'description' => $description ?: $share->description,
                );
                if ($share->update($data, $user)) {
                    $response = Subsonic_Xml_Data::addSubsonicResponse('updateshare');
                } else {
                    $response = Subsonic_Xml_Data::addError(Subsonic_Xml_Data::SSERROR_UNAUTHORIZED, '', 'updateshare');
                }
            } else {
                $response = Subsonic_Xml_Data::addError(Subsonic_Xml_Data::SSERROR_DATA_NOTFOUND, '', 'updateshare');
            }
        } else {
            $response = Subsonic_Xml_Data::addError(Subsonic_Xml_Data::SSERROR_UNAUTHORIZED, '', 'updateshare');
        }

        self::_apiOutput($input, $response);
    }

    /**
     * deleteShare
     * Deletes an existing share.
     * http://www.subsonic.org/pages/api.jsp#deleteShare
     * @param array $input
     */
    public static function deleteshare($input)
    {
        $username = self::_check_parameter($input, 'u');
        $user     = User::get_from_username((string)$username);
        $id       = self::_check_parameter($input, 'id');
        if (AmpConfig::get('share')) {
            if (Share::delete_share((int) $id, $user)) {
                $response = Subsonic_Xml_Data::addSubsonicResponse('deleteshare');
            } else {
                $response = Subsonic_Xml_Data::addError(Subsonic_Xml_Data::SSERROR_DATA_NOTFOUND, '', 'deleteshare');
            }
        } else {
            $response = Subsonic_Xml_Data::addError(Subsonic_Xml_Data::SSERROR_UNAUTHORIZED, '', 'deleteshare');
        }
        self::_apiOutput($input, $response);
    }

    /**
     * getPodcasts
     * Returns all Podcast channels the server subscribes to, and (optionally) their episodes.
     * Returns a <subsonic-response> element with a nested <podcasts> element on success.
     * http://www.subsonic.org/pages/api.jsp#getPodcasts
     * @param array $input
     */
    public static function getpodcasts($input)
    {
        $podcast_id      = $input['id'];
        $includeEpisodes = !isset($input['includeEpisodes']) || $input['includeEpisodes'] === "true";

        if (AmpConfig::get('podcast')) {
            if ($podcast_id) {
                $podcast = new Podcast(Subsonic_Xml_Data::_getAmpacheId($podcast_id));
                if ($podcast->id) {
                    $response = Subsonic_Xml_Data::addSubsonicResponse('getpodcasts');
                    Subsonic_Xml_Data::addPodcasts($response, array($podcast), $includeEpisodes);
                } else {
                    $response = Subsonic_Xml_Data::addError(Subsonic_Xml_Data::SSERROR_DATA_NOTFOUND, '', 'getpodcasts');
                }
            } else {
                $podcasts = Catalog::get_podcasts();
                $response = Subsonic_Xml_Data::addSubsonicResponse('getpodcasts');
                Subsonic_Xml_Data::addPodcasts($response, $podcasts, $includeEpisodes);
            }
        } else {
            $response = Subsonic_Xml_Data::addError(Subsonic_Xml_Data::SSERROR_DATA_NOTFOUND, '', 'getpodcasts');
        }
        self::_apiOutput($input, $response);
    }

    /**
     * getNewestPodcasts
     * Returns the most recently published Podcast episodes.
     * Returns a <subsonic-response> element with a nested <newestPodcasts> element on success.
     * http://www.subsonic.org/pages/api.jsp#getNewestPodcasts
     * @param array $input
     */
    public static function getnewestpodcasts($input)
    {
        $count = $input['count'] ?? AmpConfig::get('podcast_new_download');

        if (AmpConfig::get('podcast')) {
            $response = Subsonic_Xml_Data::addSubsonicResponse('getnewestpodcasts');
            $episodes = Catalog::get_newest_podcasts($count);
            Subsonic_Xml_Data::addNewestPodcasts($response, $episodes);
        } else {
            $response = Subsonic_Xml_Data::addError(Subsonic_Xml_Data::SSERROR_DATA_NOTFOUND, '', 'getnewestpodcasts');
        }
        self::_apiOutput($input, $response);
    }

    /**
     * refreshPodcasts
     * Requests the server to check for new Podcast episodes.
     * http://www.subsonic.org/pages/api.jsp#refreshPodcasts
     * @param array $input
     */
    public static function refreshpodcasts($input)
    {
        if (AmpConfig::get('podcast') && Access::check('interface', 75)) {
            $podcasts = Catalog::get_podcasts();
            foreach ($podcasts as $podcast) {
                $podcast->sync_episodes(true);
            }
            $response = Subsonic_Xml_Data::addSubsonicResponse('refreshpodcasts');
        } else {
            $response = Subsonic_Xml_Data::addError(Subsonic_Xml_Data::SSERROR_UNAUTHORIZED, '', 'refreshpodcasts');
        }
        self::_apiOutput($input, $response);
    }

    /**
     * createPodcastChannel
     * Adds a new Podcast channel.
     * http://www.subsonic.org/pages/api.jsp#createPodcastChannel
     * @param array $input
     */
    public static function createpodcastchannel($input)
    {
        $url      = self::_check_parameter($input, 'url');
        $username = self::_check_parameter($input, 'u');
        $user     = User::get_from_username((string)$username);

        if (AmpConfig::get('podcast') && Access::check('interface', 75)) {
            $catalogs = Catalog::get_catalogs('podcast', $user->id);
            if (count($catalogs) > 0) {
                $data            = array();
                $data['feed']    = $url;
                $data['catalog'] = $catalogs[0];
                if (Podcast::create($data)) {
                    $response = Subsonic_Xml_Data::addSubsonicResponse('createpodcastchannel');
                } else {
                    $response = Subsonic_Xml_Data::addError(Subsonic_Xml_Data::SSERROR_GENERIC, '', 'createpodcastchannel');
                }
            } else {
                $response = Subsonic_Xml_Data::addError(Subsonic_Xml_Data::SSERROR_UNAUTHORIZED, '', 'createpodcastchannel');
            }
        } else {
            $response = Subsonic_Xml_Data::addError(Subsonic_Xml_Data::SSERROR_UNAUTHORIZED, '', 'createpodcastchannel');
        }
        self::_apiOutput($input, $response);
    }

    /**
     * deletePodcastChannel
     * Deletes a Podcast channel.
     * http://www.subsonic.org/pages/api.jsp#deletePodcastChannel
     * @param array $input
     */
    public static function deletepodcastchannel($input)
    {
        $podcast_id = (int)self::_check_parameter($input, 'id');

        if (AmpConfig::get('podcast') && Access::check('interface', 75)) {
            $podcast = new Podcast(Subsonic_Xml_Data::_getAmpacheId($podcast_id));
            if ($podcast->id) {
                if ($podcast->remove()) {
                    $response = Subsonic_Xml_Data::addSubsonicResponse('deletepodcastchannel');
                } else {
                    $response = Subsonic_Xml_Data::addError(Subsonic_Xml_Data::SSERROR_GENERIC, '', 'deletepodcastchannel');
                }
            } else {
                $response = Subsonic_Xml_Data::addError(Subsonic_Xml_Data::SSERROR_DATA_NOTFOUND, '', 'deletepodcastchannel');
            }
        } else {
            $response = Subsonic_Xml_Data::addError(Subsonic_Xml_Data::SSERROR_UNAUTHORIZED, '', 'deletepodcastchannel');
        }
        self::_apiOutput($input, $response);
    }

    /**
     * deletePodcastEpisode
     * Deletes a Podcast episode.
     * http://www.subsonic.org/pages/api.jsp#deletePodcastEpisode
     * @param array $input
     */
    public static function deletepodcastepisode($input)
    {
        $id = self::_check_parameter($input, 'id');

        if (AmpConfig::get('podcast') && Access::check('interface', 75)) {
            $episode = new Podcast_Episode(Subsonic_Xml_Data::_getAmpacheId($id));
            if ($episode->id !== null) {
                if ($episode->remove()) {
                    $response = Subsonic_Xml_Data::addSubsonicResponse('deletepodcastepisode');
                    Catalog::count_table('podcast_episode');
                } else {
                    $response = Subsonic_Xml_Data::addError(Subsonic_Xml_Data::SSERROR_GENERIC, '', 'deletepodcastepisode');
                }
            } else {
                $response = Subsonic_Xml_Data::addError(Subsonic_Xml_Data::SSERROR_DATA_NOTFOUND, '', 'deletepodcastepisode');
            }
        } else {
            $response = Subsonic_Xml_Data::addError(Subsonic_Xml_Data::SSERROR_UNAUTHORIZED, '', 'deletepodcastepisode');
        }
        self::_apiOutput($input, $response);
    }

    /**
     * downloadPodcastEpisode
     * Request the server to start downloading a given Podcast episode.
     * http://www.subsonic.org/pages/api.jsp#downloadPodcastEpisode
     * @param array $input
     */
    public static function downloadpodcastepisode($input)
    {
        $id = self::_check_parameter($input, 'id');

        if (AmpConfig::get('podcast') && Access::check('interface', 75)) {
            $episode = new Podcast_Episode(Subsonic_Xml_Data::_getAmpacheId($id));
            if ($episode->id !== null) {
                $episode->gather();
                $response = Subsonic_Xml_Data::addSubsonicResponse('downloadpodcastepisode');
            } else {
                $response = Subsonic_Xml_Data::addError(Subsonic_Xml_Data::SSERROR_DATA_NOTFOUND, '', 'downloadpodcastepisode');
            }
        } else {
            $response = Subsonic_Xml_Data::addError(Subsonic_Xml_Data::SSERROR_UNAUTHORIZED, '', 'downloadpodcastepisode');
        }
        self::_apiOutput($input, $response);
    }

    /**
     * jukeboxControl
     * Controls the jukebox, i.e., playback directly on the server's audio hardware.
     * Returns a <jukeboxStatus> element on success, unless the get action is used, in which case a nested <jukeboxPlaylist> element is returned.
     * http://www.subsonic.org/pages/api.jsp#jukeboxControl
     * @param array $input
     */
    public static function jukeboxcontrol($input)
    {
        $action = self::_check_parameter($input, 'action');
        $id     = $input['id'] ?? array();

        $response = Subsonic_Xml_Data::addError(Subsonic_Xml_Data::SSERROR_DATA_NOTFOUND, '', 'jukeboxcontrol');
        debug_event(__CLASS__, 'Using Localplay controller: ' . AmpConfig::get('localplay_controller'), 5);
        $localplay = new LocalPlay(AmpConfig::get('localplay_controller'));

        if ($localplay->connect()) {
            $ret = false;
            switch ($_REQUEST['action']) {
                case 'get':
                case 'status':
                    $ret = true;
                    break;
                case 'start':
                    $ret = $localplay->play();
                    break;
                case 'stop':
                    $ret = $localplay->stop();
                    break;
                case 'skip':
                    if (isset($input['index'])) {
                        if ($localplay->skip($input['index'])) {
                            $ret = $localplay->play();
                        }
                    } elseif (isset($input['offset'])) {
                        debug_event(self::class, 'Skip with offset is not supported on JukeboxControl.', 5);
                    } else {
                        $response = Subsonic_Xml_Data::addError(Subsonic_Xml_Data::SSERROR_MISSINGPARAM, '', 'jukeboxcontrol');
                    }
                    break;
                case 'set':
                    $localplay->delete_all();
                // Intentional break fall-through
                case 'add':
                    $user = User::get_from_username($input['u']);
                    if ($id) {
                        if (!is_array($id)) {
                            $rid   = array();
                            $rid[] = $id;
                            $id    = $rid;
                        }

                        foreach ($id as $song_id) {
                            $url = null;

                            if (Subsonic_Xml_Data::_isSong($song_id)) {
                                $media = new Song(Subsonic_Xml_Data::_getAmpacheId($song_id));
                                $url   = $media->play_url('&client=' . $localplay->type, 'api', function_exists('curl_version'), $user->id);
                            }

                            if ($url !== null) {
                                debug_event(self::class, 'Adding ' . $url, 5);
                                $stream        = array();
                                $stream['url'] = $url;
                                $ret           = $localplay->add_url(new Stream_Url($stream));
                            }
                        }
                    }
                    break;
                case 'clear':
                    $ret = $localplay->delete_all();
                    break;
                case 'remove':
                    if (isset($input['index'])) {
                        $ret = $localplay->delete_track($input['index']);
                    } else {
                        $response = Subsonic_Xml_Data::addError(Subsonic_Xml_Data::SSERROR_MISSINGPARAM, '', 'jukeboxcontrol');
                    }
                    break;
                case 'shuffle':
                    $ret = $localplay->random(true);
                    break;
                case 'setGain':
                    $ret = $localplay->volume_set(((float)$input['gain']) * 100);
                    break;
            }

            if ($ret) {
                $response = Subsonic_Xml_Data::addSubsonicResponse('jukeboxcontrol');
                if ($action == 'get') {
                    Subsonic_Xml_Data::addJukeboxPlaylist($response, $localplay);
                } else {
                    Subsonic_Xml_Data::addJukeboxStatus($response, $localplay);
                }
            }
        }

        self::_apiOutput($input, $response);
    }

    /**
     * getInternetRadioStations
     * Returns all internet radio stations.
     * Returns a <subsonic-response> element with a nested <internetRadioStations> element on success.
     * http://www.subsonic.org/pages/api.jsp#getInternetRadioStations
     * @param array $input
     */
    public static function getinternetradiostations($input)
    {
        $response = Subsonic_Xml_Data::addSubsonicResponse('getinternetradiostations');
        $radios   = static::getLiveStreamRepository()->getAll();
        Subsonic_Xml_Data::addInternetRadioStations($response, $radios);
        self::_apiOutput($input, $response);
    }

    /**
     * getChatMessages
     * Returns the current visible (non-expired) chat messages.
     * Returns a <subsonic-response> element with a nested <chatMessages> element on success.
     * http://www.subsonic.org/pages/api.jsp#getChatMessages
     * @param array $input
     */
    public static function getchatmessages($input)
    {
        $since                    = (int) $input['since'];
        $privateMessageRepository = static::getPrivateMessageRepository();

        $privateMessageRepository->cleanChatMessages();

        $messages = $privateMessageRepository->getChatMessages($since);

        $response = Subsonic_Xml_Data::addSubsonicResponse('getchatmessages');
        Subsonic_Xml_Data::addChatMessages($response, $messages);
        self::_apiOutput($input, $response);
    }

    /**
     * addChatMessage
     * Adds a message to the chat log.
     * http://www.subsonic.org/pages/api.jsp#addChatMessage
     * @param array $input
     */
    public static function addchatmessage($input)
    {
        $message = self::_check_parameter($input, 'message');

        $message = trim(
            strip_tags(
                filter_var(
                    $message,
                    FILTER_SANITIZE_STRING,
                    FILTER_FLAG_NO_ENCODE_QUOTES
                )
            )
        );

        $user_id = User::get_from_username($input['u'])->getId();
        if (static::getPrivateMessageRepository()->sendChatMessage($message, $user_id) !== null) {
            $response = Subsonic_Xml_Data::addSubsonicResponse('addchatmessage');
        } else {
            $response = Subsonic_Xml_Data::addError(Subsonic_Xml_Data::SSERROR_DATA_NOTFOUND, '', 'addChatMessage');
        }
        self::_apiOutput($input, $response);
    }

    /**
     * getUser
     * Get details about a given user, including which authorization roles and folder access it has.
     * Returns a <subsonic-response> element with a nested <user> element on success.
     * http://www.subsonic.org/pages/api.jsp#getUser
     * @param array $input
     */
    public static function getuser($input)
    {
        $username = self::_check_parameter($input, 'username');
        $myuser   = User::get_from_username($input['u']);

        if ($myuser->access >= 100 || $myuser->username == $username) {
            $response = Subsonic_Xml_Data::addSubsonicResponse('getuser');
            if ($myuser->username == $username) {
                $user = $myuser;
            } else {
                $user = User::get_from_username((string)$username);
            }
            Subsonic_Xml_Data::addUser($response, $user);
        } else {
            $response = Subsonic_Xml_Data::addError(Subsonic_Xml_Data::SSERROR_UNAUTHORIZED, $input['u'] . ' is not authorized to get details for other users.', 'getuser');
        }
        self::_apiOutput($input, $response);
    }

    /**
     * getUsers
     * Get details about all users, including which authorization roles and folder access they have.
     * Returns a <subsonic-response> element with a nested <users> element on success.
     * http://www.subsonic.org/pages/api.jsp#getUsers
     * @param array $input
     */
    public static function getusers($input)
    {
        $myuser = User::get_from_username($input['u']);
        if ($myuser->access >= 100) {
            $response = Subsonic_Xml_Data::addSubsonicResponse('getusers');
            $users    = static::getUserRepository()->getValid();
            Subsonic_Xml_Data::addUsers($response, $users);
        } else {
            $response = Subsonic_Xml_Data::addError(Subsonic_Xml_Data::SSERROR_UNAUTHORIZED, $input['u'] . ' is not authorized to get details for other users.', 'getusers');
        }
        self::_apiOutput($input, $response);
    }

    /**
     * createUser
     * Creates a new Subsonic user.
     * http://www.subsonic.org/pages/api.jsp#createUser
     * @param array $input
     */
    public static function createuser($input)
    {
        $username     = self::_check_parameter($input, 'username');
        $password     = self::_check_parameter($input, 'password');
        $email        = urldecode((string)self::_check_parameter($input, 'email'));
        $adminRole    = ($input['adminRole'] == 'true');
        $downloadRole = ($input['downloadRole'] == 'true');
        $uploadRole   = ($input['uploadRole'] == 'true');
        $coverArtRole = ($input['coverArtRole'] == 'true');
        $shareRole    = ($input['shareRole'] == 'true');
        //$ldapAuthenticated = $input['ldapAuthenticated'];
        //$settingsRole = $input['settingsRole'];
        //$streamRole = $input['streamRole'];
        //$jukeboxRole = $input['jukeboxRole'];
        //$playlistRole = $input['playlistRole'];
        //$commentRole = $input['commentRole'];
        //$podcastRole = $input['podcastRole'];
        if ($email) {
            $email = urldecode($email);
        }

        if (Access::check('interface', AccessLevelEnum::LEVEL_ADMIN)) {
            $access = AccessLevelEnum::LEVEL_USER;
            if ($coverArtRole) {
                $access = AccessLevelEnum::LEVEL_MANAGER;
            }
            if ($adminRole) {
                $access = AccessLevelEnum::LEVEL_ADMIN;
            }
            $password = self::_decryptPassword($password);
            $user_id  = User::create($username, $username, $email, null, $password, $access);
            if ($user_id > 0) {
                if ($downloadRole) {
                    Preference::update('download', $user_id, 1);
<<<<<<< HEAD
                }
                if ($uploadRole) {
                    Preference::update('allow_upload', $user_id, 1);
                }
=======
                }
                if ($uploadRole) {
                    Preference::update('allow_upload', $user_id, 1);
                }
>>>>>>> f88f1145
                if ($shareRole) {
                    Preference::update('share', $user_id, 1);
                }
                $response = Subsonic_Xml_Data::addSubsonicResponse('createuser');
            } else {
                $response = Subsonic_Xml_Data::addError(Subsonic_Xml_Data::SSERROR_DATA_NOTFOUND, '', 'createuser');
            }
        } else {
            $response = Subsonic_Xml_Data::addError(Subsonic_Xml_Data::SSERROR_UNAUTHORIZED, '', 'createuser');
        }

        self::_apiOutput($input, $response);
    }

    /**
     * updateUser
     * Modifies an existing Subsonic user.
     * http://www.subsonic.org/pages/api.jsp#updateUser
     * @param array $input
     */
    public static function updateuser($input)
    {
        $username = self::_check_parameter($input, 'username');
        $password = $input['password'];
        $email    = urldecode((string)self::_check_parameter($input, 'email'));
        //$ldapAuthenticated = $input['ldapAuthenticated'];
        $adminRole    = ($input['adminRole'] == 'true');
        $downloadRole = ($input['downloadRole'] == 'true');
        $uploadRole   = ($input['uploadRole'] == 'true');
        $coverArtRole = ($input['coverArtRole'] == 'true');
        $shareRole    = ($input['shareRole'] == 'true');
<<<<<<< HEAD
        $maxbitrate   = $input['maxBitRate'];
=======
        $maxbitrate   = (int)($input['maxBitRate'] ?? 0);
>>>>>>> f88f1145

        if (Access::check('interface', 100)) {
            $access = 25;
            if ($coverArtRole) {
                $access = 75;
            }
            if ($adminRole) {
                $access = 100;
            }
            // identify the user to modify
            $user    = User::get_from_username((string)$username);
            $user_id = $user->id;

            if ($user_id > 0) {
                // update access level
                $user->update_access($access);
                // update password
                if ($password && !AmpConfig::get('simple_user_mode')) {
                    $password = self::_decryptPassword($password);
                    $user->update_password($password);
                }
                // update e-mail
                if (Mailer::validate_address($email)) {
                    $user->update_email($email);
<<<<<<< HEAD
                }
                // set preferences
                if ($downloadRole) {
                    Preference::update('download', $user_id, 1);
                }
                if ($uploadRole) {
                    Preference::update('allow_upload', $user_id, 1);
                }
                if ($shareRole) {
                    Preference::update('share', $user_id, 1);
                }
                if ((int)$maxbitrate > 0) {
                    Preference::update('transcode_bitrate', $user_id, $maxbitrate);
                }
=======
                }
                // set preferences
                if ($downloadRole) {
                    Preference::update('download', $user_id, 1);
                }
                if ($uploadRole) {
                    Preference::update('allow_upload', $user_id, 1);
                }
                if ($shareRole) {
                    Preference::update('share', $user_id, 1);
                }
                if ($maxbitrate > 0) {
                    Preference::update('transcode_bitrate', $user_id, $maxbitrate);
                }
>>>>>>> f88f1145
                $response = Subsonic_Xml_Data::addSubsonicResponse('updateuser');
            } else {
                $response = Subsonic_Xml_Data::addError(Subsonic_Xml_Data::SSERROR_DATA_NOTFOUND, '', 'updateuser');
            }
        } else {
            $response = Subsonic_Xml_Data::addError(Subsonic_Xml_Data::SSERROR_UNAUTHORIZED, '', 'updateuser');
        }

        self::_apiOutput($input, $response);
    }

    /**
     * deleteUser
     * Deletes an existing Subsonic user.
     * http://www.subsonic.org/pages/api.jsp#deleteUser
     * @param array $input
     */
    public static function deleteuser($input)
    {
        $username = self::_check_parameter($input, 'username');
        if (Access::check('interface', 100)) {
            $user = User::get_from_username((string)$username);
            if ($user->id) {
                $user->delete();
                $response = Subsonic_Xml_Data::addSubsonicResponse('deleteuser');
            } else {
                $response = Subsonic_Xml_Data::addError(Subsonic_Xml_Data::SSERROR_DATA_NOTFOUND, '', 'deleteuser');
            }
        } else {
            $response = Subsonic_Xml_Data::addError(Subsonic_Xml_Data::SSERROR_UNAUTHORIZED, '', 'deleteuser');
        }

        self::_apiOutput($input, $response);
    }

    /**
     * changePassword
     * Changes the password of an existing Subsonic user.
     * http://www.subsonic.org/pages/api.jsp#changePassword
     * @param array $input
     */
    public static function changepassword($input)
    {
        $username = self::_check_parameter($input, 'username');
        $inp_pass = self::_check_parameter($input, 'password');
        $password = self::_decryptPassword($inp_pass);
        $myuser   = User::get_from_username($input['u']);

        if ($myuser->username == $username || Access::check('interface', 100)) {
            $user = User::get_from_username((string) $username);
            if ($user->id && !AmpConfig::get('simple_user_mode')) {
                $user->update_password($password);
                $response = Subsonic_Xml_Data::addSubsonicResponse('changepassword');
            } else {
                $response = Subsonic_Xml_Data::addError(Subsonic_Xml_Data::SSERROR_DATA_NOTFOUND, '', 'changepassword');
            }
        } else {
            $response = Subsonic_Xml_Data::addError(Subsonic_Xml_Data::SSERROR_UNAUTHORIZED, '', 'changepassword');
        }
        self::_apiOutput($input, $response);
    }

    /**
     * getBookmarks
     * Returns all bookmarks for this user. A bookmark is a position within a certain media file.
     * Returns a <subsonic-response> element with a nested <bookmarks> element on success.
     * http://www.subsonic.org/pages/api.jsp#getBookmarks
     * @param array $input
     */
    public static function getbookmarks($input)
    {
        $user_id   = User::get_from_username($input['u'])->getId();
        $response  = Subsonic_Xml_Data::addSubsonicResponse('getbookmarks');
        $bookmarks = [];

        foreach (static::getBookmarkRepository()->getBookmarks($user_id) as $bookmarkId) {
            $bookmarks[] = new Bookmark($bookmarkId);
        }

        Subsonic_Xml_Data::addBookmarks($response, $bookmarks);
        self::_apiOutput($input, $response, array('bookmark'));
    }

    /**
     * createBookmark
     * Creates or updates a bookmark (a position within a media file). Bookmarks are personal and not visible to other users.
     * http://www.subsonic.org/pages/api.jsp#createBookmark
     * @param array $input
     */
    public static function createbookmark($input)
    {
        $object_id = self::_check_parameter($input, 'id');
        $position  = self::_check_parameter($input, 'position');
        $comment   = $input['comment'];
        $type      = Subsonic_Xml_Data::_getAmpacheType($object_id);

        if (!empty($type)) {
            $bookmark = new Bookmark(Subsonic_Xml_Data::_getAmpacheId($object_id), $type);
            if ($bookmark->id) {
                static::getBookmarkRepository()->update($bookmark->getId(), (int) $position);
            } else {
                Bookmark::create(
                    [
                        'object_id' => Subsonic_Xml_Data::_getAmpacheId($object_id),
                        'object_type' => $type,
                        'comment' => $comment,
                        'position' => $position
                    ],
                    Core::get_global('user')->id,
                    time()
                );
            }
            $response = Subsonic_Xml_Data::addSubsonicResponse('createbookmark');
        } else {
            $response = Subsonic_Xml_Data::addError(Subsonic_Xml_Data::SSERROR_DATA_NOTFOUND, '', 'createbookmark');
        }
        self::_apiOutput($input, $response);
    }

    /**
     * deleteBookmark
     * Deletes the bookmark for a given file.
     * http://www.subsonic.org/pages/api.jsp#deleteBookmark
     * @param array $input
     */
    public static function deletebookmark($input)
    {
        $id   = self::_check_parameter($input, 'id');
        $type = Subsonic_Xml_Data::_getAmpacheType($id);

        $bookmark = new Bookmark(Subsonic_Xml_Data::_getAmpacheId($id), $type);
        if ($bookmark->id) {
            static::getBookmarkRepository()->delete($bookmark->getId());
            $response = Subsonic_Xml_Data::addSubsonicResponse('deletebookmark');
        } else {
            $response = Subsonic_Xml_Data::addError(Subsonic_Xml_Data::SSERROR_DATA_NOTFOUND, '', 'deletebookmark');
        }
        self::_apiOutput($input, $response);
    }

    /**
     * getPlayQueue
     * Returns the state of the play queue for this user (as set by savePlayQueue).
     * Returns a <subsonic-response> element with a nested <playQueue> element on success
     * or an empty <subsonic-response> if no play queue has been saved.
     * http://www.subsonic.org/pages/api.jsp#getPlayQueue
     * @param array $input
     */
    public static function getplayqueue($input)
    {
        $username = (string)filter_var($input['u'], FILTER_SANITIZE_STRING);
        $user     = User::get_from_username($username);
        $client   = (string)filter_var($input['c'], FILTER_SANITIZE_STRING) ?? 'Subsonic';
        $user_id  = $user->id;
        $response = Subsonic_Xml_Data::addSubsonicResponse('getplayqueue');
        User::set_user_data($user_id, 'playqueue_time', time());
        User::set_user_data($user_id, 'playqueue_client', $client);

        Subsonic_Xml_Data::addPlayQueue($response, $user_id, $username);
        self::_apiOutput($input, $response);
    }

    /**
     * savePlayQueue
     * Saves the state of the play queue for this user.
     * http://www.subsonic.org/pages/api.jsp#savePlayQueue
     * @param array $input
     */
    public static function saveplayqueue($input)
    {
        $current = (int)$input['current'];
        $media   = Subsonic_Xml_Data::_getAmpacheObject($current);
        if ($media->id) {
            $response  = Subsonic_Xml_Data::addSubsonicResponse('saveplayqueue');
            $position  = (int)((int)$input['position'] / 1000);
            $client    = (string)filter_var($input['c'], FILTER_SANITIZE_STRING) ?? 'Subsonic';
            $username  = (string)filter_var($input['u'], FILTER_SANITIZE_STRING);
            $user      = User::get_from_username($username);
            $user_id   = $user->id;
            $user_data = User::get_user_data($user_id, 'playqueue_time');
            $time      = time();
            // wait a few seconds before smashing out play times
            if ($user_data['playqueue_time'] < ($time - 2)) {
                $previous = Stats::get_last_play($user_id, $client);
                $type     = Subsonic_Xml_Data::_getAmpacheType($current);
                // long pauses might cause your now_playing to hide
                Stream::garbage_collection();
                Stream::insert_now_playing((int)$media->id, (int)$user_id, ((int)$media->time - $position), $username, $type, ($time - $position));

                if ($previous['object_id'] == $media->id) {
                    $time_diff = $time - $previous['date'];
                    $old_play  = $time_diff > $media->time * 5;
                    // shift the start time if it's an old play or has been pause/played
                    if ($position >= 1 || $old_play) {
                        Stats::shift_last_play($user_id, $client, $previous['date'], ($time - $position));
                    }
                    // track has just started. repeated plays aren't called by scrobble so make sure we call this too
                    if (($position < 1 && $time_diff > 5) && !$old_play) {
                        $media->set_played((int)$user_id, $client, array(), $time);
                    }
                }
                $playQueue = new User_Playlist($user_id);
                $sub_ids   = (is_array($input['id']))
                    ? $input['id']
                    : array($input['id']);
                $playlist  = Subsonic_Xml_Data::_getAmpacheIdArrays($sub_ids);
                $playQueue->set_items($playlist, $type, $media->id, $position, $time, $client);
            }
        } else {
            $response = Subsonic_Xml_Data::addError(Subsonic_Xml_Data::SSERROR_DATA_NOTFOUND, '', 'saveplayqueue');
        }

        self::_apiOutput($input, $response);
    }

    /**
     * _albumList
     * @param array $input
     * @param string $type
     * @return array|false
     */
    private static function _albumList($input, $type)
    {
        $size          = (int)($input['size'] ?? 10);
        $offset        = (int)($input['offset'] ?? 0);
        $musicFolderId = (int)($input['musicFolderId'] ?? 0);

        // Get albums from all catalogs by default Catalog filter is not supported for all request types for now.
        $catalogs = null;
        if ($musicFolderId > 0) {
            $catalogs   = array();
            $catalogs[] = $musicFolderId;
        }
        $albums = false;
        switch ($type) {
            case "random":
                $username = self::_check_parameter($input, 'u');
                $user     = User::get_from_username((string)$username);
                $albums   = static::getAlbumRepository()->getRandom(
                    $user->id,
                    $size
                );
                break;
            case "newest":
                $username = self::_check_parameter($input, 'u');
                $user     = User::get_from_username((string)$username);
                $albums   = Stats::get_newest("album", $size, $offset, $musicFolderId, $user->id);
                break;
            case "highest":
                $username = self::_check_parameter($input, 'u');
                $user     = User::get_from_username((string)$username);
                $albums   = Rating::get_highest("album", $size, $offset, $user->id);
                break;
            case "frequent":
                $albums = Stats::get_top("album", $size, 0, $offset);
                break;
            case "recent":
                $albums = Stats::get_recent("album", $size, $offset);
                break;
            case "starred":
                $albums   = Userflag::get_latest('album', 0, $size, $offset);
                break;
            case "alphabeticalByName":
                $albums = Catalog::get_albums($size, $offset, $catalogs);
                break;
            case "alphabeticalByArtist":
                $albums = Catalog::get_albums_by_artist($size, $offset, $catalogs);
                break;
            case "byYear":
                $fromYear = min($input['fromYear'], $input['toYear']);
                $toYear   = max($input['fromYear'], $input['toYear']);

                if ($fromYear || $toYear) {
                    $search = Search::year_search($fromYear, $toYear, $size, $offset);
                    $albums = Search::run($search);
                }
                break;
            case "byGenre":
                $genre  = self::_check_parameter($input, 'genre');
                $tag_id = Tag::tag_exists($genre);
                if ($tag_id > 0) {
                    $albums = Tag::get_tag_objects('album', $tag_id, $size, $offset);
                }
                break;
        }

        return $albums;
    }

    /**
     * _updatePlaylist
     * @param $playlist_id
     * @param string $name
     * @param array $songsIdToAdd
     * @param array $songIndexToRemove
     * @param boolean $public
     * @param boolean $clearFirst
     */
    private static function _updatePlaylist(
        $playlist_id,
        $name,
        $songsIdToAdd = array(),
        $songIndexToRemove = array(),
        $public = true,
        $clearFirst = false
    ) {
        $playlist           = new Playlist(Subsonic_Xml_Data::_getAmpacheId($playlist_id));
        $songsIdToAdd_count = count($songsIdToAdd);
        $newdata            = array();
        $newdata['name']    = (!empty($name)) ? $name : $playlist->name;
        $newdata['pl_type'] = ($public) ? "public" : "private";
        $playlist->update($newdata);
        if ($clearFirst) {
            $playlist->delete_all();
        }

        if ($songsIdToAdd_count > 0) {
            for ($i = 0; $i < $songsIdToAdd_count; ++$i) {
                $songsIdToAdd[$i] = Subsonic_Xml_Data::_getAmpacheId($songsIdToAdd[$i]);
            }
            $playlist->add_songs($songsIdToAdd);
        }
        if (count($songIndexToRemove) > 0) {
            $playlist->regenerate_track_numbers(); // make sure track indexes are in order
            rsort($songIndexToRemove);
            foreach ($songIndexToRemove as $track) {
                $playlist->delete_track_number(((int)$track + 1));
            }
            $playlist->set_items();
            $playlist->regenerate_track_numbers(); // reorder now that the tracks are removed
        }
    }

    /**
     * _setStar
     * @param array $input
     * @param boolean $star
     */
    private static function _setStar($input, $star)
    {
        $object_id = $input['id'];
        $albumId   = $input['albumId'];
        $artistId  = $input['artistId'];

        // Normalize all in one array
        $ids = array();

        $response = Subsonic_Xml_Data::addSubsonicResponse('_setStar');
        if ($object_id) {
            if (!is_array($object_id)) {
                $object_id = array($object_id);
            }
            foreach ($object_id as $item) {
                $aid = Subsonic_Xml_Data::_getAmpacheId($item);
                if (Subsonic_Xml_Data::_isArtist($item)) {
                    $type = 'artist';
                } else {
                    if (Subsonic_Xml_Data::_isAlbum($item)) {
                        $type = 'album';
                    } else {
                        if (Subsonic_Xml_Data::_isSong($item)) {
                            $type = 'song';
                        } else {
                            $type = "";
                        }
                    }
                }
                $ids[] = array('id' => $aid, 'type' => $type);
            }
        } else {
            if ($albumId) {
                if (!is_array($albumId)) {
                    $albumId = array($albumId);
                }
                foreach ($albumId as $album) {
                    $aid   = Subsonic_Xml_Data::_getAmpacheId($album);
                    $ids[] = array('id' => $aid, 'type' => 'album');
                }
            } else {
                if ($artistId) {
                    if (!is_array($artistId)) {
                        $artistId = array($artistId);
                    }
                    foreach ($artistId as $artist) {
                        $aid   = Subsonic_Xml_Data::_getAmpacheId($artist);
                        $ids[] = array('id' => $aid, 'type' => 'artist');
                    }
                } else {
                    $response = Subsonic_Xml_Data::addError(Subsonic_Xml_Data::SSERROR_MISSINGPARAM, 'Missing parameter', '_setStar');
                }
            }
        }

        foreach ($ids as $object_id) {
            $flag = new Userflag($object_id['id'], $object_id['type']);
            $flag->set_flag($star);
        }
        self::_apiOutput($input, $response);
    }

    /**
     * @deprecated Inject by constructor
     */
    private static function getAlbumRepository(): AlbumRepositoryInterface
    {
        global $dic;

        return $dic->get(AlbumRepositoryInterface::class);
    }

    /**
     * @deprecated Inject by constructor
     */
    private static function getSongRepository(): SongRepositoryInterface
    {
        global $dic;

        return $dic->get(SongRepositoryInterface::class);
    }

    /**
     * @deprecated Inject by constructor
     */
    private static function getLiveStreamRepository(): LiveStreamRepositoryInterface
    {
        global $dic;

        return $dic->get(LiveStreamRepositoryInterface::class);
    }

    /**
     * @deprecated inject dependency
     */
    private static function getUserRepository(): UserRepositoryInterface
    {
        global $dic;

        return $dic->get(UserRepositoryInterface::class);
    }

    /**
     * @deprecated inject dependency
     */
    private static function getBookmarkRepository(): BookmarkRepositoryInterface
    {
        global $dic;

        return $dic->get(BookmarkRepositoryInterface::class);
    }

    /**
     * @deprecated inject dependency
     */
    private static function getPrivateMessageRepository(): PrivateMessageRepositoryInterface
    {
        global $dic;

        return $dic->get(PrivateMessageRepositoryInterface::class);
    }
}<|MERGE_RESOLUTION|>--- conflicted
+++ resolved
@@ -1303,12 +1303,9 @@
 
         $url = '';
         if (Subsonic_Xml_Data::_isSong($fileid)) {
-<<<<<<< HEAD
-=======
             if (AmpConfig::get('subsonic_always_download')) {
                 $params .= '&action=download&cache=1';
             }
->>>>>>> f88f1145
             $object = new Song(Subsonic_Xml_Data::_getAmpacheId($fileid));
             $url    = $object->play_url($params, 'api', function_exists('curl_version'), $user_id);
         } elseif (Subsonic_Xml_Data::_isPodcastEpisode($fileid)) {
@@ -2274,17 +2271,10 @@
             if ($user_id > 0) {
                 if ($downloadRole) {
                     Preference::update('download', $user_id, 1);
-<<<<<<< HEAD
                 }
                 if ($uploadRole) {
                     Preference::update('allow_upload', $user_id, 1);
                 }
-=======
-                }
-                if ($uploadRole) {
-                    Preference::update('allow_upload', $user_id, 1);
-                }
->>>>>>> f88f1145
                 if ($shareRole) {
                     Preference::update('share', $user_id, 1);
                 }
@@ -2316,11 +2306,7 @@
         $uploadRole   = ($input['uploadRole'] == 'true');
         $coverArtRole = ($input['coverArtRole'] == 'true');
         $shareRole    = ($input['shareRole'] == 'true');
-<<<<<<< HEAD
-        $maxbitrate   = $input['maxBitRate'];
-=======
         $maxbitrate   = (int)($input['maxBitRate'] ?? 0);
->>>>>>> f88f1145
 
         if (Access::check('interface', 100)) {
             $access = 25;
@@ -2345,7 +2331,6 @@
                 // update e-mail
                 if (Mailer::validate_address($email)) {
                     $user->update_email($email);
-<<<<<<< HEAD
                 }
                 // set preferences
                 if ($downloadRole) {
@@ -2357,25 +2342,9 @@
                 if ($shareRole) {
                     Preference::update('share', $user_id, 1);
                 }
-                if ((int)$maxbitrate > 0) {
-                    Preference::update('transcode_bitrate', $user_id, $maxbitrate);
-                }
-=======
-                }
-                // set preferences
-                if ($downloadRole) {
-                    Preference::update('download', $user_id, 1);
-                }
-                if ($uploadRole) {
-                    Preference::update('allow_upload', $user_id, 1);
-                }
-                if ($shareRole) {
-                    Preference::update('share', $user_id, 1);
-                }
                 if ($maxbitrate > 0) {
                     Preference::update('transcode_bitrate', $user_id, $maxbitrate);
                 }
->>>>>>> f88f1145
                 $response = Subsonic_Xml_Data::addSubsonicResponse('updateuser');
             } else {
                 $response = Subsonic_Xml_Data::addError(Subsonic_Xml_Data::SSERROR_DATA_NOTFOUND, '', 'updateuser');
