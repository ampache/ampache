<?php

declare(strict_types=0);

/**
 * vim:set softtabstop=4 shiftwidth=4 expandtab:
 *
 * LICENSE: GNU Affero General Public License, version 3 (AGPL-3.0-or-later)
 * Copyright Ampache.org, 2001-2023
 *
 * This program is free software: you can redistribute it and/or modify
 * it under the terms of the GNU Affero General Public License as published by
 * the Free Software Foundation, either version 3 of the License, or
 * (at your option) any later version.
 *
 * This program is distributed in the hope that it will be useful,
 * but WITHOUT ANY WARRANTY; without even the implied warranty of
 * MERCHANTABILITY or FITNESS FOR A PARTICULAR PURPOSE.  See the
 * GNU Affero General Public License for more details.
 *
 * You should have received a copy of the GNU Affero General Public License
 * along with this program.  If not, see <https://www.gnu.org/licenses/>.
 *
 */

namespace Ampache\Module\Api;

use Ampache\Config\AmpConfig;
use Ampache\Config\ConfigurationKeyEnum;
use Ampache\Module\Authorization\Access;
use Ampache\Module\Authorization\AccessLevelEnum;
use Ampache\Module\Playback\Localplay\LocalPlay;
use Ampache\Module\Playback\Stream;
use Ampache\Module\Playback\Stream_Playlist;
use Ampache\Module\Playback\Stream_Url;
use Ampache\Module\Podcast\PodcastDeleterInterface;
use Ampache\Module\Podcast\PodcastEpisodeDownloaderInterface;
use Ampache\Module\Podcast\PodcastSyncerInterface;
use Ampache\Module\Podcast\Exception\PodcastCreationException;
use Ampache\Module\Podcast\PodcastCreatorInterface;
use Ampache\Module\Share\ShareCreatorInterface;
use Ampache\Module\Statistics\Stats;
use Ampache\Module\System\Core;
use Ampache\Module\User\PasswordGeneratorInterface;
use Ampache\Module\Util\Mailer;
use Ampache\Module\Util\Recommendation;
use Ampache\Repository\AlbumRepositoryInterface;
use Ampache\Repository\BookmarkRepositoryInterface;
use Ampache\Repository\LiveStreamRepositoryInterface;
use Ampache\Repository\Model\Album;
use Ampache\Repository\Model\Art;
use Ampache\Repository\Model\Artist;
use Ampache\Repository\Model\Bookmark;
use Ampache\Repository\Model\Catalog;
use Ampache\Repository\Model\Live_Stream;
use Ampache\Repository\Model\Playlist;
use Ampache\Repository\Model\Podcast;
use Ampache\Repository\Model\Podcast_Episode;
use Ampache\Repository\Model\Preference;
use Ampache\Repository\Model\Random;
use Ampache\Repository\Model\Rating;
use Ampache\Repository\Model\Search;
use Ampache\Repository\Model\Share;
use Ampache\Repository\Model\Song;
use Ampache\Repository\Model\Tag;
use Ampache\Repository\Model\User;
use Ampache\Repository\Model\User_Playlist;
use Ampache\Repository\Model\Userflag;
use Ampache\Repository\PodcastRepositoryInterface;
use Ampache\Repository\PrivateMessageRepositoryInterface;
use Ampache\Repository\ShareRepositoryInterface;
use Ampache\Repository\SongRepositoryInterface;
use Ampache\Repository\UserRepositoryInterface;
use DateTime;
use DOMDocument;
use Psr\Container\ContainerExceptionInterface;
use Psr\Container\NotFoundExceptionInterface;
use WpOrg\Requests\Requests;
use SimpleXMLElement;

/**
 * Subsonic Class
 *
 * This class wrap Ampache to Subsonic API functions. See http://www.subsonic.org/pages/api.jsp
 *
 * @SuppressWarnings("unused")
 */
class Subsonic_Api
{
    // List of internal functions that should be skipped when called from SubsonicApiApplication
    public const SYSTEM_LIST = [
        '_albumList',
        '_apiOutput',
        '_apiOutput2',
        '_check_parameter',
        '_decrypt_password',
        '_follow_stream',
        '_hasNestedArray',
        '_output_body',
        '_output_header',
        '_setHeader',
        '_setStar',
        '_updatePlaylist',
        '_xml2json'
    ];

    private const ALWAYS_ARRAY = [
        'musicFolder',
        'channel',
        'artist',
        'child',
        'song',
        'album',
        'share',
        'entry'
    ];

    /**
     * check_parameter
     * @param array $input
     * @param string $parameter
     * @param bool $addheader
     * @return false|mixed
     */
    private static function _check_parameter($input, $parameter, $addheader = false)
    {
        if (empty($input[$parameter])) {
            ob_end_clean();
            if ($addheader) {
                self::_setHeader((string)($input['f'] ?? 'xml'));
            }
            self::_apiOutput(
                $input,
                Subsonic_Xml_Data::addError(Subsonic_Xml_Data::SSERROR_MISSINGPARAM, 'check_parameter')
            );

            return false;
        }

        return $input[$parameter];
    }

    /**
     * @param $password
     */
    public static function _decryptPassword($password): string
    {
        // Decode hex-encoded password
        $encpwd = strpos($password, "enc:");
        if ($encpwd !== false) {
            $hex    = substr($password, 4);
            $decpwd = '';
            for ($count = 0; $count < strlen((string)$hex); $count += 2) {
                $decpwd .= chr((int)hexdec(substr($hex, $count, 2)));
            }
            $password = $decpwd;
        }

        return $password;
    }

    /**
     * _output_body
     */
    public static function _output_body($curl, $data): int
    {
        unset($curl);
        echo $data;
        ob_flush();

        return strlen((string)$data);
    }

    /**
     * _output_header
     */
    public static function _output_header($curl, $header): int
    {
        $rheader = trim((string)$header);
        $rhpart  = explode(':', $rheader);
        if (!empty($rheader) && count($rhpart) > 1) {
            if ($rhpart[0] != "Transfer-Encoding") {
                header($rheader);
            }
        } elseif (substr($header, 0, 5) === "HTTP/") {
            // if $header starts with HTTP/ assume it's the status line
            http_response_code(curl_getinfo($curl, CURLINFO_HTTP_CODE));
        }

        return strlen((string)$header);
    }

    /**
     * _follow_stream
     * @param string $url
     */
    private static function _follow_stream($url): void
    {
        set_time_limit(0);
        ob_end_clean();
        header("Access-Control-Allow-Origin: *");
        if (function_exists('curl_version')) {
            // Here, we use curl from the Ampache server to download data from
            // the Ampache server, which can be a bit counter-intuitive.
            // We use the curl `writefunction` and `headerfunction` callbacks
            // to write the fetched data back to the open stream from the
            // client.
            $headers      = apache_request_headers();
            $reqheaders   = array();
            $reqheaders[] = "User-Agent: " . $headers['User-Agent'];
            if (isset($headers['Range'])) {
                $reqheaders[] = "Range: " . $headers['Range'];
            }
            $reqheaders[] = "X-Forwarded-For: " . Core::get_user_ip();
            // Curl support, we stream transparently to avoid redirect. Redirect can fail on few clients
            debug_event(self::class, 'Stream proxy: ' . $url, 5);
            $curl = curl_init($url);
            if ($curl) {
                curl_setopt_array(
                    $curl,
                    array(
                        CURLOPT_FAILONERROR => true,
                        CURLOPT_HTTPHEADER => $reqheaders,
                        CURLOPT_HEADER => false,
                        CURLOPT_RETURNTRANSFER => false,
                        CURLOPT_FOLLOWLOCATION => true,
                        CURLOPT_WRITEFUNCTION => array(
                            'Ampache\Module\Api\Subsonic_Api',
                            '_output_body'
                        ),
                        CURLOPT_HEADERFUNCTION => array(
                            'Ampache\Module\Api\Subsonic_Api',
                            '_output_header'
                        ),
                        // Ignore invalid certificate
                        // Default trusted chain is crap anyway and currently no custom CA option
                        CURLOPT_SSL_VERIFYPEER => false,
                        CURLOPT_SSL_VERIFYHOST => false,
                        CURLOPT_TIMEOUT => 0
                    )
                );
                if (curl_exec($curl) === false) {
                    debug_event(self::class, 'Stream error: ' . curl_error($curl), 1);
                }
                curl_close($curl);
            }
        } else {
            // Stream media using http redirect if no curl support
            // Bug fix for android clients looking for /rest/ in destination url
            // Warning: external catalogs will not work!
            $url = str_replace('/play/', '/rest/fake/', $url);
            header("Location: " . $url);
        }
    }

    /**
     * @param string $filetype
     */
    public static function _setHeader($filetype): void
    {
        if (strtolower((string)$filetype) == "json") {
            header("Content-type: application/json; charset=" . AmpConfig::get('site_charset'));
            Subsonic_Xml_Data::$enable_json_checks = true;
        } elseif (strtolower((string)$filetype) == "jsonp") {
            header("Content-type: text/javascript; charset=" . AmpConfig::get('site_charset'));
            Subsonic_Xml_Data::$enable_json_checks = true;
        } else {
            header("Content-type: text/xml; charset=" . AmpConfig::get('site_charset'));
        }
        header("Access-Control-Allow-Origin: *");
    }

    /**
     * _apiOutput
     * @param array $input
     * @param SimpleXMLElement $xml
     * @param array $alwaysArray
     */

    private static function _apiOutput($input, $xml, $alwaysArray = self::ALWAYS_ARRAY): void
    {
        $format   = strtolower($input['f'] ?? 'xml');
        $callback = $input['callback'] ?? $format;
        self::_apiOutput2($format, $xml, $callback, $alwaysArray);
    }

    /**
     * _apiOutput2
     * @param string $format
     * @param SimpleXMLElement $xml
     * @param string $callback
     * @param array $alwaysArray
     */
    public static function _apiOutput2($format, $xml, $callback = '', $alwaysArray = self::ALWAYS_ARRAY): void
    {
        $conf = array('alwaysArray' => $alwaysArray);
        if ($format == "json") {
            echo json_encode(self::_xml2Json($xml, $conf), JSON_PRETTY_PRINT | JSON_UNESCAPED_SLASHES);

            return;
        }
        if ($format == "jsonp") {
            echo $callback . '(' . json_encode(self::_xml2Json($xml, $conf), JSON_PRETTY_PRINT) . ')';

            return;
        }
        $output = false;
        $xmlstr = $xml->asXml();
        if (is_string($xmlstr)) {
            // clean illegal XML characters.
            $clean_xml = preg_replace('/[^\x{0009}\x{000a}\x{000d}\x{0020}-\x{D7FF}\x{E000}-\x{FFFD}]+/u', '_', $xmlstr);
            if (is_string($clean_xml)) {
                $dom = new DOMDocument();
                $dom->loadXML($clean_xml, LIBXML_PARSEHUGE);
                $dom->formatOutput = true;
                $output            = $dom->saveXML();
            }
        }
        // saving xml can fail
        if (!$output) {
            $output = "<subsonic-response status=\"failed\" " . "version=\"1.16.1\" " . "type=\"ampache\" " . "serverVersion=\"" . Api::$version . "\"" . ">" .
                "<error code=\"0\" message=\"Error creating response.\"/>" .
                "</subsonic-response>";
        }
        echo $output;
    }

    /**
     * xml2json
     * [based from http://outlandish.com/blog/xml-to-json/]
     * Because we cannot use only json_encode to respect JSON Subsonic API
     * @param SimpleXMLElement $xml
     * @param array $input_options
     * @return array
     */
    private static function _xml2Json($xml, $input_options = array()): array
    {
        $defaults = array(
            'namespaceSeparator' => ' :', // you may want this to be something other than a colon
            'attributePrefix' => '', // to distinguish between attributes and nodes with the same name
            'alwaysArray' => array('musicFolder', 'channel', 'artist', 'child', 'song', 'album', 'share'), // array of xml tag names which should always become arrays
            'alwaysDouble' => array('averageRating'),
            'alwaysInteger' => array('albumCount', 'audioTrackId', 'bitRate', 'bookmarkPosition', 'code',
                'count', 'current', 'currentIndex', 'discNumber', 'duration', 'folder',
                'lastModified', 'maxBitRate', 'minutesAgo', 'offset', 'originalHeight',
                'originalWidth', 'playCount', 'playerId', 'position', 'size', 'songCount',
                'time', 'totalHits', 'track', 'userRating', 'visitCount', 'year'), // array of xml tag names which should always become integers
            'autoArray' => true, // only create arrays for tags which appear more than once
            'textContent' => 'value', // key used for the text content of elements
            'autoText' => true, // skip textContent key if node has no attributes or child nodes
            'keySearch' => false, // optional search and replace on tag and attribute names
            'keyReplace' => false, // replace values for above search values (as passed to str_replace())
            'boolean' => true // replace true and false string with boolean values
        );
        $options        = array_merge($defaults, $input_options);
        $namespaces     = $xml->getDocNamespaces();
        $namespaces[''] = null; // add base (empty) namespace
        // get attributes from all namespaces
        $attributesArray = array();
        foreach ($namespaces as $prefix => $namespace) {
            foreach ($xml->attributes($namespace) as $attributeName => $attribute) {
                // replace characters in attribute name
                if ($options['keySearch']) {
                    $attributeName = str_replace($options['keySearch'], $options['keyReplace'], $attributeName);
                }
                $attributeKey = $options['attributePrefix'] . ($prefix ? $prefix . $options['namespaceSeparator'] : '') . $attributeName;
                $strattr      = trim((string)$attribute);
                if ($options['boolean'] && ($strattr == "true" || $strattr == "false")) {
                    $vattr = ($strattr == "true");
                } else {
                    $vattr = $strattr;
                    if (in_array($attributeName, $options['alwaysInteger'])) {
                        $vattr = (int) $strattr;
                    }
                    if (in_array($attributeName, $options['alwaysDouble'])) {
                        $vattr = (float) $strattr;
                    }
                }
                $attributesArray[$attributeKey] = $vattr;
            }
        }

        // these children must be in an array.
        $forceArray = array('channel', 'share');
        // get child nodes from all namespaces
        $tagsArray = array();
        foreach ($namespaces as $prefix => $namespace) {
            foreach ($xml->children($namespace) as $childXml) {
                // recurse into child nodes
                $childArray = self::_xml2Json($childXml, $options);
                foreach ($childArray as $childTagName => $childProperties) {
                    // replace characters in tag name
                    if ($options['keySearch']) {
                        $childTagName = str_replace($options['keySearch'], $options['keyReplace'], $childTagName);
                    }
                    // add namespace prefix, if any
                    if ($prefix) {
                        $childTagName = $prefix . $options['namespaceSeparator'] . $childTagName;
                    }

                    if (!isset($tagsArray[$childTagName])) {
                        // plain strings aren't countable/nested
                        if (!is_string($childProperties)) {
                            // only entry with this key
                            if (count($childProperties) === 0) {
                                $tagsArray[$childTagName] = (object)$childProperties;
                            } elseif (self::_hasNestedArray($childProperties) && !in_array($childTagName, $forceArray)) {
                                $tagsArray[$childTagName] = (object)$childProperties;
                            } else {
                                // test if tags of this type should always be arrays, no matter the element count
                                $tagsArray[$childTagName] = in_array(
                                    $childTagName,
                                    $options['alwaysArray']
                                ) || !$options['autoArray'] ? array($childProperties) : $childProperties;
                            }
                        } else {
                            // test if tags of this type should always be arrays, no matter the element count
                            $tagsArray[$childTagName] = in_array(
                                $childTagName,
                                $options['alwaysArray']
                            ) || !$options['autoArray'] ? array($childProperties) : $childProperties;
                        }
                    } elseif (is_array($tagsArray[$childTagName]) && array_keys($tagsArray[$childTagName]) === range(0, count($tagsArray[$childTagName]) - 1)) {
                        //key already exists and is integer indexed array
                        $tagsArray[$childTagName][] = $childProperties;
                    } else {
                        //key exists so convert to integer indexed array with previous value in position 0
                        $tagsArray[$childTagName] = array($tagsArray[$childTagName], $childProperties);
                    }
                }
            } // REPLACING list($childTagName, $childProperties) = each($childArray);
        }

        // get text content of node
        $textContentArray = array();
        $plainText        = (string)$xml;
        if ($plainText !== '') {
            $textContentArray[$options['textContent']] = $plainText;
        }

        // stick it all together
        $propertiesArray = !$options['autoText'] || !empty($attributesArray) || !empty($tagsArray) || ($plainText === '') ? array_merge(
            $attributesArray,
            $tagsArray,
            $textContentArray
        ) : $plainText;

        if (isset($propertiesArray['xmlns'])) {
            unset($propertiesArray['xmlns']);
        }

        // return node as array
        return array(
            $xml->getName() => $propertiesArray
        );
    }

    /**
     * has_Nested_Array
     * Used for xml2json to detect a sub-array
     * @param $properties
     */
    private static function _hasNestedArray($properties): bool
    {
        foreach ($properties as $property) {
            if (is_array($property)) {
                return true;
            }
        }

        return false;
    }

    /**
     * ping
     * Used to test connectivity with the server.
     * http://www.subsonic.org/pages/api.jsp#ping
     * @param array $input
     * @param User $user
     */
    public static function ping($input, $user): void
    {
        unset($user);
        // Don't check client API version here. Some client give version 0.0.0 for ping command
        self::_apiOutput($input, Subsonic_Xml_Data::addSubsonicResponse('ping'));
    }

    /**
     * getLicense
     * Get details about the software license. (Always return a valid default license.)
     * Returns a <subsonic-response> element with a nested <license> element on success.
     * http://www.subsonic.org/pages/api.jsp#getLicense
     * @param array $input
     * @param User $user
     */
    public static function getlicense($input, $user): void
    {
        unset($user);
        $response = Subsonic_Xml_Data::addSubsonicResponse('getlicense');
        Subsonic_Xml_Data::addLicense($response);
        self::_apiOutput($input, $response);
    }

    /**
     * getMusicFolders
     * Returns all configured top-level music folders (Ampache catalogs).
     * Returns a <subsonic-response> element with a nested <musicFolders> element on success.
     * http://www.subsonic.org/pages/api.jsp#getMusicFolders
     * @param array $input
     * @param User $user
     */
    public static function getmusicfolders($input, $user): void
    {
        $catalogs = $user->get_catalogs('music');
        $response = Subsonic_Xml_Data::addSubsonicResponse('getmusicfolders');

        Subsonic_Xml_Data::addMusicFolders($response, $catalogs);
        self::_apiOutput($input, $response);
    }

    /**
     * getIndexes
     * Returns an indexed structure of all artists.
     * Returns a <subsonic-response> element with a nested <indexes> element on success.
     * http://www.subsonic.org/pages/api.jsp#getIndexes
     * @param array $input
     * @param User $user
     */
    public static function getindexes($input, $user): void
    {
        set_time_limit(300);

        $musicFolderId   = $input['musicFolderId'] ?? '-1';
        $ifModifiedSince = $input['ifModifiedSince'] ?? '';

        $catalogs = array();
        if (!empty($musicFolderId) && $musicFolderId != '-1') {
            $catalogs[] = $musicFolderId;
        } else {
            $catalogs = $user->get_catalogs('music');
        }

        $lastmodified = 0;
        $fcatalogs    = array();

        foreach ($catalogs as $catalogid) {
            $clastmodified = 0;
            $catalog       = Catalog::create_from_id($catalogid);
            if ($catalog === null) {
                break;
            }
            if ($catalog->last_update > $clastmodified) {
                $clastmodified = $catalog->last_update;
            }
            if ($catalog->last_add > $clastmodified) {
                $clastmodified = $catalog->last_add;
            }
            if ($catalog->last_clean > $clastmodified) {
                $clastmodified = $catalog->last_clean;
            }

            if ($clastmodified > $lastmodified) {
                $lastmodified = $clastmodified;
            }
            if (!empty($ifModifiedSince) && $clastmodified > (((int)$ifModifiedSince) / 1000)) {
                $fcatalogs[] = $catalogid;
            }
        }
        if (empty($ifModifiedSince)) {
            $fcatalogs = $catalogs;
        }

        $response = Subsonic_Xml_Data::addSubsonicResponse('getindexes');
        if (count($fcatalogs) > 0) {
            $artists = Catalog::get_artist_arrays($fcatalogs);
            Subsonic_Xml_Data::addIndexes($response, $artists, $lastmodified);
        }
        self::_apiOutput($input, $response);
    }

    /**
     * getMusicDirectory
     * Returns a listing of all files in a music directory. Typically used to get list of albums for an artist, or list of songs for an album.
     * Returns a <subsonic-response> element with a nested <directory> element on success.
     * http://www.subsonic.org/pages/api.jsp#getMusicDirectory
     * @param array $input
     * @param User $user
     */
    public static function getmusicdirectory($input, $user): void
    {
        unset($user);
        $object_id = $input['id'] ?? 0;
        $response  = Subsonic_Xml_Data::addSubsonicResponse('getmusicdirectory');
        if ((int)$object_id === 0) {
            $response = Subsonic_Xml_Data::addError(Subsonic_Xml_Data::SSERROR_DATA_NOTFOUND, 'getmusicdirectory');
        } elseif (Subsonic_Xml_Data::_isArtist($object_id)) {
            Subsonic_Xml_Data::addDirectory($response, $object_id, 'artist');
        } elseif (Subsonic_Xml_Data::_isAlbum($object_id)) {
            Subsonic_Xml_Data::addDirectory($response, $object_id, 'album');
        } elseif (Catalog::create_from_id($object_id)) {
            Subsonic_Xml_Data::addDirectory($response, $object_id, 'catalog');
        } else {
            debug_event(self::class, 'getmusicdirectory: Directory not found ' . $object_id, 4);
            $response = Subsonic_Xml_Data::addError(Subsonic_Xml_Data::SSERROR_DATA_NOTFOUND, 'getmusicdirectory');
        }
        self::_apiOutput($input, $response);
    }

    /**
     * getGenres
     * Returns all genres.
     * Returns a <subsonic-response> element with a nested <genres> element on success.
     * http://www.subsonic.org/pages/api.jsp#getGenres
     * @param array $input
     * @param User $user
     */
    public static function getgenres($input, $user): void
    {
        unset($user);
        $response = Subsonic_Xml_Data::addSubsonicResponse('getgenres');
        Subsonic_Xml_Data::addGenres($response, Tag::get_tags('song'));
        self::_apiOutput($input, $response);
    }

    /**
     * getArtists
     * See self::getIndexes()
     * Returns a <subsonic-response> element with a nested <artists> element on success.
     * http://www.subsonic.org/pages/api.jsp#getArtists
     * @param array $input
     * @param User $user
     */
    public static function getartists($input, $user): void
    {
        unset($user);
        $musicFolderId = $input['musicFolderId'] ?? '';
        $catalogs      = array();
        if (!empty($musicFolderId) && $musicFolderId != '-1') {
            $catalogs[] = $musicFolderId;
        }
        $response = Subsonic_Xml_Data::addSubsonicResponse('getartists');
        $artists  = Artist::get_id_arrays($catalogs);
        Subsonic_Xml_Data::addArtists($response, $artists);
        self::_apiOutput($input, $response);
    }

    /**
     * getArtist
     * Returns details for an artist, including a list of albums. This method organizes music according to ID3 tags.
     * Returns a <subsonic-response> element with a nested <artist> element on success.
     * http://www.subsonic.org/pages/api.jsp#getArtist
     * @param array $input
     * @param User $user
     */
    public static function getartist($input, $user): void
    {
        unset($user);
        $artistid = self::_check_parameter($input, 'id');
        if (!$artistid) {
            return;
        }
        $artist = new Artist(Subsonic_Xml_Data::_getAmpacheId($artistid));
        if ($artist->isNew()) {
            $response = Subsonic_Xml_Data::addError(Subsonic_Xml_Data::SSERROR_DATA_NOTFOUND, 'getartist');
        } else {
            $response = Subsonic_Xml_Data::addSubsonicResponse('getartist');
            Subsonic_Xml_Data::addArtist($response, $artist, true, true);
        }
        self::_apiOutput($input, $response, array('album'));
    }

    /**
     * getAlbum
     * Returns details for an album, including a list of songs. This method organizes music according to ID3 tags.
     * Returns a <subsonic-response> element with a nested <album> element on success.
     * http://www.subsonic.org/pages/api.jsp#getAlbum
     * @param array $input
     * @param User $user
     */
    public static function getalbum($input, $user): void
    {
        unset($user);
        $albumid = self::_check_parameter($input, 'id');
        if (!$albumid) {
            return;
        }
        $album = new Album(Subsonic_Xml_Data::_getAmpacheId($albumid));
        if ($album->isNew()) {
            $response = Subsonic_Xml_Data::addError(Subsonic_Xml_Data::SSERROR_DATA_NOTFOUND, 'getalbum');
        } else {
            $response = Subsonic_Xml_Data::addSubsonicResponse('getalbum');
            Subsonic_Xml_Data::addAlbum($response, $album, true);
        }

        self::_apiOutput($input, $response, array('song'));
    }

    /**
     * getSong
     * Returns details for a song.
     * Returns a <subsonic-response> element with a nested <song> element on success.
     * http://www.subsonic.org/pages/api.jsp#getSong
     * id = (string) The album ID.
     * @param array $input
     * @param User $user
     */
    public static function getsong($input, $user): void
    {
        unset($user);
        $songid = self::_check_parameter($input, 'id');
        if (!$songid) {
            return;
        }
        $response = Subsonic_Xml_Data::addSubsonicResponse('getsong');
        $song     = Subsonic_Xml_Data::_getAmpacheId($songid);
        Subsonic_Xml_Data::addSong($response, $song);
        self::_apiOutput($input, $response, array());
    }

    /**
     * getVideos
     * Returns all video files.
     * Returns a <subsonic-response> element with a nested <videos> element on success.
     * http://www.subsonic.org/pages/api.jsp#getVideos
     * @param array $input
     * @param User $user
     */
    public static function getvideos($input, $user): void
    {
        unset($user);
        $response = Subsonic_Xml_Data::addSubsonicResponse('getvideos');
        $videos   = Catalog::get_videos();
        Subsonic_Xml_Data::addVideos($response, $videos);
        self::_apiOutput($input, $response);
    }

    /**
     * Returns details for a video, including information about available audio tracks, subtitles (captions) and conversions.
     * @param array $input
     * @param User $user
     */
    public static function getvideoinfo($input, $user): void
    {
        unset($user);
        $video_id = self::_check_parameter($input, 'id');
        if (!$video_id) {
            return;
        }
        $response = Subsonic_Xml_Data::addSubsonicResponse('getvideoinfo');
        Subsonic_Xml_Data::addVideoInfo($response, (int)$video_id);
        self::_apiOutput($input, $response, array());
    }

    /**
     * getArtistInfo
     * Returns artist info with biography, image URLs and similar artists, using data from last.fm.
     * Returns a <subsonic-response> element with a nested <artistInfo> element on success.
     * http://www.subsonic.org/pages/api.jsp#getArtistInfo
     * @param array $input
     * @param User $user
     * @param string $elementName
     */
    public static function getartistinfo($input, $user, $elementName = "artistInfo"): void
    {
        unset($user);
        $object_id = self::_check_parameter($input, 'id');
        if (!$object_id) {
            return;
        }
        $count             = $input['count'] ?? 20;
        $includeNotPresent = (array_key_exists('includeNotPresent', $input) && $input['includeNotPresent'] === "true");

        if (Subsonic_Xml_Data::_isArtist($object_id)) {
            $artist_id = Subsonic_Xml_Data::_getAmpacheId($object_id);
            $info      = Recommendation::get_artist_info($artist_id);
            $similars  = Recommendation::get_artists_like($artist_id, $count, !$includeNotPresent);
            $response  = Subsonic_Xml_Data::addSubsonicResponse($elementName);
            switch ($elementName) {
                case 'artistInfo':
                    Subsonic_Xml_Data::addArtistInfo($response, $info, $similars);
                    break;
                case 'artistInfo2':
                    Subsonic_Xml_Data::addArtistInfo2($response, $info, $similars);
                    break;
            }
        } else {
            $response = Subsonic_Xml_Data::addError(Subsonic_Xml_Data::SSERROR_DATA_NOTFOUND, 'getartistinfo');
        }

        self::_apiOutput($input, $response);
    }

    /**
     * getArtistInfo2
     * See self::getArtistInfo()
     * Returns a <subsonic-response> element with a nested <artistInfo2> element on success.
     * http://www.subsonic.org/pages/api.jsp#getArtistInfo2
     * @param array $input
     * @param User $user
     */
    public static function getartistinfo2($input, $user): void
    {
        self::getartistinfo($input, $user, 'artistInfo2');
    }

    /**
     * getAlbumInfo
     * @param array $input
     * @param User $user
     */
    public static function getalbuminfo($input, $user): void
    {
        unset($user);
        $object_id = self::_check_parameter($input, 'id');
        if (!$object_id) {
            return;
        }

        if (Subsonic_Xml_Data::_isAlbum($object_id)) {
            $album_id = Subsonic_Xml_Data::_getAmpacheId($object_id);
            $info     = Recommendation::get_album_info($album_id);
            $response = Subsonic_Xml_Data::addSubsonicResponse('albumInfo');
            Subsonic_Xml_Data::addAlbumInfo($response, $info);
        } else {
            $response = Subsonic_Xml_Data::addError(Subsonic_Xml_Data::SSERROR_DATA_NOTFOUND, 'getalbuminfo');
        }

        self::_apiOutput($input, $response);
    }

    /**
     * getAlbumInfo2
     * @param array $input
     * @param User $user
     */
    public static function getalbuminfo2($input, $user): void
    {
        self::getalbuminfo($input, $user);
    }

    /**
     * getSimilarSongs
     * Returns a random collection of songs from the given artist and similar artists, using data from last.fm. Typically used for artist radio features.
     * Returns a <subsonic-response> element with a nested <similarSongs> element on success.
     * http://www.subsonic.org/pages/api.jsp#getSimilarSongs
     * @param array $input
     * @param User $user
     * @param string $elementName
     */
    public static function getsimilarsongs($input, $user, $elementName = "similarSongs"): void
    {
        unset($user);
        if (!AmpConfig::get('show_similar')) {
            debug_event(self::class, $elementName . ': Enable: show_similar', 4);
            $response = Subsonic_Xml_Data::addError(Subsonic_Xml_Data::SSERROR_DATA_NOTFOUND, 'getsimilarsongs');
            self::_apiOutput($input, $response);

            return;
        }

        $object_id = self::_check_parameter($input, 'id');
        if (!$object_id) {
            return;
        }
        $count = $input['count'] ?? 50;
        $songs = array();
        if (Subsonic_Xml_Data::_isArtist($object_id)) {
            $similars = Recommendation::get_artists_like(Subsonic_Xml_Data::_getAmpacheId($object_id));
            if (!empty($similars)) {
                debug_event(self::class, 'Found: ' . count($similars) . ' similar artists', 4);
                foreach ($similars as $similar) {
                    debug_event(self::class, $similar['name'] . ' (id=' . $similar['id'] . ')', 5);
                    if ($similar['id']) {
                        $artist = new Artist($similar['id']);
                        if ($artist->isNew()) {
                            continue;
                        }
                        // get the songs in a random order for even more chaos
                        $artist_songs = self::getSongRepository()->getRandomByArtist($artist);
                        foreach ($artist_songs as $song) {
                            $songs[] = array('id' => $song);
                        }
                    }
                }
            }
            // randomize and slice
            shuffle($songs);
            $songs = array_slice($songs, 0, $count);
        } elseif (Subsonic_Xml_Data::_isAlbum($object_id)) {
            // TODO: support similar songs for albums
            debug_event(self::class, $elementName . ': album is unsupported', 4);
        } elseif (Subsonic_Xml_Data::_isSong($object_id)) {
            $songs = Recommendation::get_songs_like(Subsonic_Xml_Data::_getAmpacheId($object_id), $count);
        }

        if (count($songs) == 0) {
            $response = Subsonic_Xml_Data::addError(Subsonic_Xml_Data::SSERROR_DATA_NOTFOUND, $elementName);
        } else {
            $response = Subsonic_Xml_Data::addSubsonicResponse($elementName);
            switch ($elementName) {
                case 'similarSongs':
                    Subsonic_Xml_Data::addSimilarSongs($response, $songs, $elementName);
                    break;
                case 'similarSongs2':
                    Subsonic_Xml_Data::addSimilarSongs2($response, $songs, $elementName);
                    break;
            }
        }

        self::_apiOutput($input, $response);
    }

    /**
     * getSimilarSongs2
     * See self::getSimilarSongs()
     * Returns a <subsonic-response> element with a nested <similarSongs2> element on success.
     * http://www.subsonic.org/pages/api.jsp#getSimilarSongs2
     * @param array $input
     * @param User $user
     */
    public static function getsimilarsongs2($input, $user): void
    {
        self::getsimilarsongs($input, $user, "similarSongs2");
    }

    /**
     * getTopSongs
     * Returns top songs for the given artist, using data from last.fm.
     * Returns a <subsonic-response> element with a nested <topSongs> element on success.
     * http://www.subsonic.org/pages/api.jsp#getTopSongs
     * @param array $input
     * @param User $user
     */
    public static function gettopsongs($input, $user): void
    {
        unset($user);
        $name   = self::_check_parameter($input, 'artist');
        $artist = Artist::get_from_name(urldecode((string)$name));
        $count  = (int)($input['count'] ?? 50);
        $songs  = array();
        if ($count < 1) {
            $count = 50;
        }
        if ($artist) {
            $songs = self::getSongRepository()->getTopSongsByArtist(
                $artist,
                $count
            );
        }
        $response = Subsonic_Xml_Data::addSubsonicResponse('gettopsongs');
        Subsonic_Xml_Data::addTopSongs($response, $songs);
        self::_apiOutput($input, $response);
    }

    /**
     * getAlbumList
     * Returns a list of random, newest, highest rated etc. albums. Similar to the album lists on the home page of the Subsonic web interface.
     * Returns a <subsonic-response> element with a nested <albumList> element on success.
     * http://www.subsonic.org/pages/api.jsp#getAlbumList
     * @param array $input
     * @param User $user
     * @param string $elementName
     */
    public static function getalbumlist($input, $user, $elementName = "albumList"): void
    {
        $type     = self::_check_parameter($input, 'type');
        $response = Subsonic_Xml_Data::addSubsonicResponse($elementName);
        if ($type) {
            $albums = self::_albumList($input, $user, (string)$type);
            if ($albums === false) {
                $response     = Subsonic_Xml_Data::addError(Subsonic_Xml_Data::SSERROR_GENERIC, $elementName);
            } else {
                switch ($elementName) {
                    case 'albumList':
                        Subsonic_Xml_Data::addAlbumList($response, $albums);
                        break;
                    case 'albumList2':
                        Subsonic_Xml_Data::addAlbumList2($response, $albums);
                        break;
                }
            }
        }
        self::_apiOutput($input, $response);
    }

    /**
     * getAlbumList2
     * See self::getAlbumList()
     * Returns a <subsonic-response> element with a nested <albumList2> element on success.
     * http://www.subsonic.org/pages/api.jsp#getAlbumList2
     * @param array $input
     * @param User $user
     */
    public static function getalbumlist2($input, $user): void
    {
        self::getAlbumList($input, $user, "albumList2");
    }

    /**
     * getRandomSongs
     * Returns random songs matching the given criteria.
     * Returns a <subsonic-response> element with a nested <randomSongs> element on success.
     * http://www.subsonic.org/pages/api.jsp#getRandomSongs
     * @param array $input
     * @param User $user
     */
    public static function getrandomsongs($input, $user): void
    {
        $size = (int)($input['size'] ?? 10);

        $genre         = $input['genre'] ?? '';
        $fromYear      = $input['fromYear'] ?? null;
        $toYear        = $input['toYear'] ?? null;
        $musicFolderId = $input['musicFolderId'] ?? 0;

        $data           = array();
        $data['limit']  = $size;
        $data['random'] = 1;
        $data['type']   = "song";
        $count          = 0;
        if ($genre) {
            $data['rule_' . $count . '_input']    = $genre;
            $data['rule_' . $count . '_operator'] = 0;
            $data['rule_' . $count]               = "tag";
            ++$count;
        }
        if ($fromYear) {
            $data['rule_' . $count . '_input']    = $fromYear;
            $data['rule_' . $count . '_operator'] = 0;
            $data['rule_' . $count]               = "year";
            ++$count;
        }
        if ($toYear) {
            $data['rule_' . $count . '_input']    = $toYear;
            $data['rule_' . $count . '_operator'] = 1;
            $data['rule_' . $count]               = "year";
            ++$count;
        }
        if ($musicFolderId > 0) {
            if (Subsonic_Xml_Data::_isArtist($musicFolderId)) {
                $artist   = new Artist(Subsonic_Xml_Data::_getAmpacheId($musicFolderId));
                $finput   = $artist->get_fullname();
                $operator = 4;
                $ftype    = "artist";
            } else {
                if (Subsonic_Xml_Data::_isAlbum($musicFolderId)) {
                    $album    = new Album(Subsonic_Xml_Data::_getAmpacheId($musicFolderId));
                    $finput   = $album->get_fullname(true);
                    $operator = 4;
                    $ftype    = "artist";
                } else {
                    $finput   = (int)($musicFolderId);
                    $operator = 0;
                    $ftype    = "catalog";
                }
            }
            $data['rule_' . $count . '_input']    = $finput;
            $data['rule_' . $count . '_operator'] = $operator;
            $data['rule_' . $count]               = $ftype;
            ++$count;
        }
        if ($count > 0) {
            $songs = Random::advanced('song', $data);
        } else {
            $songs = Random::get_default($size, $user);
        }

        $response = Subsonic_Xml_Data::addSubsonicResponse('getrandomsongs');
        Subsonic_Xml_Data::addRandomSongs($response, $songs);
        self::_apiOutput($input, $response);
    }

    /**
     * getSongsByGenre
     * Returns songs in a given genre.
     * Returns a <subsonic-response> element with a nested <songsByGenre> element on success.
     * http://www.subsonic.org/pages/api.jsp#getSongsByGenre
     * @param array $input
     * @param User $user
     */
    public static function getsongsbygenre($input, $user): void
    {
        unset($user);
        $genre  = self::_check_parameter($input, 'genre');
        $count  = (int)($input['count'] ?? 0);
        $offset = (int)($input['offset'] ?? 0);

        $tag = Tag::construct_from_name($genre);
        if ($tag->isNew()) {
            $songs = array();
        } else {
            $songs = Tag::get_tag_objects("song", $tag->id, $count, $offset);
        }
        $response = Subsonic_Xml_Data::addSubsonicResponse('getsongsbygenre');
        Subsonic_Xml_Data::addSongsByGenre($response, $songs);
        self::_apiOutput($input, $response);
    }

    /**
     * getNowPlaying
     * Get what is currently being played by all users.
     * Returns a <subsonic-response> element with a nested <nowPlaying> element on success.
     * http://www.subsonic.org/pages/api.jsp#getNowPlaying
     * @param array $input
     * @param User $user
     */
    public static function getnowplaying($input, $user): void
    {
        unset($user);
        $data     = Stream::get_now_playing();
        $response = Subsonic_Xml_Data::addSubsonicResponse('getnowplaying');
        Subsonic_Xml_Data::addNowPlaying($response, $data);
        self::_apiOutput($input, $response);
    }

    /**
     * getStarred
     * Get starred songs, albums and artists.
     * Returns a <subsonic-response> element with a nested <starred> element on success.
     * http://www.subsonic.org/pages/api.jsp#getStarred
     * @param array $input
     * @param User $user
     * @param string $elementName
     */
    public static function getstarred($input, $user, $elementName = "starred"): void
    {
        $response = Subsonic_Xml_Data::addSubsonicResponse($elementName);
        switch ($elementName) {
            case 'starred':
                Subsonic_Xml_Data::addStarred(
                    $response,
                    Userflag::get_latest('artist', $user->id, 10000),
                    Userflag::get_latest('album', $user->id, 10000),
                    Userflag::get_latest('song', $user->id, 10000)
                );
                break;
            case 'starred2':
                Subsonic_Xml_Data::addStarred2(
                    $response,
                    Userflag::get_latest('artist', $user->id, 10000),
                    Userflag::get_latest('album', $user->id, 10000),
                    Userflag::get_latest('song', $user->id, 10000)
                );
                break;
        }
        self::_apiOutput($input, $response);
    }

    /**
     * getStarred2
     * See self::getStarred()
     * Returns a <subsonic-response> element with a nested <starred2> element on success.
     * http://www.subsonic.org/pages/api.jsp#getStarred2
     * @param array $input
     * @param User $user
     */
    public static function getstarred2($input, $user): void
    {
        self::getStarred($input, $user, "starred2");
    }

    /**
     * search2
     * Returns albums, artists and songs matching the given search criteria. Supports paging through the result.
     * Returns a <subsonic-response> element with a nested <searchResult2> element on success.
     * http://www.subsonic.org/pages/api.jsp#search2
     * @param array $input
     * @param User $user
     * @param string $elementName
     */
    public static function search2($input, $user, $elementName = "searchResult2"): void
    {
        $operator = 0; // contains
        $original = unhtmlentities((string)self::_check_parameter($input, 'query'));
        $query    = $original;
        if (substr($original, 0, 1) == '"' && (substr($original, -1) == '"')) {
            $query = substr($original, 1, -1);
            // query is non-optional, but some clients send empty queries to fetch
            // all items. Fall back on default contains in such cases.
            if (strlen($query) > 0) {
                $operator = 4; // equals
            }
        }
        if (substr($original, 0, 1) == '"' && substr($original, -2, 2) == '"*') {
            $query    = substr($original, 1, -2);
            $operator = 4; // equals
        }
        $artists = array();
        $albums  = array();
        $songs   = array();

        if (strlen($query) > 1) {
            // if we didn't catch a "wrapped" query it might just be a starts with
            if (substr($original, -1) == "*" && $operator == 0) {
                $query    = substr($query, 0, -1);
                $operator = 2; // Starts with
            }
        }

        $artistCount   = $input['artistCount'] ?? 20;
        $artistOffset  = $input['artistOffset'] ?? 0;
        $albumCount    = $input['albumCount'] ?? 20;
        $albumOffset   = $input['albumOffset'] ?? 0;
        $songCount     = $input['songCount'] ?? 20;
        $songOffset    = $input['songOffset'] ?? 0;
        $musicFolderId = $input['musicFolderId'] ?? 0;

        if ($artistCount > 0) {
            $data                    = array();
            $data['limit']           = $artistCount;
            $data['offset']          = $artistOffset;
            $data['type']            = 'artist';
            $data['rule_1_input']    = $query;
            $data['rule_1_operator'] = $operator;
            $data['rule_1']          = 'title';
            if ($musicFolderId > 0) {
                $data['rule_2_input']    = $musicFolderId;
                $data['rule_2_operator'] = 0;
                $data['rule_2']          = 'catalog';
            }
            $artists = Search::run($data, $user);
        }

        if ($albumCount > 0) {
            $data                    = array();
            $data['limit']           = $albumCount;
            $data['offset']          = $albumOffset;
            $data['type']            = 'album';
            $data['rule_1_input']    = $query;
            $data['rule_1_operator'] = $operator;
            $data['rule_1']          = 'title';
            if ($musicFolderId > 0) {
                $data['rule_2_input']    = $musicFolderId;
                $data['rule_2_operator'] = 0;
                $data['rule_2']          = 'catalog';
            }
            $albums = Search::run($data, $user);
        }

        if ($songCount > 0) {
            $data                    = array();
            $data['limit']           = $songCount;
            $data['offset']          = $songOffset;
            $data['type']            = 'song';
            $data['rule_1_input']    = $query;
            $data['rule_1_operator'] = $operator;
            $data['rule_1']          = 'title';
            if ($musicFolderId > 0) {
                $data['rule_2_input']    = $musicFolderId;
                $data['rule_2_operator'] = 0;
                $data['rule_2']          = 'catalog';
            }
            $songs = Search::run($data, $user);
        }

        $response = Subsonic_Xml_Data::addSubsonicResponse($elementName);
        switch ($elementName) {
            case 'searchResult2':
                Subsonic_Xml_Data::addSearchResult2($response, $artists, $albums, $songs);
                break;
            case 'searchResult3':
                Subsonic_Xml_Data::addSearchResult3($response, $artists, $albums, $songs);
                break;
        }
        self::_apiOutput($input, $response);
    }

    /**
     * search3
     * See self::search2()
     * Returns a <subsonic-response> element with a nested <searchResult3> element on success.
     * http://www.subsonic.org/pages/api.jsp#search3
     * @param array $input
     * @param User $user
     */
    public static function search3($input, $user): void
    {
        self::search2($input, $user, "searchResult3");
    }

    /**
     * getPlaylists
     * Returns all playlists a user is allowed to play.
     * Returns a <subsonic-response> element with a nested <playlists> element on success.
     * http://www.subsonic.org/pages/api.jsp#getPlaylists
     * @param array $input
     * @param User $user
     */
    public static function getplaylists($input, $user): void
    {
        $user = (isset($input['username']))
            ? User::get_from_username($input['username'])
            : $user;
        $user_id   = $user->id ?? 0;
        $response  = Subsonic_Xml_Data::addSubsonicResponse('getplaylists');
        $playlists = Playlist::get_playlists($user_id, '', true, true, false);
        $searches  = Playlist::get_smartlists($user_id, '', true, true, false);
        // allow skipping dupe search names when used as refresh searches
        $hide_dupe_searches = (bool)Preference::get_by_user($user_id, 'api_hide_dupe_searches');

        Subsonic_Xml_Data::addPlaylists($response, $user_id, $playlists, $searches, $hide_dupe_searches);
        self::_apiOutput($input, $response);
    }

    /**
     * getPlaylist
     * Returns a listing of files in a saved playlist.
     * Returns a <subsonic-response> element with a nested <playlist> element on success.
     * http://www.subsonic.org/pages/api.jsp#getPlaylist
     * @param array $input
     * @param User $user
     */
    public static function getplaylist($input, $user): void
    {
        $playlistId = self::_check_parameter($input, 'id');
        if (!$playlistId) {
            return;
        }
        $response = Subsonic_Xml_Data::addSubsonicResponse('getplaylist');
        if (Subsonic_Xml_Data::_isSmartPlaylist($playlistId)) {
            $playlist = new Search(Subsonic_Xml_Data::_getAmpacheId($playlistId), 'song', $user);
            Subsonic_Xml_Data::addPlaylist($response, $playlist, true);
        } else {
            $playlist = new Playlist(Subsonic_Xml_Data::_getAmpacheId($playlistId));
            Subsonic_Xml_Data::addPlaylist($response, $playlist, true);
        }
        self::_apiOutput($input, $response);
    }

    /**
     * createPlaylist
     * Creates (or updates) a playlist.
     * Since 1.14.0 the newly created/updated playlist is returned.
     * In earlier versions an empty <subsonic-response> element is returned.
     * http://www.subsonic.org/pages/api.jsp#createPlaylist
     * @param array $input
     * @param User $user
     */
    public static function createplaylist($input, $user): void
    {
        $playlistId = $input['playlistId'] ?? null;
        $name       = $input['name'] ?? '';
        $songIdList = $input['songId'] ?? array();
        if (isset($input['songId']) && is_string($input['songId'])) {
            $songIdList = explode(',', $input['songId']);
        }

        if ($playlistId !== null) {
            self::_updatePlaylist((string)$playlistId, $name, $songIdList, array(), true, true);
            $response = Subsonic_Xml_Data::addSubsonicResponse('createplaylist');
        } elseif (!empty($name)) {
            $playlistId = Playlist::create($name, 'public', $user->id);
            if ($playlistId !== null) {
                if (count($songIdList) > 0) {
                    self::_updatePlaylist($playlistId, "", $songIdList, array(), true, true);
                }
                $response = Subsonic_Xml_Data::addSubsonicResponse('createplaylist');
                $playlist = new Playlist($playlistId);
                Subsonic_Xml_Data::addPlaylist($response, $playlist, true);
            } else {
                $response = Subsonic_Xml_Data::addError(Subsonic_Xml_Data::SSERROR_GENERIC, 'createplaylist');
            }
        } else {
            $response = Subsonic_Xml_Data::addError(Subsonic_Xml_Data::SSERROR_MISSINGPARAM, 'createplaylist');
        }
        self::_apiOutput($input, $response);
    }

    /**
     * updatePlaylist
     * Updates a playlist. Only the owner of a playlist is allowed to update it.
     * http://www.subsonic.org/pages/api.jsp#updatePlaylist
     * @param array $input
     * @param User $user
     */
    public static function updateplaylist($input, $user): void
    {
        unset($user);
        $playlistId        = self::_check_parameter($input, 'playlistId');
        $name              = $input['name'] ?? '';
        $public            = (array_key_exists('public', $input) && $input['public'] === "true");
        $songIdToAdd       = $input['songIdToAdd'] ?? array();
        $songIndexToRemove = $input['songIndexToRemove'] ?? array();

        if ($playlistId === false) {
            $response = Subsonic_Xml_Data::addError(Subsonic_Xml_Data::SSERROR_DATA_NOTFOUND, 'playlistId');
            self::_apiOutput($input, $response);

            return;
        }
        if (Subsonic_Xml_Data::_isPlaylist((string)$playlistId)) {
            if (is_string($songIdToAdd)) {
                $songIdToAdd = explode(',', $songIdToAdd);
            }
            if (is_string($songIndexToRemove)) {
                $songIndexToRemove = explode(',', $songIndexToRemove);
            }
            self::_updatePlaylist(Subsonic_Xml_Data::_getAmpacheId((string)$playlistId), $name, $songIdToAdd, $songIndexToRemove, $public);

            $response = Subsonic_Xml_Data::addSubsonicResponse('updateplaylist');
        } else {
            $response = Subsonic_Xml_Data::addError(Subsonic_Xml_Data::SSERROR_UNAUTHORIZED, 'updateplaylist');
        }
        self::_apiOutput($input, $response);
    }

    /**
     * deletePlaylist
     * Deletes a saved playlist.
     * http://www.subsonic.org/pages/api.jsp#deletePlaylist
     * @param array $input
     * @param User $user
     */
    public static function deleteplaylist($input, $user): void
    {
        $playlistId = self::_check_parameter($input, 'id');
        if (!$playlistId) {
            return;
        }
        if (Subsonic_Xml_Data::_isSmartPlaylist($playlistId)) {
            $playlist = new Search(Subsonic_Xml_Data::_getAmpacheId($playlistId), 'song', $user);
        } else {
            $playlist = new Playlist(Subsonic_Xml_Data::_getAmpacheId($playlistId));
        }
        $playlist->delete();

        $response = Subsonic_Xml_Data::addSubsonicResponse('deleteplaylist');
        self::_apiOutput($input, $response);
    }

    /**
     * stream
     * Streams a given media file.
     * Returns binary data on success, or an XML document on error (in which case the HTTP content type will start with "text/xml").
     * http://www.subsonic.org/pages/api.jsp#stream
     * @param array $input
     * @param User $user
     */
    public static function stream($input, $user): void
    {
        $fileid = self::_check_parameter($input, 'id', true);

        $maxBitRate    = (int)($input['maxBitRate'] ?? 0);
        $format        = $input['format'] ?? null; // mp3, flv or raw
        $timeOffset    = $input['timeOffset'] ?? false;
        $contentLength = $input['estimateContentLength'] ?? false; // Force content-length guessing if transcode
        $client        = scrub_in((string) ($input['c'] ?? 'Subsonic'));

        $params = '&client=' . rawurlencode($client);
        if ($contentLength == 'true') {
            $params .= '&content_length=required';
        }
        if ($format && $format != "raw") {
            $params .= '&transcode_to=' . $format;
        }
        if ((int)$maxBitRate > 0) {
            $params .= '&bitrate=' . $maxBitRate;
        }
        if ($timeOffset) {
            $params .= '&frame=' . $timeOffset;
        }

        $url = '';
        if (Subsonic_Xml_Data::_isSong($fileid)) {
            if (AmpConfig::get('subsonic_always_download')) {
                $params .= '&cache=1';
            }
            $object = new Song(Subsonic_Xml_Data::_getAmpacheId($fileid));
            $url    = $object->play_url($params, 'api', function_exists('curl_version'), $user->id, $user->streamtoken);
        } elseif (Subsonic_Xml_Data::_isPodcastEpisode($fileid)) {
            $object = new Podcast_episode((int) Subsonic_Xml_Data::_getAmpacheId($fileid));
            $url    = $object->play_url($params, 'api', function_exists('curl_version'), $user->id, $user->streamtoken);
        }

        // return an error on missing files
        if (empty($url)) {
            $response = Subsonic_Xml_Data::addError(Subsonic_Xml_Data::SSERROR_DATA_NOTFOUND, 'download');
            self::_apiOutput($input, $response);

            return;
        }
        self::_follow_stream($url);
    }

    /**
     * download
     * Downloads a given media file. Similar to stream, but this method returns the original media data without transcoding or downsampling.
     * Returns binary data on success, or an XML document on error (in which case the HTTP content type will start with "text/xml").
     * http://www.subsonic.org/pages/api.jsp#download
     * @param array $input
     * @param User $user
     */
    public static function download($input, $user): void
    {
        $fileid = self::_check_parameter($input, 'id', true);
        $client = scrub_in((string) ($input['c'] ?? 'Subsonic'));
        $params = '&client=' . rawurlencode($client) . '&cache=1';
        $url    = '';
        if (Subsonic_Xml_Data::_isSong($fileid)) {
            $object = new Song(Subsonic_Xml_Data::_getAmpacheId($fileid));
            $url    = $object->play_url($params, 'api', function_exists('curl_version'), $user->id, $user->streamtoken);
        } elseif (Subsonic_Xml_Data::_isPodcastEpisode($fileid)) {
            $object = new Podcast_episode((int) Subsonic_Xml_Data::_getAmpacheId($fileid));
            $url    = $object->play_url($params, 'api', function_exists('curl_version'), $user->id, $user->streamtoken);
        }
        // return an error on missing files
        if (empty($url)) {
            $response = Subsonic_Xml_Data::addError(Subsonic_Xml_Data::SSERROR_DATA_NOTFOUND, 'download');
            self::_apiOutput($input, $response);

            return;
        }
        self::_follow_stream($url);
    }

    /**
     * hls
     * Creates an HLS (HTTP Live Streaming) playlist used for streaming video or audio.
     * Returns an M3U8 playlist on success (content type "application/vnd.apple.mpegurl"), or an XML document on error (in which case the HTTP content type will start with "text/xml").
     * http://www.subsonic.org/pages/api.jsp#hls
     * @param array $input
     * @param User $user
     */
    public static function hls($input, $user): void
    {
        unset($user);
        $fileid  = self::_check_parameter($input, 'id', true);
        $bitRate = $input['bitRate'] ?? false;
        $media   = array();
        if (Subsonic_Xml_Data::_isSong($fileid)) {
            $media['object_type'] = 'song';
        } elseif (Subsonic_Xml_Data::_isVideo($fileid)) {
            $media['object_type'] = 'video';
        } else {
            self::_apiOutput(
                $input,
                Subsonic_Xml_Data::addError(Subsonic_Xml_Data::SSERROR_DATA_NOTFOUND, 'hls')
            );

            return;
        }
        $media['object_id'] = Subsonic_Xml_Data::_getAmpacheId($fileid);
        $medias             = array();
        $medias[]           = $media;
        $stream             = new Stream_Playlist();
        $additional_params  = '';
        if ($bitRate) {
            $additional_params .= '&bitrate=' . $bitRate;
        }
        //$additional_params .= '&transcode_to=ts';
        $stream->add($medias, $additional_params);

        // vlc won't work if we use application/vnd.apple.mpegurl, but works fine with this. this is
        // also an allowed header by the standard
        header('Content-Type: audio/mpegurl;');
        echo $stream->create_m3u();
    }

    /**
     * getCaptions
     * @param array $input
     * @param User $user
     */
    public static function getcaptions($input, $user): void
    {
        // Ampache doesn't support srt/subtitles and probably won't ever support them but the function is required
    }

    /**
     * getCoverArt
     * Returns a cover art image.
     * Returns the cover art image in binary form.
     * http://www.subsonic.org/pages/api.jsp#getCoverArt
     * @param array $input
     * @param User $user
     */
    public static function getcoverart($input, $user): void
    {
        $sub_id = self::_check_parameter($input, 'id');
        if (!$sub_id) {
            self::_setHeader((string)($input['f'] ?? 'xml'));
            $response = Subsonic_Xml_Data::addError(Subsonic_Xml_Data::SSERROR_DATA_NOTFOUND, 'getcoverart');
            self::_apiOutput($input, $response);

            return;
        }
        $sub_id = str_replace('al-', '', (string)$sub_id);
        $sub_id = str_replace('ar-', '', $sub_id);
        $sub_id = str_replace('pl-', '', $sub_id);
        $sub_id = str_replace('pod-', '', $sub_id);
        // sometimes we're sent a full art url...
        preg_match('/\/artist\/([0-9]*)\//', $sub_id, $matches);
        if (!empty($matches)) {
            $sub_id = (string)(100000000 + (int)$matches[1]);
        }
        if (!is_string($sub_id)) {
            return;
        }
        $size = $input['size'] ?? false;
        $type = Subsonic_Xml_Data::_getAmpacheType($sub_id);
        if ($type == "") {
            self::_setHeader((string)($input['f'] ?? 'xml'));
            $response = Subsonic_Xml_Data::addError(Subsonic_Xml_Data::SSERROR_DATA_NOTFOUND, 'getcoverart');
            self::_apiOutput($input, $response);

            return;
        }

        $art = null;

        if ($type == 'artist') {
            $art = new Art(Subsonic_Xml_Data::_getAmpacheId($sub_id), "artist");
        }
        if ($type == 'album') {
            $art = new Art(Subsonic_Xml_Data::_getAmpacheId($sub_id), "album");
        }
        if (($type == 'song')) {
            $song_id = Subsonic_Xml_Data::_getAmpacheId($sub_id);
            $art     = new Art(Subsonic_Xml_Data::_getAmpacheId($sub_id), "song");
            if (!AmpConfig::get('show_song_art', false) || !Art::has_db($song_id, 'song')) {
                // in most cases the song doesn't have a picture, but the album does
                $song = new Song($song_id);
                $art  = new Art($song->album, 'album');
            }
        }
        if (($type == 'podcast')) {
            $art = new Art(Subsonic_Xml_Data::_getAmpacheId($sub_id), "podcast");
        }
        if (($type == 'playlist')) {
            $art = new Art(Subsonic_Xml_Data::_getAmpacheId($sub_id), "playlist");
        }
        if ($type == 'search') {
            $playlist  = new Search(Subsonic_Xml_Data::_getAmpacheId($sub_id), 'song', $user);
            $listitems = $playlist->get_items();
            $item      = (!empty($listitems)) ? $listitems[array_rand($listitems)] : array();
            $art       = (!empty($item)) ? new Art($item['object_id'], $item['object_type']) : null;
            if ($art != null && $art->id == null) {
                $song = new Song($item['object_id']);
                $art  = new Art($song->album, "album");
            }
        }
        if (!$art || $art->get(false, true) == '') {
            self::_setHeader((string)($input['f'] ?? 'xml'));
            $response = Subsonic_Xml_Data::addError(Subsonic_Xml_Data::SSERROR_DATA_NOTFOUND, 'getcoverart');
            self::_apiOutput($input, $response);

            return;
        }
        // we have the art so lets show it
        header("Access-Control-Allow-Origin: *");
        if ($size && AmpConfig::get('resize_images')) {
            $dim           = array();
            $dim['width']  = $size;
            $dim['height'] = $size;
            $thumb         = $art->get_thumb($dim);
            if (!empty($thumb)) {
                header('Content-type: ' . $thumb['thumb_mime']);
                header('Content-Length: ' . strlen((string) $thumb['thumb']));
                echo $thumb['thumb'];

                return;
            }
        }
        $image = $art->get(true, true);
        header('Content-type: ' . $art->raw_mime);
        header('Content-Length: ' . strlen((string) $image));
        echo $image;
    }

    /**
     * getLyrics
     * Searches for and returns lyrics for a given song.
     * Returns a <subsonic-response> element with a nested <lyrics> element on success.
     * The <lyrics> element is empty if no matching lyrics was found.
     * http://www.subsonic.org/pages/api.jsp#getLyrics
     * @param array $input
     * @param User $user
     */
    public static function getlyrics($input, $user): void
    {
        $artist = (string)($input['artist'] ?? '');
        $title  = (string)($input['title'] ?? '');

        if (empty($artist) || empty($title)) {
            $response = Subsonic_Xml_Data::addError(Subsonic_Xml_Data::SSERROR_MISSINGPARAM, 'getlyrics');
        } else {
            $data           = array();
            $data['limit']  = 1;
            $data['offset'] = 0;
            $data['type']   = "song";

            $data['rule_0_input']    = $artist;
            $data['rule_0_operator'] = 4;
            $data['rule_0']          = "artist";
            $data['rule_1_input']    = $title;
            $data['rule_1_operator'] = 4;
            $data['rule_1']          = "title";

            $songs    = Search::run($data, $user);
            $response = Subsonic_Xml_Data::addSubsonicResponse('getlyrics');
            if (count($songs) > 0) {
                Subsonic_Xml_Data::addLyrics($response, $artist, $title, $songs[0]);
            }
        }

        self::_apiOutput($input, $response);
    }

    /**
     * getAvatar
     * Returns the avatar (personal image) for a user.
     * Returns the avatar image in binary form.
     * http://www.subsonic.org/pages/api.jsp#getAvatar
     * @param array $input
     * @param User $user
     */
    public static function getavatar($input, $user): void
    {
        $username = self::_check_parameter($input, 'username');
        $response = null;
        if ($user->access === 100 || $user->username == $username) {
            if ($user->username == $username) {
                $update_user = $user;
            } else {
                $update_user = User::get_from_username((string)$username);
            }

            if ($update_user instanceof User) {
                // Get Session key
                $avatar = $update_user->get_avatar(true);
                if (isset($avatar['url']) && !empty($avatar['url'])) {
                    $request = Requests::get($avatar['url'], array(), Core::requests_options());
                    header("Content-Type: " . $request->headers['Content-Type']);
                    echo $request->body;
                }
            } else {
                $response = Subsonic_Xml_Data::addError(Subsonic_Xml_Data::SSERROR_DATA_NOTFOUND, 'getavatar');
            }
        } else {
            $response = Subsonic_Xml_Data::addError(Subsonic_Xml_Data::SSERROR_UNAUTHORIZED, 'getavatar');
        }

        if ($response != null) {
            self::_apiOutput($input, $response);
        }
    }

    /**
     * star
     * Attaches a star to a song, album or artist.
     * http://www.subsonic.org/pages/api.jsp#star
     * @param array $input
     * @param User $user
     */
    public static function star($input, $user): void
    {
        self::_setStar($input, $user, true);
    }

    /**
     * unstar
     * Removes the star from a song, album or artist.
     * http://www.subsonic.org/pages/api.jsp#unstar
     * @param array $input
     * @param User $user
     */
    public static function unstar($input, $user): void
    {
        self::_setStar($input, $user, false);
    }

    /**
     * setRating
     * Sets the rating for a music file.
     * http://www.subsonic.org/pages/api.jsp#setRating
     * @param array $input
     * @param User $user
     */
    public static function setrating($input, $user): void
    {
        $object_id = self::_check_parameter($input, 'id');
        if (!$object_id) {
            return;
        }
        $rating = (int)($input['rating'] ?? -1);
        $robj   = null;
        if (Subsonic_Xml_Data::_isArtist($object_id)) {
            $robj = new Rating(Subsonic_Xml_Data::_getAmpacheId($object_id), "artist");
        } elseif (Subsonic_Xml_Data::_isAlbum($object_id)) {
            $robj = new Rating(Subsonic_Xml_Data::_getAmpacheId($object_id), "album");
        } elseif (Subsonic_Xml_Data::_isSong($object_id)) {
            $robj = new Rating(Subsonic_Xml_Data::_getAmpacheId($object_id), "song");
        }

        if ($robj != null && ($rating >= 0 && $rating <= 5)) {
            $robj->set_rating($rating, $user->id);

            $response = Subsonic_Xml_Data::addSubsonicResponse('setrating');
        } else {
            $response = Subsonic_Xml_Data::addError(Subsonic_Xml_Data::SSERROR_DATA_NOTFOUND, 'setrating');
        }

        self::_apiOutput($input, $response);
    }

    /**
     * scrobble
     * Registers the local playback of one or more media files. Typically used when playing media that is cached on the client.
     * http://www.subsonic.org/pages/api.jsp#scrobble
     * @param array $input
     * @param User $user
     */
    public static function scrobble($input, $user): void
    {
        $object_ids = self::_check_parameter($input, 'id');
        if (!$object_ids) {
            return;
        }
        $submission = (array_key_exists('submission', $input) && ($input['submission'] === 'true' || $input['submission'] === '1'));
        $client     = scrub_in((string) ($input['c'] ?? 'Subsonic'));

        if (!is_array($object_ids)) {
            $rid        = array();
            $rid[]      = $object_ids;
            $object_ids = $rid;
        }
        $playqueue_time = (int)User::get_user_data($user->id, 'playqueue_time', 0)['playqueue_time'];
        $now_time       = time();
        // don't scrobble after setting the play queue too quickly
        if ($playqueue_time < ($now_time - 2)) {
            foreach ($object_ids as $subsonic_id) {
                $time      = isset($input['time']) ? (int)(((int)$input['time']) / 1000) : time();
                $previous  = Stats::get_last_play($user->id, $client, $time);
                $prev_obj  = $previous['object_id'] ?? 0;
                $prev_date = $previous['date'] ?? 0;
                $type      = Subsonic_Xml_Data::_getAmpacheType((string)$subsonic_id);
                $media     = Subsonic_Xml_Data::_getAmpacheObject((string)$subsonic_id);
                if ($media === null || $media->isNew()) {
                    continue;
                }
                $media->format();

                // long pauses might cause your now_playing to hide
                Stream::garbage_collection();
                Stream::insert_now_playing((int)$media->id, (int)$user->id, ((int)$media->time), (string)$user->username, $type, ((int)$time));
                // submission is true: go to scrobble plugins (Plugin::get_plugins('save_mediaplay'))
                if ($submission && get_class($media) == Song::class && ($prev_obj != $media->id) && (($time - $prev_date) > 5)) {
                    // stream has finished
                    debug_event(self::class, $user->username . ' scrobbled: {' . $media->id . '} at ' . $time, 5);
                    User::save_mediaplay($user, $media);
                }
                // Submission is false and not a repeat. let repeats go through to saveplayqueue
                if ((!$submission) && $media->id && ($prev_obj != $media->id) && (($time - $prev_date) > 5)) {
                    $media->set_played($user->id, $client, array(), $time);
                }
            }
        }

        $response = Subsonic_Xml_Data::addSubsonicResponse('scrobble');
        self::_apiOutput($input, $response);
    }

    /**
     * getShares
     * Returns information about shared media this user is allowed to manage. Takes no extra parameters.
     * Returns a <subsonic-response> element with a nested <shares> element on success.
     * http://www.subsonic.org/pages/api.jsp#getShares
     * @param array $input
     * @param User $user
     */
    public static function getshares($input, $user): void
    {
        $response = Subsonic_Xml_Data::addSubsonicResponse('getshares');

        Subsonic_Xml_Data::addShares(
            $response,
            self::getShareRepository()->getIdsByUser($user)
        );
        self::_apiOutput($input, $response);
    }

    /**
     * createShare
     * Creates a public URL that can be used by anyone to stream music or video from the Subsonic server.
     * Returns a <subsonic-response> element with a nested <shares> element on success, which in turns contains a single <share> element for the newly created share.
     * http://www.subsonic.org/pages/api.jsp#createShare
     * @param array $input
     * @throws ContainerExceptionInterface
     * @throws NotFoundExceptionInterface
     */
    public static function createshare($input, $user): void
    {
        $object_id = self::_check_parameter($input, 'id');
        if (!$object_id) {
            return;
        }
        $description = $input['description'] ?? '';
        if (AmpConfig::get('share')) {
            $share_expire = AmpConfig::get('share_expire', 7);
            $expire_days  = (isset($input['expires']))
                ? Share::get_expiry(((int)filter_var($input['expires'], FILTER_SANITIZE_NUMBER_INT)) / 1000)
                : $share_expire;
            $object_type = null;
            if (is_array($object_id) && Subsonic_Xml_Data::_isSong($object_id[0])) {
                debug_event(self::class, 'createShare: sharing song list (album)', 5);
                $song_id     = Subsonic_Xml_Data::_getAmpacheId($object_id[0]);
                $tmp_song    = new Song($song_id);
                $object_id   = $tmp_song->album;
                $object_type = 'album';
            } else {
                if (Subsonic_Xml_Data::_isAlbum($object_id)) {
                    $object_type = 'album';
                } elseif (Subsonic_Xml_Data::_isSong($object_id)) {
                    $object_type = 'song';
                } elseif (Subsonic_Xml_Data::_isPlaylist($object_id)) {
                    $object_type = 'playlist';
                }
                $object_id = Subsonic_Xml_Data::_getAmpacheId($object_id);
            }
            debug_event(self::class, 'createShare: sharing ' . $object_type . ' ' . $object_id, 4);

            if (!empty($object_type) && !empty($object_id)) {
                global $dic; // @todo remove after refactoring
                $passwordGenerator = $dic->get(PasswordGeneratorInterface::class);
                $shareCreator      = $dic->get(ShareCreatorInterface::class);

                $response = Subsonic_Xml_Data::addSubsonicResponse('createshare');
                $shares   = array();
<<<<<<< HEAD
                $shares[] = $shareCreator->create(
                    $user,
=======
                $shareId  = Share::create_share(
                    $user->id,
>>>>>>> 7a45e148
                    $object_type,
                    $object_id,
                    true,
                    Access::check_function('download'),
                    $expire_days,
                    $passwordGenerator->generate_token(),
                    0,
                    $description
                );

                if ($shareId !== null) {
                    $shares[] = $shareId;
                }
                Subsonic_Xml_Data::addShares($response, $shares);
            } else {
                $response = Subsonic_Xml_Data::addError(Subsonic_Xml_Data::SSERROR_DATA_NOTFOUND, 'createshare');
            }
        } else {
            $response = Subsonic_Xml_Data::addError(Subsonic_Xml_Data::SSERROR_UNAUTHORIZED, 'createshare');
        }
        self::_apiOutput($input, $response);
    }

    /**
     * updateShare
     * Updates the description and/or expiration date for an existing share.
     * http://www.subsonic.org/pages/api.jsp#updateShare
     * @param array $input
     * @param User $user
     */
    public static function updateshare($input, $user): void
    {
        $share_id = self::_check_parameter($input, 'id');
        if (!$share_id) {
            return;
        }

        if (AmpConfig::get('share')) {
            $share = new Share(Subsonic_Xml_Data::_getAmpacheId($share_id));
            if ($share->id > 0) {
                $expires = (isset($input['expires']))
                    ? Share::get_expiry(((int)filter_var($input['expires'], FILTER_SANITIZE_NUMBER_INT)) / 1000)
                    : $share->expire_days;
                $data = array(
                    'max_counter' => $share->max_counter,
                    'expire' => $expires,
                    'allow_stream' => $share->allow_stream,
                    'allow_download' => $share->allow_download,
                    'description' => $input['description'] ?? $share->description,
                );
                if ($share->update($data, $user)) {
                    $response = Subsonic_Xml_Data::addSubsonicResponse('updateshare');
                } else {
                    $response = Subsonic_Xml_Data::addError(Subsonic_Xml_Data::SSERROR_UNAUTHORIZED, 'updateshare');
                }
            } else {
                $response = Subsonic_Xml_Data::addError(Subsonic_Xml_Data::SSERROR_DATA_NOTFOUND, 'updateshare');
            }
        } else {
            $response = Subsonic_Xml_Data::addError(Subsonic_Xml_Data::SSERROR_UNAUTHORIZED, 'updateshare');
        }

        self::_apiOutput($input, $response);
    }

    /**
     * deleteShare
     * Deletes an existing share.
     * http://www.subsonic.org/pages/api.jsp#deleteShare
     * @param array $input
     * @param User $user
     */
    public static function deleteshare($input, $user): void
    {
        $share_id = self::_check_parameter($input, 'id');
        if (!$share_id) {
            return;
        }

        if (AmpConfig::get('share')) {
            $shareRepository = self::getShareRepository();

            $share = $shareRepository->findById((int) $share_id);
            if (
                $share === null ||
                !$share->isAccessible($user)
            ) {
                $response = Subsonic_Xml_Data::addError(Subsonic_Xml_Data::SSERROR_DATA_NOTFOUND, 'deleteshare');
            } else {
                $shareRepository->delete($share);

                $response = Subsonic_Xml_Data::addSubsonicResponse('deleteshare');
            }
        } else {
            $response = Subsonic_Xml_Data::addError(Subsonic_Xml_Data::SSERROR_UNAUTHORIZED, 'deleteshare');
        }
        self::_apiOutput($input, $response);
    }

    /**
     * getPodcasts
     * Returns all Podcast channels the server subscribes to, and (optionally) their episodes.
     * Returns a <subsonic-response> element with a nested <podcasts> element on success.
     * http://www.subsonic.org/pages/api.jsp#getPodcasts
     * @param array $input
     * @param User $user
     */
    public static function getpodcasts($input, $user): void
    {
        $podcast_id      = $input['id'] ?? null;
        $includeEpisodes = !isset($input['includeEpisodes']) || $input['includeEpisodes'] === "true";

        if (AmpConfig::get(ConfigurationKeyEnum::PODCAST)) {
            if ($podcast_id) {
                $podcast = self::getPodcastRepository()->findById(
                    Subsonic_Xml_Data::_getAmpacheId($podcast_id)
                );
                if ($podcast === null) {
                    $response = Subsonic_Xml_Data::addError(Subsonic_Xml_Data::SSERROR_DATA_NOTFOUND, 'getpodcasts');
                } else {
                    $response = Subsonic_Xml_Data::addSubsonicResponse('getpodcasts');
                    Subsonic_Xml_Data::addPodcasts($response, array($podcast), $includeEpisodes);
                }
            } else {
                $podcasts = Catalog::get_podcasts(User::get_user_catalogs($user->id));
                $response = Subsonic_Xml_Data::addSubsonicResponse('getpodcasts');
                Subsonic_Xml_Data::addPodcasts($response, $podcasts, $includeEpisodes);
            }
        } else {
            $response = Subsonic_Xml_Data::addError(Subsonic_Xml_Data::SSERROR_DATA_NOTFOUND, 'getpodcasts');
        }
        self::_apiOutput($input, $response);
    }

    /**
     * getNewestPodcasts
     * Returns the most recently published Podcast episodes.
     * Returns a <subsonic-response> element with a nested <newestPodcasts> element on success.
     * http://www.subsonic.org/pages/api.jsp#getNewestPodcasts
     * @param array $input
     * @param User $user
     */
    public static function getnewestpodcasts($input, $user): void
    {
        unset($user);
        $count = $input['count'] ?? AmpConfig::get('podcast_new_download');
        if (AmpConfig::get('podcast')) {
            $response = Subsonic_Xml_Data::addSubsonicResponse('getnewestpodcasts');
            $episodes = Catalog::get_newest_podcasts($count);
            Subsonic_Xml_Data::addNewestPodcasts($response, $episodes);
        } else {
            $response = Subsonic_Xml_Data::addError(Subsonic_Xml_Data::SSERROR_DATA_NOTFOUND, 'getnewestpodcasts');
        }
        self::_apiOutput($input, $response);
    }

    /**
     * refreshPodcasts
     * Requests the server to check for new Podcast episodes.
     * http://www.subsonic.org/pages/api.jsp#refreshPodcasts
     * @param array $input
     * @param User $user
     */
    public static function refreshpodcasts($input, $user): void
    {
        if (AmpConfig::get('podcast') && $user->access >= 75) {
            $podcasts = Catalog::get_podcasts(User::get_user_catalogs($user->id));

            $podcastSyncer = self::getPodcastSyncer();

            foreach ($podcasts as $podcast) {
                $podcastSyncer->sync($podcast, true);
            }
            $response = Subsonic_Xml_Data::addSubsonicResponse('refreshpodcasts');
        } else {
            $response = Subsonic_Xml_Data::addError(Subsonic_Xml_Data::SSERROR_UNAUTHORIZED, 'refreshpodcasts');
        }
        self::_apiOutput($input, $response);
    }

    /**
     * createPodcastChannel
     * Adds a new Podcast channel.
     * http://www.subsonic.org/pages/api.jsp#createPodcastChannel
     * @param array $input
     * @param User $user
     */
    public static function createpodcastchannel($input, $user): void
    {
        $url = self::_check_parameter($input, 'url');
        if (!$url) {
            return;
        }

        if (AmpConfig::get('podcast') && $user->access >= 75) {
            $catalogs = $user->get_catalogs('podcast');
            if (count($catalogs) > 0) {
                /** @var Catalog $catalog */
                $catalog = Catalog::create_from_id($catalogs[0]);

                try {
                    self::getPodcastCreator()->create($url, $catalog);

                    $response = Subsonic_Xml_Data::addSubsonicResponse('createpodcastchannel');
                } catch (PodcastCreationException $e) {
                    $response = Subsonic_Xml_Data::addError(Subsonic_Xml_Data::SSERROR_GENERIC, 'createpodcastchannel');
                }
            } else {
                $response = Subsonic_Xml_Data::addError(Subsonic_Xml_Data::SSERROR_UNAUTHORIZED, 'createpodcastchannel');
            }
        } else {
            $response = Subsonic_Xml_Data::addError(Subsonic_Xml_Data::SSERROR_UNAUTHORIZED, 'createpodcastchannel');
        }
        self::_apiOutput($input, $response);
    }

    /**
     * deletePodcastChannel
     * Deletes a Podcast channel.
     * http://www.subsonic.org/pages/api.jsp#deletePodcastChannel
     * @param array $input
     * @param User $user
     */
    public static function deletepodcastchannel($input, $user): void
    {
        $podcast_id = self::_check_parameter($input, 'id');
        if (!$podcast_id) {
            return;
        }

        if (AmpConfig::get(ConfigurationKeyEnum::PODCAST) && $user->access >= AccessLevelEnum::LEVEL_MANAGER) {
            $podcast = self::getPodcastRepository()->findById(Subsonic_Xml_Data::_getAmpacheId($podcast_id));
            if ($podcast === null) {
                $response = Subsonic_Xml_Data::addError(Subsonic_Xml_Data::SSERROR_DATA_NOTFOUND, 'deletepodcastchannel');
            } else {
                self::getPodcastDeleter()->delete($podcast);
                $response = Subsonic_Xml_Data::addSubsonicResponse('deletepodcastchannel');
            }
        } else {
            $response = Subsonic_Xml_Data::addError(Subsonic_Xml_Data::SSERROR_UNAUTHORIZED, 'deletepodcastchannel');
        }
        self::_apiOutput($input, $response);
    }

    /**
     * deletePodcastEpisode
     * Deletes a Podcast episode.
     * http://www.subsonic.org/pages/api.jsp#deletePodcastEpisode
     * @param array $input
     * @param User $user
     */
    public static function deletepodcastepisode($input, $user): void
    {
        $episode_id = self::_check_parameter($input, 'id');
        if (!$episode_id) {
            return;
        }

        if (AmpConfig::get('podcast') && $user->access >= 75) {
            $episode = new Podcast_Episode(Subsonic_Xml_Data::_getAmpacheId($episode_id));
            if ($episode->isNew()) {
                $response = Subsonic_Xml_Data::addError(Subsonic_Xml_Data::SSERROR_DATA_NOTFOUND, 'deletepodcastepisode');
            } else {
                if ($episode->remove()) {
                    $response = Subsonic_Xml_Data::addSubsonicResponse('deletepodcastepisode');
                    Catalog::count_table('podcast_episode');
                } else {
                    $response = Subsonic_Xml_Data::addError(Subsonic_Xml_Data::SSERROR_GENERIC, 'deletepodcastepisode');
                }
            }
        } else {
            $response = Subsonic_Xml_Data::addError(Subsonic_Xml_Data::SSERROR_UNAUTHORIZED, 'deletepodcastepisode');
        }
        self::_apiOutput($input, $response);
    }

    /**
     * downloadPodcastEpisode
     * Request the server to start downloading a given Podcast episode.
     * http://www.subsonic.org/pages/api.jsp#downloadPodcastEpisode
     * @param array $input
     * @param User $user
     */
    public static function downloadpodcastepisode($input, $user): void
    {
        $episode_id = self::_check_parameter($input, 'id');
        if (!$episode_id) {
            return;
        }

        if (AmpConfig::get('podcast') && $user->access >= 75) {
            $episode = new Podcast_Episode(Subsonic_Xml_Data::_getAmpacheId($episode_id));
            if ($episode->isNew()) {
                $response = Subsonic_Xml_Data::addError(Subsonic_Xml_Data::SSERROR_DATA_NOTFOUND, 'downloadpodcastepisode');
            } else {
                self::getPodcastEpisodeDownloader()->fetch($episode);
                $response = Subsonic_Xml_Data::addSubsonicResponse('downloadpodcastepisode');
            }
        } else {
            $response = Subsonic_Xml_Data::addError(Subsonic_Xml_Data::SSERROR_UNAUTHORIZED, 'downloadpodcastepisode');
        }
        self::_apiOutput($input, $response);
    }

    /**
     * jukeboxControl
     * Controls the jukebox, i.e., playback directly on the server's audio hardware.
     * Returns a <jukeboxStatus> element on success, unless the get action is used, in which case a nested <jukeboxPlaylist> element is returned.
     * http://www.subsonic.org/pages/api.jsp#jukeboxControl
     * @param array $input
     * @param User $user
     */
    public static function jukeboxcontrol($input, $user): void
    {
        $action    = self::_check_parameter($input, 'action');
        $object_id = $input['id'] ?? array();
        $localplay = new LocalPlay(AmpConfig::get('localplay_controller'));
        $response  = Subsonic_Xml_Data::addError(Subsonic_Xml_Data::SSERROR_DATA_NOTFOUND, 'jukeboxcontrol');
        $return    = false;
        if (empty($localplay->type) || !$localplay->connect()) {
            debug_event(__CLASS__, 'Error Localplay controller: ' . AmpConfig::get('localplay_controller', 'Is not set'), 3);
            self::_apiOutput($input, $response);

            return;
        }

        debug_event(__CLASS__, 'Using Localplay controller: ' . AmpConfig::get('localplay_controller'), 5);
        switch ($action) {
            case 'get':
            case 'status':
                $return = true;
                break;
            case 'start':
                $return = $localplay->play();
                break;
            case 'stop':
                $return = $localplay->stop();
                break;
            case 'skip':
                if (isset($input['index'])) {
                    if ($localplay->skip($input['index'])) {
                        $return = $localplay->play();
                    }
                } elseif (isset($input['offset'])) {
                    debug_event(self::class, 'Skip with offset is not supported on JukeboxControl.', 5);
                } else {
                    $response = Subsonic_Xml_Data::addError(Subsonic_Xml_Data::SSERROR_MISSINGPARAM, 'jukeboxcontrol');
                }
                break;
            case 'set':
                $localplay->delete_all();
                // Intentional break fall-through
            case 'add':
                if ($object_id) {
                    if (!is_array($object_id)) {
                        $rid       = array();
                        $rid[]     = $object_id;
                        $object_id = $rid;
                    }

                    foreach ($object_id as $song_id) {
                        $url = null;

                        if (Subsonic_Xml_Data::_isSong($song_id)) {
                            $media = new Song(Subsonic_Xml_Data::_getAmpacheId($song_id));
                            $url   = $media->play_url('&client=' . $localplay->type, 'api', function_exists('curl_version'), $user->id, $user->streamtoken);
                        }

                        if ($url !== null) {
                            debug_event(self::class, 'Adding ' . $url, 5);
                            $stream        = array();
                            $stream['url'] = $url;
                            $return        = $localplay->add_url(new Stream_Url($stream));
                        }
                    }
                }
                break;
            case 'clear':
                $return = $localplay->delete_all();
                break;
            case 'remove':
                if (isset($input['index'])) {
                    $return = $localplay->delete_track($input['index']);
                } else {
                    $response = Subsonic_Xml_Data::addError(Subsonic_Xml_Data::SSERROR_MISSINGPARAM, 'jukeboxcontrol');
                }
                break;
            case 'shuffle':
                $return = $localplay->random(true);
                break;
            case 'setGain':
                $return = $localplay->volume_set(((float)$input['gain']) * 100);
                break;
        }

        if ($return) {
            $response = Subsonic_Xml_Data::addSubsonicResponse('jukeboxcontrol');
            if ($action == 'get') {
                Subsonic_Xml_Data::addJukeboxPlaylist($response, $localplay);
            } else {
                Subsonic_Xml_Data::addJukeboxStatus($response, $localplay);
            }
        }

        self::_apiOutput($input, $response);
    }

    /**
     * getInternetRadioStations
     * Returns all internet radio stations.
     * Returns a <subsonic-response> element with a nested <internetRadioStations> element on success.
     * http://www.subsonic.org/pages/api.jsp#getInternetRadioStations
     * @param array $input
     * @param User $user
     */
    public static function getinternetradiostations($input, $user): void
    {
        unset($user);
        $response = Subsonic_Xml_Data::addSubsonicResponse('getinternetradiostations');
        $radios   = self::getLiveStreamRepository()->findAll();
        Subsonic_Xml_Data::addInternetRadioStations($response, $radios);
        self::_apiOutput($input, $response);
    }

    /**
     * createInternetRadioStation
     * Creates a public URL that can be used by anyone to stream music or video from the Subsonic server.
     * Returns a <subsonic-response> element with a nested <internetradiostations> element on success, which in turns contains a single <internetradiostation> element for the newly created internetradiostation.
     * http://www.subsonic.org/pages/api.jsp#createInternetRadioStation
     * @param array $input
     * @param User $user
     */
    public static function createinternetradiostation($input, $user): void
    {
        $url = self::_check_parameter($input, 'streamUrl');
        if (!$url) {
            return;
        }
        $name = self::_check_parameter($input, 'name');
        if (!$name) {
            return;
        }
        $site_url = filter_var(urldecode($input['homepageUrl']), FILTER_VALIDATE_URL) ?: '';
        $catalogs = User::get_user_catalogs($user->id, 'music');
        if (AmpConfig::get('live_stream') && $user->access >= 75) {
            $data = array(
                "name" => $name,
                "url" => $url,
                "codec" => 'mp3',
                "catalog" => $catalogs[0],
                "site_url" => $site_url
            );
            if (!Live_Stream::create($data)) {
                $response = Subsonic_Xml_Data::addError(Subsonic_Xml_Data::SSERROR_DATA_NOTFOUND, 'createinternetradiostation');
                self::_apiOutput($input, $response);

                return;
            }
            $response = Subsonic_Xml_Data::addSubsonicResponse('createinternetradiostation');
        } else {
            $response = Subsonic_Xml_Data::addError(Subsonic_Xml_Data::SSERROR_UNAUTHORIZED, 'createinternetradiostation');
        }
        self::_apiOutput($input, $response);
    }

    /**
     * updateInternetRadioStation
     * Updates the description and/or expiration date for an existing internetradiostation.
     * http://www.subsonic.org/pages/api.jsp#updateInternetRadioStation
     * @param array $input
     * @param User $user
     */
    public static function updateinternetradiostation($input, $user): void
    {
        $internetradiostation_id = self::_check_parameter($input, 'id');
        if (!$internetradiostation_id) {
            return;
        }
        $url = self::_check_parameter($input, 'streamUrl');
        if (!$url) {
            return;
        }
        $name = self::_check_parameter($input, 'name');
        if (!$name) {
            return;
        }
        $site_url = filter_var(urldecode($input['homepageUrl']), FILTER_VALIDATE_URL) ?: '';

        if (AmpConfig::get('live_stream') && $user->access >= 75) {
            $internetradiostation = new Live_Stream(Subsonic_Xml_Data::_getAmpacheId($internetradiostation_id));
            if ($internetradiostation->id > 0) {
                $data = array(
                    "name" => $name,
                    "url" => $url,
                    "codec" => 'mp3',
                    "site_url" => $site_url
                );
                if ($internetradiostation->update($data)) {
                    $response = Subsonic_Xml_Data::addSubsonicResponse('updateinternetradiostation');
                } else {
                    $response = Subsonic_Xml_Data::addError(Subsonic_Xml_Data::SSERROR_UNAUTHORIZED, 'updateinternetradiostation');
                }
            } else {
                $response = Subsonic_Xml_Data::addError(Subsonic_Xml_Data::SSERROR_DATA_NOTFOUND, 'updateinternetradiostation');
            }
        } else {
            $response = Subsonic_Xml_Data::addError(Subsonic_Xml_Data::SSERROR_UNAUTHORIZED, 'updateinternetradiostation');
        }

        self::_apiOutput($input, $response);
    }

    /**
     * deleteInternetRadioStation
     * Deletes an existing internetradiostation.
     * http://www.subsonic.org/pages/api.jsp#deleteInternetRadioStation
     * @param array $input
     * @param User $user
     */
    public static function deleteinternetradiostation($input, $user): void
    {
        $stream_id = self::_check_parameter($input, 'id');
        if (!$stream_id) {
            return;
        }

        $liveStreamRepository = self::getLiveStreamRepository();

        if (AmpConfig::get('live_stream') && $user->access >= AccessLevelEnum::LEVEL_MANAGER) {
            $liveStream = $liveStreamRepository->findById((int) $stream_id);

            if ($liveStream === null) {
                $response = Subsonic_Xml_Data::addError(Subsonic_Xml_Data::SSERROR_DATA_NOTFOUND, 'deleteinternetradiostation');
            } else {
                $liveStreamRepository->delete($liveStream);

                $response = Subsonic_Xml_Data::addSubsonicResponse('deleteinternetradiostation');
            }
        } else {
            $response = Subsonic_Xml_Data::addError(Subsonic_Xml_Data::SSERROR_UNAUTHORIZED, 'deleteinternetradiostation');
        }
        self::_apiOutput($input, $response);
    }

    /**
     * getChatMessages
     * Returns the current visible (non-expired) chat messages.
     * Returns a <subsonic-response> element with a nested <chatMessages> element on success.
     * http://www.subsonic.org/pages/api.jsp#getChatMessages
     * @param array $input
     * @param User $user
     */
    public static function getchatmessages($input, $user): void
    {
        unset($user);
        $since                    = (int)($input['since'] ?? 0);
        $privateMessageRepository = self::getPrivateMessageRepository();

        $privateMessageRepository->cleanChatMessages();

        if (!AmpConfig::get('sociable')) {
            $messages = [];
        } else {
            $messages = $privateMessageRepository->getChatMessages($since);
        }

        $response = Subsonic_Xml_Data::addSubsonicResponse('getchatmessages');
        Subsonic_Xml_Data::addChatMessages($response, $messages);
        self::_apiOutput($input, $response);
    }

    /**
     * addChatMessage
     * Adds a message to the chat log.
     * http://www.subsonic.org/pages/api.jsp#addChatMessage
     * @param array $input
     * @param User $user
     */
    public static function addchatmessage($input, $user): void
    {
        $message = self::_check_parameter($input, 'message');
        if (!$message) {
            return;
        }

        if (!AmpConfig::get('sociable')) {
            $response = Subsonic_Xml_Data::addError(Subsonic_Xml_Data::SSERROR_DATA_NOTFOUND, 'addChatMessage');
        } else {
            self::getPrivateMessageRepository()->create(null, $user, '', trim($message));
            $response = Subsonic_Xml_Data::addSubsonicResponse('addchatmessage');
        }

        self::_apiOutput($input, $response);
    }

    /**
     * getUser
     * Get details about a given user, including which authorization roles and folder access it has.
     * Returns a <subsonic-response> element with a nested <user> element on success.
     * http://www.subsonic.org/pages/api.jsp#getUser
     * @param array $input
     * @param User $user
     */
    public static function getuser($input, $user): void
    {
        $username = self::_check_parameter($input, 'username');
        if ($user->access === 100 || $user->username == $username) {
            $response = Subsonic_Xml_Data::addSubsonicResponse('getuser');
            if ($user->username == $username) {
                $update_user = $user;
            } else {
                $update_user = User::get_from_username((string)$username);
            }
            if (!$update_user) {
                $response = Subsonic_Xml_Data::addError(Subsonic_Xml_Data::SSERROR_DATA_NOTFOUND, 'getUser');
            } else {
                Subsonic_Xml_Data::addUser($response, $update_user);
            }
        } else {
            $response = Subsonic_Xml_Data::addError(Subsonic_Xml_Data::SSERROR_UNAUTHORIZED, 'getuser');
        }
        self::_apiOutput($input, $response);
    }

    /**
     * getUsers
     * Get details about all users, including which authorization roles and folder access they have.
     * Returns a <subsonic-response> element with a nested <users> element on success.
     * http://www.subsonic.org/pages/api.jsp#getUsers
     * @param array $input
     * @param User $user
     */
    public static function getusers($input, $user): void
    {
        if ($user->access === 100) {
            $response = Subsonic_Xml_Data::addSubsonicResponse('getusers');
            $users    = self::getUserRepository()->getValid();
            Subsonic_Xml_Data::addUsers($response, $users);
        } else {
            $response = Subsonic_Xml_Data::addError(Subsonic_Xml_Data::SSERROR_UNAUTHORIZED, 'getusers');
        }
        self::_apiOutput($input, $response);
    }

    /**
     * createUser
     * Creates a new Subsonic user.
     * http://www.subsonic.org/pages/api.jsp#createUser
     * @param array $input
     * @param User $user
     */
    public static function createuser($input, $user): void
    {
        $username     = self::_check_parameter($input, 'username');
        $password     = self::_check_parameter($input, 'password');
        $email        = urldecode((string)self::_check_parameter($input, 'email'));
        $adminRole    = (array_key_exists('adminRole', $input) && $input['adminRole'] == 'true');
        $downloadRole = (array_key_exists('downloadRole', $input) && $input['downloadRole'] == 'true');
        $uploadRole   = (array_key_exists('uploadRole', $input) && $input['uploadRole'] == 'true');
        $coverArtRole = (array_key_exists('coverArtRole', $input) && $input['coverArtRole'] == 'true');
        $shareRole    = (array_key_exists('shareRole', $input) && $input['shareRole'] == 'true');
        //$ldapAuthenticated = $input['ldapAuthenticated'];
        //$settingsRole = $input['settingsRole'];
        //$streamRole = $input['streamRole'];
        //$jukeboxRole = $input['jukeboxRole'];
        //$playlistRole = $input['playlistRole'];
        //$commentRole = $input['commentRole'];
        //$podcastRole = $input['podcastRole'];
        if ($email) {
            $email = urldecode($email);
        }

        if ($user->access >= AccessLevelEnum::LEVEL_ADMIN) {
            $access = AccessLevelEnum::LEVEL_USER;
            if ($coverArtRole) {
                $access = AccessLevelEnum::LEVEL_MANAGER;
            }
            if ($adminRole) {
                $access = AccessLevelEnum::LEVEL_ADMIN;
            }
            $password = self::_decryptPassword($password);
            $user_id  = User::create($username, $username, $email, '', $password, $access);
            if ($user_id > 0) {
                if ($downloadRole) {
                    Preference::update('download', $user_id, 1);
                }
                if ($uploadRole) {
                    Preference::update('allow_upload', $user_id, 1);
                }
                if ($shareRole) {
                    Preference::update('share', $user_id, 1);
                }
                $response = Subsonic_Xml_Data::addSubsonicResponse('createuser');
            } else {
                $response = Subsonic_Xml_Data::addError(Subsonic_Xml_Data::SSERROR_DATA_NOTFOUND, 'createuser');
            }
        } else {
            $response = Subsonic_Xml_Data::addError(Subsonic_Xml_Data::SSERROR_UNAUTHORIZED, 'createuser');
        }

        self::_apiOutput($input, $response);
    }

    /**
     * updateUser
     * Modifies an existing Subsonic user.
     * http://www.subsonic.org/pages/api.jsp#updateUser
     * @param array $input
     * @param User $user
     */
    public static function updateuser($input, $user): void
    {
        $username = self::_check_parameter($input, 'username');
        $password = $input['password'] ?? false;
        $email    = urldecode((string)self::_check_parameter($input, 'email'));
        //$ldapAuthenticated = $input['ldapAuthenticated'];
        $adminRole    = (array_key_exists('adminRole', $input) && $input['adminRole'] == 'true');
        $downloadRole = (array_key_exists('downloadRole', $input) && $input['downloadRole'] == 'true');
        $uploadRole   = (array_key_exists('uploadRole', $input) && $input['uploadRole'] == 'true');
        $coverArtRole = (array_key_exists('coverArtRole', $input) && $input['coverArtRole'] == 'true');
        $shareRole    = (array_key_exists('shareRole', $input) && $input['shareRole'] == 'true');
        $maxbitrate   = (int)($input['maxBitRate'] ?? 0);

        if ($user->access === 100) {
            $access = 25;
            if ($coverArtRole) {
                $access = 75;
            }
            if ($adminRole) {
                $access = 100;
            }
            // identify the user to modify
            $update_user = User::get_from_username((string)$username);
            if ($update_user instanceof User) {
                $user_id = $update_user->id;
                // update access level
                $update_user->update_access($access);
                // update password
                if ($password && !AmpConfig::get('simple_user_mode')) {
                    $password = self::_decryptPassword($password);
                    $update_user->update_password($password);
                }
                // update e-mail
                if (Mailer::validate_address($email)) {
                    $update_user->update_email($email);
                }
                // set preferences
                if ($downloadRole) {
                    Preference::update('download', $user_id, 1);
                }
                if ($uploadRole) {
                    Preference::update('allow_upload', $user_id, 1);
                }
                if ($shareRole) {
                    Preference::update('share', $user_id, 1);
                }
                if ($maxbitrate > 0) {
                    Preference::update('transcode_bitrate', $user_id, $maxbitrate);
                }
                $response = Subsonic_Xml_Data::addSubsonicResponse('updateuser');
            } else {
                $response = Subsonic_Xml_Data::addError(Subsonic_Xml_Data::SSERROR_DATA_NOTFOUND, 'updateuser');
            }
        } else {
            $response = Subsonic_Xml_Data::addError(Subsonic_Xml_Data::SSERROR_UNAUTHORIZED, 'updateuser');
        }

        self::_apiOutput($input, $response);
    }

    /**
     * deleteUser
     * Deletes an existing Subsonic user.
     * http://www.subsonic.org/pages/api.jsp#deleteUser
     * @param array $input
     * @param User $user
     */
    public static function deleteuser($input, $user): void
    {
        $username = self::_check_parameter($input, 'username');
        if ($user->access === 100) {
            $update_user = User::get_from_username((string)$username);
            if ($update_user instanceof User) {
                $update_user->delete();
                $response = Subsonic_Xml_Data::addSubsonicResponse('deleteuser');
            } else {
                $response = Subsonic_Xml_Data::addError(Subsonic_Xml_Data::SSERROR_DATA_NOTFOUND, 'deleteuser');
            }
        } else {
            $response = Subsonic_Xml_Data::addError(Subsonic_Xml_Data::SSERROR_UNAUTHORIZED, 'deleteuser');
        }

        self::_apiOutput($input, $response);
    }

    /**
     * changePassword
     * Changes the password of an existing Subsonic user.
     * http://www.subsonic.org/pages/api.jsp#changePassword
     * @param array $input
     * @param User $user
     */
    public static function changepassword($input, $user): void
    {
        $username = self::_check_parameter($input, 'username');
        $inp_pass = self::_check_parameter($input, 'password');
        $password = self::_decryptPassword($inp_pass);
        if ($user->username == $username || $user->access === 100) {
            $update_user = User::get_from_username((string) $username);
            if ($update_user instanceof User && !AmpConfig::get('simple_user_mode')) {
                $update_user->update_password($password);
                $response = Subsonic_Xml_Data::addSubsonicResponse('changepassword');
            } else {
                $response = Subsonic_Xml_Data::addError(Subsonic_Xml_Data::SSERROR_DATA_NOTFOUND, 'changepassword');
            }
        } else {
            $response = Subsonic_Xml_Data::addError(Subsonic_Xml_Data::SSERROR_UNAUTHORIZED, 'changepassword');
        }
        self::_apiOutput($input, $response);
    }

    /**
     * getBookmarks
     * Returns all bookmarks for this user. A bookmark is a position within a certain media file.
     * Returns a <subsonic-response> element with a nested <bookmarks> element on success.
     * http://www.subsonic.org/pages/api.jsp#getBookmarks
     * @param array<mixed> $input
     * @param User $user
     */
    public static function getbookmarks($input, $user): void
    {
        $response  = Subsonic_Xml_Data::addSubsonicResponse('getbookmarks');
        $bookmarks = [];

        $bookmarkRepository = self::getBookmarkRepository();

        foreach ($bookmarkRepository->getByUser($user) as $bookmarkId) {
            $bookmark = $bookmarkRepository->findById($bookmarkId);

            if ($bookmark !== null) {
                $bookmarks[] = $bookmark;
            }
        }

        Subsonic_Xml_Data::addBookmarks($response, $bookmarks);
        self::_apiOutput($input, $response, array('bookmark'));
    }

    /**
     * createBookmark
     * Creates or updates a bookmark (a position within a media file). Bookmarks are personal and not visible to other users.
     * http://www.subsonic.org/pages/api.jsp#createBookmark
     * @param array $input
     * @param User $user
     */
    public static function createbookmark($input, $user): void
    {
        $object_id = self::_check_parameter($input, 'id');
        $position  = self::_check_parameter($input, 'position');
        if (!$object_id || !$position) {
            return;
        }
        $comment = $input['comment'] ?? '';
        $type    = Subsonic_Xml_Data::_getAmpacheType((string)$object_id);

        if (!empty($type)) {
            $bookmark = new Bookmark(Subsonic_Xml_Data::_getAmpacheId($object_id), $type);
            if ($bookmark->isNew()) {
                Bookmark::create(
                    [
                        'object_id' => Subsonic_Xml_Data::_getAmpacheId($object_id),
                        'object_type' => $type,
                        'comment' => $comment,
                        'position' => $position
                    ],
                    $user->id,
                    time()
                );
            } else {
                self::getBookmarkRepository()->update($bookmark->getId(), (int)$position, new DateTime());
            }
            $response = Subsonic_Xml_Data::addSubsonicResponse('createbookmark');
        } else {
            $response = Subsonic_Xml_Data::addError(Subsonic_Xml_Data::SSERROR_DATA_NOTFOUND, 'createbookmark');
        }
        self::_apiOutput($input, $response);
    }

    /**
     * deleteBookmark
     * Deletes the bookmark for a given file.
     * http://www.subsonic.org/pages/api.jsp#deleteBookmark
     * @param array $input
     * @param User $user
     */
    public static function deletebookmark($input, $user): void
    {
        $object_id = self::_check_parameter($input, 'id');
        if (!$object_id) {
            return;
        }
        $type = Subsonic_Xml_Data::_getAmpacheType((string)$object_id);

        $bookmark = new Bookmark(Subsonic_Xml_Data::_getAmpacheId($object_id), $type, $user->id);
        if ($bookmark->isNew()) {
            $response = Subsonic_Xml_Data::addError(Subsonic_Xml_Data::SSERROR_DATA_NOTFOUND, 'deletebookmark');
        } else {
            self::getBookmarkRepository()->delete($bookmark->getId());
            $response = Subsonic_Xml_Data::addSubsonicResponse('deletebookmark');
        }
        self::_apiOutput($input, $response);
    }

    /**
     * getPlayQueue
     * Returns the state of the play queue for this user (as set by savePlayQueue).
     * Returns a <subsonic-response> element with a nested <playQueue> element on success
     * or an empty <subsonic-response> if no play queue has been saved.
     * http://www.subsonic.org/pages/api.jsp#getPlayQueue
     * @param array $input
     * @param User $user
     */
    public static function getplayqueue($input, $user): void
    {
        $response  = Subsonic_Xml_Data::addSubsonicResponse('getplayqueue');
        $client    = scrub_in((string) ($input['c'] ?? 'Subsonic'));
        $playQueue = new User_Playlist($user->id, $client);
        Subsonic_Xml_Data::addPlayQueue($response, $playQueue, (string)$user->username);
        self::_apiOutput($input, $response);
    }

    /**
     * savePlayQueue
     * Saves the state of the play queue for this user.
     * http://www.subsonic.org/pages/api.jsp#savePlayQueue
     * @param array $input
     * @param User $user
     */
    public static function saveplayqueue($input, $user): void
    {
        $current = (string)($input['current'] ?? '0');
        $media   = Subsonic_Xml_Data::_getAmpacheObject((string)$current);
        if ($media === null || $media->isNew()) {
            $response = Subsonic_Xml_Data::addError(Subsonic_Xml_Data::SSERROR_DATA_NOTFOUND, 'saveplayqueue');
        } else {
            $response = Subsonic_Xml_Data::addSubsonicResponse('saveplayqueue');
            $position = (array_key_exists('position', $input))
                ? (int)(((int)$input['position']) / 1000)
                : 0;
            $client         = scrub_in((string) ($input['c'] ?? 'Subsonic'));
            $user_id        = $user->id;
            $playqueue_time = (int)User::get_user_data($user->id, 'playqueue_time', 0)['playqueue_time'];
            $time           = time();
            // wait a few seconds before smashing out play times
            if ($playqueue_time < ($time - 2)) {
                $previous = Stats::get_last_play($user_id, $client);
                $type     = Subsonic_Xml_Data::_getAmpacheType($current);
                // long pauses might cause your now_playing to hide
                Stream::garbage_collection();
                Stream::insert_now_playing((int)$media->id, (int)$user_id, ((int)$media->time - $position), (string)$user->username, $type, ($time - $position));

                if (array_key_exists('object_id', $previous) && $previous['object_id'] == $media->id) {
                    $time_diff = $time - $previous['date'];
                    $old_play  = $time_diff > $media->time * 5;
                    // shift the start time if it's an old play or has been pause/played
                    if ($position >= 1 || $old_play) {
                        Stats::shift_last_play($user_id, $client, $previous['date'], ($time - $position));
                    }
                    // track has just started. repeated plays aren't called by scrobble so make sure we call this too
                    if (($position < 1 && $time_diff > 5) && !$old_play) {
                        $media->set_played((int)$user_id, $client, array(), $time);
                    }
                }
                $playQueue = new User_Playlist($user_id, $client);
                $sub_ids   = (is_array($input['id']))
                    ? $input['id']
                    : array($input['id']);
                $playlist = Subsonic_Xml_Data::_getAmpacheIdArrays($sub_ids);
                $playQueue->set_items($playlist, $type, $media->id, $position, $time);
            }
        }

        self::_apiOutput($input, $response);
    }

    /**
     * _albumList
     * @param array $input
     * @param User $user
     * @param string $type
     * @return array|false
     */
    private static function _albumList($input, $user, $type)
    {
        $size          = (int)($input['size'] ?? 10);
        $offset        = (int)($input['offset'] ?? 0);
        $musicFolderId = (int)($input['musicFolderId'] ?? 0);

        // Get albums from all catalogs by default Catalog filter is not supported for all request types for now.
        $catalogs = null;
        if ($musicFolderId > 0) {
            $catalogs   = array();
            $catalogs[] = $musicFolderId;
        }
        $albums = false;
        switch ($type) {
            case "random":
                $albums = self::getAlbumRepository()->getRandom(
                    $user->id,
                    $size
                );
                break;
            case "newest":
                $albums = Stats::get_newest("album", $size, $offset, $musicFolderId, $user->id);
                break;
            case "highest":
                $albums = Rating::get_highest("album", $size, $offset, $user->id);
                break;
            case "frequent":
                $albums = Stats::get_top("album", $size, 0, $offset);
                break;
            case "recent":
                $albums = Stats::get_recent("album", $size, $offset);
                break;
            case "starred":
                $albums = Userflag::get_latest('album', 0, $size, $offset);
                break;
            case "alphabeticalByName":
                $albums = Catalog::get_albums($size, $offset, $catalogs);
                break;
            case "alphabeticalByArtist":
                $albums = Catalog::get_albums_by_artist($size, $offset, $catalogs);
                break;
            case "byYear":
                $fromYear = (int)min($input['fromYear'], $input['toYear']);
                $toYear   = (int)max($input['fromYear'], $input['toYear']);

                if ($fromYear || $toYear) {
                    $data   = Search::year_search($fromYear, $toYear, $size, $offset);
                    $albums = Search::run($data, $user);
                }
                break;
            case "byGenre":
                $genre  = self::_check_parameter($input, 'genre');
                $tag_id = Tag::tag_exists($genre);
                if ($tag_id > 0) {
                    $albums = Tag::get_tag_objects('album', $tag_id, $size, $offset);
                }
                break;
        }

        return $albums;
    }

    /**
     * _updatePlaylist
     * @param int|string $playlist_id
     * @param string $name
     * @param array $songsIdToAdd
     * @param array $songIndexToRemove
     * @param bool $public
     * @param bool $clearFirst
     */
    private static function _updatePlaylist(
        $playlist_id,
        $name,
        $songsIdToAdd = array(),
        $songIndexToRemove = array(),
        $public = true,
        $clearFirst = false
    ): void {
        // If it's a string it probably needs a clean up
        if (is_string($playlist_id)) {
            $playlist_id = Subsonic_Xml_Data::_getAmpacheId($playlist_id);
        }
        $playlist           = new Playlist($playlist_id);
        $songsIdToAdd_count = count($songsIdToAdd);
        $newdata            = array();
        $newdata['name']    = (!empty($name)) ? $name : $playlist->name;
        $newdata['pl_type'] = ($public) ? "public" : "private";
        $playlist->update($newdata);
        if ($clearFirst) {
            $playlist->delete_all();
        }

        if ($songsIdToAdd_count > 0) {
            for ($i = 0; $i < $songsIdToAdd_count; ++$i) {
                $songsIdToAdd[$i] = Subsonic_Xml_Data::_getAmpacheId($songsIdToAdd[$i]);
            }
            $playlist->add_songs($songsIdToAdd);
        }
        if (count($songIndexToRemove) > 0) {
            $playlist->regenerate_track_numbers(); // make sure track indexes are in order
            rsort($songIndexToRemove);
            foreach ($songIndexToRemove as $track) {
                $playlist->delete_track_number(((int)$track + 1));
            }
            $playlist->set_items();
            $playlist->regenerate_track_numbers(); // reorder now that the tracks are removed
        }
    }

    /**
     * _setStar
     * @param array $input
     * @param User $user
     * @param bool $star
     */
    private static function _setStar($input, $user, $star): void
    {
        $object_id = $input['id'] ?? null;
        $albumId   = $input['albumId'] ?? null;
        $artistId  = $input['artistId'] ?? null;

        // Normalize all in one array
        $ids = array();

        $response = Subsonic_Xml_Data::addSubsonicResponse('_setStar');
        if ($object_id) {
            if (!is_array($object_id)) {
                $object_id = array($object_id);
            }
            foreach ($object_id as $item) {
                $aid = Subsonic_Xml_Data::_getAmpacheId($item);
                if (Subsonic_Xml_Data::_isArtist($item)) {
                    $type = 'artist';
                } else {
                    if (Subsonic_Xml_Data::_isAlbum($item)) {
                        $type = 'album';
                    } else {
                        if (Subsonic_Xml_Data::_isSong($item)) {
                            $type = 'song';
                        } else {
                            $type = "";
                        }
                    }
                }
                $ids[] = array('id' => $aid, 'type' => $type);
            }
        } else {
            if ($albumId) {
                if (!is_array($albumId)) {
                    $albumId = array($albumId);
                }
                foreach ($albumId as $album) {
                    $aid   = Subsonic_Xml_Data::_getAmpacheId($album);
                    $ids[] = array('id' => $aid, 'type' => 'album');
                }
            } else {
                if ($artistId) {
                    if (!is_array($artistId)) {
                        $artistId = array($artistId);
                    }
                    foreach ($artistId as $artist) {
                        $aid   = Subsonic_Xml_Data::_getAmpacheId($artist);
                        $ids[] = array('id' => $aid, 'type' => 'artist');
                    }
                } else {
                    $response = Subsonic_Xml_Data::addError(Subsonic_Xml_Data::SSERROR_MISSINGPARAM, '_setStar');
                }
            }
        }

        foreach ($ids as $object_id) {
            $flag = new Userflag($object_id['id'], $object_id['type']);
            $flag->set_flag($star, $user->id);
        }
        self::_apiOutput($input, $response);
    }

    /**
     * startScan
     * @param array $input
     * @param User $user
     */
    public static function startscan($input, $user): void
    {
        $response = Subsonic_Xml_Data::addSubsonicResponse('startscan');
        Subsonic_Xml_Data::addScanStatus($response, $user);
        self::_apiOutput($input, $response);
    }

    /**
     * getscanstatus
     * @param array $input
     * @param User $user
     */
    public static function getscanstatus($input, $user): void
    {
        $response = Subsonic_Xml_Data::addSubsonicResponse('getscanstatus');
        Subsonic_Xml_Data::addScanStatus($response, $user);
        self::_apiOutput($input, $response);
    }

    /**
     * @deprecated Inject by constructor
     */
    private static function getAlbumRepository(): AlbumRepositoryInterface
    {
        global $dic;

        return $dic->get(AlbumRepositoryInterface::class);
    }

    /**
     * @deprecated Inject by constructor
     */
    private static function getSongRepository(): SongRepositoryInterface
    {
        global $dic;

        return $dic->get(SongRepositoryInterface::class);
    }

    /**
     * @deprecated Inject by constructor
     */
    private static function getLiveStreamRepository(): LiveStreamRepositoryInterface
    {
        global $dic;

        return $dic->get(LiveStreamRepositoryInterface::class);
    }

    /**
     * @deprecated inject dependency
     */
    private static function getUserRepository(): UserRepositoryInterface
    {
        global $dic;

        return $dic->get(UserRepositoryInterface::class);
    }

    /**
     * @deprecated inject dependency
     */
    private static function getBookmarkRepository(): BookmarkRepositoryInterface
    {
        global $dic;

        return $dic->get(BookmarkRepositoryInterface::class);
    }

    /**
     * @deprecated inject dependency
     */
    private static function getPrivateMessageRepository(): PrivateMessageRepositoryInterface
    {
        global $dic;

        return $dic->get(PrivateMessageRepositoryInterface::class);
    }

    /**
     * @deprecated Inject by constructor
     */
    private static function getPodcastSyncer(): PodcastSyncerInterface
    {
        global $dic;

        return $dic->get(PodcastSyncerInterface::class);
    }

    /**
     * @deprecated inject dependency
     */
    private static function getPodcastCreator(): PodcastCreatorInterface
    {
        global $dic;

        return $dic->get(PodcastCreatorInterface::class);
    }

    /**
     * @deprecated inject dependency
     */
    private static function getPodcastEpisodeDownloader(): PodcastEpisodeDownloaderInterface
    {
        global $dic;

        return $dic->get(PodcastEpisodeDownloaderInterface::class);
    }

    /**
     * @deprecated inject dependency
     */
    private static function getPodcastDeleter(): PodcastDeleterInterface
    {
        global $dic;

        return $dic->get(PodcastDeleterInterface::class);
    }

    /**
     * @deprecated inject dependency
     */
    private static function getPodcastRepository(): PodcastRepositoryInterface
    {
        global $dic;

        return $dic->get(PodcastRepositoryInterface::class);
    }

    /**
     * @deprecated Inject dependency
     */
    private static function getShareRepository(): ShareRepositoryInterface
    {
        global $dic;

        return $dic->get(ShareRepositoryInterface::class);
    }
}<|MERGE_RESOLUTION|>--- conflicted
+++ resolved
@@ -1885,6 +1885,7 @@
      * Returns a <subsonic-response> element with a nested <shares> element on success, which in turns contains a single <share> element for the newly created share.
      * http://www.subsonic.org/pages/api.jsp#createShare
      * @param array $input
+     * @param User $user
      * @throws ContainerExceptionInterface
      * @throws NotFoundExceptionInterface
      */
@@ -1926,13 +1927,8 @@
 
                 $response = Subsonic_Xml_Data::addSubsonicResponse('createshare');
                 $shares   = array();
-<<<<<<< HEAD
                 $shares[] = $shareCreator->create(
                     $user,
-=======
-                $shareId  = Share::create_share(
-                    $user->id,
->>>>>>> 7a45e148
                     $object_type,
                     $object_id,
                     true,
