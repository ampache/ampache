<?php

/** @noinspection PhpUnused */

declare(strict_types=0);

/**
 * vim:set softtabstop=4 shiftwidth=4 expandtab:
 *
 * LICENSE: GNU Affero General Public License, version 3 (AGPL-3.0-or-later)
 * Copyright Ampache.org, 2001-2024
 *
 * This program is free software: you can redistribute it and/or modify
 * it under the terms of the GNU Affero General Public License as published by
 * the Free Software Foundation, either version 3 of the License, or
 * (at your option) any later version.
 *
 * This program is distributed in the hope that it will be useful,
 * but WITHOUT ANY WARRANTY; without even the implied warranty of
 * MERCHANTABILITY or FITNESS FOR A PARTICULAR PURPOSE.  See the
 * GNU Affero General Public License for more details.
 *
 * You should have received a copy of the GNU Affero General Public License
 * along with this program.  If not, see <https://www.gnu.org/licenses/>.
 *
 */

namespace Ampache\Module\Api;

use Ampache\Config\AmpConfig;
use Ampache\Config\ConfigurationKeyEnum;
use Ampache\Module\Authorization\Access;
use Ampache\Module\Authorization\AccessFunctionEnum;
use Ampache\Module\Authorization\AccessLevelEnum;
use Ampache\Module\Playback\Localplay\LocalPlay;
use Ampache\Module\Playback\Stream;
use Ampache\Module\Playback\Stream_Playlist;
use Ampache\Module\Playback\Stream_Url;
use Ampache\Module\Podcast\Exception\PodcastCreationException;
use Ampache\Module\Podcast\PodcastCreatorInterface;
use Ampache\Module\Podcast\PodcastDeleterInterface;
use Ampache\Module\Podcast\PodcastSyncerInterface;
use Ampache\Module\Share\ShareCreatorInterface;
use Ampache\Module\Statistics\Stats;
use Ampache\Module\System\Core;
use Ampache\Module\User\PasswordGeneratorInterface;
use Ampache\Module\Util\Mailer;
use Ampache\Module\Util\Recommendation;
use Ampache\Repository\AlbumRepositoryInterface;
use Ampache\Repository\ArtistRepositoryInterface;
use Ampache\Repository\BookmarkRepositoryInterface;
use Ampache\Repository\LiveStreamRepositoryInterface;
use Ampache\Repository\Model\Album;
use Ampache\Repository\Model\Art;
use Ampache\Repository\Model\Artist;
use Ampache\Repository\Model\Bookmark;
use Ampache\Repository\Model\Catalog;
use Ampache\Repository\Model\library_item;
use Ampache\Repository\Model\LibraryItemEnum;
use Ampache\Repository\Model\Live_Stream;
use Ampache\Repository\Model\Media;
use Ampache\Repository\Model\Playlist;
use Ampache\Repository\Model\Podcast;
use Ampache\Repository\Model\Podcast_Episode;
use Ampache\Repository\Model\Preference;
use Ampache\Repository\Model\PrivateMsg;
use Ampache\Repository\Model\Random;
use Ampache\Repository\Model\Rating;
use Ampache\Repository\Model\Search;
use Ampache\Repository\Model\Share;
use Ampache\Repository\Model\Song;
use Ampache\Repository\Model\Tag;
use Ampache\Repository\Model\User;
use Ampache\Repository\Model\User_Playlist;
use Ampache\Repository\Model\Userflag;
use Ampache\Repository\Model\Video;
use Ampache\Repository\PodcastRepositoryInterface;
use Ampache\Repository\PrivateMessageRepositoryInterface;
use Ampache\Repository\ShareRepositoryInterface;
use Ampache\Repository\SongRepositoryInterface;
use Ampache\Repository\UserRepositoryInterface;
use CurlHandle;
use DateTime;
use DOMDocument;
use Psr\Container\ContainerExceptionInterface;
use SimpleXMLElement;
use WpOrg\Requests\Requests;

/**
 * Subsonic Class
 *
 * This class wraps Ampache to Subsonic API functions. See https://www.subsonic.org/pages/api.jsp
 *
 * @SuppressWarnings("unused")
 */
class Subsonic_Api
{
    // TODO remove openSubsonic extensions in Ampache 8.0
    public const API_VERSION = "1.16.1";

    /**
     * List of internal functions that should be skipped when called from SubsonicApiApplication
     * @var string[]
     */
    public const SYSTEM_LIST = [
        '_addJsonResponse',
        '_addXmlResponse',
        '_albumList',
        '_check_parameter',
        '_errorOutput',
        '_follow_stream',
        '_getAmpacheIdArrays',
        '_jsonOutput',
        '_jsonpOutput',
        '_output_body',
        '_output_header',
        '_responseOutput',
        '_search',
        '_setStar',
        '_updatePlaylist',
        '_xmlOutput',
        'decryptPassword',
        'error',
        'getAlbumSubId',
        'getAmpacheId',
        'getAmpacheObject',
        'getAmpacheType',
        'getArtistSubId',
        'getBookmarkSubId',
        'getCatalogSubId',
        'getChatSubId',
        'getGenreSubId',
        'getLiveStreamSubId',
        'getPlaylistSubId',
        'getPodcastEpisodeSubId',
        'getPodcastSubId',
        'getShareSubId',
        'getSmartPlaylistSubId',
        'getSongSubId',
        'getUserSubId',
        'getVideoSubId',
    ];

    public const SSERROR_GENERIC = 0; // A generic error.

<<<<<<< HEAD
    private const ALWAYS_DOUBLE = ['averageRating'];

    private const ALWAYS_BOOL = [
        'adminRole',
        'commentRole',
        'coverArtRole',
        'downloadRole',
        'isCompilation',
        'isDir',
        'isVideo',
        'jukeboxRole',
        'openSubsonic',
        'playing',
        'playlistRole',
        'podcastRole',
        'public',
        'scanning',
        'scrobblingEnabled',
        'settingsRole',
        'shareRole',
        'streamRole',
        'synced',
        'uploadRole',
        'valid',
        'videoConversionRole',
    ];

    private const ALWAYS_INTEGER = [
        'albumCount',
        'audioTrackId',
        'bitRate',
        'bookmarkPosition',
        'code',
        'count',
        'current',
        'currentIndex',
        'discNumber',
        'duration',
        'folder',
        'lastModified',
        'maxBitRate',
        'minutesAgo',
        'offset',
        'originalHeight',
        'originalWidth',
        'playCount',
        'playerId',
        'position',
        'size',
        'songCount',
        'time',
        'totalHits',
        'track',
        'userRating',
        'versions',
        'visitCount',
        'year',
    ];
=======
    public const SSERROR_MISSINGPARAM = 10; // Required parameter is missing.

    public const SSERROR_APIVERSION_CLIENT = 20; // Incompatible Subsonic REST protocol version. Client must upgrade.

    public const SSERROR_APIVERSION_SERVER = 30; // Incompatible Subsonic REST protocol version. Server must upgrade.

    public const SSERROR_BADAUTH = 40; // Wrong username or password.

    public const SSERROR_TOKENAUTHNOTSUPPORTED = 41; // Token authentication not supported for LDAP users.

    public const SSERROR_AUTHMETHODNOTSUPPORTED = 42; // TODO remove for pure subsonic (openSubsonic only)

    public const SSERROR_AUTHMETHODCONFLICT = 43; // TODO remove for pure subsonic (openSubsonic only)

    public const SSERROR_BADAPIKEY = 44; // TODO remove for pure subsonic (openSubsonic only)

    public const SSERROR_UNAUTHORIZED = 50; // User is not authorized for the given operation.

    public const SSERROR_TRIAL = 60; // The trial period for the Subsonic server is over. Please upgrade to Subsonic Premium. Visit subsonic.org for details.

    public const SSERROR_DATA_NOTFOUND = 70; // The requested data was not found.
>>>>>>> 03bd4c55

    /**
     * Ampache doesn't have a global unique id but items are unique per category. We use id prefixes to identify item category.
     */

    public const OLD_SUBID_ALBUM = 200000000;

    public const OLD_SUBID_ARTIST = 100000000;

    public const OLD_SUBID_PLAYLIST = 800000000;

    public const OLD_SUBID_PODCAST = 600000000;

    public const OLD_SUBID_PODCASTEP = 700000000;

    public const OLD_SUBID_SMARTPL = 400000000;

    public const OLD_SUBID_SONG = 300000000;

    public const OLD_SUBID_VIDEO = 500000000;

    public const SUBID_ALBUM = 'al-';

    public const SUBID_ARTIST = 'ar-';

    public const SUBID_BOOKMARK = 'bo-';

    public const SUBID_CATALOG = 'mf-';

    public const SUBID_CHAT = 'pm-';

    public const SUBID_GENRE = 'ta-';

    public const SUBID_LIVESTREAM = 'li-';

    public const SUBID_PLAYLIST = 'pl-';

    public const SUBID_PODCASTEP = 'pe-';

    public const SUBID_PODCAST = 'po-';

    public const SUBID_SHARE = 'sh-';

    public const SUBID_SMARTPL = 'sp-';

    public const SUBID_SONG = 'so-';

    public const SUBID_USER = 'us-';

    public const SUBID_VIDEO = 'vi-';

    public static function getAlbumSubId(int $ampache_id): string
    {
        return (string)(self::OLD_SUBID_ALBUM + $ampache_id);
    }

    public static function getArtistSubId(int $ampache_id): string
    {
        return (string)(self::OLD_SUBID_ARTIST + $ampache_id);
    }

    public static function getBookmarkSubId(int|string $ampache_id): string
    {
        return self::SUBID_BOOKMARK . $ampache_id;
    }

    public static function getCatalogSubId(int|string $ampache_id): string
    {
        return self::SUBID_CATALOG . $ampache_id;
    }

    public static function getChatSubId(int|string $ampache_id): string
    {
        return self::SUBID_CHAT . $ampache_id;
    }

    public static function getGenreSubId(int|string $ampache_id): string
    {
        return self::SUBID_GENRE . $ampache_id;
    }

    public static function getLiveStreamSubId(int|string $ampache_id): string
    {
        return self::SUBID_LIVESTREAM . $ampache_id;
    }

    public static function getPlaylistSubId(int $ampache_id): string
    {
        return (string)(self::OLD_SUBID_PLAYLIST + $ampache_id);
    }

    public static function getPodcastSubId(int $ampache_id): string
    {
        return (string)(self::OLD_SUBID_PODCAST + $ampache_id);
    }

    public static function getPodcastEpisodeSubId(int $ampache_id): string
    {
        return (string)(self::OLD_SUBID_PODCASTEP + $ampache_id);
    }
    public static function getShareSubId(int|string $ampache_id): string
    {
        return self::SUBID_SHARE . $ampache_id;
    }

    public static function getSmartPlaylistSubId(int $ampache_id): string
    {
        return (string)(self::OLD_SUBID_SMARTPL + $ampache_id);
    }

    public static function getSongSubId(int $ampache_id): string
    {
        return (string)(self::OLD_SUBID_SONG + $ampache_id);
    }

    public static function getUserSubId(int|string $ampache_id): string
    {
        return self::SUBID_USER . $ampache_id;
    }

    public static function getVideoSubId(int $ampache_id): string
    {
        return (string)(self::OLD_SUBID_VIDEO + $ampache_id);
    }

    /**
     * getAmpacheObject
     * Return the Ampache media object
     */
    public static function getAmpacheObject(string $sub_id): ?object
    {
        // keep oldstyle subsonic ids for compatibility (TODO REMOVE IN AMPACHE 8.0)
        if (is_numeric($sub_id)) {
            $int_id = (int)$sub_id;
            if ($int_id >= self::OLD_SUBID_ARTIST && $int_id < self::OLD_SUBID_ALBUM) {
                return new Artist($int_id - self::OLD_SUBID_ARTIST);
            }
            if ($int_id >= self::OLD_SUBID_ALBUM && $int_id < self::OLD_SUBID_SONG) {
                return new Album($int_id - self::OLD_SUBID_ALBUM);
            }
            if ($int_id >= self::OLD_SUBID_SONG && $int_id < self::OLD_SUBID_SMARTPL) {
                return new Song($int_id - self::OLD_SUBID_SONG);
            }
            if ($int_id >= self::OLD_SUBID_SMARTPL && $int_id < self::OLD_SUBID_VIDEO) {
                return new Search($int_id - self::OLD_SUBID_SMARTPL);
            }
            if ($int_id >= self::OLD_SUBID_VIDEO && $int_id < self::OLD_SUBID_PODCAST) {
                return new Video($int_id - self::OLD_SUBID_VIDEO);
            }
            if ($int_id >= self::OLD_SUBID_PODCAST && $int_id < self::OLD_SUBID_PODCASTEP) {
                return new Artist($int_id - self::OLD_SUBID_PODCAST);
            }
            if ($int_id >= self::OLD_SUBID_PODCASTEP && $int_id < self::OLD_SUBID_PLAYLIST) {
                return new Podcast_Episode($int_id - self::OLD_SUBID_PODCASTEP);
            }
            if ($int_id >= self::OLD_SUBID_PLAYLIST && $int_id < 900000000) {
                return new Playlist($int_id - self::OLD_SUBID_PLAYLIST);
            }
        }

        // everything else is a string prefix
        $ampache_id = substr($sub_id, 3) ?: null;
        if (!$ampache_id) {
            return null;
        }

        $ampache_id = (int)$ampache_id;
        switch (substr($sub_id, 0, 3)) {
            case self::SUBID_ALBUM:
                return new Album($ampache_id);
            case self::SUBID_ARTIST:
                return new Artist($ampache_id);
            case self::SUBID_BOOKMARK:
                return new Bookmark($ampache_id);
            case self::SUBID_CATALOG:
                return Catalog::create_from_id($ampache_id);
            case self::SUBID_CHAT:
                return new PrivateMsg($ampache_id);
            case self::SUBID_GENRE:
                return new Tag($ampache_id);
            case self::SUBID_LIVESTREAM:
                return new Live_Stream($ampache_id);
            case self::SUBID_PLAYLIST:
                return new Playlist($ampache_id);
            case self::SUBID_PODCAST:
                return new Podcast($ampache_id);
            case self::SUBID_PODCASTEP:
                return new Podcast_Episode($ampache_id);
            case self::SUBID_SHARE:
                return new Share($ampache_id);
            case self::SUBID_SMARTPL:
                return new Search($ampache_id);
            case self::SUBID_SONG:
                return new Song($ampache_id);
            case self::SUBID_USER:
                return new User($ampache_id);
            case self::SUBID_VIDEO:
                return new Video($ampache_id);
        }
        debug_event(self::class, 'Couldn\'t identify Ampache object from ' . $sub_id, 5);

        return null;
    }

    /**
<<<<<<< HEAD
     * xml2json
     * [based from http://outlandish.com/blog/xml-to-json/]
     * Because we cannot use only json_encode to respect JSON Subsonic API
     * @param SimpleXMLElement $xml
     * @param array<string, mixed> $input_options
     * @return array<string, mixed>
     */
    private static function _xml2Json(SimpleXMLElement $xml, array $input_options = []): array
    {
        $defaults = [
            'namespaceSeparator' => ' :', // you may want this to be something other than a colon
            'attributePrefix' => '', // to distinguish between attributes and nodes with the same name
            'alwaysArray' => self::ALWAYS_ARRAY, // array of xml tag names which should always become arrays
            'alwaysDouble' => self::ALWAYS_DOUBLE,  // array of xml tag names which should always become doubles
            'alwaysInteger' => self::ALWAYS_INTEGER, // array of xml tag names which should always become integers
            'alwaysBool' => self::ALWAYS_BOOL, // array of xml tag names which should always become booleans
            'autoArray' => true, // create arrays for tags which appear more than once
            'textContent' => 'value', // key used for the text content of elements
            'autoText' => true, // skip textContent key if node has no attributes or child nodes
            'keySearch' => false, // optional search and replace on tag and attribute names
            'keyReplace' => false, // replace values for above search values (as passed to str_replace())
            'boolean' => true, // replace true and false string with boolean values
        ];
        $options        = array_merge($defaults, $input_options);
        $namespaces     = $xml->getDocNamespaces();
        $namespaces[''] = null; // add base (empty) namespace
        // get attributes from all namespaces
        $attributesArray = [];
        foreach ($namespaces as $prefix => $namespace) {
            foreach ($xml->attributes($namespace) as $attributeName => $attribute) {
                // replace characters in attribute name
                if ($options['keySearch']) {
                    $attributeName = str_replace($options['keySearch'], $options['keyReplace'], $attributeName);
                }
                $attributeKey = $options['attributePrefix'] . (($prefix) ? $prefix . $options['namespaceSeparator'] : '') . $attributeName;
                $strattr      = trim((string)$attribute);
                $vattr        = $strattr;
                if (in_array($attributeName, $options['alwaysInteger'])) {
                    $vattr = (int) $strattr;
                }
                if (in_array($attributeName, $options['alwaysDouble'])) {
                    $vattr = (float) $strattr;
                }
                if (in_array($attributeName, $options['alwaysBool'])) {
                    $vattr = (bool) $strattr;
                }
                $attributesArray[$attributeKey] = $vattr;
            }
        }

        // these children must be in an array.
        $forceArray = ['channel', 'share'];
        // get child nodes from all namespaces
        $tagsArray = [];
        foreach ($namespaces as $prefix => $namespace) {
            foreach ($xml->children($namespace) as $childXml) {
                // recurse into child nodes
                $childArray = self::_xml2Json($childXml, $options);
                foreach ($childArray as $childTagName => $childProperties) {
                    // replace characters in tag name
                    if ($options['keySearch']) {
                        $childTagName = str_replace($options['keySearch'], $options['keyReplace'], $childTagName);
                    }
                    // add namespace prefix, if any
                    if ($prefix) {
                        $childTagName = $prefix . $options['namespaceSeparator'] . $childTagName;
                    }

                    if (!isset($tagsArray[$childTagName])) {
                        // plain strings aren't countable/nested
                        if (!is_string($childProperties)) {
                            // only entry with this key
                            if (count($childProperties) === 0) {
                                $tagsArray[$childTagName] = (object)$childProperties;
                            } elseif (self::_hasNestedArray($childProperties) && !in_array($childTagName, $forceArray)) {
                                $tagsArray[$childTagName] = (object)$childProperties;
                            } else {
                                // test if tags of this type should always be arrays, no matter the element count
                                $tagsArray[$childTagName] = (
                                    in_array(
                                        $childTagName,
                                        $options['alwaysArray']
                                    ) ||
                                    !$options['autoArray']
                                )
                                    ? [$childProperties]
                                    : $childProperties;
                            }
                        } else {
                            if (in_array($childTagName, $options['alwaysInteger'])) {
                                $childProperties = (int)$childProperties;
                            }
                            if (in_array($childTagName, $options['alwaysDouble'])) {
                                $childProperties = (float)$childProperties;
                            }
                            if (in_array($childTagName, $options['alwaysBool'])) {
                                $childProperties = (bool)$childProperties;
                            }
                            // test if tags of this type should always be arrays, no matter the element count
                            $tagsArray[$childTagName] = (
                                in_array(
                                    $childTagName,
                                    $options['alwaysArray']
                                ) ||
                                !$options['autoArray']
                            )
                                ? [$childProperties]
                                : $childProperties;
                        }
                    } else {
                        // existing arrays of data
                        if (in_array($childTagName, $options['alwaysInteger'])) {
                            $childProperties = (int)$childProperties;
                        }
                        if (in_array($childTagName, $options['alwaysDouble'])) {
                            $childProperties = (float)$childProperties;
                        }
                        if (in_array($childTagName, $options['alwaysBool'])) {
                            $childProperties = (bool)$childProperties;
                        }
                        if (is_array($tagsArray[$childTagName]) && array_keys($tagsArray[$childTagName]) === range(0, count($tagsArray[$childTagName]) - 1)) {
                            // key already exists and is integer indexed array
                            $tagsArray[$childTagName][] = $childProperties;
                        } else {
                            // key exists so convert to integer indexed array with previous value in position 0
                            $tagsArray[$childTagName] = [$tagsArray[$childTagName], $childProperties];
                        }
                    }
                }
            } // REPLACING list($childTagName, $childProperties) = each($childArray);
=======
     * getAmpacheId
     */
    public static function getAmpacheId(string $sub_id): ?int
    {
        // keep oldstyle subsonic ids for compatibility (TODO REMOVE IN AMPACHE 8.0)
        if (is_numeric($sub_id)) {
            $int_id = (int)$sub_id;
            if ($int_id >= self::OLD_SUBID_ARTIST && $int_id < self::OLD_SUBID_ALBUM) {
                return $int_id - self::OLD_SUBID_ARTIST;
            }
            if ($int_id >= self::OLD_SUBID_ALBUM && $int_id < self::OLD_SUBID_SONG) {
                return $int_id - self::OLD_SUBID_ALBUM;
            }
            if ($int_id >= self::OLD_SUBID_SONG && $int_id < self::OLD_SUBID_SMARTPL) {
                return $int_id - self::OLD_SUBID_SONG;
            }
            if ($int_id >= self::OLD_SUBID_SMARTPL && $int_id < self::OLD_SUBID_VIDEO) {
                return $int_id - self::OLD_SUBID_SMARTPL;
            }
            if ($int_id >= self::OLD_SUBID_VIDEO && $int_id < self::OLD_SUBID_PODCAST) {
                return $int_id - self::OLD_SUBID_VIDEO;
            }
            if ($int_id >= self::OLD_SUBID_PODCAST && $int_id < self::OLD_SUBID_PODCASTEP) {
                return $int_id - self::OLD_SUBID_PODCAST;
            }
            if ($int_id >= self::OLD_SUBID_PODCASTEP && $int_id < self::OLD_SUBID_PLAYLIST) {
                return $int_id - self::OLD_SUBID_PODCASTEP;
            }
            if ($int_id >= self::OLD_SUBID_PLAYLIST && $int_id < 900000000) {
                return $int_id - self::OLD_SUBID_PLAYLIST;
            }
>>>>>>> 03bd4c55
        }

        // everything else is a string prefix
        $ampache_id = substr($sub_id, 3) ?: null;
        if (!$ampache_id) {
            return null;
        }

        switch (substr($sub_id, 0, 3)) {
            case self::SUBID_ALBUM:
            case self::SUBID_ARTIST:
            case self::SUBID_PLAYLIST:
            case self::SUBID_PODCAST:
            case self::SUBID_SMARTPL:
            case self::SUBID_SONG:
            case self::SUBID_VIDEO:
            case self::SUBID_BOOKMARK:
            case self::SUBID_CATALOG:
            case self::SUBID_CHAT:
            case self::SUBID_GENRE:
            case self::SUBID_LIVESTREAM:
            case self::SUBID_SHARE:
            case self::SUBID_USER:
                return (int)$ampache_id;
        }

        return null;
    }

    /**
     * getAmpacheType
     */
    public static function getAmpacheType(string $sub_id): string
    {
        // keep oldstyle subsonic ids for compatibility (TODO REMOVE IN AMPACHE 8.0)
        if (is_numeric($sub_id)) {
            $int_id = (int)$sub_id;
            if ($int_id >= self::OLD_SUBID_ARTIST && $int_id < self::OLD_SUBID_ALBUM) {
                return "artist";
            }
            if ($int_id >= self::OLD_SUBID_ALBUM && $int_id < self::OLD_SUBID_SONG) {
                return "album";
            }
            if ($int_id >= self::OLD_SUBID_SONG && $int_id < self::OLD_SUBID_SMARTPL) {
                return "song";
            }
            if ($int_id >= self::OLD_SUBID_SMARTPL && $int_id < self::OLD_SUBID_VIDEO) {
                return "search";
            }
            if ($int_id >= self::OLD_SUBID_VIDEO && $int_id < self::OLD_SUBID_PODCAST) {
                return "video";
            }
            if ($int_id >= self::OLD_SUBID_PODCAST && $int_id < self::OLD_SUBID_PODCASTEP) {
                return "podcast";
            }
            if ($int_id >= self::OLD_SUBID_PODCASTEP && $int_id < self::OLD_SUBID_PLAYLIST) {
                return "podcast_episode";
            }
            if ($int_id >= self::OLD_SUBID_PLAYLIST && $int_id < 900000000) {
                return "playlist";
            }
        }

        // everything else is a string prefix
        $ampache_id = substr($sub_id, 3) ?: null;
        if (!$ampache_id) {
            return "";
        }

        switch ($ampache_id) {
            case self::SUBID_ARTIST:
                return "artist";
            case self::SUBID_ALBUM:
                return "album";
            case self::SUBID_SONG:
                return "song";
            case self::SUBID_SMARTPL:
                return "search";
            case self::SUBID_VIDEO:
                return "video";
            case self::SUBID_PODCAST:
                return "podcast";
            case self::SUBID_PODCASTEP:
                return "podcast_episode";
            case self::SUBID_PLAYLIST:
                return "playlist";
            case self::SUBID_BOOKMARK:
                return "bookmark";
            case self::SUBID_CATALOG:
                return "catalog";
            case self::SUBID_CHAT:
                return "private_message";
            case self::SUBID_GENRE:
                return "genre";
            case self::SUBID_LIVESTREAM:
                return "live_stream";
            case self::SUBID_SHARE:
                return "share";
            case self::SUBID_USER:
                return "user";
        }

        return "";
    }

    /**
     * _albumList
     * @param array<string, mixed> $input
     * @param User $user
     * @param string $type
     * @return int[]|null
     */
    private static function _albumList(array $input, User $user, string $type): ?array
    {
        $size          = (int)($input['size'] ?? 10);
        $offset        = (int)($input['offset'] ?? 0);
        $musicFolderId = (int)($input['musicFolderId'] ?? 0);
        $catalogFilter = (AmpConfig::get('catalog_disable') || AmpConfig::get('catalog_filter'));

        // Get albums from all catalogs by default Catalog filter is not supported for all request types for now.
        $catalogs = ($catalogFilter)
            ? $user->get_catalogs('music')
            : null;
        if ($musicFolderId > 0) {
            $catalogs   = [];
            $catalogs[] = $musicFolderId;
        }
        $albums = null;
        switch ($type) {
            case 'random':
                $albums = self::getAlbumRepository()->getRandom(
                    $user->id,
                    $size
                );
                break;
            case 'newest':
                $albums = Stats::get_newest('album', $size, $offset, $musicFolderId, $user);
                break;
            case 'highest':
                $albums = Rating::get_highest('album', $size, $offset, $user->id);
                break;
            case 'frequent':
                $albums = Stats::get_top('album', $size, 0, $offset);
                break;
            case 'recent':
                $albums = Stats::get_recent('album', $size, $offset);
                break;
            case 'starred':
                $albums = Userflag::get_latest('album', null, $size, $offset);
                break;
            case 'alphabeticalByName':
                $albums = ($catalogFilter && empty($catalogs) && $musicFolderId == 0)
                    ? []
                    : Catalog::get_albums($size, $offset, $catalogs);
                break;
            case 'alphabeticalByArtist':
                $albums = ($catalogFilter && empty($catalogs) && $musicFolderId == 0)
                    ? []
                    : Catalog::get_albums_by_artist($size, $offset, $catalogs);
                break;
            case 'byYear':
                $fromYear = (int)min($input['fromYear'], $input['toYear']);
                $toYear   = (int)max($input['fromYear'], $input['toYear']);

                if ($fromYear || $toYear) {
                    $data   = Search::year_search($fromYear, $toYear, $size, $offset);
                    $albums = Search::run($data, $user);
                }
                break;
            case 'byGenre':
                $genre  = $input['genre'];
                $tag_id = Tag::tag_exists($genre);
                if ($tag_id > 0) {
                    $albums = Tag::get_tag_objects('album', $tag_id, $size, $offset);
                }
                break;
        }

        return $albums;
    }

    /**
     * _setStar
     * @param array<string, mixed> $input
     * @param User $user
     * @param bool $star
     */
    private static function _setStar(array $input, User $user, bool $star): void
    {
        $object_id = $input['id'] ?? null;
        $albumId   = $input['albumId'] ?? null;
        $artistId  = $input['artistId'] ?? null;

        // Normalize all in one array
        $ids = [];

        if ($object_id) {
            if (!is_array($object_id)) {
                $object_id = [$object_id];
            }
            foreach ($object_id as $item) {
                $aid  = self::getAmpacheId($item);
                $type = self::getAmpacheType($item);

                $ids[] = [
                    'id' => $aid,
                    'type' => $type
                ];
            }
        } elseif ($albumId) {
            if (!is_array($albumId)) {
                $albumId = [$albumId];
            }
            foreach ($albumId as $album) {
                $aid   = self::getAmpacheId($album);
                $ids[] = [
                    'id' => $aid,
                    'type' => 'album'
                ];
            }
        } elseif ($artistId) {
            if (!is_array($artistId)) {
                $artistId = [$artistId];
            }
            foreach ($artistId as $artist) {
                $aid   = self::getAmpacheId($artist);
                $ids[] = [
                    'id' => $aid,
                    'type' => 'artist'
                ];
            }
        } else {
            self::_errorOutput($input, self::SSERROR_MISSINGPARAM, __FUNCTION__);

            return;
        }

        foreach ($ids as $object_id) {
            $flag = new Userflag($object_id['id'], $object_id['type']);
            $flag->set_flag($star, $user->id);
        }

        self::_responseOutput($input, __FUNCTION__);
    }

    /**
     * _search
     * @param array<string, mixed> $input
     * @return array<string, int[]>
     */
    private static function _search(string $query, array $input, User $user): array
    {
        $operator = 0; // contains
        $original = unhtmlentities($query);
        $query    = $original;
        if (str_starts_with($original, '"') && (str_ends_with($original, '"'))) {
            $query = substr($original, 1, -1);
            // query is non-optional, but some clients send empty queries to fetch
            // all items. Fall back on default contains in such cases.
            if (strlen($query) > 0) {
                $operator = 4; // equals
            }
        }
        if (str_starts_with($original, '"') && str_ends_with($original, '"*')) {
            $query    = substr($original, 1, -2);
            $operator = 4; // equals
        }
        $artists = [];
        $albums  = [];
        $songs   = [];

        if (strlen($query) > 1) {
            // if we didn't catch a "wrapped" query it might just be a starts with
            if (str_ends_with($original, "*") && $operator == 0) {
                $query    = substr($query, 0, -1);
                $operator = 2; // Starts with
            }
        }

        $artistCount   = $input['artistCount'] ?? 20;
        $artistOffset  = $input['artistOffset'] ?? 0;
        $albumCount    = $input['albumCount'] ?? 20;
        $albumOffset   = $input['albumOffset'] ?? 0;
        $songCount     = $input['songCount'] ?? 20;
        $songOffset    = $input['songOffset'] ?? 0;
        $musicFolderId = $input['musicFolderId'] ?? 0;

        if ($artistCount > 0) {
            $data                    = [];
            $data['limit']           = $artistCount;
            $data['offset']          = $artistOffset;
            $data['type']            = 'artist';
            $data['rule_1_input']    = $query;
            $data['rule_1_operator'] = $operator;
            $data['rule_1']          = 'title';
            if ($musicFolderId > 0) {
                $data['rule_2_input']    = $musicFolderId;
                $data['rule_2_operator'] = 0;
                $data['rule_2']          = 'catalog';
            }
            $artists = Search::run($data, $user);
        }

        if ($albumCount > 0) {
            $data                    = [];
            $data['limit']           = $albumCount;
            $data['offset']          = $albumOffset;
            $data['type']            = 'album';
            $data['rule_1_input']    = $query;
            $data['rule_1_operator'] = $operator;
            $data['rule_1']          = 'title';
            if ($musicFolderId > 0) {
                $data['rule_2_input']    = $musicFolderId;
                $data['rule_2_operator'] = 0;
                $data['rule_2']          = 'catalog';
            }
            $albums = Search::run($data, $user);
        }

        if ($songCount > 0) {
            $data                    = [];
            $data['limit']           = $songCount;
            $data['offset']          = $songOffset;
            $data['type']            = 'song';
            $data['rule_1_input']    = $query;
            $data['rule_1_operator'] = $operator;
            $data['rule_1']          = 'title';
            if ($musicFolderId > 0) {
                $data['rule_2_input']    = $musicFolderId;
                $data['rule_2_operator'] = 0;
                $data['rule_2']          = 'catalog';
            }
            $songs = Search::run($data, $user);
        }

        return [
            'artists' => $artists,
            'albums' => $albums,
            'songs' => $songs,
        ];
    }

    /**
     * check_parameter
     * @param array<string, mixed> $input
     * @param string $parameter
     * @param string $function
     * @return false|mixed
     */
    private static function _check_parameter(array $input, string $parameter, string $function): mixed
    {
        if (!array_key_exists($parameter, $input) || $input[$parameter] === '') {
            ob_end_clean();
            self::_errorOutput($input, self::SSERROR_MISSINGPARAM, $function);

            return false;
        }

        return $input[$parameter];
    }

    public static function decryptPassword(string $password): string
    {
        // Decode hex-encoded password
        $encpwd = strpos($password, "enc:");
        if ($encpwd !== false) {
            $hex    = substr($password, 4);
            $decpwd = '';
            for ($count = 0; $count < strlen($hex); $count += 2) {
                $decpwd .= chr((int)hexdec(substr($hex, $count, 2)));
            }
            $password = $decpwd;
        }

        return $password;
    }

    /**
     * _getAmpacheIdArrays
     * @param string[] $sub_ids
     * @return list<array{
     *     object_id: int,
     *     object_type: string,
     *     track: int
     * }>
     */
    private static function _getAmpacheIdArrays(array $sub_ids): array
    {
        $ampidarrays = [];
        $track       = 1;
        foreach ($sub_ids as $sub_id) {
            $ampacheId   = self::getAmpacheId($sub_id);
            $ampacheType = self::getAmpacheType($sub_id);
            if ($ampacheId) {
                $ampidarrays[] = [
                    'object_id' => $ampacheId,
                    'object_type' => $ampacheType,
                    'track' => $track
                ];
                $track++;
            }
        }

        return $ampidarrays;
    }

    /**
     * _output_body
     */
    private static function _output_body(CurlHandle $curl, string $data): int
    {
        unset($curl);

        echo $data;
        ob_flush();

        return strlen($data);
    }

    /**
     * _output_header
     */
    private static function _output_header(CurlHandle $curl, string $header): int
    {
        $rheader = trim($header);
        $rhpart  = explode(':', $rheader);
        if (!empty($rheader) && count($rhpart) > 1) {
            if ($rhpart[0] != "Transfer-Encoding") {
                header($rheader);
            }
        } elseif (str_starts_with($header, "HTTP/")) {
            // if $header starts with HTTP/ assume it's the status line
            http_response_code(curl_getinfo($curl, CURLINFO_HTTP_CODE));
        }

        return strlen($header);
    }

    /**
     * _follow_stream
     */
    private static function _follow_stream(string $url): void
    {
        set_time_limit(0);
        ob_end_clean();
        header("Access-Control-Allow-Origin: *");
        if (function_exists('curl_version')) {
            // Here, we use curl from the Ampache server to download data from
            // the Ampache server, which can be a bit counter-intuitive.
            // We use the curl `writefunction` and `headerfunction` callbacks
            // to write the fetched data back to the open stream from the
            // client.
            $headers      = apache_request_headers();
            $reqheaders   = [];
            $reqheaders[] = "User-Agent: " . $headers['User-Agent'];
            if (isset($headers['Range'])) {
                $reqheaders[] = "Range: " . $headers['Range'];
            }
            $reqheaders[] = "X-Forwarded-For: " . Core::get_user_ip();
            // Curl support, we stream transparently to avoid redirect. Redirect can fail on few clients
            debug_event(self::class, 'Stream proxy: ' . $url, 5);
            $curl = curl_init($url);
            if ($curl) {
                curl_setopt_array(
                    $curl,
                    [
                        CURLOPT_FAILONERROR => true,
                        CURLOPT_HTTPHEADER => $reqheaders,
                        CURLOPT_HEADER => false,
                        CURLOPT_RETURNTRANSFER => false,
                        CURLOPT_FOLLOWLOCATION => true,
                        CURLOPT_WRITEFUNCTION => [
                            'Ampache\Module\Api\Subsonic_Api',
                            '_output_body'
                        ],
                        CURLOPT_HEADERFUNCTION => [
                            'Ampache\Module\Api\Subsonic_Api',
                            '_output_header'
                        ],
                        // Ignore invalid certificate
                        // Default trusted chain is crap anyway and currently no custom CA option
                        CURLOPT_SSL_VERIFYPEER => false,
                        CURLOPT_SSL_VERIFYHOST => false,
                        CURLOPT_TIMEOUT => 0
                    ]
                );
                if (curl_exec($curl) === false) {
                    debug_event(self::class, 'Stream error: ' . curl_error($curl), 1);
                }
                curl_close($curl);
            }
        } else {
            // Stream media using http redirect if no curl support
            // Bug fix for android clients looking for /rest/ in destination url
            // Warning: external catalogs will not work!
            $url = str_replace('/play/', '/rest/fake/', $url);
            header("Location: " . $url);
        }
    }

    /**
     * _updatePlaylist
     * @param int|string $playlist_id
     * @param string $name
     * @param int[]|string[] $songsIdToAdd
     * @param int[]|string[] $songIndexToRemove
     * @param bool $public
     * @param bool $clearFirst
     */
    private static function _updatePlaylist(
        int|string $playlist_id,
        string $name,
        array $songsIdToAdd = [],
        array $songIndexToRemove = [],
        bool $public = true,
        bool $clearFirst = false
    ): void {
        // If it's a string it probably needs a clean up
        if (is_string($playlist_id)) {
            $playlist_id = self::getAmpacheId($playlist_id);
        }
        $playlist           = new Playlist((int)$playlist_id);
        $songsIdToAdd_count = count($songsIdToAdd);
        $newdata            = [];
        $newdata['name']    = (!empty($name)) ? $name : $playlist->name;
        $newdata['pl_type'] = ($public) ? "public" : "private";
        $playlist->update($newdata);
        if ($clearFirst) {
            $playlist->delete_all();
        }

        if ($songsIdToAdd_count > 0) {
            for ($count = 0; $count < $songsIdToAdd_count; ++$count) {
                $ampacheId = self::getAmpacheId((string)$songsIdToAdd[$count]);
                if ($ampacheId) {
                    $songsIdToAdd[$count] = $ampacheId;
                }
            }
            $playlist->add_songs($songsIdToAdd);
        }
        if (count($songIndexToRemove) > 0) {
            $playlist->regenerate_track_numbers(); // make sure track indexes are in order
            rsort($songIndexToRemove);
            foreach ($songIndexToRemove as $track) {
                $playlist->delete_track_number(((int)$track + 1));
            }
            $playlist->set_items();
            $playlist->regenerate_track_numbers(); // reorder now that the tracks are removed
        }
    }

    /**
     * _xmlOutput
     * @param SimpleXMLElement $xml
     */
    private static function _xmlOutput(SimpleXMLElement $xml): void
    {
        $output = false;
        $xmlstr = $xml->asXML();
        if (is_string($xmlstr)) {
            // clean illegal XML characters.
            $clean_xml = preg_replace('/[^\x{0009}\x{000a}\x{000d}\x{0020}-\x{D7FF}\x{E000}-\x{FFFD}]+/u', '_', $xmlstr);
            if (is_string($clean_xml)) {
                $dom = new DOMDocument();
                $dom->loadXML($clean_xml, LIBXML_PARSEHUGE);
                $dom->formatOutput = true;
                $output            = $dom->saveXML();
            }
        }

        // saving xml can fail
        if (!$output) {
            $output = "<subsonic-response status=\"failed\" " . "version=\"1.16.1\" " . "type=\"ampache\" " . "serverVersion=\"" . Api::$version . "\" " . "openSubsonic=\"1\" " . ">" .
                "<error code=\"" . Subsonic_Api::SSERROR_GENERIC . "\" message=\"Error creating response.\" helpUrl=\"https://ampache.org/api/subsonic\"/>" .
                "</subsonic-response>";
        }

        header("Content-type: text/xml; charset=" . AmpConfig::get('site_charset'));
        header("Access-Control-Allow-Origin: *");
        echo $output;
    }

    /**
     * _jsonOutput
     * @param array{'subsonic-response': array<string, mixed>} $json
     */
    private static function _jsonOutput(array $json): void
    {
        $output = json_encode($json, JSON_PRETTY_PRINT | JSON_UNESCAPED_SLASHES);
        if (!$output) {
            $output = json_encode(Subsonic_Json_Data::addError(self::SSERROR_GENERIC, 'system'), JSON_PRETTY_PRINT | JSON_UNESCAPED_SLASHES) ?: '';
        }

        header("Content-type: application/json; charset=" . AmpConfig::get('site_charset'));
        header("Access-Control-Allow-Origin: *");
        echo $output;
    }

    /**
     * _jsonpOutput
     * @param array{'subsonic-response': array<string, mixed>} $json
     * @param string $callback
     */
    private static function _jsonpOutput(array $json, string $callback): void
    {
        $output = json_encode($json, JSON_PRETTY_PRINT | JSON_UNESCAPED_SLASHES);
        if ($output === false) {
            $output = json_encode(Subsonic_Json_Data::addError(self::SSERROR_GENERIC, 'system'), JSON_PRETTY_PRINT | JSON_UNESCAPED_SLASHES) ?: '';
        }

        header("Content-type: text/javascript; charset=" . AmpConfig::get('site_charset'));
        header("Access-Control-Allow-Origin: *");
        echo $callback . '(' . $output . ')';
    }

    /**
     * _errorOutput
     * @param array<string, mixed> $input
     */
    private static function _errorOutput(array $input, int $errorCode, string $function): void
    {
        $format = (string)($input['f'] ?? 'xml');
        switch ($format) {
            case 'json':
                self::_jsonOutput(Subsonic_Json_Data::addError($errorCode, $function));
                break;
            case 'jsonp':
                $callback = (string)($input['callback'] ?? 'jsonp');
                self::_jsonpOutput(Subsonic_Json_Data::addError($errorCode, $function), $callback);
                break;
            default:
                self::_xmlOutput(Subsonic_Xml_Data::addError($errorCode, $function));
                break;
        }
    }

    /**
     * _addJsonResponse
     *
     * Generate a subsonic-response
     * @return array{'subsonic-response': array{'status': string, 'version': string, 'type': string, 'serverVersion': string, 'openSubsonic': bool}}
     */
    private static function _addJsonResponse(string $function): array
    {
        return Subsonic_Json_Data::addResponse($function);
    }

    /**
     * _addXmlResponse
     *
     * Generate a subsonic-response
     */
    private static function _addXmlResponse(string $function): SimpleXMLElement
    {
        return Subsonic_Xml_Data::addResponse($function);
    }

    /**
     * _responseOutput
     *
     * Output a response or a default success response if no response is provided.
     * @param array<string, mixed> $input
     * @param array{'subsonic-response': array<string, mixed>}|SimpleXMLElement|null $response
     */
    private static function _responseOutput(array $input, string $function, array|SimpleXMLElement|null $response = null): void
    {
        $format = (string)($input['f'] ?? 'xml');
        switch ($format) {
            case 'json':
                $response = (is_array($response))
                    ? $response
                    : self::_addJsonResponse($function);
                self::_jsonOutput($response);
                break;
            case 'jsonp':
                $response = (is_array($response))
                    ? $response
                    : self::_addJsonResponse($function);
                $callback = (string)($input['callback'] ?? 'jsonp');
                self::_jsonpOutput($response, $callback);
                break;
            default:
                $response = ($response instanceof SimpleXMLElement)
                    ? $response
                    : self::_addXmlResponse($function);
                self::_xmlOutput($response);
                break;
        }
    }

    /**
     * error
     * @param array<string, mixed> $input
     */
    public static function error(array $input, int $errorCode, string $function): void
    {
        self::_errorOutput($input, $errorCode, $function);
    }

    /**
     * addChatMessage
     *
     * Adds a message to the chat log.
     * https://www.subsonic.org/pages/api.jsp#addchatmessage
     * @param array<string, mixed> $input
     * @param User $user
     */
    public static function addchatmessage(array $input, User $user): void
    {
        $message = self::_check_parameter($input, 'message', __FUNCTION__);
        if (!$message) {
            return;
        }

        if (!AmpConfig::get('sociable')) {
            self::_errorOutput($input, self::SSERROR_GENERIC, __FUNCTION__);

            return;
        }

        self::getPrivateMessageRepository()->create(null, $user, '', trim($message));

        self::_responseOutput($input, __FUNCTION__);
    }

    /**
     * changePassword
     *
     * Changes the password of an existing user on the server.
     * https://www.subsonic.org/pages/api.jsp#changepassword
     * @param array<string, mixed> $input
     * @param User $user
     */
    public static function changepassword(array $input, User $user): void
    {
        $username = self::_check_parameter($input, 'username', __FUNCTION__);
        if (!$username) {
            return;
        }

        $inp_pass = self::_check_parameter($input, 'password', __FUNCTION__);
        if (!$inp_pass) {
            return;
        }

        $password = self::decryptPassword($inp_pass);
        if ($user->username == $username || $user->access === 100) {
            $update_user = User::get_from_username((string) $username);
            if ($update_user instanceof User && !AmpConfig::get('simple_user_mode')) {
                $update_user->update_password($password);
                self::_responseOutput($input, __FUNCTION__);
            } else {
                self::_errorOutput($input, self::SSERROR_DATA_NOTFOUND, __FUNCTION__);
            }
        } else {
            self::_errorOutput($input, self::SSERROR_UNAUTHORIZED, __FUNCTION__);
        }
    }

    /**
     * createBookmark
     *
     * Creates or updates a bookmark.
     * https://www.subsonic.org/pages/api.jsp#createbookmark
     * @param array<string, mixed> $input
     * @param User $user
     */
    public static function createbookmark(array $input, User $user): void
    {
        $sub_id = self::_check_parameter($input, 'id', __FUNCTION__);
        if (!$sub_id) {
            return;
        }

        $position = self::_check_parameter($input, 'position', __FUNCTION__);
        if (!$position) {
            return;
        }

        $comment   = $input['comment'] ?? '';
        $object_id = self::getAmpacheId($sub_id);
        $type      = self::getAmpacheType($sub_id);

        if (!empty($object_id) && !empty($type)) {
            $bookmark = new Bookmark($object_id, $type);
            if ($bookmark->isNew()) {
                Bookmark::create(
                    [
                        'object_id' => $object_id,
                        'object_type' => $type,
                        'comment' => $comment,
                        'position' => $position
                    ],
                    $user->id,
                    time()
                );
            } else {
                self::getBookmarkRepository()->update($bookmark->getId(), (int)$position, new DateTime());
            }
            self::_responseOutput($input, __FUNCTION__);
        } else {
            self::_errorOutput($input, self::SSERROR_DATA_NOTFOUND, __FUNCTION__);
        }
    }

    /**
     * createInternetRadioStation
     *
     * Adds a new internet radio station.
     * https://www.subsonic.org/pages/api.jsp#createinternetradiostation
     * @param array<string, mixed> $input
     * @param User $user
     */
    public static function createinternetradiostation(array $input, User $user): void
    {
        $url = self::_check_parameter($input, 'streamUrl', __FUNCTION__);
        if (!$url) {
            return;
        }

        $name = self::_check_parameter($input, 'name', __FUNCTION__);
        if (!$name) {
            return;
        }

        $site_url = filter_var(urldecode($input['homepageUrl']), FILTER_VALIDATE_URL) ?: '';
        $catalogs = User::get_user_catalogs($user->id, 'music');
        if (AmpConfig::get('live_stream') && $user->access >= 75) {
            $data = [
                "name" => $name,
                "url" => $url,
                "codec" => 'mp3',
                "catalog" => $catalogs[0],
                "site_url" => $site_url
            ];
            if (!Live_Stream::create($data)) {
                self::_errorOutput($input, self::SSERROR_DATA_NOTFOUND, __FUNCTION__);

                return;
            }
            self::_responseOutput($input, __FUNCTION__);
        } else {
            self::_errorOutput($input, self::SSERROR_UNAUTHORIZED, __FUNCTION__);
        }
    }

    /**
     * createPlaylist
     *
     * Creates (or updates) a playlist.
     * https://www.subsonic.org/pages/api.jsp#createplaylist
     * @param array<string, mixed> $input
     * @param User $user
     */
    public static function createplaylist(array $input, User $user): void
    {
        $playlistId = $input['playlistId'] ?? null;
        $name       = $input['name'] ?? '';
        $songIdList = $input['songId'] ?? [];
        if (isset($input['songId']) && is_string($input['songId'])) {
            $songIdList = explode(',', $input['songId']);
        }

        if ($playlistId !== null) {
            self::_updatePlaylist((string)$playlistId, $name, $songIdList, [], true, true);
            self::_responseOutput($input, __FUNCTION__);
        } elseif (!empty($name)) {
            $playlistId = Playlist::create($name, 'public', $user->id);
            if ($playlistId !== null) {
                if (count($songIdList) > 0) {
                    self::_updatePlaylist($playlistId, "", $songIdList, [], true, true);
                }

                // output the new playlist
                $format   = (string)($input['f'] ?? 'xml');
                $playlist = new Playlist($playlistId);
                if ($format === 'xml') {
                    $response = self::_addXmlResponse(__FUNCTION__);
                    $response = Subsonic_Xml_Data::addPlaylist($response, $playlist, true);
                } else {
                    $response = self::_addJsonResponse(__FUNCTION__);
                    $response = Subsonic_Json_Data::addPlaylist($response, $playlist, true);
                }
                self::_responseOutput($input, __FUNCTION__, $response);
            } else {
                self::_errorOutput($input, self::SSERROR_GENERIC, __FUNCTION__);
            }
        } else {
            self::_errorOutput($input, self::SSERROR_MISSINGPARAM, __FUNCTION__);
        }
    }

    /**
     * createPodcastChannel
     *
     * Adds a new Podcast channel.
     * https://www.subsonic.org/pages/api.jsp#createpodcastchannel
     * @param array<string, mixed> $input
     * @param User $user
     */
    public static function createpodcastchannel(array $input, User $user): void
    {
        $url = self::_check_parameter($input, 'url', __FUNCTION__);
        if (!$url) {
            return;
        }

        if (AmpConfig::get('podcast') && $user->access >= 75) {
            $catalogs = $user->get_catalogs('podcast');
            if (count($catalogs) > 0) {
                /** @var Catalog $catalog */
                $catalog = Catalog::create_from_id($catalogs[0]);

                try {
                    self::getPodcastCreator()->create($url, $catalog);

                    self::_responseOutput($input, __FUNCTION__);
                } catch (PodcastCreationException) {
                    self::_errorOutput($input, self::SSERROR_GENERIC, __FUNCTION__);
                }
            } else {
                self::_errorOutput($input, self::SSERROR_UNAUTHORIZED, __FUNCTION__);
            }
        } else {
            self::_errorOutput($input, self::SSERROR_UNAUTHORIZED, __FUNCTION__);
        }
    }

    /**
     * createShare
     *
     * Creates a public URL that can be used by anyone to stream music or video from the server.
     * https://www.subsonic.org/pages/api.jsp#createshare
     * @param array<string, mixed> $input
     * @param User $user
     */
    public static function createshare(array $input, User $user): void
    {
        $sub_id = self::_check_parameter($input, 'id', __FUNCTION__);
        if (!$sub_id) {
            return;
        }

        $object = self::getAmpacheObject((string)$sub_id);
        if (!$object instanceof library_item) {
            self::_errorOutput($input, self::SSERROR_DATA_NOTFOUND, __FUNCTION__);

            return;
        }

        $description = $input['description'] ?? null;
        if (AmpConfig::get('share')) {
            $share_expire = AmpConfig::get('share_expire', 7);
            $expire_days  = (isset($input['expires']))
                ? Share::get_expiry(((int)filter_var($input['expires'], FILTER_SANITIZE_NUMBER_INT)) / 1000)
                : $share_expire;
            $object_type = self::getAmpacheType($sub_id);
            if (is_array($sub_id) && $object_type === 'song') {
                debug_event(self::class, 'createShare: sharing song list (album)', 5);
                $song_id     = self::getAmpacheId($sub_id[0]);
                $tmp_song    = new Song($song_id);
                $sub_id      = self::getAlbumSubId($tmp_song->album);
                $object_type = 'album';
            }
            debug_event(self::class, 'createShare: sharing ' . $object_type . ' ' . $sub_id, 4);
            if (
                !in_array(
                    $object_type,
                    [
                        'album',
                        'album_disk',
                        'artist',
                        'playlist',
                        'podcast',
                        'podcast_episode',
                        'search',
                        'song',
                        'video',
                    ]
                )
            ) {
                $object_type = '';
            }

            if (!empty($object_type) && !empty($sub_id)) {
                try {
                    global $dic; // @todo remove after refactoring

                    $passwordGenerator = $dic->get(PasswordGeneratorInterface::class);
                    $shareCreator      = $dic->get(ShareCreatorInterface::class);
                } catch (ContainerExceptionInterface $error) {
                    debug_event(self::class, 'createShare: Dependency injection error: ' . $error->getMessage(), 1);
                    self::_errorOutput($input, self::SSERROR_GENERIC, __FUNCTION__);

                    return;
                }

                $shares   = [];
                $shares[] = $shareCreator->create(
                    $user,
                    LibraryItemEnum::from($object_type),
                    $object->getId(),
                    true,
                    Access::check_function(AccessFunctionEnum::FUNCTION_DOWNLOAD),
                    $expire_days,
                    $passwordGenerator->generate_token(),
                    0,
                    $description
                );

                $format = (string)($input['f'] ?? 'xml');
                if ($format === 'xml') {
                    $response = self::_addXmlResponse(__FUNCTION__);
                    $response = Subsonic_Xml_Data::addShares($response, $shares);
                } else {
                    $response = self::_addJsonResponse(__FUNCTION__);
                    $response = Subsonic_Json_Data::addShares($response, $shares);
                }
                self::_responseOutput($input, __FUNCTION__, $response);
            } else {
                self::_errorOutput($input, self::SSERROR_DATA_NOTFOUND, __FUNCTION__);
            }
        } else {
            self::_errorOutput($input, self::SSERROR_UNAUTHORIZED, __FUNCTION__);
        }
    }

    /**
     * createUser
     *
     * Creates a new user on the server.
     * https://www.subsonic.org/pages/api.jsp#createuser
     * @param array<string, mixed> $input
     * @param User $user
     */
    public static function createuser(array $input, User $user): void
    {
        $username = self::_check_parameter($input, 'username', __FUNCTION__);
        if (!$username) {
            return;
        }

        $password = self::_check_parameter($input, 'password', __FUNCTION__);
        if (!$password) {
            return;
        }

        $email = self::_check_parameter($input, 'email', __FUNCTION__);
        if (!$email) {
            return;
        }

        $email        = urldecode($email);
        $adminRole    = (array_key_exists('adminRole', $input) && $input['adminRole'] == 'true');
        $downloadRole = (array_key_exists('downloadRole', $input) && $input['downloadRole'] == 'true');
        $uploadRole   = (array_key_exists('uploadRole', $input) && $input['uploadRole'] == 'true');
        $coverArtRole = (array_key_exists('coverArtRole', $input) && $input['coverArtRole'] == 'true');
        $shareRole    = (array_key_exists('shareRole', $input) && $input['shareRole'] == 'true');

        if ($user->access >= AccessLevelEnum::ADMIN->value) {
            $access = AccessLevelEnum::USER;
            if ($coverArtRole) {
                $access = AccessLevelEnum::MANAGER;
            }
            if ($adminRole) {
                $access = AccessLevelEnum::ADMIN;
            }
            $password = self::decryptPassword($password);
            $user_id  = User::create($username, $username, $email, '', $password, $access);
            if ($user_id > 0) {
                if ($downloadRole) {
                    Preference::update('download', $user_id, 1);
                }
                if ($uploadRole) {
                    Preference::update('allow_upload', $user_id, 1);
                }
                if ($shareRole) {
                    Preference::update('share', $user_id, 1);
                }
                self::_responseOutput($input, __FUNCTION__);
            } else {
                self::_errorOutput($input, self::SSERROR_DATA_NOTFOUND, __FUNCTION__);
            }
        } else {
            self::_errorOutput($input, self::SSERROR_UNAUTHORIZED, __FUNCTION__);
        }
    }

    /**
     * deleteBookmark
     *
     * Creates or updates a bookmark.
     * https://www.subsonic.org/pages/api.jsp#deletebookmark
     * @param array<string, mixed> $input
     * @param User $user
     */
    public static function deletebookmark(array $input, User $user): void
    {
        $sub_id = self::_check_parameter($input, 'id', __FUNCTION__);
        if (!$sub_id) {
            return;
        }

        $object_id = self::getAmpacheId($sub_id);
        $type      = self::getAmpacheType($sub_id);

        $bookmark = new Bookmark($object_id, $type, $user->id);
        if ($bookmark->isNew()) {
            self::_errorOutput($input, self::SSERROR_DATA_NOTFOUND, __FUNCTION__);
        } else {
            self::getBookmarkRepository()->delete($bookmark->getId());

            self::_responseOutput($input, __FUNCTION__);
        }
    }

    /**
     * deleteInternetRadioStation
     *
     * Deletes an existing internet radio station.
     * https://www.subsonic.org/pages/api.jsp#deleteinternetradiostation
     * @param array<string, mixed> $input
     * @param User $user
     */
    public static function deleteinternetradiostation(array $input, User $user): void
    {
        $sub_id = self::_check_parameter($input, 'id', __FUNCTION__);
        if (!$sub_id) {
            return;
        }

        $liveStreamRepository = self::getLiveStreamRepository();

        if (AmpConfig::get('live_stream') && $user->access >= AccessLevelEnum::MANAGER->value) {
            $radio_id   = self::getAmpacheId($sub_id);
            $liveStream = ($radio_id)
                ? $liveStreamRepository->findById($radio_id)
                : null;

            if ($liveStream === null) {
                self::_errorOutput($input, self::SSERROR_DATA_NOTFOUND, __FUNCTION__);
            } else {
                $liveStreamRepository->delete($liveStream);

                self::_responseOutput($input, __FUNCTION__);
            }
        } else {
            self::_errorOutput($input, self::SSERROR_DATA_NOTFOUND, __FUNCTION__);
        }
    }

    /**
     * deletePlaylist
     *
     * Deletes a saved playlist.
     * https://www.subsonic.org/pages/api.jsp#deleteplaylist
     * @param array<string, mixed> $input
     * @param User $user
     */
    public static function deleteplaylist(array $input, User $user): void
    {
        $sub_id = self::_check_parameter($input, 'id', __FUNCTION__);
        if (!$sub_id) {
            return;
        }

        $playlist = self::getAmpacheObject($sub_id);
        if (
            (!($playlist instanceof Playlist || $playlist instanceof Search)) ||
            $playlist->isNew()
        ) {
            self::_errorOutput($input, self::SSERROR_DATA_NOTFOUND, __FUNCTION__);

            return;
        }

        if (!$playlist->has_access($user)) {
            self::_errorOutput($input, self::SSERROR_UNAUTHORIZED, __FUNCTION__);

            return;
        }

        $playlist->delete();

        self::_responseOutput($input, __FUNCTION__);
    }

    /**
     * deletePodcastChannel
     *
     * Deletes a Podcast channel.
     * https://www.subsonic.org/pages/api.jsp#deletepodcastchannel
     * @param array<string, mixed> $input
     * @param User $user
     */
    public static function deletepodcastchannel(array $input, User $user): void
    {
        $sub_id = self::_check_parameter($input, 'id', __FUNCTION__);
        if (!$sub_id) {
            return;
        }

        if (AmpConfig::get(ConfigurationKeyEnum::PODCAST) && $user->access >= AccessLevelEnum::MANAGER->value) {
            $podcast_id = self::getAmpacheId($sub_id);
            $podcast    = ($podcast_id)
                ? self::getPodcastRepository()->findById($podcast_id)
                : null;
            if ($podcast === null) {
                self::_errorOutput($input, self::SSERROR_DATA_NOTFOUND, __FUNCTION__);
            } else {
                self::getPodcastDeleter()->delete($podcast);

                self::_responseOutput($input, __FUNCTION__);
            }
        } else {
            self::_errorOutput($input, self::SSERROR_UNAUTHORIZED, __FUNCTION__);
        }
    }

    /**
     * deletePodcastEpisode
     *
     * Deletes a Podcast episode.
     * https://www.subsonic.org/pages/api.jsp#deletepodcastepisode
     * @param array<string, mixed> $input
     * @param User $user
     */
    public static function deletepodcastepisode(array $input, User $user): void
    {
        $sub_id = self::_check_parameter($input, 'id', __FUNCTION__);
        if (!$sub_id) {
            return;
        }

        if (AmpConfig::get('podcast') && $user->access >= 75) {
            $episode = new Podcast_Episode(self::getAmpacheId($sub_id));
            if ($episode->isNew()) {
                self::_errorOutput($input, self::SSERROR_DATA_NOTFOUND, __FUNCTION__);
            } elseif ($episode->remove()) {
                Catalog::count_table('podcast_episode');

                self::_responseOutput($input, __FUNCTION__);
            } else {
                self::_errorOutput($input, self::SSERROR_GENERIC, __FUNCTION__);
            }
        } else {
            self::_errorOutput($input, self::SSERROR_UNAUTHORIZED, __FUNCTION__);
        }
    }

    /**
     * deleteShare
     *
     * Deletes an existing share.
     * https://www.subsonic.org/pages/api.jsp#deleteshare
     * @param array<string, mixed> $input
     * @param User $user
     */
    public static function deleteshare(array $input, User $user): void
    {
        $sub_id = self::_check_parameter($input, 'id', __FUNCTION__);
        if (!$sub_id) {
            return;
        }

        if (AmpConfig::get('share')) {
            $shareRepository = self::getShareRepository();

            $share_id = self::getAmpacheId($sub_id);
            $share    = ($share_id)
                ? $shareRepository->findById($share_id)
                : null;

            if (
                $share === null ||
                !$share->isAccessible($user)
            ) {
                self::_errorOutput($input, self::SSERROR_DATA_NOTFOUND, __FUNCTION__);
            } else {
                $shareRepository->delete($share);

                self::_responseOutput($input, __FUNCTION__);
            }
        } else {
            self::_errorOutput($input, self::SSERROR_UNAUTHORIZED, __FUNCTION__);
        }
    }

    /**
     * deleteUser
     *
     * Deletes an existing user on the server.
     * https://www.subsonic.org/pages/api.jsp#deleteuser
     * @param array<string, mixed> $input
     * @param User $user
     */
    public static function deleteuser(array $input, User $user): void
    {
        $username = self::_check_parameter($input, 'username', __FUNCTION__);
        if (!$username) {
            return;
        }

        if ($user->access === 100) {
            $update_user = User::get_from_username((string)$username);
            if ($update_user instanceof User) {
                $update_user->delete();

                self::_responseOutput($input, __FUNCTION__);
            } else {
                self::_errorOutput($input, self::SSERROR_DATA_NOTFOUND, __FUNCTION__);
            }
        } else {
            self::_errorOutput($input, self::SSERROR_UNAUTHORIZED, __FUNCTION__);
        }
    }

    /**
     * download
     *
     * Downloads a given media file.
     * https://www.subsonic.org/pages/api.jsp#download
     * @param array<string, mixed> $input
     * @param User $user
     */
    public static function download(array $input, User $user): void
    {
        $sub_id = self::_check_parameter($input, 'id', __FUNCTION__);
        if (!$sub_id) {
            return;
        }

        $object = self::getAmpacheObject($sub_id);
        if (($object instanceof Song || $object instanceof Podcast_Episode) === false) {
            self::_errorOutput($input, self::SSERROR_DATA_NOTFOUND, __FUNCTION__);

            return;
        }

        $client = scrub_in((string) ($input['c'] ?? 'Subsonic'));
        $params = '&client=' . rawurlencode($client) . '&cache=1';

        self::_follow_stream($object->play_url($params, 'api', function_exists('curl_version'), $user->id, $user->streamtoken));
    }

    /**
     * downloadPodcastEpisode
     *
     * Request the server to start downloading a given Podcast episode.
     * https://www.subsonic.org/pages/api.jsp#downloadpodcastepisode
     * @param array<string, mixed> $input
     * @param User $user
     */
    public static function downloadpodcastepisode(array $input, User $user): void
    {
        $sub_id = self::_check_parameter($input, 'id', __FUNCTION__);
        if (!$sub_id) {
            return;
        }

        if (AmpConfig::get('podcast') && $user->access >= 75) {
            $episode = new Podcast_Episode(self::getAmpacheId($sub_id));
            if ($episode->isNew()) {
                self::_errorOutput($input, self::SSERROR_DATA_NOTFOUND, __FUNCTION__);
            } else {
                self::getPodcastSyncer()->syncEpisode($episode);

                self::_responseOutput($input, __FUNCTION__);
            }
        } else {
            self::_errorOutput($input, self::SSERROR_UNAUTHORIZED, __FUNCTION__);
        }
    }

    /**
     * getAlbum
     *
     * Returns details for an album.
     * https://www.subsonic.org/pages/api.jsp#getalbum
     * @param array<string, mixed> $input
     * @param User $user
     */
    public static function getalbum(array $input, User $user): void
    {
        unset($user);
        $sub_id = self::_check_parameter($input, 'id', __FUNCTION__);
        if (!$sub_id) {
            return;
        }

<<<<<<< HEAD
        $artist = new Artist(Subsonic_Xml_Data::_getAmpacheId($artistid));
        if ($artist->isNew()) {
            $response = Subsonic_Xml_Data::addError(Subsonic_Xml_Data::SSERROR_DATA_NOTFOUND, 'getartist');
=======
        $album = self::getAmpacheObject($sub_id);
        if (!$album instanceof Album || $album->isNew()) {
            self::_errorOutput($input, self::SSERROR_DATA_NOTFOUND, __FUNCTION__);

            return;
        }

        $format = (string)($input['f'] ?? 'xml');
        if ($format === 'xml') {
            $response = self::_addXmlResponse(__FUNCTION__);
            $response = Subsonic_Xml_Data::addAlbumID3($response, $album, true);
>>>>>>> 03bd4c55
        } else {
            $response = self::_addJsonResponse(__FUNCTION__);
            $response = Subsonic_Json_Data::addAlbumID3($response, $album, true);
        }
        self::_responseOutput($input, __FUNCTION__, $response);
    }

    /**
     * getAlbumInfo
     *
     * Returns album info.
     * https://www.subsonic.org/pages/api.jsp#getalbuminfo
     * @param array<string, mixed> $input
     * @param User $user
     */
    public static function getalbuminfo(array $input, User $user): void
    {
        unset($user);
        $sub_id = self::_check_parameter($input, 'id', __FUNCTION__);
        if (!$sub_id) {
            return;
        }

        $album = self::getAmpacheObject($sub_id);
        if (!$album instanceof Album || $album->isNew()) {
            self::_errorOutput($input, self::SSERROR_DATA_NOTFOUND, __FUNCTION__);

            return;
        }

<<<<<<< HEAD
        $album = new Album(Subsonic_Xml_Data::_getAmpacheId($albumid));
        if ($album->isNew()) {
            $response = Subsonic_Xml_Data::addError(Subsonic_Xml_Data::SSERROR_DATA_NOTFOUND, 'getalbum');
=======
        $info   = Recommendation::get_album_info($album->getId());
        $format = (string)($input['f'] ?? 'xml');
        if ($format === 'xml') {
            $response = self::_addXmlResponse(__FUNCTION__);
            $response = Subsonic_Xml_Data::addAlbumInfo($response, $info, $album);
>>>>>>> 03bd4c55
        } else {
            $response = self::_addJsonResponse(__FUNCTION__);
            $response = Subsonic_Json_Data::addAlbumInfo($response, $info, $album);
        }
        self::_responseOutput($input, __FUNCTION__, $response);
    }

    /**
     * getAlbumInfo2
     *
     * Returns album info.
     * https://www.subsonic.org/pages/api.jsp#getalbuminfo2
     * @param array<string, mixed> $input
     * @param User $user
     */
    public static function getalbuminfo2(array $input, User $user): void
    {
        self::getalbuminfo($input, $user);
    }

    /**
     * getAlbumList
     *
     * Returns a list of random, newest, highest rated etc. albums.
     * https://www.subsonic.org/pages/api.jsp#getalbumlist
     * @param array<string, mixed> $input
     * @param User $user
     */
    public static function getalbumlist(array $input, User $user): void
    {
        $type = self::_check_parameter($input, 'type', __FUNCTION__);
        if (!$type) {
            return;
        }

        if ($type === 'byGenre' && !self::_check_parameter($input, 'genre', __FUNCTION__)) {
            return;
        }

<<<<<<< HEAD
        $response = Subsonic_Xml_Data::addSubsonicResponse('getsong');
        $song     = Subsonic_Xml_Data::_getAmpacheId($songid);
        Subsonic_Xml_Data::addSong($response, $song);
        self::_apiOutput($input, $response, []);
=======
        $albums = self::_albumList($input, $user, (string)$type);
        if ($albums === null) {
            self::_errorOutput($input, self::SSERROR_DATA_NOTFOUND, __FUNCTION__);

            return;
        }

        $format = (string)($input['f'] ?? 'xml');
        if ($format === 'xml') {
            $response = self::_addXmlResponse(__FUNCTION__);
            $response = Subsonic_Xml_Data::addAlbumList($response, $albums);
        } else {
            $response = self::_addJsonResponse(__FUNCTION__);
            $response = Subsonic_Json_Data::addAlbumList($response, $albums);
        }
        self::_responseOutput($input, __FUNCTION__, $response);
>>>>>>> 03bd4c55
    }

    /**
     * getAlbumList2
     *
     * Returns a list of random, newest, highest rated etc. albums.
     * https://www.subsonic.org/pages/api.jsp#getalbumlist2
     * @param array<string, mixed> $input
     * @param User $user
     */
    public static function getalbumlist2(array $input, User $user): void
    {
        $type = self::_check_parameter($input, 'type', __FUNCTION__);
        if (!$type) {
            return;
        }

        if ($type === 'byGenre' && !self::_check_parameter($input, 'genre', __FUNCTION__)) {
            return;
        }

        $albums = self::_albumList($input, $user, (string)$type);
        if ($albums === null) {
            self::_errorOutput($input, self::SSERROR_DATA_NOTFOUND, __FUNCTION__);

            return;
        }

        $format = (string)($input['f'] ?? 'xml');
        if ($format === 'xml') {
            $response = self::_addXmlResponse(__FUNCTION__);
            $response = Subsonic_Xml_Data::addAlbumList2($response, $albums);
        } else {
            $response = self::_addJsonResponse(__FUNCTION__);
            $response = Subsonic_Json_Data::addAlbumList2($response, $albums);
        }
        self::_responseOutput($input, __FUNCTION__, $response);
    }

    /**
     * getArtist
     *
     * Returns details for an artist.
     * https://www.subsonic.org/pages/api.jsp#getartist
     * @param array<string, mixed> $input
     * @param User $user
     */
    public static function getartist(array $input, User $user): void
    {
        unset($user);
        $sub_id = self::_check_parameter($input, 'id', __FUNCTION__);
        if (!$sub_id) {
            return;
        }

        $artist = new Artist(self::getAmpacheId($sub_id));
        if ($artist->isNew()) {
            self::_errorOutput($input, self::SSERROR_DATA_NOTFOUND, __FUNCTION__);

            return;
        }

<<<<<<< HEAD
        $response = Subsonic_Xml_Data::addSubsonicResponse('getvideoinfo');
        Subsonic_Xml_Data::addVideoInfo($response, (int)$video_id);
        self::_apiOutput($input, $response, []);
=======
        $format = (string)($input['f'] ?? 'xml');
        if ($format === 'xml') {
            $response = self::_addXmlResponse(__FUNCTION__);
            $response = Subsonic_Xml_Data::addArtist($response, $artist, true);
        } else {
            $response = self::_addJsonResponse(__FUNCTION__);
            $response = Subsonic_Json_Data::addArtistWithAlbumsID3($response, $artist);
        }
        self::_responseOutput($input, __FUNCTION__, $response);
>>>>>>> 03bd4c55
    }

    /**
     * getArtistInfo
     *
     * Returns artist info.
     * https://www.subsonic.org/pages/api.jsp#getartistinfo
     * @param array<string, mixed> $input
     * @param User $user
     */
    public static function getartistinfo(array $input, User $user): void
    {
        unset($user);
        $sub_id = self::_check_parameter($input, 'id', __FUNCTION__);
        if (!$sub_id) {
            return;
        }
<<<<<<< HEAD

        $count             = $input['count'] ?? 20;
        $includeNotPresent = (array_key_exists('includeNotPresent', $input) && $input['includeNotPresent'] === "true");
=======
>>>>>>> 03bd4c55

        $artist = self::getAmpacheObject($sub_id);
        if (!$artist instanceof Artist || $artist->isNew()) {
            self::_errorOutput($input, self::SSERROR_DATA_NOTFOUND, __FUNCTION__);

            return;
        }

        $count             = $input['count'] ?? 20;
        $includeNotPresent = make_bool($input['includeNotPresent'] ?? false);

        $info     = Recommendation::get_artist_info($artist->getId());
        $similars = Recommendation::get_artists_like($artist->getId(), $count, !$includeNotPresent);
        $format   = (string)($input['f'] ?? 'xml');
        if ($format === 'xml') {
            $response = self::_addXmlResponse(__FUNCTION__);
            $response = Subsonic_Xml_Data::addArtistInfo($response, $info, $artist, $similars);
        } else {
            $response = self::_addJsonResponse(__FUNCTION__);
            $response = Subsonic_Json_Data::addArtistInfo($response, $info, $artist, $similars);
        }
        self::_responseOutput($input, __FUNCTION__, $response);
    }

    /**
     * getArtistInfo2
     *
     * Returns artist info.
     * https://www.subsonic.org/pages/api.jsp#getartistinfo2
     * @param array<string, mixed> $input
     * @param User $user
     */
    public static function getartistinfo2(array $input, User $user): void
    {
        unset($user);
        $sub_id = self::_check_parameter($input, 'id', __FUNCTION__);
        if (!$sub_id) {
            return;
        }

        $artist = self::getAmpacheObject($sub_id);
        if (!$artist instanceof Artist || $artist->isNew()) {
            self::_errorOutput($input, self::SSERROR_DATA_NOTFOUND, __FUNCTION__);

            return;
        }

        $count             = $input['count'] ?? 20;
        $includeNotPresent = make_bool($input['includeNotPresent'] ?? false);

        $info     = Recommendation::get_artist_info($artist->getId());
        $similars = Recommendation::get_artists_like($artist->getId(), $count, !$includeNotPresent);
        $format   = (string)($input['f'] ?? 'xml');
        if ($format === 'xml') {
            $response = self::_addXmlResponse(__FUNCTION__);
            $response = Subsonic_Xml_Data::addArtistInfo2($response, $info, $artist, $similars);
        } else {
            $response = self::_addJsonResponse(__FUNCTION__);
            $response = Subsonic_Json_Data::addArtistInfo2($response, $info, $artist, $similars);
        }
        self::_responseOutput($input, __FUNCTION__, $response);
    }

    /**
     * getArtists
     *
     * Returns all artists.
     * https://www.subsonic.org/pages/api.jsp#getartists
     * @param array<string, mixed> $input
     * @param User $user
     */
    public static function getartists(array $input, User $user): void
    {
        unset($user);
        $musicFolderId = $input['musicFolderId'] ?? '';
        $catalogs      = [];
        if (!empty($musicFolderId) && $musicFolderId != '-1') {
            $catalogs[] = $musicFolderId;
        }

        $artists = Artist::get_id_arrays($catalogs);
        $format  = (string)($input['f'] ?? 'xml');
        if ($format === 'xml') {
            $response = self::_addXmlResponse(__FUNCTION__);
            $response = Subsonic_Xml_Data::addArtists($response, $artists);
        } else {
            $response = self::_addJsonResponse(__FUNCTION__);
            $response = Subsonic_Json_Data::addArtists($response, $artists);
        }
        self::_responseOutput($input, __FUNCTION__, $response);
    }

    /**
     * getAvatar
     *
     * Returns the avatar (personal image) for a user.
     * https://www.subsonic.org/pages/api.jsp#getavatar
     * @param array<string, mixed> $input
     * @param User $user
     */
    public static function getavatar(array $input, User $user): void
    {
        $username = self::_check_parameter($input, 'username', __FUNCTION__);
        if (!$username) {
            return;
        }

        if ($user->access === 100 || $user->username == $username) {
            if ($user->username == $username) {
                $update_user = $user;
            } else {
                $update_user = User::get_from_username((string)$username);
            }

            if ($update_user instanceof User) {
                // Get Session key
                $avatar = $update_user->get_avatar(true);
                if (!empty($avatar['url'])) {
                    $request = Requests::get($avatar['url'], [], Core::requests_options());
                    header("Content-Type: " . $request->headers['Content-Type']);
                    echo $request->body;
                }
            } else {
                self::_errorOutput($input, self::SSERROR_DATA_NOTFOUND, __FUNCTION__);
            }
        } else {
            self::_errorOutput($input, self::SSERROR_UNAUTHORIZED, __FUNCTION__);
        }
    }

    /**
     * getBookmarks
     *
     * Returns all bookmarks for this user.
     * https://www.subsonic.org/pages/api.jsp#getbookmarks
     * @param array<string, mixed> $input
     * @param User $user
     */
    public static function getbookmarks(array $input, User $user): void
    {
        $bookmarks = [];

        $bookmarkRepository = self::getBookmarkRepository();
        foreach ($bookmarkRepository->getByUser($user) as $bookmarkId) {
            $bookmark = $bookmarkRepository->findById($bookmarkId);

<<<<<<< HEAD
        $object_id = self::_check_parameter($input, 'id');
        if (!$object_id) {
            return;
        }

        $count = $input['count'] ?? 50;
        $songs = [];
        if (Subsonic_Xml_Data::_isArtist($object_id)) {
            $similars = Recommendation::get_artists_like(Subsonic_Xml_Data::_getAmpacheId($object_id));
            if (!empty($similars)) {
                debug_event(self::class, 'Found: ' . count($similars) . ' similar artists', 4);
                foreach ($similars as $similar) {
                    debug_event(self::class, $similar['name'] . ' (id=' . $similar['id'] . ')', 5);
                    if ($similar['id']) {
                        $artist = new Artist($similar['id']);
                        if ($artist->isNew()) {
                            continue;
                        }
                        // get the songs in a random order for even more chaos
                        $artist_songs = self::getSongRepository()->getRandomByArtist($artist);
                        foreach ($artist_songs as $song) {
                            $songs[] = ['id' => $song];
                        }
                    }
                }
=======
            if ($bookmark !== null) {
                $bookmarks[] = $bookmark;
>>>>>>> 03bd4c55
            }
        }

        $format = (string)($input['f'] ?? 'xml');
        if ($format === 'xml') {
            $response = self::_addXmlResponse(__FUNCTION__);
            $response = Subsonic_Xml_Data::addBookmarks($response, $bookmarks);
        } else {
            $response = self::_addJsonResponse(__FUNCTION__);
            $response = Subsonic_Json_Data::addBookmarks($response, $bookmarks);
        }
        self::_responseOutput($input, __FUNCTION__, $response);
    }

    /**
     * getCaptions
     *
     * Returns captions (subtitles) for a video.
     * https://www.subsonic.org/pages/api.jsp#getcaptions
     * @param array<string, mixed> $input
     * @param User $user
     */
    public static function getcaptions(array $input, User $user): void
    {
        unset($user);

        self::_errorOutput($input, self::SSERROR_GENERIC, __FUNCTION__);
    }

    /**
     * getChatMessages
     *
     * Returns the current visible (non-expired) chat messages.
     * https://www.subsonic.org/pages/api.jsp#getchatmessages
     * @param array<string, mixed> $input
     * @param User $user
     */
    public static function getchatmessages(array $input, User $user): void
    {
        unset($user);
<<<<<<< HEAD
        $name = self::_check_parameter($input, 'artist');
        if (!$name) {
            return;
        }

        $artist = self::getArtistRepository()->findByName(urldecode((string)$name));
        $count  = (int)($input['count'] ?? 50);
        $songs  = [];
        if ($count < 1) {
            $count = 50;
        }
        if ($artist) {
            $songs = self::getSongRepository()->getTopSongsByArtist(
                $artist,
                $count
            );
=======
        $since                    = (int)($input['since'] ?? 0);
        $privateMessageRepository = self::getPrivateMessageRepository();

        $privateMessageRepository->cleanChatMessages();

        if (!AmpConfig::get('sociable')) {
            $messages = [];
        } else {
            $messages = $privateMessageRepository->getChatMessages($since);
>>>>>>> 03bd4c55
        }

<<<<<<< HEAD
    /**
     * getAlbumList
     * Returns a list of random, newest, highest rated etc. albums. Similar to the album lists on the home page of the Subsonic web interface.
     * Returns a <subsonic-response> element with a nested <albumList> element on success.
     * http://www.subsonic.org/pages/api.jsp#getAlbumList
     * @param array<string, mixed> $input
     * @param User $user
     * @param string $elementName
     */
    public static function getalbumlist(array $input, User $user, string $elementName = "albumList"): void
    {
        $type = self::_check_parameter($input, 'type');
        if (!$type) {
            return;
        }

        if ($type === 'byGenre' && !self::_check_parameter($input, 'genre')) {
            return;
        }

        $albums = self::_albumList($input, $user, (string)$type);
        if ($albums === null) {
            $response = Subsonic_Xml_Data::addError(Subsonic_Xml_Data::SSERROR_GENERIC, $elementName);
        } else {
            $response = Subsonic_Xml_Data::addSubsonicResponse($elementName);
            switch ($elementName) {
                case 'albumList':
                    Subsonic_Xml_Data::addAlbumList($response, $albums);
                    break;
                case 'albumList2':
                    Subsonic_Xml_Data::addAlbumList2($response, $albums);
                    break;
            }
=======
        $format = (string)($input['f'] ?? 'xml');
        if ($format === 'xml') {
            $response = self::_addXmlResponse(__FUNCTION__);
            $response = Subsonic_Xml_Data::addChatMessages($response, $messages);
        } else {
            $response = self::_addJsonResponse(__FUNCTION__);
            $response = Subsonic_Json_Data::addChatMessages($response, $messages);
>>>>>>> 03bd4c55
        }
        self::_responseOutput($input, __FUNCTION__, $response);
    }

    /**
     * getCoverArt
     *
     * Returns a cover art image.
     * https://www.subsonic.org/pages/api.jsp#getcoverart
     * @param array<string, mixed> $input
     * @param User $user
     */
    public static function getcoverart(array $input, User $user): void
    {
        $sub_id = self::_check_parameter($input, 'id', __FUNCTION__);
        if (!$sub_id) {
            return;
        }

        // replace additional prefixes
        $sub_id = preg_replace('/^[a-z]+-([a-z]{2}-)/', '$1', $sub_id);

        $object_id   = self::getAmpacheId($sub_id);
        $object_type = self::getAmpacheType($sub_id);
        if (
            !$object_id ||
            empty($object_type)
        ) {
            self::_errorOutput($input, self::SSERROR_DATA_NOTFOUND, __FUNCTION__);

            return;
        }

        $art = null;
        if (($object_type == 'song')) {
            if (AmpConfig::get('show_song_art', false) && Art::has_db($object_id, 'song')) {
                $art = new Art($object_id, 'song');
            } else {
                // in most cases the song doesn't have a picture, but the album does
                $song = new Song($object_id);
                $art  = new Art($song->album, 'album');
            }
        } elseif ($object_type == 'artist' || $object_type == 'album' || $object_type == 'podcast' || $object_type == 'playlist') {
            $art = new Art($object_id, $object_type);
        } elseif ($object_type == 'search') {
            $playlist  = new Search($object_id, 'song', $user);
            $listitems = $playlist->get_items();
            $item      = (!empty($listitems)) ? $listitems[array_rand($listitems)] : [];
            $art       = (!empty($item)) ? new Art($item['object_id'], $item['object_type']->value) : null;
            if ($art != null && $art->id == null) {
                $song = new Song($item['object_id']);
                $art  = new Art($song->album, 'album');
            }
        }

        if (!$art || !$art->has_db_info('original', true)) {
            self::_errorOutput($input, self::SSERROR_DATA_NOTFOUND, __FUNCTION__);

            return;
        }

        $size = (isset($input['size']) && is_numeric($input['size'])) ? (int)$input['size'] : 'original';

        // we have the art so lets show it
        header("Access-Control-Allow-Origin: *");
        if (is_int($size) && AmpConfig::get('resize_images')) {
            $out_size           = [];
            $out_size['width']  = $size;
            $out_size['height'] = $size;
            $thumb              = $art->get_thumb($out_size);
            if (!empty($thumb)) {
                header('Content-type: ' . $thumb['thumb_mime']);
                header('Content-Length: ' . strlen((string) $thumb['thumb']));
                echo $thumb['thumb'];

                return;
            }
        }
        $image = $art->get('original', true);
        header('Content-type: ' . $art->raw_mime);
        header('Content-Length: ' . strlen($image));
        echo $image;
    }

    /**
     * getGenres
     *
     * Returns all genres.
     * https://www.subsonic.org/pages/api.jsp#getgenres
     * @param array<string, mixed> $input
     * @param User $user
     */
    public static function getgenres(array $input, User $user): void
    {
        unset($user);
<<<<<<< HEAD
        $genre = self::_check_parameter($input, 'genre');
        if (!$genre) {
            return;
        }

        $count  = (int)($input['count'] ?? 0);
        $offset = (int)($input['offset'] ?? 0);
=======
>>>>>>> 03bd4c55

        $format = (string)($input['f'] ?? 'xml');
        if ($format === 'xml') {
            $response = self::_addXmlResponse(__FUNCTION__);
            $response = Subsonic_Xml_Data::addGenres($response, Tag::get_tags('song'));
        } else {
            $response = self::_addJsonResponse(__FUNCTION__);
            $response = Subsonic_Json_Data::addGenres($response, Tag::get_tags('song'));
        }
        self::_responseOutput($input, __FUNCTION__, $response);
    }

    /**
     * getIndexes
     *
     * Returns an indexed structure of all artists.
     * https://www.subsonic.org/pages/api.jsp#getindexes
     * @param array<string, mixed> $input
     * @param User $user
     */
    public static function getindexes(array $input, User $user): void
    {
        set_time_limit(300);

        $musicFolderId   = $input['musicFolderId'] ?? '-1';
        $ifModifiedSince = $input['ifModifiedSince'] ?? '';

        $catalogs = [];
        if (!empty($musicFolderId) && $musicFolderId != '-1') {
            $catalogs[] = (int)$musicFolderId;
        } else {
            $catalogs = $user->get_catalogs('music');
        }

        $lastmodified = 0;
        $fcatalogs    = [];

        foreach ($catalogs as $catalogid) {
            $clastmodified = 0;
            $catalog       = Catalog::create_from_id($catalogid);
            if ($catalog === null) {
                break;
            }
            if ($catalog->last_update > $clastmodified) {
                $clastmodified = $catalog->last_update;
            }
            if ($catalog->last_add > $clastmodified) {
                $clastmodified = $catalog->last_add;
            }
            if ($catalog->last_clean > $clastmodified) {
                $clastmodified = $catalog->last_clean;
            }

            if ($clastmodified > $lastmodified) {
                $lastmodified = $clastmodified;
            }
            if (!empty($ifModifiedSince) && $clastmodified > (((int)$ifModifiedSince) / 1000)) {
                $fcatalogs[] = (int)$catalogid;
            }
        }
        if (empty($ifModifiedSince)) {
            $fcatalogs = $catalogs;
        }

        $format = (string)($input['f'] ?? 'xml');
        if ($format === 'xml') {
            $response = self::_addXmlResponse(__FUNCTION__);
            if (count($fcatalogs) > 0) {
                $artists  = Catalog::get_artist_arrays($fcatalogs);
                $response = Subsonic_Xml_Data::addIndexes($response, $artists, $lastmodified);
            }
        } else {
            $response = self::_addJsonResponse(__FUNCTION__);
            if (count($fcatalogs) > 0) {
                $artists  = Catalog::get_artist_arrays($fcatalogs);
                $response = Subsonic_Json_Data::addIndexes($response, $artists, $lastmodified);
            }
        }
        self::_responseOutput($input, __FUNCTION__, $response);
    }

    /**
     * getInternetRadioStations
     *
     * Returns all internet radio stations.
     * https://www.subsonic.org/pages/api.jsp#getinternetradiostations
     * @param array<string, mixed> $input
     * @param User $user
     */
    public static function getinternetradiostations(array $input, User $user): void
    {
        $radios = self::getLiveStreamRepository()->findAll($user);
        $format = (string)($input['f'] ?? 'xml');
        if ($format === 'xml') {
            $response = self::_addXmlResponse(__FUNCTION__);
            $response = Subsonic_Xml_Data::addInternetRadioStations($response, $radios);
        } else {
            $response = self::_addJsonResponse(__FUNCTION__);
            $response = Subsonic_Json_Data::addInternetRadioStations($response, $radios);
        }
        self::_responseOutput($input, __FUNCTION__, $response);
    }

    /**
     * getLicense
     *
     * Get details about the software license.
     * https://www.subsonic.org/pages/api.jsp#getlicense
     * @param array<string, mixed> $input
     * @param User $user
     */
    public static function getlicense(array $input, User $user): void
    {
        unset($user);

        $format = (string)($input['f'] ?? 'xml');
        if ($format === 'xml') {
            $response = self::_addXmlResponse(__FUNCTION__);
            $response = Subsonic_Xml_Data::addLicense($response);
        } else {
            $response = self::_addJsonResponse(__FUNCTION__);
            $response = Subsonic_Json_Data::addLicense($response);
        }
        self::_responseOutput($input, __FUNCTION__, $response);
    }

    /**
     * getLyrics
     *
     * Searches for and returns lyrics for a given song.
     * https://www.subsonic.org/pages/api.jsp#getlyrics
     * @param array<string, mixed> $input
     * @param User $user
     */
    public static function getlyrics(array $input, User $user): void
    {
        $artist = (string)($input['artist'] ?? '');
        $title  = (string)($input['title'] ?? '');

        if (empty($artist) && empty($title)) {
            self::_errorOutput($input, self::SSERROR_MISSINGPARAM, __FUNCTION__);

            return;
        }

        $data           = [];
        $data['limit']  = 1;
        $data['offset'] = 0;
        $data['type']   = "song";

        if ($artist) {
            $data['rule_0_input']    = $artist;
            $data['rule_0_operator'] = 4;
            $data['rule_0']          = "artist";
        }
        if ($title) {
            $data['rule_1_input']    = $title;
            $data['rule_1_operator'] = 4;
            $data['rule_1']          = "title";
        }

        $songs = Search::run($data, $user);
        if (count($songs) > 0) {
            $song = new Song($songs[0]);
        } else {
            self::_errorOutput($input, self::SSERROR_DATA_NOTFOUND, __FUNCTION__);

            return;
        }

        $format = (string)($input['f'] ?? 'xml');
        if ($format === 'xml') {
            $response = self::_addXmlResponse(__FUNCTION__);
            $response = Subsonic_Xml_Data::addLyrics($response, $artist, $title, $song);
        } else {
            $response = self::_addJsonResponse(__FUNCTION__);
            $response = Subsonic_Json_Data::addLyrics($response, $artist, $title, $song);
        }
        self::_responseOutput($input, __FUNCTION__, $response);
    }

    /**
     * getLyricsBySongId
     *
     * Add support for synchronized lyrics, multiple languages, and retrieval by song ID
     * https://www.subsonic.org/pages/api.jsp#getlyricsbysongid
     * @param array<string, mixed> $input
     * @param User $user
     */
    public static function getlyricsbysongid(array $input, User $user): void
    {
        unset($user);
        $sub_id = self::_check_parameter($input, 'id', __FUNCTION__);
        if (!$sub_id) {
            return;
        }
        $song = self::getAmpacheObject($sub_id);
        if (!$song instanceof Song || $song->isNew()) {
            self::_errorOutput($input, self::SSERROR_DATA_NOTFOUND, __FUNCTION__);

            return;
        }

        $format = (string)($input['f'] ?? 'xml');
        if ($format === 'xml') {
            $response = self::_addXmlResponse(__FUNCTION__);
            $response = Subsonic_Xml_Data::addLyricsList($response, $song);
        } else {
            $response = self::_addJsonResponse(__FUNCTION__);
            $response = Subsonic_Json_Data::addLyricsList($response, $song);
        }
        self::_responseOutput($input, __FUNCTION__, $response);
    }

    /**
     * getMusicDirectory
     *
     * Returns a listing of all files in a music directory.
     * https://www.subsonic.org/pages/api.jsp#getmusicdirectory
     * @param array<string, mixed> $input
     * @param User $user
     */
    public static function getmusicdirectory(array $input, User $user): void
    {
        unset($user);
        $sub_id = self::_check_parameter($input, 'id', __FUNCTION__);
        if (!$sub_id) {
            return;
        }

        $object_id = self::getAmpacheId($sub_id);
        if (!$object_id) {
            self::_errorOutput($input, self::SSERROR_DATA_NOTFOUND, __FUNCTION__);

            return;
        }

        $object = self::getAmpacheObject($sub_id);
        if (!$object) {
            self::_errorOutput($input, self::SSERROR_DATA_NOTFOUND, __FUNCTION__);

            return;
        }

<<<<<<< HEAD
        $response = Subsonic_Xml_Data::addSubsonicResponse('getplaylist');
        if (Subsonic_Xml_Data::_isSmartPlaylist($playlistId)) {
            $playlist = new Search(Subsonic_Xml_Data::_getAmpacheId($playlistId), 'song', $user);
            Subsonic_Xml_Data::addPlaylist($response, $playlist, true);
=======
        if ($object instanceof Album || $object instanceof Artist || $object instanceof Catalog) {
            $format = (string)($input['f'] ?? 'xml');
            if ($format === 'xml') {
                $response = self::_addXmlResponse(__FUNCTION__);
                $response = Subsonic_Xml_Data::addDirectory($response, $object);
            } else {
                $response = self::_addJsonResponse(__FUNCTION__);
                $response = Subsonic_Json_Data::addDirectory($response, $object);
            }
            self::_responseOutput($input, __FUNCTION__, $response);
>>>>>>> 03bd4c55
        } else {
            self::_errorOutput($input, self::SSERROR_DATA_NOTFOUND, __FUNCTION__);
        }
    }

    /**
     * getMusicFolders
     *
     * Returns all configured top-level music folders.
     * https://www.subsonic.org/pages/api.jsp#getmusicfolders
     * @param array<string, mixed> $input
     * @param User $user
     */
    public static function getmusicfolders(array $input, User $user): void
    {
        $catalogs = $user->get_catalogs('music');
        $format   = (string)($input['f'] ?? 'xml');
        if ($format === 'xml') {
            $response = self::_addXmlResponse(__FUNCTION__);
            $response = Subsonic_Xml_Data::addMusicFolders($response, $catalogs);
        } else {
            $response = self::_addJsonResponse(__FUNCTION__);
            $response = Subsonic_Json_Data::addMusicFolders($response, $catalogs);
        }
        self::_responseOutput($input, __FUNCTION__, $response);
    }

    /**
     * getNewestPodcasts
     *
     * Returns the most recently published Podcast episodes.
     * https://www.subsonic.org/pages/api.jsp#getnewestpodcasts
     * @param array<string, mixed> $input
     * @param User $user
     */
    public static function getnewestpodcasts(array $input, User $user): void
    {
        unset($user);
<<<<<<< HEAD
        $playlistId = self::_check_parameter($input, 'playlistId');
        if (!$playlistId) {
            return;
        }

        $name              = $input['name'] ?? '';
        $public            = (array_key_exists('public', $input) && $input['public'] === "true");
        $songIdToAdd       = $input['songIdToAdd'] ?? [];
        $songIndexToRemove = $input['songIndexToRemove'] ?? [];

        if (Subsonic_Xml_Data::_isPlaylist((string)$playlistId)) {
            if (is_string($songIdToAdd)) {
                $songIdToAdd = explode(',', $songIdToAdd);
            }
            if (is_string($songIndexToRemove)) {
                $songIndexToRemove = explode(',', $songIndexToRemove);
            }
            self::_updatePlaylist(Subsonic_Xml_Data::_getAmpacheId((string)$playlistId), $name, $songIdToAdd, $songIndexToRemove, $public);
=======
        $count = $input['count'] ?? AmpConfig::get('podcast_new_download');
        if (!AmpConfig::get('podcast')) {
            self::_errorOutput($input, self::SSERROR_DATA_NOTFOUND, __FUNCTION__);

            return;
        }
>>>>>>> 03bd4c55

        $episodes = Catalog::get_newest_podcasts($count);
        $format   = (string)($input['f'] ?? 'xml');
        if ($format === 'xml') {
            $response = self::_addXmlResponse(__FUNCTION__);
            $response = Subsonic_Xml_Data::addNewestPodcasts($response, $episodes);
        } else {
            $response = self::_addJsonResponse(__FUNCTION__);
            $response = Subsonic_Json_Data::addNewestPodcasts($response, $episodes);
        }
        self::_responseOutput($input, __FUNCTION__, $response);
    }

    /**
     * getNowPlaying
     *
     * Returns what is currently being played by all users.
     * https://www.subsonic.org/pages/api.jsp#getnowplaying
     * @param array<string, mixed> $input
     * @param User $user
     */
    public static function getnowplaying(array $input, User $user): void
    {
<<<<<<< HEAD
        $playlistId = self::_check_parameter($input, 'id');
        if (!$playlistId) {
            return;
        }

        if (Subsonic_Xml_Data::_isSmartPlaylist($playlistId)) {
            $playlist = new Search(Subsonic_Xml_Data::_getAmpacheId($playlistId), 'song', $user);
=======
        unset($user);
        $data   = Stream::get_now_playing();
        $format = (string)($input['f'] ?? 'xml');
        if ($format === 'xml') {
            $response = self::_addXmlResponse(__FUNCTION__);
            $response = Subsonic_Xml_Data::addNowPlaying($response, $data);
>>>>>>> 03bd4c55
        } else {
            $response = self::_addJsonResponse(__FUNCTION__);
            $response = Subsonic_Json_Data::addNowPlaying($response, $data);
        }
        self::_responseOutput($input, __FUNCTION__, $response);
    }

    /**
     * getSubsonicExtensions
     *
     * List the Subsonic extensions supported by this server.
     * https://www.subsonic.org/pages/api.jsp#getSubsonicextensions
     * @param array<string, mixed> $input
     * @param User $user
     */
    public static function getSubsonicextensions(array $input, User $user): void
    {
<<<<<<< HEAD
        $fileid = self::_check_parameter($input, 'id', true);
        if (!$fileid) {
            return;
        }
=======
        unset($user);
>>>>>>> 03bd4c55

        $extensions = [
            'apiKeyAuthentication' => [1],
            'getPodcastEpisode' => [1],
            'indexBasedQueue' => [1],
            'formPost' => [1],
            'songLyrics' => [1],
            'transcodeOffset' => [1],
        ];

        $format = (string)($input['f'] ?? 'xml');
        if ($format === 'xml') {
            $response = self::_addXmlResponse(__FUNCTION__);
            $response = Subsonic_Xml_Data::addSubsonicExtensions($response, $extensions);
        } else {
            $response = self::_addJsonResponse(__FUNCTION__);
            $response = Subsonic_Json_Data::addSubsonicExtensions($response, $extensions);
        }
        self::_responseOutput($input, __FUNCTION__, $response);
    }

    /**
     * getPlaylist
     *
     * Returns a listing of files in a saved playlist.
     * https://www.subsonic.org/pages/api.jsp#getplaylist
     * @param array<string, mixed> $input
     * @param User $user
     */
    public static function getplaylist(array $input, User $user): void
    {
        unset($user);
        $sub_id = self::_check_parameter($input, 'id', __FUNCTION__);
        if (!$sub_id) {
            return;
        }

        $playlist = self::getAmpacheObject($sub_id);
        if (
            (!($playlist instanceof Playlist || $playlist instanceof Search)) ||
            $playlist->isNew()
        ) {
            self::_errorOutput($input, self::SSERROR_DATA_NOTFOUND, __FUNCTION__);

            return;
        }

        $format = (string)($input['f'] ?? 'xml');
        if ($format === 'xml') {
            $response = self::_addXmlResponse(__FUNCTION__);
            $response = Subsonic_Xml_Data::addPlaylist($response, $playlist, true);
        } else {
            $response = self::_addJsonResponse(__FUNCTION__);
            $response = Subsonic_Json_Data::addPlaylist($response, $playlist, true);
        }

        self::_responseOutput($input, __FUNCTION__, $response);
    }

    /**
     * getPlaylists
     *
     * Returns all playlists a user is allowed to play.
     * https://www.subsonic.org/pages/api.jsp#getplaylists
     * @param array<string, mixed> $input
     * @param User $user
     */
    public static function getplaylists(array $input, User $user): void
    {
<<<<<<< HEAD
        $fileid = self::_check_parameter($input, 'id', true);
        if (!$fileid) {
            return;
        }

        $client = scrub_in((string) ($input['c'] ?? 'Subsonic'));
        $params = '&client=' . rawurlencode($client) . '&cache=1';
        $url    = '';
        if (Subsonic_Xml_Data::_isSong($fileid)) {
            $object = new Song(Subsonic_Xml_Data::_getAmpacheId($fileid));
            $url    = $object->play_url($params, 'api', function_exists('curl_version'), $user->id, $user->streamtoken);
        } elseif (Subsonic_Xml_Data::_isPodcastEpisode($fileid)) {
            $object = new Podcast_episode((int) Subsonic_Xml_Data::_getAmpacheId($fileid));
            $url    = $object->play_url($params, 'api', function_exists('curl_version'), $user->id, $user->streamtoken);
=======
        $user = (isset($input['username']))
            ? User::get_from_username($input['username']) ?? $user
            : $user;

        $user_id = $user->id ?? 0;

        $browse = Api::getBrowse($user);
        $browse->set_type('playlist_search');
        $browse->set_sort('name', 'ASC');
        $browse->set_filter('playlist_open', $user_id);

        // hide duplicate searches that match name and user (if enabled)
        if ((bool)Preference::get_by_user($user_id, 'api_hide_dupe_searches') === true) {
            $browse->set_filter('hide_dupe_smartlist', 1);
        }
        // hide playlists starting with the user string (if enabled)
        $hide_string = str_replace('%', '\%', str_replace('_', '\_', (string)Preference::get_by_user($user_id, 'api_hidden_playlists')));
        if (!empty($hide_string)) {
            $browse->set_filter('not_starts_with', $hide_string);
>>>>>>> 03bd4c55
        }

        $results = $browse->get_objects();
        $format  = (string)($input['f'] ?? 'xml');
        if ($format === 'xml') {
            $response = self::_addXmlResponse(__FUNCTION__);
            $response = Subsonic_Xml_Data::addPlaylists($response, $user, $results);
        } else {
            $response = self::_addJsonResponse(__FUNCTION__);
            $response = Subsonic_Json_Data::addPlaylists($response, $user, $results);
        }
        self::_responseOutput($input, __FUNCTION__, $response);
    }

    /**
     * getPlayQueue
     *
     * Returns the state of the play queue for this user.
     * https://www.subsonic.org/pages/api.jsp#getplayqueue
     * @param array<string, mixed> $input
     * @param User $user
     */
    public static function getplayqueue(array $input, User $user): void
    {
<<<<<<< HEAD
        unset($user);
        $fileid  = self::_check_parameter($input, 'id', true);
        if (!$fileid) {
            return;
        }

        $bitRate = $input['bitRate'] ?? false;
        $media   = [];
        if (Subsonic_Xml_Data::_isSong($fileid)) {
            $media['object_type'] = LibraryItemEnum::SONG;
        } elseif (Subsonic_Xml_Data::_isVideo($fileid)) {
            $media['object_type'] = LibraryItemEnum::VIDEO;
        } else {
            self::_apiOutput(
                $input,
                Subsonic_Xml_Data::addError(Subsonic_Xml_Data::SSERROR_DATA_NOTFOUND, 'hls')
            );
=======
        $client    = scrub_in((string) ($input['c'] ?? 'Subsonic'));
        $playQueue = new User_Playlist($user->id, $client);
>>>>>>> 03bd4c55

        $format = (string)($input['f'] ?? 'xml');
        if ($format === 'xml') {
            $response = self::_addXmlResponse(__FUNCTION__);
            $response = Subsonic_Xml_Data::addPlayQueue($response, $playQueue, (string)$user->username);
        } else {
            $response = self::_addJsonResponse(__FUNCTION__);
            $response = Subsonic_Json_Data::addPlayQueue($response, $playQueue, (string)$user->username);
        }
        self::_responseOutput($input, __FUNCTION__, $response);
    }

    /**
     * getPlayQueueByIndex
     *
     * Returns the state of the play queue for this user.
     * https://www.subsonic.org/pages/api.jsp#getplayqueue
     * @param array<string, mixed> $input
     * @param User $user
     */
    public static function getplayqueuebyindex(array $input, User $user): void
    {
        $client    = scrub_in((string) ($input['c'] ?? 'Subsonic'));
        $playQueue = new User_Playlist($user->id, $client);

        $format = (string)($input['f'] ?? 'xml');
        if ($format === 'xml') {
            $response = self::_addXmlResponse(__FUNCTION__);
            $response = Subsonic_Xml_Data::addPlayQueueByIndex($response, $playQueue, (string)$user->username);
        } else {
            $response = self::_addJsonResponse(__FUNCTION__);
            $response = Subsonic_Json_Data::addPlayQueueByIndex($response, $playQueue, (string)$user->username);
        }
        self::_responseOutput($input, __FUNCTION__, $response);
    }

    /**
     * getPodcastEpisode
     *
     * Returns details for a podcast episode.
     * https://www.subsonic.org/pages/api.jsp#getpodcastepisode
     * @param array<string, mixed> $input
     * @param User $user
     */
    public static function getpodcastepisode(array $input, User $user): void
    {
        unset($user);
        $sub_id = self::_check_parameter($input, 'id', __FUNCTION__);
        if (!$sub_id) {
<<<<<<< HEAD
            return;
        }

        $sub_id = str_replace('al-', '', (string)$sub_id);
        $sub_id = str_replace('ar-', '', $sub_id);
        $sub_id = str_replace('pl-', '', $sub_id);
        $sub_id = str_replace('pod-', '', $sub_id);
        // sometimes we're sent a full art url...
        preg_match('/\/artist\/([0-9]*)\//', $sub_id, $matches);
        if (!empty($matches)) {
            $sub_id = (string)(100000000 + (int)$matches[1]);
        }
        if (!is_string($sub_id)) {
            return;
        }
        $size = (isset($input['size']) && is_numeric($input['size'])) ? (int)$input['size'] : 'original';
        $type = Subsonic_Xml_Data::_getAmpacheType($sub_id);
        if ($type == "") {
            self::_setHeader((string)($input['f'] ?? 'xml'));
            $response = Subsonic_Xml_Data::addError(Subsonic_Xml_Data::SSERROR_DATA_NOTFOUND, 'getcoverart');
            self::_apiOutput($input, $response);

=======
>>>>>>> 03bd4c55
            return;
        }

        $episode_id = self::getAmpacheId($sub_id);
        if (!$episode_id) {
            self::_errorOutput($input, self::SSERROR_DATA_NOTFOUND, __FUNCTION__);

            return;
        }
        $episode = new Podcast_Episode($episode_id);
        if ($episode->isNew()) {
            self::_errorOutput($input, self::SSERROR_DATA_NOTFOUND, __FUNCTION__);

            return;
        }

        $format = (string)($input['f'] ?? 'xml');
        if ($format === 'xml') {
            $response = self::_addXmlResponse(__FUNCTION__);
            $response = Subsonic_Xml_Data::addPodcastEpisode($response, $episode);
        } else {
            $response = self::_addJsonResponse(__FUNCTION__);
            $response = Subsonic_Json_Data::addPodcastEpisode($response, $episode);
        }
        self::_responseOutput($input, __FUNCTION__, $response);
    }

    /**
     * getPodcasts
     *
     * Returns all Podcast channels the server subscribes to, and (optionally) their episodes.
     * https://www.subsonic.org/pages/api.jsp#getpodcasts
     * @param array<string, mixed> $input
     * @param User $user
     */
    public static function getpodcasts(array $input, User $user): void
    {
        $sub_id          = $input['id'] ?? null;
        $includeEpisodes = make_bool($input['includeEpisodes'] ?? false);

        if (!AmpConfig::get(ConfigurationKeyEnum::PODCAST)) {
            self::_errorOutput($input, self::SSERROR_DATA_NOTFOUND, __FUNCTION__);
        }

        $podcast_id = ($sub_id)
            ? self::getAmpacheId($sub_id)
            : null;
        if ($podcast_id) {
            $podcast = self::getPodcastRepository()->findById($podcast_id);
            if ($podcast === null) {
                self::_errorOutput($input, self::SSERROR_DATA_NOTFOUND, __FUNCTION__);

                return;
            }

            $podcasts = [$podcast];
        } else {
            $podcasts = Catalog::get_podcasts(User::get_user_catalogs($user->id));
        }

        $format = (string)($input['f'] ?? 'xml');
        if ($format === 'xml') {
            $response = self::_addXmlResponse(__FUNCTION__);
            $response = Subsonic_Xml_Data::addPodcasts($response, $podcasts, $includeEpisodes);
        } else {
            $response = self::_addJsonResponse(__FUNCTION__);
            $response = Subsonic_Json_Data::addPodcasts($response, $podcasts, $includeEpisodes);
        }
        self::_responseOutput($input, __FUNCTION__, $response);
    }

    /**
     * getRandomSongs
     *
     * Returns random songs matching the given criteria.
     * https://www.subsonic.org/pages/api.jsp#getrandomsongs
     * @param array<string, mixed> $input
     * @param User $user
     */
    public static function getrandomsongs(array $input, User $user): void
    {
<<<<<<< HEAD
        $username = self::_check_parameter($input, 'username');
        if (!$username) {
            return;
        }

        $response = null;
        if ($user->access === 100 || $user->username == $username) {
            if ($user->username == $username) {
                $update_user = $user;
            } else {
                $update_user = User::get_from_username((string)$username);
            }
=======
        $size = (int)($input['size'] ?? 10);
>>>>>>> 03bd4c55

        $genre         = $input['genre'] ?? '';
        $fromYear      = $input['fromYear'] ?? null;
        $toYear        = $input['toYear'] ?? null;
        $musicFolderId = $input['musicFolderId'] ?? 0;

        $data           = [];
        $data['limit']  = $size;
        $data['random'] = 1;
        $data['type']   = "song";
        $count          = 0;
        if ($genre) {
            $data['rule_' . $count . '_input']    = $genre;
            $data['rule_' . $count . '_operator'] = 0;
            $data['rule_' . $count]               = "tag";
            ++$count;
        }
        if ($fromYear) {
            $data['rule_' . $count . '_input']    = $fromYear;
            $data['rule_' . $count . '_operator'] = 0;
            $data['rule_' . $count]               = "year";
            ++$count;
        }
        if ($toYear) {
            $data['rule_' . $count . '_input']    = $toYear;
            $data['rule_' . $count . '_operator'] = 1;
            $data['rule_' . $count]               = "year";
            ++$count;
        }
        if ($musicFolderId > 0) {
            $type = self::getAmpacheType($musicFolderId);
            if ($type === 'artist') {
                $artist   = new Artist(self::getAmpacheId($musicFolderId));
                $finput   = $artist->get_fullname();
                $operator = 4;
                $ftype    = "artist";
            } elseif ($type === 'album') {
                $album    = new Album(self::getAmpacheId($musicFolderId));
                $finput   = $album->get_fullname(true);
                $operator = 4;
                $ftype    = "artist";
            } else {
                $finput   = (int)($musicFolderId);
                $operator = 0;
                $ftype    = "catalog";
            }

            $data['rule_' . $count . '_input']    = $finput;
            $data['rule_' . $count . '_operator'] = $operator;
            $data['rule_' . $count]               = $ftype;
            ++$count;
        }
        if ($count > 0) {
            $songs = Random::advanced('song', $data);
        } else {
            $songs = Random::get_default($size, $user);
        }

        $format = (string)($input['f'] ?? 'xml');
        if ($format === 'xml') {
            $response = self::_addXmlResponse(__FUNCTION__);
            $response = Subsonic_Xml_Data::addRandomSongs($response, $songs);
        } else {
            $response = self::_addJsonResponse(__FUNCTION__);
            $response = Subsonic_Json_Data::addRandomSongs($response, $songs);
        }
        self::_responseOutput($input, __FUNCTION__, $response);
    }

    /**
     * getScanStatus
     *
     * Returns the current status for media library scanning.
     * https://www.subsonic.org/pages/api.jsp#getscanstatus
     * @param array<string, mixed> $input
     * @param User $user
     */
    public static function getscanstatus(array $input, User $user): void
    {
        $format = (string)($input['f'] ?? 'xml');
        if ($format === 'xml') {
            $response = self::_addXmlResponse(__FUNCTION__);
            $response = Subsonic_Xml_Data::addScanStatus($response, $user);
        } else {
            $response = self::_addJsonResponse(__FUNCTION__);
            $response = Subsonic_Json_Data::addScanStatus($response, $user);
        }
        self::_responseOutput($input, __FUNCTION__, $response);
    }

    /**
     * getShares
     *
     * Returns information about shared media this user is allowed to manage.
     * https://www.subsonic.org/pages/api.jsp#getshares
     * @param array<string, mixed> $input
     * @param User $user
     */
    public static function getshares(array $input, User $user): void
    {
        $shares = self::getShareRepository()->getIdsByUser($user);
        $format = (string)($input['f'] ?? 'xml');
        if ($format === 'xml') {
            $response = self::_addXmlResponse(__FUNCTION__);
            $response = Subsonic_Xml_Data::addShares($response, $shares);
        } else {
            $response = self::_addJsonResponse(__FUNCTION__);
            $response = Subsonic_Json_Data::addShares($response, $shares);
        }
        self::_responseOutput($input, __FUNCTION__, $response);
    }

    /**
     * getSimilarSongs
     *
     * Returns a random collection of songs from the given artist and similar artists.
     * https://www.subsonic.org/pages/api.jsp#getsimilarsongs
     * @param array<string, mixed> $input
     */
    public static function getsimilarsongs(array $input, User $user, string $elementName = 'similarSongs'): void
    {
        unset($user);
        if (!AmpConfig::get('show_similar')) {
            debug_event(self::class, $elementName . ': Enable: show_similar', 4);
            self::_errorOutput($input, self::SSERROR_MISSINGPARAM, __FUNCTION__);

            return;
        }

<<<<<<< HEAD
        $rating = self::_check_parameter($input, 'rating');
        if (!$rating) {
=======
        $sub_id = self::_check_parameter($input, 'id', __FUNCTION__);
        if (!$sub_id) {
>>>>>>> 03bd4c55
            return;
        }
        $object_id = self::getAmpacheId($sub_id);
        if (!$object_id) {
            self::_errorOutput($input, self::SSERROR_DATA_NOTFOUND, __FUNCTION__);

            return;
        }

        $count = $input['count'] ?? 50;
        $songs = [];
        $type  = self::getAmpacheType($sub_id);
        if ($type === 'artist') {
            $similars = Recommendation::get_artists_like($object_id);
            if (!empty($similars)) {
                debug_event(self::class, 'Found: ' . count($similars) . ' similar artists', 4);
                foreach ($similars as $similar) {
                    debug_event(self::class, $similar['name'] . ' (id=' . $similar['id'] . ')', 5);
                    if ($similar['id']) {
                        $artist = new Artist($similar['id']);
                        if ($artist->isNew()) {
                            continue;
                        }
                        // get the songs in a random order for even more chaos
                        $artist_songs = self::getSongRepository()->getRandomByArtist($artist);
                        foreach ($artist_songs as $song) {
                            $songs[] = ['id' => $song];
                        }
                    }
                }
            }
            // randomize and slice
            shuffle($songs);
            $songs = array_slice($songs, 0, $count);
        } elseif ($type === 'album') {
            // TODO: support similar songs for albums
            debug_event(self::class, $elementName . ': album is unsupported', 4);
        } elseif ($type === 'song') {
            $songs = Recommendation::get_songs_like($object_id, $count);
        }

        $format = (string)($input['f'] ?? 'xml');
        if ($format === 'xml') {
            $response = self::_addXmlResponse(__FUNCTION__);
            switch ($elementName) {
                case 'similarSongs':
                    $response = Subsonic_Xml_Data::addSimilarSongs($response, $songs);
                    break;
                case 'similarSongs2':
                    $response = Subsonic_Xml_Data::addSimilarSongs2($response, $songs);
                    break;
            }
        } else {
            $response = self::_addJsonResponse(__FUNCTION__);
            switch ($elementName) {
                case 'similarSongs':
                    $response = Subsonic_Json_Data::addSimilarSongs($response, $songs);
                    break;
                case 'similarSongs2':
                    $response = Subsonic_Json_Data::addSimilarSongs2($response, $songs);
                    break;
            }
        }
        self::_responseOutput($input, __FUNCTION__, $response);
    }

    /**
     * getSimilarSongs2
     *
     * Returns a random collection of songs from the given artist and similar artists.
     * https://www.subsonic.org/pages/api.jsp#getsimilarsongs2
     * @param array<string, mixed> $input
     * @param User $user
     */
    public static function getsimilarsongs2(array $input, User $user): void
    {
        self::getsimilarsongs($input, $user, "similarSongs2");
    }

    /**
     * getSong
     *
     * Returns details for a song.
     * https://www.subsonic.org/pages/api.jsp#getsong
     * @param array<string, mixed> $input
     * @param User $user
     */
    public static function getsong(array $input, User $user): void
    {
        unset($user);
        $sub_id = self::_check_parameter($input, 'id', __FUNCTION__);
        if (!$sub_id) {
            return;
        }
<<<<<<< HEAD

        $submission = (array_key_exists('submission', $input) && ($input['submission'] === 'true' || $input['submission'] === '1'));
        $client     = scrub_in((string) ($input['c'] ?? 'Subsonic'));
=======
>>>>>>> 03bd4c55

        $song_id = self::getAmpacheId($sub_id);
        if (!$song_id) {
            self::_errorOutput($input, self::SSERROR_DATA_NOTFOUND, __FUNCTION__);

            return;
        }

        $format = (string)($input['f'] ?? 'xml');
        if ($format === 'xml') {
            $response = self::_addXmlResponse(__FUNCTION__);
            $response = Subsonic_Xml_Data::addSong($response, $song_id);
        } else {
            $response = self::_addJsonResponse(__FUNCTION__);
            $response = Subsonic_Json_Data::addSong($response, $song_id);
        }
        self::_responseOutput($input, __FUNCTION__, $response);
    }

    /**
     * getSongsByGenre
     *
     * Returns songs in a given genre.
     * https://www.subsonic.org/pages/api.jsp#getsongsbygenre
     * @param array<string, mixed> $input
     * @param User $user
     */
    public static function getsongsbygenre(array $input, User $user): void
    {
        unset($user);
        $genre = self::_check_parameter($input, 'genre', __FUNCTION__);
        if (!$genre) {
            return;
        }

        $count  = (int)($input['count'] ?? 0);
        $offset = (int)($input['offset'] ?? 0);

        $tag = Tag::construct_from_name($genre);
        if ($tag->isNew()) {
            $songs = [];
        } else {
            $songs = Tag::get_tag_objects("song", $tag->id, $count, $offset);
        }

        $format = (string)($input['f'] ?? 'xml');
        if ($format === 'xml') {
            $response = self::_addXmlResponse(__FUNCTION__);
            $response = Subsonic_Xml_Data::addSongsByGenre($response, $songs);
        } else {
            $response = self::_addJsonResponse(__FUNCTION__);
            $response = Subsonic_Json_Data::addSongsByGenre($response, $songs);
        }
        self::_responseOutput($input, __FUNCTION__, $response);
    }

    /**
     * getStarred
     *
     * Returns starred songs, albums and artists.
     * https://www.subsonic.org/pages/api.jsp#getstarred
     * @param array<string, mixed> $input
     */
    public static function getstarred(array $input, User $user, string $elementName = 'starred'): void
    {
<<<<<<< HEAD
        $object_id = self::_check_parameter($input, 'id');
        if (!$object_id) {
            return;
        }

        $description = $input['description'] ?? null;
        if (AmpConfig::get('share')) {
            $share_expire = AmpConfig::get('share_expire', 7);
            $expire_days  = (isset($input['expires']))
                ? Share::get_expiry(((int)filter_var($input['expires'], FILTER_SANITIZE_NUMBER_INT)) / 1000)
                : $share_expire;
            $object_type = null;
            if (is_array($object_id) && Subsonic_Xml_Data::_isSong($object_id[0])) {
                debug_event(self::class, 'createShare: sharing song list (album)', 5);
                $song_id     = Subsonic_Xml_Data::_getAmpacheId($object_id[0]);
                $tmp_song    = new Song($song_id);
                $object_id   = $tmp_song->album;
                $object_type = 'album';
            } else {
                if (Subsonic_Xml_Data::_isAlbum($object_id)) {
                    $object_type = 'album';
                } elseif (Subsonic_Xml_Data::_isSong($object_id)) {
                    $object_type = 'song';
                } elseif (Subsonic_Xml_Data::_isPlaylist($object_id)) {
                    $object_type = 'playlist';
                }
                $object_id = Subsonic_Xml_Data::_getAmpacheId($object_id);
            }
            debug_event(self::class, 'createShare: sharing ' . $object_type . ' ' . $object_id, 4);

            if (!empty($object_type) && !empty($object_id)) {
                global $dic; // @todo remove after refactoring
                $passwordGenerator = $dic->get(PasswordGeneratorInterface::class);
                $shareCreator      = $dic->get(ShareCreatorInterface::class);

                $response = Subsonic_Xml_Data::addSubsonicResponse('createshare');
                $shares   = [];
                $shares[] = $shareCreator->create(
                    $user,
                    LibraryItemEnum::from($object_type),
                    $object_id,
                    true,
                    Access::check_function(AccessFunctionEnum::FUNCTION_DOWNLOAD),
                    $expire_days,
                    $passwordGenerator->generate_token(),
                    0,
                    $description
                );

                Subsonic_Xml_Data::addShares($response, $shares);
            } else {
                $response = Subsonic_Xml_Data::addError(Subsonic_Xml_Data::SSERROR_DATA_NOTFOUND, 'createshare');
=======
        $format = (string)($input['f'] ?? 'xml');
        if ($format === 'xml') {
            $response = self::_addXmlResponse(__FUNCTION__);
            switch ($elementName) {
                case 'starred':
                    $response = Subsonic_Xml_Data::addStarred(
                        $response,
                        Userflag::get_latest('artist', $user, 10000),
                        Userflag::get_latest('album', $user, 10000),
                        Userflag::get_latest('song', $user, 10000)
                    );
                    break;
                case 'starred2':
                    $response = Subsonic_Xml_Data::addStarred2(
                        $response,
                        Userflag::get_latest('artist', $user, 10000),
                        Userflag::get_latest('album', $user, 10000),
                        Userflag::get_latest('song', $user, 10000)
                    );
                    break;
>>>>>>> 03bd4c55
            }
        } else {
            $response = self::_addJsonResponse(__FUNCTION__);
            switch ($elementName) {
                case 'starred':
                    $response = Subsonic_Json_Data::addStarred(
                        $response,
                        Userflag::get_latest('artist', $user, 10000),
                        Userflag::get_latest('album', $user, 10000),
                        Userflag::get_latest('song', $user, 10000)
                    );
                    break;
                case 'starred2':
                    $response = Subsonic_Json_Data::addStarred2(
                        $response,
                        Userflag::get_latest('artist', $user, 10000),
                        Userflag::get_latest('album', $user, 10000),
                        Userflag::get_latest('song', $user, 10000)
                    );
                    break;
            }
        }
        self::_responseOutput($input, __FUNCTION__, $response);
    }

    /**
     * getStarred2
     *
     * Returns starred songs, albums and artists.
     * https://www.subsonic.org/pages/api.jsp#getstarred2
     * @param array<string, mixed> $input
     * @param User $user
     */
    public static function getstarred2(array $input, User $user): void
    {
        self::getstarred($input, $user, "starred2");
    }

    /**
     * getTopSongs
     *
     * Returns top songs for the given artist.
     * https://www.subsonic.org/pages/api.jsp#gettopsongs
     * @param array<string, mixed> $input
     * @param User $user
     */
    public static function gettopsongs(array $input, User $user): void
    {
        unset($user);
        $name = self::_check_parameter($input, 'artist', __FUNCTION__);
        if (!$name) {
            return;
        }

        $artist = self::getArtistRepository()->findByName(urldecode((string)$name));
        $count  = (int)($input['count'] ?? 50);
        $songs  = [];
        if ($count < 1) {
            $count = 50;
        }
        if ($artist) {
            $songs = self::getSongRepository()->getTopSongsByArtist(
                $artist,
                $count
            );
        }

        $format = (string)($input['f'] ?? 'xml');
        if ($format === 'xml') {
            $response = self::_addXmlResponse(__FUNCTION__);
            $response = Subsonic_Xml_Data::addTopSongs($response, $songs);
        } else {
            $response = self::_addJsonResponse(__FUNCTION__);
            $response = Subsonic_Json_Data::addTopSongs($response, $songs);
        }
        self::_responseOutput($input, __FUNCTION__, $response);
    }

    /**
     * getUser
     *
     * Get details about a given user, including which authorization roles and folder access it has.
     * https://www.subsonic.org/pages/api.jsp#getuser
     * @param array<string, mixed> $input
     * @param User $user
     */
    public static function geuser(array $input, User $user): void
    {
        $username = self::_check_parameter($input, 'username', __FUNCTION__);
        if (!$username) {
            return;
        }

        if ($user->access === 100 || $user->username == $username) {
            if ($user->username == $username) {
                $update_user = $user;
            } else {
                $update_user = User::get_from_username((string)$username);
            }
            if (!$update_user) {
                self::_errorOutput($input, self::SSERROR_DATA_NOTFOUND, __FUNCTION__);

                return;
            }

            $format = (string)($input['f'] ?? 'xml');
            if ($format === 'xml') {
                $response = self::_addXmlResponse(__FUNCTION__);
                $response = Subsonic_Xml_Data::addUser($response, $update_user);
            } else {
                $response = self::_addJsonResponse(__FUNCTION__);
                $response = Subsonic_Json_Data::addUser($response, $update_user);
            }
            self::_responseOutput($input, __FUNCTION__, $response);
        }

        self::_errorOutput($input, self::SSERROR_UNAUTHORIZED, __FUNCTION__);
    }

    /**
     * getUser
     *
     * Get details about all users, including which authorization roles and folder access they have.
     * https://www.subsonic.org/pages/api.jsp#getuser
     * @param array<string, mixed> $input
     * @param User $user
     */
    public static function getuser(array $input, User $user): void
    {
        $username = self::_check_parameter($input, 'username', __FUNCTION__);
        if (!$username) {
            return;
        }

        if ($user->access === 100 || $user->username == $username) {
            if ($user->username == $username) {
                $update_user = $user;
            } else {
                $update_user = User::get_from_username((string)$username);
            }
            if (!$update_user) {
                self::_errorOutput($input, self::SSERROR_DATA_NOTFOUND, __FUNCTION__);
            } else {
                $format = (string)($input['f'] ?? 'xml');
                if ($format === 'xml') {
                    $response = self::_addXmlResponse(__FUNCTION__);
                    $response = Subsonic_Xml_Data::addUser($response, $update_user);
                } else {
                    $response = self::_addJsonResponse(__FUNCTION__);
                    $response = Subsonic_Json_Data::addUser($response, $update_user);
                }
                self::_responseOutput($input, __FUNCTION__, $response);
            }
        } else {
            self::_errorOutput($input, self::SSERROR_UNAUTHORIZED, __FUNCTION__);
        }
    }


    /**
     * getUsers
     *
     * Get details about all users, including which authorization roles and folder access they have.
     * https://www.subsonic.org/pages/api.jsp#getusers
     * @param array<string, mixed> $input
     * @param User $user
     */
    public static function getusers(array $input, User $user): void
    {
        if ($user->access !== 100) {
            self::_errorOutput($input, self::SSERROR_UNAUTHORIZED, __FUNCTION__);

            return;
        }

        $users  = self::getUserRepository()->getValid();
        $format = (string)($input['f'] ?? 'xml');
        if ($format === 'xml') {
            $response = self::_addXmlResponse(__FUNCTION__);
            $response = Subsonic_Xml_Data::addUsers($response, $users);
        } else {
            $response = self::_addJsonResponse(__FUNCTION__);
            $response = Subsonic_Json_Data::addUsers($response, $users);
        }
        self::_responseOutput($input, __FUNCTION__, $response);
    }

    /**
     * getVideoInfo
     *
     * Returns details for a video.
     * https://www.subsonic.org/pages/api.jsp#getvideoinfo
     * @param array<string, mixed> $input
     * @param User $user
     */
    public static function getvideoinfo(array $input, User $user): void
    {
        unset($user);
        $sub_id = self::_check_parameter($input, 'id', __FUNCTION__);
        if (!$sub_id) {
            return;
        }

        $video_id = self::getAmpacheId($sub_id);
        if (!$video_id) {
            self::_errorOutput($input, self::SSERROR_DATA_NOTFOUND, __FUNCTION__);

            return;
        }

        $format = (string)($input['f'] ?? 'xml');
        if ($format === 'xml') {
            $response = self::_addXmlResponse(__FUNCTION__);
            $response = Subsonic_Xml_Data::addVideoInfo($response, $video_id);
        } else {
            $response = self::_addJsonResponse(__FUNCTION__);
            $response = Subsonic_Json_Data::addVideoInfo($response, $video_id);
        }
        self::_responseOutput($input, __FUNCTION__, $response);
    }

    /**
     * getVideos
     *
     * Returns all video files.
     * https://www.subsonic.org/pages/api.jsp#getvideos
     * @param array<string, mixed> $input
     * @param User $user
     */
    public static function getvideos(array $input, User $user): void
    {
        unset($user);

        $videos = Catalog::get_videos();
        $format = (string)($input['f'] ?? 'xml');
        if ($format === 'xml') {
            $response = self::_addXmlResponse(__FUNCTION__);
            $response = Subsonic_Xml_Data::addVideos($response, $videos);
        } else {
            $response = self::_addJsonResponse(__FUNCTION__);
            $response = Subsonic_Json_Data::addVideos($response, $videos);
        }
        self::_responseOutput($input, __FUNCTION__, $response);
    }

    /**
     * hls
     *
     * Downloads a given media file.
     * https://www.subsonic.org/pages/api.jsp#hls
     * @param array<string, mixed> $input
     * @param User $user
     */
    public static function hls(array $input, User $user): void
    {
        unset($user);
        $sub_id = self::_check_parameter($input, 'id', __FUNCTION__);
        if (!$sub_id) {
            return;
        }

        $object_id = self::getAmpacheId($sub_id);
        if (!$object_id) {
            self::_errorOutput($input, self::SSERROR_DATA_NOTFOUND, __FUNCTION__);

            return;
        }

        $bitRate = $input['bitRate'] ?? false;
        $media   = [];
        $type    = self::getAmpacheType($sub_id);
        if ($type === 'song') {
            $media['object_type'] = LibraryItemEnum::SONG;
        } elseif ($type === 'video') {
            $media['object_type'] = LibraryItemEnum::VIDEO;
        } else {
            self::_errorOutput($input, self::SSERROR_DATA_NOTFOUND, __FUNCTION__);

            return;
        }

        $media['object_id'] = $object_id;
        $medias             = [];
        $medias[]           = $media;
        $stream             = new Stream_Playlist();
        $additional_params  = '';
        if ($bitRate) {
            $additional_params .= '&bitrate=' . $bitRate;
        }

        $stream->add($medias, $additional_params);

        // vlc won't work if we use application/vnd.apple.mpegurl, but works fine with this. this is
        // also an allowed header by the standard
        header('Content-Type: audio/mpegurl;');
        echo $stream->create_m3u();
    }

    /**
     * jukeboxControl
     *
     * Controls the jukebox, i.e., playback directly on the server’s audio hardware.
     * https://www.subsonic.org/pages/api.jsp#jukeboxcontrol
     * @param array<string, mixed> $input
     * @param User $user
     */
    public static function jukeboxcontrol(array $input, User $user): void
    {
<<<<<<< HEAD
        $action = self::_check_parameter($input, 'action');
=======
        $action = self::_check_parameter($input, 'action', __FUNCTION__);
>>>>>>> 03bd4c55
        if (!$action) {
            return;
        }

        $object_id  = $input['id'] ?? [];
        $controller = AmpConfig::get('localplay_controller', '');
        $localplay  = new LocalPlay($controller);
        $return     = false;
        if (empty($controller) || empty($localplay->type) || !$localplay->connect()) {
            debug_event(self::class, 'Error Localplay controller: ' . (empty($controller) ? 'Is not set' : $controller), 3);
            self::_errorOutput($input, self::SSERROR_DATA_NOTFOUND, __FUNCTION__);

            return;
        }

        debug_event(self::class, 'Using Localplay controller: ' . $controller, 5);
        switch ($action) {
            case 'get':
            case 'status':
                $return = true;
                break;
            case 'start':
                $return = $localplay->play();
                break;
            case 'stop':
                $return = $localplay->stop();
                break;
            case 'skip':
                if (isset($input['index'])) {
                    if ($localplay->skip((int)$input['index'])) {
                        $return = $localplay->play();
                    }
                } elseif (isset($input['offset'])) {
                    debug_event(self::class, 'Skip with offset is not supported on JukeboxControl.', 5);
                } else {
                    self::_errorOutput($input, self::SSERROR_MISSINGPARAM, __FUNCTION__);

                    return;
                }
                break;
            case 'set':
                $localplay->delete_all();
                // Intentional break fall-through
            case 'add':
                if ($object_id) {
                    if (!is_array($object_id)) {
                        $rid       = [];
                        $rid[]     = $object_id;
                        $object_id = $rid;
                    }

                    foreach ($object_id as $sub_id) {
                        $song_id = self::getAmpacheId($sub_id);
                        if (!$song_id) {
                            continue;
                        }

                        $url = null;
                        if (self::getAmpacheType($sub_id) === 'song') {
                            $media = new Song($song_id);
                            $url   = ($media->isNew() === false)
                                ? $media->play_url('&client=' . $localplay->type, 'api', function_exists('curl_version'), $user->id, $user->streamtoken)
                                : null;
                        }

                        if ($url !== null) {
                            debug_event(self::class, 'Adding ' . $url, 5);
                            $stream        = [];
                            $stream['url'] = $url;
                            $return        = $localplay->add_url(new Stream_Url($stream));
                        }
                    }
                }
                break;
            case 'clear':
                $return = $localplay->delete_all();
                break;
            case 'remove':
                if (isset($input['index'])) {
                    $return = $localplay->delete_track((int)$input['index']);
                } else {
                    self::_errorOutput($input, self::SSERROR_MISSINGPARAM, __FUNCTION__);
                }
                break;
            case 'shuffle':
                $return = $localplay->random(true);
                break;
            case 'setGain':
                $return = $localplay->volume_set(((float)$input['gain']) * 100);
                break;
        }
<<<<<<< HEAD

        if ($return) {
            $response = Subsonic_Xml_Data::addSubsonicResponse('jukeboxcontrol');
            if ($action == 'get') {
                Subsonic_Xml_Data::addJukeboxPlaylist($response, $localplay);
            } else {
                Subsonic_Xml_Data::addJukeboxStatus($response, $localplay);
            }
        }

        self::_apiOutput($input, $response);
    }

    /**
     * getInternetRadioStations
     * Returns all internet radio stations.
     * Returns a <subsonic-response> element with a nested <internetRadioStations> element on success.
     * http://www.subsonic.org/pages/api.jsp#getInternetRadioStations
     * @param array<string, mixed> $input
     * @param User $user
     */
    public static function getinternetradiostations(array $input, User $user): void
    {
        unset($user);
        $response = Subsonic_Xml_Data::addSubsonicResponse('getinternetradiostations');
        $radios   = self::getLiveStreamRepository()->findAll();
        Subsonic_Xml_Data::addInternetRadioStations($response, $radios);
        self::_apiOutput($input, $response);
    }

    /**
     * createInternetRadioStation
     * Creates a public URL that can be used by anyone to stream music or video from the Subsonic server.
     * Returns a <subsonic-response> element with a nested <internetradiostations> element on success, which in turns contains a single <internetradiostation> element for the newly created internetradiostation.
     * http://www.subsonic.org/pages/api.jsp#createInternetRadioStation
     * @param array<string, mixed> $input
     * @param User $user
     */
    public static function createinternetradiostation(array $input, User $user): void
    {
        $url = self::_check_parameter($input, 'streamUrl');
        if (!$url) {
            return;
        }

        $name = self::_check_parameter($input, 'name');
        if (!$name) {
            return;
        }

        $site_url = filter_var(urldecode($input['homepageUrl']), FILTER_VALIDATE_URL) ?: '';
        $catalogs = User::get_user_catalogs($user->id, 'music');
        if (AmpConfig::get('live_stream') && $user->access >= 75) {
            $data = [
                "name" => $name,
                "url" => $url,
                "codec" => 'mp3',
                "catalog" => $catalogs[0],
                "site_url" => $site_url
            ];
            if (!Live_Stream::create($data)) {
                $response = Subsonic_Xml_Data::addError(Subsonic_Xml_Data::SSERROR_DATA_NOTFOUND, 'createinternetradiostation');
                self::_apiOutput($input, $response);

                return;
            }
            $response = Subsonic_Xml_Data::addSubsonicResponse('createinternetradiostation');
        } else {
            $response = Subsonic_Xml_Data::addError(Subsonic_Xml_Data::SSERROR_UNAUTHORIZED, 'createinternetradiostation');
        }
        self::_apiOutput($input, $response);
    }

    /**
     * updateInternetRadioStation
     * Updates the description and/or expiration date for an existing internetradiostation.
     * http://www.subsonic.org/pages/api.jsp#updateInternetRadioStation
     * @param array<string, mixed> $input
     * @param User $user
     */
    public static function updateinternetradiostation(array $input, User $user): void
    {
        $internetradiostation_id = self::_check_parameter($input, 'id');
        if (!$internetradiostation_id) {
            return;
        }

        $url = self::_check_parameter($input, 'streamUrl');
        if (!$url) {
            return;
        }

        $name = self::_check_parameter($input, 'name');
        if (!$name) {
            return;
        }

        $site_url = filter_var(urldecode($input['homepageUrl']), FILTER_VALIDATE_URL) ?: '';

        if (AmpConfig::get('live_stream') && $user->access >= 75) {
            $internetradiostation = new Live_Stream(Subsonic_Xml_Data::_getAmpacheId($internetradiostation_id));
            if ($internetradiostation->id > 0) {
                $data = [
                    "name" => $name,
                    "url" => $url,
                    "codec" => 'mp3',
                    "site_url" => $site_url
                ];
                if ($internetradiostation->update($data)) {
                    $response = Subsonic_Xml_Data::addSubsonicResponse('updateinternetradiostation');
                } else {
                    $response = Subsonic_Xml_Data::addError(Subsonic_Xml_Data::SSERROR_UNAUTHORIZED, 'updateinternetradiostation');
                }
            } else {
                $response = Subsonic_Xml_Data::addError(Subsonic_Xml_Data::SSERROR_DATA_NOTFOUND, 'updateinternetradiostation');
            }
        } else {
            $response = Subsonic_Xml_Data::addError(Subsonic_Xml_Data::SSERROR_UNAUTHORIZED, 'updateinternetradiostation');
        }

        self::_apiOutput($input, $response);
    }

    /**
     * deleteInternetRadioStation
     * Deletes an existing internetradiostation.
     * http://www.subsonic.org/pages/api.jsp#deleteInternetRadioStation
     * @param array<string, mixed> $input
     * @param User $user
     */
    public static function deleteinternetradiostation(array $input, User $user): void
    {
        $stream_id = self::_check_parameter($input, 'id');
        if (!$stream_id) {
            return;
        }

        $liveStreamRepository = self::getLiveStreamRepository();

        if (AmpConfig::get('live_stream') && $user->access >= AccessLevelEnum::MANAGER->value) {
            $liveStream = $liveStreamRepository->findById((int) $stream_id);

            if ($liveStream === null) {
                $response = Subsonic_Xml_Data::addError(Subsonic_Xml_Data::SSERROR_DATA_NOTFOUND, 'deleteinternetradiostation');
            } else {
                $liveStreamRepository->delete($liveStream);
=======
>>>>>>> 03bd4c55

        if ($return) {
            $format = (string)($input['f'] ?? 'xml');
            if ($format === 'xml') {
                $response = self::_addXmlResponse(__FUNCTION__);
                $response = Subsonic_Xml_Data::addScanStatus($response, $user);
                if ($action == 'get') {
                    $response = Subsonic_Xml_Data::addJukeboxPlaylist($response, $localplay);
                } else {
                    $response = Subsonic_Xml_Data::addJukeboxStatus($response, $localplay);
                }
            } else {
                $response = self::_addJsonResponse(__FUNCTION__);
                $response = Subsonic_Json_Data::addScanStatus($response, $user);
                if ($action == 'get') {
                    $response = Subsonic_Json_Data::addJukeboxPlaylist($response, $localplay);
                } else {
                    $response = Subsonic_Json_Data::addJukeboxStatus($response, $localplay);
                }
            }
            self::_responseOutput($input, __FUNCTION__, $response);
        }
    }

    /**
     * ping
     *
     * Used to test connectivity with the server.
     * https://www.subsonic.org/pages/api.jsp#ping
     * @param array<string, mixed> $input
     * @param User $user
     */
    public static function ping(array $input, User $user): void
    {
        unset($user);

        self::_responseOutput($input, __FUNCTION__);
    }

    /**
     * refreshPodcasts
     *
     * Requests the server to check for new Podcast episodes.
     * https://www.subsonic.org/pages/api.jsp#refreshpodcasts
     * @param array<string, mixed> $input
     * @param User $user
     */
    public static function refreshpodcasts(array $input, User $user): void
    {
        if (AmpConfig::get('podcast') && $user->access >= 75) {
            $podcasts = Catalog::get_podcasts(User::get_user_catalogs($user->id));

            $podcastSyncer = self::getPodcastSyncer();

            foreach ($podcasts as $podcast) {
                $podcastSyncer->sync($podcast, true);
            }
            self::_responseOutput($input, __FUNCTION__);
        } else {
            self::_errorOutput($input, self::SSERROR_UNAUTHORIZED, __FUNCTION__);
        }
    }

    /**
     * savePlayQueue
     *
     * Saves the state of the play queue for this user.
     * https://www.subsonic.org/pages/api.jsp#saveplayqueue
     * @param array<string, mixed> $input
     * @param User $user
     */
    public static function saveplayqueue(array $input, User $user): void
    {
<<<<<<< HEAD
        $username = self::_check_parameter($input, 'username');
        if (!$username) {
            return;
        }

        if ($user->access === 100 || $user->username == $username) {
            $response = Subsonic_Xml_Data::addSubsonicResponse('getuser');
            if ($user->username == $username) {
                $update_user = $user;
=======
        $id_list  = $input['id'] ?? '';
        $current  = (string)($input['current'] ?? '');
        $position = (array_key_exists('position', $input))
            ? (int)(((int)$input['position']) / 1000)
            : 0;
        $client    = scrub_in((string) ($input['c'] ?? 'Subsonic'));
        $user_id   = $user->id;
        $time      = time();
        $playQueue = new User_Playlist($user_id, $client);
        if (empty($id_list)) {
            $playQueue->clear();
        } else {
            $media = (!empty($current))
                ? self::getAmpacheObject($current)
                : null;
            if (
                $media instanceof library_item &&
                $media instanceof Media &&
                $media->isNew() === false &&
                isset($media->time)
            ) {
                $playqueue_time = (int)User::get_user_data($user->id, 'playqueue_time', 0)['playqueue_time'];
                // wait a few seconds before smashing out play times
                if ($playqueue_time < ($time - 2)) {
                    $previous = Stats::get_last_play($user_id, $client);
                    $type     = self::getAmpacheType($current);
                    // long pauses might cause your now_playing to hide
                    Stream::garbage_collection();
                    Stream::insert_now_playing($media->getId(), $user_id, ($media->time - $position), (string)$user->username, $type, ($time - $position));

                    if (array_key_exists('object_id', $previous) && $previous['object_id'] == $media->getId()) {
                        $time_diff = $time - $previous['date'];
                        $old_play  = $time_diff > $media->time * 5;
                        // shift the start time if it's an old play or has been pause/played
                        if ($position >= 1 || $old_play) {
                            Stats::shift_last_play($user_id, $client, $previous['date'], ($time - $position));
                        }
                        // track has just started. repeated plays aren't called by scrobble so make sure we call this too
                        if (($position < 1 && $time_diff > 5) && !$old_play) {
                            $media->set_played($user_id, $client, [], $time);
                        }
                    }
                }
>>>>>>> 03bd4c55
            } else {
                self::_errorOutput($input, self::SSERROR_DATA_NOTFOUND, __FUNCTION__);

                return;
            }

            $sub_ids = (is_array($id_list))
                ? $id_list
                : [$id_list];
            $playlist = self::_getAmpacheIdArrays($sub_ids);

            // clear the old list
            $playQueue->clear();
            // set the new items
            $playQueue->add_items($playlist, $time);

            if (
                isset($type) &&
                isset($media->id)
            ) {
                $playQueue->set_current_object($type, $media->id, $position);
            }

            // subsonic cares about queue dates so set them (and set them together)
            User::set_user_data($user_id, 'playqueue_time', $time);
            User::set_user_data($user_id, 'playqueue_client', $client);
        }

        self::_responseOutput($input, __FUNCTION__);
    }

    /**
     * savePlayQueueByIndex
     *
     * Saves the state of the play queue for this user.
     * https://www.subsonic.org/pages/api.jsp#saveplayqueuebyindex
     * @param array<string, mixed> $input
     * @param User $user
     */
    public static function saveplayqueuebyindex(array $input, User $user): void
    {
<<<<<<< HEAD
        $username = self::_check_parameter($input, 'username');
        if (!$username) {
            return;
        }

        $password = self::_check_parameter($input, 'password');
        if (!$password) {
            return;
        }

        $email        = urldecode((string)self::_check_parameter($input, 'email'));
        $adminRole    = (array_key_exists('adminRole', $input) && $input['adminRole'] == 'true');
        $downloadRole = (array_key_exists('downloadRole', $input) && $input['downloadRole'] == 'true');
        $uploadRole   = (array_key_exists('uploadRole', $input) && $input['uploadRole'] == 'true');
        $coverArtRole = (array_key_exists('coverArtRole', $input) && $input['coverArtRole'] == 'true');
        $shareRole    = (array_key_exists('shareRole', $input) && $input['shareRole'] == 'true');
        //$ldapAuthenticated = $input['ldapAuthenticated'];
        //$settingsRole = $input['settingsRole'];
        //$streamRole = $input['streamRole'];
        //$jukeboxRole = $input['jukeboxRole'];
        //$playlistRole = $input['playlistRole'];
        //$commentRole = $input['commentRole'];
        //$podcastRole = $input['podcastRole'];
        if ($email) {
            $email = urldecode($email);
        }

        if ($user->access >= AccessLevelEnum::ADMIN->value) {
            $access = AccessLevelEnum::USER;
            if ($coverArtRole) {
                $access = AccessLevelEnum::MANAGER;
            }
            if ($adminRole) {
                $access = AccessLevelEnum::ADMIN;
            }
            $password = self::_decryptPassword($password);
            $user_id  = User::create($username, $username, $email, '', $password, $access);
            if ($user_id > 0) {
                if ($downloadRole) {
                    Preference::update('download', $user_id, 1);
                }
                if ($uploadRole) {
                    Preference::update('allow_upload', $user_id, 1);
                }
                if ($shareRole) {
                    Preference::update('share', $user_id, 1);
=======
        $id_list = $input['id'] ?? '';
        $sub_ids = (is_array($id_list))
            ? $id_list
            : [$id_list];
        $index    = (int)($input['currentIndex'] ?? 0);
        if ($index < 0 || $index >= count($sub_ids)) {
            self::_errorOutput($input, self::SSERROR_MISSINGPARAM, __FUNCTION__);

            return;
        }

        $current  = $sub_ids[$index];
        $position = (array_key_exists('position', $input))
            ? (int)(((int)$input['position']) / 1000)
            : 0;
        $client    = scrub_in((string) ($input['c'] ?? 'Subsonic'));
        $user_id   = $user->id;
        $time      = time();
        $playQueue = new User_Playlist($user_id, $client);
        if (empty($id_list)) {
            $playQueue->clear();
        } else {
            $media = (!empty($current))
                ? self::getAmpacheObject($current)
                : null;
            if (
                $media instanceof library_item &&
                $media instanceof Media &&
                $media->isNew() === false &&
                isset($media->time)
            ) {
                $playqueue_time = (int)User::get_user_data($user->id, 'playqueue_time', 0)['playqueue_time'];
                // wait a few seconds before smashing out play times
                if ($playqueue_time < ($time - 2)) {
                    $previous = Stats::get_last_play($user_id, $client);
                    $type     = self::getAmpacheType($current);
                    // long pauses might cause your now_playing to hide
                    Stream::garbage_collection();
                    Stream::insert_now_playing($media->getId(), $user_id, ($media->time - $position), (string)$user->username, $type, ($time - $position));

                    if (array_key_exists('object_id', $previous) && $previous['object_id'] == $media->getId()) {
                        $time_diff = $time - $previous['date'];
                        $old_play  = $time_diff > $media->time * 5;
                        // shift the start time if it's an old play or has been pause/played
                        if ($position >= 1 || $old_play) {
                            Stats::shift_last_play($user_id, $client, $previous['date'], ($time - $position));
                        }
                        // track has just started. repeated plays aren't called by scrobble so make sure we call this too
                        if (($position < 1 && $time_diff > 5) && !$old_play) {
                            $media->set_played($user_id, $client, [], $time);
                        }
                    }
>>>>>>> 03bd4c55
                }
            } else {
                self::_errorOutput($input, self::SSERROR_DATA_NOTFOUND, __FUNCTION__);

                return;
            }

            $playlist = self::_getAmpacheIdArrays($sub_ids);

            // clear the old list
            $playQueue->clear();
            // set the new items
            $playQueue->add_items($playlist, $time);

            if (
                isset($type) &&
                isset($media->id)
            ) {
                $playQueue->set_current_object($type, $media->id, $position);
            }

            // subsonic cares about queue dates so set them (and set them together)
            User::set_user_data($user_id, 'playqueue_time', $time);
            User::set_user_data($user_id, 'playqueue_client', $client);
        }

        self::_responseOutput($input, __FUNCTION__);
    }

    /**
     * scrobble
     *
     * Registers the local playback of one or more media files.
     * https://www.subsonic.org/pages/api.jsp#scrobble
     * @param array<string, mixed> $input
     * @param User $user
     */
    public static function scrobble(array $input, User $user): void
    {
<<<<<<< HEAD
        $username = self::_check_parameter($input, 'username');
        if (!$username) {
            return;
        }

        $password = $input['password'] ?? false;
        $email    = urldecode((string)self::_check_parameter($input, 'email'));
        //$ldapAuthenticated = $input['ldapAuthenticated'];
        $adminRole    = (array_key_exists('adminRole', $input) && $input['adminRole'] == 'true');
        $downloadRole = (array_key_exists('downloadRole', $input) && $input['downloadRole'] == 'true');
        $uploadRole   = (array_key_exists('uploadRole', $input) && $input['uploadRole'] == 'true');
        $coverArtRole = (array_key_exists('coverArtRole', $input) && $input['coverArtRole'] == 'true');
        $shareRole    = (array_key_exists('shareRole', $input) && $input['shareRole'] == 'true');
        $maxbitrate   = (int)($input['maxBitRate'] ?? 0);
=======
        $sub_ids = self::_check_parameter($input, 'id', __FUNCTION__);
        if (!$sub_ids) {
            return;
        }
>>>>>>> 03bd4c55

        $submission = (array_key_exists('submission', $input) && ($input['submission'] === 'true' || $input['submission'] === '1'));
        $client     = scrub_in((string) ($input['c'] ?? 'Subsonic'));

        if (!is_array($sub_ids)) {
            $rid     = [];
            $rid[]   = $sub_ids;
            $sub_ids = $rid;
        }
        $playqueue_time = (int)User::get_user_data($user->id, 'playqueue_time', 0)['playqueue_time'];
        $now_time       = time();
        // don't scrobble after setting the play queue too quickly
        if ($playqueue_time < ($now_time - 2)) {
            foreach ($sub_ids as $sub_id) {
                $time = (isset($input['time']))
                    ? (int)(((int)$input['time']) / 1000)
                    : time();
                $previous  = Stats::get_last_play($user->id, $client, $time);
                $prev_obj  = $previous['object_id'] ?: 0;
                $prev_date = $previous['date'];
                $type      = self::getAmpacheType($sub_id);
                $media     = self::getAmpacheObject((string)$sub_id);
                if (!$media instanceof Media || !isset($media->time) || !isset($media->id)) {
                    continue;
                }


                // long pauses might cause your now_playing to hide
                Stream::garbage_collection();
                Stream::insert_now_playing((int)$media->id, $user->id, $time, (string)$user->username, $type, ($time));
                // submission is true: go to scrobble plugins (Plugin::get_plugins(PluginTypeEnum::SAVE_MEDIAPLAY))
                if ($submission && get_class($media) == Song::class && ($prev_obj != $media->id) && (($time - $prev_date) > 5)) {
                    // stream has finished
                    debug_event(self::class, $user->username . ' scrobbled: {' . $media->id . '} at ' . $time, 5);
                    User::save_mediaplay($user, $media);
                }
                // Submission is false and not a repeat. let repeats go through to saveplayqueue
                if ((!$submission) && $media->id && ($prev_obj != $media->id) && (($time - $prev_date) > 5)) {
                    $media->set_played($user->id, $client, [], $time);
                }
            }
        }

        self::_responseOutput($input, __FUNCTION__);
    }

    /**
     * search
     *
     * NOT IMPLEMENTED
     * https://www.subsonic.org/pages/api.jsp#search
     * @param array<string, mixed> $input
     * @param User $user
     */
    public static function search(array $input, User $user): void
    {
        unset($user);
        self::_errorOutput($input, self::SSERROR_GENERIC, __FUNCTION__);
    }

    /**
     * search2
     *
     * Returns a listing of files matching the given search criteria. Supports paging through the result.
     * https://www.subsonic.org/pages/api.jsp#search2
     * @param array<string, mixed> $input
     * @param User $user
     */
    public static function search2(array $input, User $user): void
    {
<<<<<<< HEAD
        $username = self::_check_parameter($input, 'username');
        if (!$username) {
            return;
        }

        if ($user->access === 100) {
            $update_user = User::get_from_username((string)$username);
            if ($update_user instanceof User) {
                $update_user->delete();
                $response = Subsonic_Xml_Data::addSubsonicResponse('deleteuser');
            } else {
                $response = Subsonic_Xml_Data::addError(Subsonic_Xml_Data::SSERROR_DATA_NOTFOUND, 'deleteuser');
            }
        } else {
            $response = Subsonic_Xml_Data::addError(Subsonic_Xml_Data::SSERROR_UNAUTHORIZED, 'deleteuser');
        }
=======
        $query = $input['query'] ?? '';
>>>>>>> 03bd4c55

        $results = self::_search($query, $input, $user);

<<<<<<< HEAD
    /**
     * changePassword
     * Changes the password of an existing Subsonic user.
     * http://www.subsonic.org/pages/api.jsp#changePassword
     * @param array<string, mixed> $input
     * @param User $user
     */
    public static function changepassword(array $input, User $user): void
    {
        $username = self::_check_parameter($input, 'username');
        if (!$username) {
            return;
        }

        $inp_pass = self::_check_parameter($input, 'password');
        if (!$inp_pass) {
            return;
        }

        $password = self::_decryptPassword($inp_pass);
        if ($user->username == $username || $user->access === 100) {
            $update_user = User::get_from_username((string) $username);
            if ($update_user instanceof User && !AmpConfig::get('simple_user_mode')) {
                $update_user->update_password($password);
                $response = Subsonic_Xml_Data::addSubsonicResponse('changepassword');
            } else {
                $response = Subsonic_Xml_Data::addError(Subsonic_Xml_Data::SSERROR_DATA_NOTFOUND, 'changepassword');
            }
=======
        $format = (string)($input['f'] ?? 'xml');
        if ($format === 'xml') {
            $response = self::_addXmlResponse(__FUNCTION__);
            $response = Subsonic_Xml_Data::addSearchResult2($response, $results['artists'], $results['albums'], $results['songs']);
>>>>>>> 03bd4c55
        } else {
            $response = self::_addJsonResponse(__FUNCTION__);
            $response = Subsonic_Json_Data::addSearchResult2($response, $results['artists'], $results['albums'], $results['songs']);
        }
        self::_responseOutput($input, __FUNCTION__, $response);
    }

    /**
     * search3
     *
     * Returns albums, artists and songs matching the given search criteria. Supports paging through the result.
     * https://www.subsonic.org/pages/api.jsp#search3
     * @param array<string, mixed> $input
     * @param User $user
     */
    public static function search3(array $input, User $user): void
    {
        $query = self::_check_parameter($input, 'query', __FUNCTION__);
        if ($query === false) {
            return;
        }

        $results = self::_search($query, $input, $user);

        $format = (string)($input['f'] ?? 'xml');
        if ($format === 'xml') {
            $response = self::_addXmlResponse(__FUNCTION__);
            $response = Subsonic_Xml_Data::addSearchResult3($response, $results['artists'], $results['albums'], $results['songs']);
        } else {
            $response = self::_addJsonResponse(__FUNCTION__);
            $response = Subsonic_Json_Data::addSearchResult3($response, $results['artists'], $results['albums'], $results['songs']);
        }
        self::_responseOutput($input, __FUNCTION__, $response);
    }

    /**
     * setRating
     *
     * Sets the rating for a music file.
     * https://www.subsonic.org/pages/api.jsp#setrating
     * @param array<string, mixed> $input
     * @param User $user
     */
    public static function setrating(array $input, User $user): void
    {
<<<<<<< HEAD
        $object_id = self::_check_parameter($input, 'id');
        if (!$object_id) {
            return;
        }

        $position = self::_check_parameter($input, 'position');
        if (!$position) {
            return;
        }

        $comment = $input['comment'] ?? '';
        $type    = Subsonic_Xml_Data::_getAmpacheType((string)$object_id);
=======
        $sub_id = self::_check_parameter($input, 'id', __FUNCTION__);
        if (!$sub_id) {
            return;
        }
>>>>>>> 03bd4c55

        $rating = self::_check_parameter($input, 'rating', __FUNCTION__);
        if (!$rating) {
            return;
        }

        $type = self::getAmpacheType($sub_id);
        $robj = (!empty($type))
            ? new Rating(self::getAmpacheId($sub_id), $type)
            : null;

        if ($robj != null && ($rating >= 0 && $rating <= 5)) {
            $robj->set_rating($rating, $user->id);

            self::_responseOutput($input, __FUNCTION__);
        } else {
            self::_errorOutput($input, self::SSERROR_DATA_NOTFOUND, __FUNCTION__);
        }
    }

    /**
     * star
     *
     * Attaches a star to a song, album or artist.
     * https://www.subsonic.org/pages/api.jsp#star
     * @param array<string, mixed> $input
     * @param User $user
     */
    public static function star(array $input, User $user): void
    {
<<<<<<< HEAD
        $object_id = self::_check_parameter($input, 'id');
        if (!$object_id) {
            return;
        }

        $type = Subsonic_Xml_Data::_getAmpacheType((string)$object_id);

        $bookmark = new Bookmark(Subsonic_Xml_Data::_getAmpacheId($object_id), $type, $user->id);
        if ($bookmark->isNew()) {
            $response = Subsonic_Xml_Data::addError(Subsonic_Xml_Data::SSERROR_DATA_NOTFOUND, 'deletebookmark');
        } else {
            self::getBookmarkRepository()->delete($bookmark->getId());
            $response = Subsonic_Xml_Data::addSubsonicResponse('deletebookmark');
        }
        self::_apiOutput($input, $response);
=======
        self::_setStar($input, $user, true);
>>>>>>> 03bd4c55
    }

    /**
     * startScan
     *
     * Initiates a rescan of the media libraries.
     * https://www.subsonic.org/pages/api.jsp#startscan
     * @param array<string, mixed> $input
     * @param User $user
     */
    public static function startscan(array $input, User $user): void
    {
        $format = (string)($input['f'] ?? 'xml');
        if ($format === 'xml') {
            $response = self::_addXmlResponse(__FUNCTION__);
            $response = Subsonic_Xml_Data::addScanStatus($response, $user);
        } else {
            $response = self::_addJsonResponse(__FUNCTION__);
            $response = Subsonic_Json_Data::addScanStatus($response, $user);
        }
        self::_responseOutput($input, __FUNCTION__, $response);
    }

    /**
     * stream
     *
     * Streams a given media file.
     * https://www.subsonic.org/pages/api.jsp#stream
     * @param array<string, mixed> $input
     * @param User $user
     */
    public static function stream(array $input, User $user): void
    {
        $sub_id = self::_check_parameter($input, 'id', __FUNCTION__);
        if (!$sub_id) {
            return;
        }

        $object = self::getAmpacheObject($sub_id);
        if (($object instanceof Song || $object instanceof Podcast_Episode) === false) {
            self::_errorOutput($input, self::SSERROR_DATA_NOTFOUND, __FUNCTION__);

            return;
        }

        $maxBitRate    = (int)($input['maxBitRate'] ?? 0);
        $format        = $input['format'] ?? null; // mp3, flv or raw
        $timeOffset    = $input['timeOffset'] ?? false;
        $contentLength = $input['estimateContentLength'] ?? false; // Force content-length guessing if transcode
        $client        = scrub_in((string) ($input['c'] ?? 'Subsonic'));

        $params = '&client=' . rawurlencode($client);
        if ($contentLength == 'true') {
            $params .= '&content_length=required';
        }
        if ($format && $format != "raw") {
            $params .= '&transcode_to=' . $format;
        }
        if ($maxBitRate > 0) {
            $params .= '&bitrate=' . $maxBitRate;
        }
        if ($timeOffset) {
            $params .= '&frame=' . $timeOffset;
        }

        // No scrobble for streams using open subsonic https://www.subsonic.org/pages/api.jsp#stream/
        $params .= '&cache=1';

        self::_follow_stream($object->play_url($params, 'api', function_exists('curl_version'), $user->id, $user->streamtoken));
    }

    /**
     * tokenInfo
     *
     * Returns information about an API key.
     * https://www.subsonic.org/pages/api.jsp#tokeninfo
     * @param array<string, mixed> $input
     * @param User $user
     */
    public static function tokeninfo(array $input, User $user): void
    {
<<<<<<< HEAD
        $size          = (int)($input['size'] ?? 10);
        $offset        = (int)($input['offset'] ?? 0);
        $musicFolderId = (int)($input['musicFolderId'] ?? 0);
        $catalogFilter = (AmpConfig::get('catalog_disable') || AmpConfig::get('catalog_filter'));

        // Get albums from all catalogs by default Catalog filter is not supported for all request types for now.
        $catalogs = ($catalogFilter)
            ? $user->get_catalogs('music')
            : null;
        if ($musicFolderId > 0) {
            $catalogs   = [];
            $catalogs[] = $musicFolderId;
        }
        $albums = null;
        switch ($type) {
            case 'random':
                $albums = self::getAlbumRepository()->getRandom(
                    $user->id,
                    $size
                );
                break;
            case 'newest':
                $albums = Stats::get_newest('album', $size, $offset, $musicFolderId, $user);
                break;
            case 'highest':
                $albums = Rating::get_highest('album', $size, $offset, $user->id);
                break;
            case 'frequent':
                $albums = Stats::get_top('album', $size, 0, $offset);
                break;
            case 'recent':
                $albums = Stats::get_recent('album', $size, $offset);
                break;
            case 'starred':
                $albums = Userflag::get_latest('album', null, $size, $offset);
                break;
            case 'alphabeticalByName':
                $albums = ($catalogFilter && empty($catalogs) && $musicFolderId == 0)
                    ? []
                    : Catalog::get_albums($size, $offset, $catalogs);
                break;
            case 'alphabeticalByArtist':
                $albums = ($catalogFilter && empty($catalogs) && $musicFolderId == 0)
                    ? []
                    : Catalog::get_albums_by_artist($size, $offset, $catalogs);
                break;
            case 'byYear':
                $fromYear = (int)min($input['fromYear'], $input['toYear']);
                $toYear   = (int)max($input['fromYear'], $input['toYear']);

                if ($fromYear || $toYear) {
                    $data   = Search::year_search($fromYear, $toYear, $size, $offset);
                    $albums = Search::run($data, $user);
                }
                break;
            case 'byGenre':
                $genre  = $input['genre'];
                $tag_id = Tag::tag_exists($genre);
                if ($tag_id > 0) {
                    $albums = Tag::get_tag_objects('album', $tag_id, $size, $offset);
                }
                break;
=======
        $format = (string)($input['f'] ?? 'xml');
        if ($format === 'xml') {
            $response = self::_addXmlResponse(__FUNCTION__);
            $response = Subsonic_Xml_Data::addTokenInfo($response, $user);
        } else {
            $response = self::_addJsonResponse(__FUNCTION__);
            $response = Subsonic_Json_Data::addTokenInfo($response, $user);
>>>>>>> 03bd4c55
        }
        self::_responseOutput($input, __FUNCTION__, $response);
    }

    /**
     * unstar
     *
     * Attaches a star to a song, album or artist.
     * https://www.subsonic.org/pages/api.jsp#unstar
     * @param array<string, mixed> $input
     * @param User $user
     */
    public static function unstar(array $input, User $user): void
    {
        self::_setStar($input, $user, false);
    }

    /**
     * updateInternetRadioStation
     *
     * Updates an existing internet radio station.
     * https://www.subsonic.org/pages/api.jsp#updateinternetradiostation
     * @param array<string, mixed> $input
     * @param User $user
     */
    public static function updateinternetradiostation(array $input, User $user): void
    {
        $sub_id = self::_check_parameter($input, 'id', __FUNCTION__);
        if (!$sub_id) {
            return;
        }

        $url = self::_check_parameter($input, 'streamUrl', __FUNCTION__);
        if (!$url) {
            return;
        }

        $name = self::_check_parameter($input, 'name', __FUNCTION__);
        if (!$name) {
            return;
        }

        $site_url = filter_var(urldecode($input['homepageUrl']), FILTER_VALIDATE_URL) ?: '';

        if (AmpConfig::get('live_stream') && $user->access >= 75) {
            $internetradiostation = new Live_Stream(self::getAmpacheId($sub_id));
            if ($internetradiostation->id > 0) {
                $data = [
                    "name" => $name,
                    "url" => $url,
                    "codec" => 'mp3',
                    "site_url" => $site_url
                ];
                if ($internetradiostation->update($data)) {
                    self::_responseOutput($input, __FUNCTION__);
                } else {
                    self::_errorOutput($input, self::SSERROR_UNAUTHORIZED, __FUNCTION__);
                }
            } else {
                self::_errorOutput($input, self::SSERROR_DATA_NOTFOUND, __FUNCTION__);
            }
        } else {
            self::_errorOutput($input, self::SSERROR_UNAUTHORIZED, __FUNCTION__);
        }
    }

    /**
     * updatePlaylist
     *
     * Updates a playlist. Only the owner of a playlist is allowed to update it.
     * https://www.subsonic.org/pages/api.jsp#updateplaylist
     * @param array<string, mixed> $input
     * @param User $user
     */
    public static function updateplaylist(array $input, User $user): void
    {
        unset($user);
        $sub_id = self::_check_parameter($input, 'playlistId', __FUNCTION__);
        if (!$sub_id) {
            return;
        }

        $name              = $input['name'] ?? '';
        $public            = make_bool($input['public'] ?? false);
        $songIdToAdd       = $input['songIdToAdd'] ?? [];
        $songIndexToRemove = $input['songIndexToRemove'] ?? [];

        $object = self::getAmpacheObject($sub_id);
        if (!$object) {
            self::_errorOutput($input, self::SSERROR_DATA_NOTFOUND, __FUNCTION__);

            return;
        }

        if ($object instanceof Playlist) {
            if (is_string($songIdToAdd)) {
                $songIdToAdd = explode(',', $songIdToAdd);
            }
            if (is_string($songIndexToRemove)) {
                $songIndexToRemove = explode(',', $songIndexToRemove);
            }
            self::_updatePlaylist($object->getId(), $name, $songIdToAdd, $songIndexToRemove, $public);

            self::_responseOutput($input, __FUNCTION__);
        } else {
            self::_errorOutput($input, self::SSERROR_UNAUTHORIZED, __FUNCTION__);
        }
    }

    /**
     * updateShare
     *
     * Updates the description and/or expiration date for an existing share.
     * https://www.subsonic.org/pages/api.jsp#updateshare
     * @param array<string, mixed> $input
     * @param User $user
     */
    public static function updateshare(array $input, User $user): void
    {
        $sub_id = self::_check_parameter($input, 'id', __FUNCTION__);
        if (!$sub_id) {
            return;
        }

        if (AmpConfig::get('share')) {
            $share = new Share(self::getAmpacheId($sub_id));
            if ($share->id > 0) {
                $expires = (isset($input['expires']))
                    ? Share::get_expiry(((int)filter_var($input['expires'], FILTER_SANITIZE_NUMBER_INT)) / 1000)
                    : $share->expire_days;
                $data = [
                    'max_counter' => $share->max_counter,
                    'expire' => $expires,
                    'allow_stream' => $share->allow_stream,
                    'allow_download' => $share->allow_download,
                    'description' => $input['description'] ?? $share->description,
                ];
                if ($share->update($data, $user)) {
                    self::_responseOutput($input, __FUNCTION__);
                } else {
                    self::_errorOutput($input, self::SSERROR_UNAUTHORIZED, __FUNCTION__);
                }
            } else {
                self::_errorOutput($input, self::SSERROR_DATA_NOTFOUND, __FUNCTION__);
            }
        } else {
            self::_errorOutput($input, self::SSERROR_UNAUTHORIZED, __FUNCTION__);
        }
    }

    /**
     * updateUser
     *
     * Modifies an existing user on the server.
     * https://www.subsonic.org/pages/api.jsp#updateuser
     * @param array<string, mixed> $input
     * @param User $user
     */
    public static function updateuser(array $input, User $user): void
    {
        $username = self::_check_parameter($input, 'username', __FUNCTION__);
        if (!$username) {
            return;
        }

        $password     = $input['password'] ?? false;
        $email        = (array_key_exists('email', $input)) ? urldecode($input['email']) : false;
        $adminRole    = (array_key_exists('adminRole', $input) && $input['adminRole'] == 'true');
        $downloadRole = (array_key_exists('downloadRole', $input) && $input['downloadRole'] == 'true');
        $uploadRole   = (array_key_exists('uploadRole', $input) && $input['uploadRole'] == 'true');
        $coverArtRole = (array_key_exists('coverArtRole', $input) && $input['coverArtRole'] == 'true');
        $shareRole    = (array_key_exists('shareRole', $input) && $input['shareRole'] == 'true');
        $maxbitrate   = (int)($input['maxBitRate'] ?? 0);

        if ($user->access === 100) {
            $access = 25;
            if ($coverArtRole) {
                $access = 75;
            }
            if ($adminRole) {
                $access = 100;
            }
            // identify the user to modify
            $update_user = User::get_from_username((string)$username);
            if ($update_user instanceof User) {
                $user_id = $update_user->id;
                // update access level
                $update_user->update_access($access);
                // update password
                if ($password && !AmpConfig::get('simple_user_mode')) {
                    $password = self::decryptPassword($password);
                    $update_user->update_password($password);
                }
                // update e-mail
                if ($email && Mailer::validate_address($email)) {
                    $update_user->update_email($email);
                }
                // set preferences
                if ($downloadRole) {
                    Preference::update('download', $user_id, 1);
                }
                if ($uploadRole) {
                    Preference::update('allow_upload', $user_id, 1);
                }
                if ($shareRole) {
                    Preference::update('share', $user_id, 1);
                }
                if ($maxbitrate > 0) {
                    Preference::update('transcode_bitrate', $user_id, $maxbitrate);
                }
                self::_responseOutput($input, __FUNCTION__);
            } else {
                self::_errorOutput($input, self::SSERROR_DATA_NOTFOUND, __FUNCTION__);
            }
        } else {
            self::_errorOutput($input, self::SSERROR_UNAUTHORIZED, __FUNCTION__);
        }
    }

    /**
     * @deprecated inject dependency
     */
    private static function getPrivateMessageRepository(): PrivateMessageRepositoryInterface
    {
        global $dic;

        return $dic->get(PrivateMessageRepositoryInterface::class);
    }

    /**
     * @deprecated Inject by constructor
     */
    private static function getAlbumRepository(): AlbumRepositoryInterface
    {
        global $dic;

        return $dic->get(AlbumRepositoryInterface::class);
    }

    /**
     * @deprecated inject dependency
     */
    private static function getArtistRepository(): ArtistRepositoryInterface
    {
        global $dic;

        return $dic->get(ArtistRepositoryInterface::class);
    }

    /**
     * @deprecated inject dependency
     */
    private static function getBookmarkRepository(): BookmarkRepositoryInterface
    {
        global $dic;

        return $dic->get(BookmarkRepositoryInterface::class);
    }

    /**
     * @deprecated Inject by constructor
     */
    private static function getPodcastSyncer(): PodcastSyncerInterface
    {
        global $dic;

        return $dic->get(PodcastSyncerInterface::class);
    }

    /**
     * @deprecated Inject by constructor
     */
    private static function getLiveStreamRepository(): LiveStreamRepositoryInterface
    {
        global $dic;

        return $dic->get(LiveStreamRepositoryInterface::class);
    }

    /**
     * @deprecated inject dependency
     */
    private static function getPodcastCreator(): PodcastCreatorInterface
    {
        global $dic;

        return $dic->get(PodcastCreatorInterface::class);
    }

    /**
     * @deprecated inject dependency
     */
    private static function getPodcastDeleter(): PodcastDeleterInterface
    {
        global $dic;

        return $dic->get(PodcastDeleterInterface::class);
    }

    /**
     * @deprecated inject dependency
     */
    private static function getPodcastRepository(): PodcastRepositoryInterface
    {
        global $dic;

        return $dic->get(PodcastRepositoryInterface::class);
    }

    /**
     * @deprecated Inject dependency
     */
    private static function getShareRepository(): ShareRepositoryInterface
    {
        global $dic;

        return $dic->get(ShareRepositoryInterface::class);
    }

    /**
     * @deprecated Inject by constructor
     */
    private static function getSongRepository(): SongRepositoryInterface
    {
        global $dic;

        return $dic->get(SongRepositoryInterface::class);
    }

    /**
     * @deprecated inject dependency
     */
    private static function getUserRepository(): UserRepositoryInterface
    {
        global $dic;

        return $dic->get(UserRepositoryInterface::class);
    }
}<|MERGE_RESOLUTION|>--- conflicted
+++ resolved
@@ -143,66 +143,6 @@
 
     public const SSERROR_GENERIC = 0; // A generic error.
 
-<<<<<<< HEAD
-    private const ALWAYS_DOUBLE = ['averageRating'];
-
-    private const ALWAYS_BOOL = [
-        'adminRole',
-        'commentRole',
-        'coverArtRole',
-        'downloadRole',
-        'isCompilation',
-        'isDir',
-        'isVideo',
-        'jukeboxRole',
-        'openSubsonic',
-        'playing',
-        'playlistRole',
-        'podcastRole',
-        'public',
-        'scanning',
-        'scrobblingEnabled',
-        'settingsRole',
-        'shareRole',
-        'streamRole',
-        'synced',
-        'uploadRole',
-        'valid',
-        'videoConversionRole',
-    ];
-
-    private const ALWAYS_INTEGER = [
-        'albumCount',
-        'audioTrackId',
-        'bitRate',
-        'bookmarkPosition',
-        'code',
-        'count',
-        'current',
-        'currentIndex',
-        'discNumber',
-        'duration',
-        'folder',
-        'lastModified',
-        'maxBitRate',
-        'minutesAgo',
-        'offset',
-        'originalHeight',
-        'originalWidth',
-        'playCount',
-        'playerId',
-        'position',
-        'size',
-        'songCount',
-        'time',
-        'totalHits',
-        'track',
-        'userRating',
-        'versions',
-        'visitCount',
-        'year',
-    ];
-=======
     public const SSERROR_MISSINGPARAM = 10; // Required parameter is missing.
 
     public const SSERROR_APIVERSION_CLIENT = 20; // Incompatible Subsonic REST protocol version. Client must upgrade.
@@ -224,7 +164,6 @@
     public const SSERROR_TRIAL = 60; // The trial period for the Subsonic server is over. Please upgrade to Subsonic Premium. Visit subsonic.org for details.
 
     public const SSERROR_DATA_NOTFOUND = 70; // The requested data was not found.
->>>>>>> 03bd4c55
 
     /**
      * Ampache doesn't have a global unique id but items are unique per category. We use id prefixes to identify item category.
@@ -430,138 +369,6 @@
     }
 
     /**
-<<<<<<< HEAD
-     * xml2json
-     * [based from http://outlandish.com/blog/xml-to-json/]
-     * Because we cannot use only json_encode to respect JSON Subsonic API
-     * @param SimpleXMLElement $xml
-     * @param array<string, mixed> $input_options
-     * @return array<string, mixed>
-     */
-    private static function _xml2Json(SimpleXMLElement $xml, array $input_options = []): array
-    {
-        $defaults = [
-            'namespaceSeparator' => ' :', // you may want this to be something other than a colon
-            'attributePrefix' => '', // to distinguish between attributes and nodes with the same name
-            'alwaysArray' => self::ALWAYS_ARRAY, // array of xml tag names which should always become arrays
-            'alwaysDouble' => self::ALWAYS_DOUBLE,  // array of xml tag names which should always become doubles
-            'alwaysInteger' => self::ALWAYS_INTEGER, // array of xml tag names which should always become integers
-            'alwaysBool' => self::ALWAYS_BOOL, // array of xml tag names which should always become booleans
-            'autoArray' => true, // create arrays for tags which appear more than once
-            'textContent' => 'value', // key used for the text content of elements
-            'autoText' => true, // skip textContent key if node has no attributes or child nodes
-            'keySearch' => false, // optional search and replace on tag and attribute names
-            'keyReplace' => false, // replace values for above search values (as passed to str_replace())
-            'boolean' => true, // replace true and false string with boolean values
-        ];
-        $options        = array_merge($defaults, $input_options);
-        $namespaces     = $xml->getDocNamespaces();
-        $namespaces[''] = null; // add base (empty) namespace
-        // get attributes from all namespaces
-        $attributesArray = [];
-        foreach ($namespaces as $prefix => $namespace) {
-            foreach ($xml->attributes($namespace) as $attributeName => $attribute) {
-                // replace characters in attribute name
-                if ($options['keySearch']) {
-                    $attributeName = str_replace($options['keySearch'], $options['keyReplace'], $attributeName);
-                }
-                $attributeKey = $options['attributePrefix'] . (($prefix) ? $prefix . $options['namespaceSeparator'] : '') . $attributeName;
-                $strattr      = trim((string)$attribute);
-                $vattr        = $strattr;
-                if (in_array($attributeName, $options['alwaysInteger'])) {
-                    $vattr = (int) $strattr;
-                }
-                if (in_array($attributeName, $options['alwaysDouble'])) {
-                    $vattr = (float) $strattr;
-                }
-                if (in_array($attributeName, $options['alwaysBool'])) {
-                    $vattr = (bool) $strattr;
-                }
-                $attributesArray[$attributeKey] = $vattr;
-            }
-        }
-
-        // these children must be in an array.
-        $forceArray = ['channel', 'share'];
-        // get child nodes from all namespaces
-        $tagsArray = [];
-        foreach ($namespaces as $prefix => $namespace) {
-            foreach ($xml->children($namespace) as $childXml) {
-                // recurse into child nodes
-                $childArray = self::_xml2Json($childXml, $options);
-                foreach ($childArray as $childTagName => $childProperties) {
-                    // replace characters in tag name
-                    if ($options['keySearch']) {
-                        $childTagName = str_replace($options['keySearch'], $options['keyReplace'], $childTagName);
-                    }
-                    // add namespace prefix, if any
-                    if ($prefix) {
-                        $childTagName = $prefix . $options['namespaceSeparator'] . $childTagName;
-                    }
-
-                    if (!isset($tagsArray[$childTagName])) {
-                        // plain strings aren't countable/nested
-                        if (!is_string($childProperties)) {
-                            // only entry with this key
-                            if (count($childProperties) === 0) {
-                                $tagsArray[$childTagName] = (object)$childProperties;
-                            } elseif (self::_hasNestedArray($childProperties) && !in_array($childTagName, $forceArray)) {
-                                $tagsArray[$childTagName] = (object)$childProperties;
-                            } else {
-                                // test if tags of this type should always be arrays, no matter the element count
-                                $tagsArray[$childTagName] = (
-                                    in_array(
-                                        $childTagName,
-                                        $options['alwaysArray']
-                                    ) ||
-                                    !$options['autoArray']
-                                )
-                                    ? [$childProperties]
-                                    : $childProperties;
-                            }
-                        } else {
-                            if (in_array($childTagName, $options['alwaysInteger'])) {
-                                $childProperties = (int)$childProperties;
-                            }
-                            if (in_array($childTagName, $options['alwaysDouble'])) {
-                                $childProperties = (float)$childProperties;
-                            }
-                            if (in_array($childTagName, $options['alwaysBool'])) {
-                                $childProperties = (bool)$childProperties;
-                            }
-                            // test if tags of this type should always be arrays, no matter the element count
-                            $tagsArray[$childTagName] = (
-                                in_array(
-                                    $childTagName,
-                                    $options['alwaysArray']
-                                ) ||
-                                !$options['autoArray']
-                            )
-                                ? [$childProperties]
-                                : $childProperties;
-                        }
-                    } else {
-                        // existing arrays of data
-                        if (in_array($childTagName, $options['alwaysInteger'])) {
-                            $childProperties = (int)$childProperties;
-                        }
-                        if (in_array($childTagName, $options['alwaysDouble'])) {
-                            $childProperties = (float)$childProperties;
-                        }
-                        if (in_array($childTagName, $options['alwaysBool'])) {
-                            $childProperties = (bool)$childProperties;
-                        }
-                        if (is_array($tagsArray[$childTagName]) && array_keys($tagsArray[$childTagName]) === range(0, count($tagsArray[$childTagName]) - 1)) {
-                            // key already exists and is integer indexed array
-                            $tagsArray[$childTagName][] = $childProperties;
-                        } else {
-                            // key exists so convert to integer indexed array with previous value in position 0
-                            $tagsArray[$childTagName] = [$tagsArray[$childTagName], $childProperties];
-                        }
-                    }
-                }
-            } // REPLACING list($childTagName, $childProperties) = each($childArray);
-=======
      * getAmpacheId
      */
     public static function getAmpacheId(string $sub_id): ?int
@@ -593,7 +400,6 @@
             if ($int_id >= self::OLD_SUBID_PLAYLIST && $int_id < 900000000) {
                 return $int_id - self::OLD_SUBID_PLAYLIST;
             }
->>>>>>> 03bd4c55
         }
 
         // everything else is a string prefix
@@ -1984,11 +1790,6 @@
             return;
         }
 
-<<<<<<< HEAD
-        $artist = new Artist(Subsonic_Xml_Data::_getAmpacheId($artistid));
-        if ($artist->isNew()) {
-            $response = Subsonic_Xml_Data::addError(Subsonic_Xml_Data::SSERROR_DATA_NOTFOUND, 'getartist');
-=======
         $album = self::getAmpacheObject($sub_id);
         if (!$album instanceof Album || $album->isNew()) {
             self::_errorOutput($input, self::SSERROR_DATA_NOTFOUND, __FUNCTION__);
@@ -2000,7 +1801,6 @@
         if ($format === 'xml') {
             $response = self::_addXmlResponse(__FUNCTION__);
             $response = Subsonic_Xml_Data::addAlbumID3($response, $album, true);
->>>>>>> 03bd4c55
         } else {
             $response = self::_addJsonResponse(__FUNCTION__);
             $response = Subsonic_Json_Data::addAlbumID3($response, $album, true);
@@ -2031,17 +1831,11 @@
             return;
         }
 
-<<<<<<< HEAD
-        $album = new Album(Subsonic_Xml_Data::_getAmpacheId($albumid));
-        if ($album->isNew()) {
-            $response = Subsonic_Xml_Data::addError(Subsonic_Xml_Data::SSERROR_DATA_NOTFOUND, 'getalbum');
-=======
         $info   = Recommendation::get_album_info($album->getId());
         $format = (string)($input['f'] ?? 'xml');
         if ($format === 'xml') {
             $response = self::_addXmlResponse(__FUNCTION__);
             $response = Subsonic_Xml_Data::addAlbumInfo($response, $info, $album);
->>>>>>> 03bd4c55
         } else {
             $response = self::_addJsonResponse(__FUNCTION__);
             $response = Subsonic_Json_Data::addAlbumInfo($response, $info, $album);
@@ -2081,12 +1875,6 @@
             return;
         }
 
-<<<<<<< HEAD
-        $response = Subsonic_Xml_Data::addSubsonicResponse('getsong');
-        $song     = Subsonic_Xml_Data::_getAmpacheId($songid);
-        Subsonic_Xml_Data::addSong($response, $song);
-        self::_apiOutput($input, $response, []);
-=======
         $albums = self::_albumList($input, $user, (string)$type);
         if ($albums === null) {
             self::_errorOutput($input, self::SSERROR_DATA_NOTFOUND, __FUNCTION__);
@@ -2103,7 +1891,6 @@
             $response = Subsonic_Json_Data::addAlbumList($response, $albums);
         }
         self::_responseOutput($input, __FUNCTION__, $response);
->>>>>>> 03bd4c55
     }
 
     /**
@@ -2166,11 +1953,6 @@
             return;
         }
 
-<<<<<<< HEAD
-        $response = Subsonic_Xml_Data::addSubsonicResponse('getvideoinfo');
-        Subsonic_Xml_Data::addVideoInfo($response, (int)$video_id);
-        self::_apiOutput($input, $response, []);
-=======
         $format = (string)($input['f'] ?? 'xml');
         if ($format === 'xml') {
             $response = self::_addXmlResponse(__FUNCTION__);
@@ -2180,7 +1962,6 @@
             $response = Subsonic_Json_Data::addArtistWithAlbumsID3($response, $artist);
         }
         self::_responseOutput($input, __FUNCTION__, $response);
->>>>>>> 03bd4c55
     }
 
     /**
@@ -2198,12 +1979,6 @@
         if (!$sub_id) {
             return;
         }
-<<<<<<< HEAD
-
-        $count             = $input['count'] ?? 20;
-        $includeNotPresent = (array_key_exists('includeNotPresent', $input) && $input['includeNotPresent'] === "true");
-=======
->>>>>>> 03bd4c55
 
         $artist = self::getAmpacheObject($sub_id);
         if (!$artist instanceof Artist || $artist->isNew()) {
@@ -2350,36 +2125,8 @@
         foreach ($bookmarkRepository->getByUser($user) as $bookmarkId) {
             $bookmark = $bookmarkRepository->findById($bookmarkId);
 
-<<<<<<< HEAD
-        $object_id = self::_check_parameter($input, 'id');
-        if (!$object_id) {
-            return;
-        }
-
-        $count = $input['count'] ?? 50;
-        $songs = [];
-        if (Subsonic_Xml_Data::_isArtist($object_id)) {
-            $similars = Recommendation::get_artists_like(Subsonic_Xml_Data::_getAmpacheId($object_id));
-            if (!empty($similars)) {
-                debug_event(self::class, 'Found: ' . count($similars) . ' similar artists', 4);
-                foreach ($similars as $similar) {
-                    debug_event(self::class, $similar['name'] . ' (id=' . $similar['id'] . ')', 5);
-                    if ($similar['id']) {
-                        $artist = new Artist($similar['id']);
-                        if ($artist->isNew()) {
-                            continue;
-                        }
-                        // get the songs in a random order for even more chaos
-                        $artist_songs = self::getSongRepository()->getRandomByArtist($artist);
-                        foreach ($artist_songs as $song) {
-                            $songs[] = ['id' => $song];
-                        }
-                    }
-                }
-=======
             if ($bookmark !== null) {
                 $bookmarks[] = $bookmark;
->>>>>>> 03bd4c55
             }
         }
 
@@ -2420,24 +2167,6 @@
     public static function getchatmessages(array $input, User $user): void
     {
         unset($user);
-<<<<<<< HEAD
-        $name = self::_check_parameter($input, 'artist');
-        if (!$name) {
-            return;
-        }
-
-        $artist = self::getArtistRepository()->findByName(urldecode((string)$name));
-        $count  = (int)($input['count'] ?? 50);
-        $songs  = [];
-        if ($count < 1) {
-            $count = 50;
-        }
-        if ($artist) {
-            $songs = self::getSongRepository()->getTopSongsByArtist(
-                $artist,
-                $count
-            );
-=======
         $since                    = (int)($input['since'] ?? 0);
         $privateMessageRepository = self::getPrivateMessageRepository();
 
@@ -2447,44 +2176,8 @@
             $messages = [];
         } else {
             $messages = $privateMessageRepository->getChatMessages($since);
->>>>>>> 03bd4c55
-        }
-
-<<<<<<< HEAD
-    /**
-     * getAlbumList
-     * Returns a list of random, newest, highest rated etc. albums. Similar to the album lists on the home page of the Subsonic web interface.
-     * Returns a <subsonic-response> element with a nested <albumList> element on success.
-     * http://www.subsonic.org/pages/api.jsp#getAlbumList
-     * @param array<string, mixed> $input
-     * @param User $user
-     * @param string $elementName
-     */
-    public static function getalbumlist(array $input, User $user, string $elementName = "albumList"): void
-    {
-        $type = self::_check_parameter($input, 'type');
-        if (!$type) {
-            return;
-        }
-
-        if ($type === 'byGenre' && !self::_check_parameter($input, 'genre')) {
-            return;
-        }
-
-        $albums = self::_albumList($input, $user, (string)$type);
-        if ($albums === null) {
-            $response = Subsonic_Xml_Data::addError(Subsonic_Xml_Data::SSERROR_GENERIC, $elementName);
-        } else {
-            $response = Subsonic_Xml_Data::addSubsonicResponse($elementName);
-            switch ($elementName) {
-                case 'albumList':
-                    Subsonic_Xml_Data::addAlbumList($response, $albums);
-                    break;
-                case 'albumList2':
-                    Subsonic_Xml_Data::addAlbumList2($response, $albums);
-                    break;
-            }
-=======
+        }
+
         $format = (string)($input['f'] ?? 'xml');
         if ($format === 'xml') {
             $response = self::_addXmlResponse(__FUNCTION__);
@@ -2492,7 +2185,6 @@
         } else {
             $response = self::_addJsonResponse(__FUNCTION__);
             $response = Subsonic_Json_Data::addChatMessages($response, $messages);
->>>>>>> 03bd4c55
         }
         self::_responseOutput($input, __FUNCTION__, $response);
     }
@@ -2588,16 +2280,6 @@
     public static function getgenres(array $input, User $user): void
     {
         unset($user);
-<<<<<<< HEAD
-        $genre = self::_check_parameter($input, 'genre');
-        if (!$genre) {
-            return;
-        }
-
-        $count  = (int)($input['count'] ?? 0);
-        $offset = (int)($input['offset'] ?? 0);
-=======
->>>>>>> 03bd4c55
 
         $format = (string)($input['f'] ?? 'xml');
         if ($format === 'xml') {
@@ -2842,12 +2524,6 @@
             return;
         }
 
-<<<<<<< HEAD
-        $response = Subsonic_Xml_Data::addSubsonicResponse('getplaylist');
-        if (Subsonic_Xml_Data::_isSmartPlaylist($playlistId)) {
-            $playlist = new Search(Subsonic_Xml_Data::_getAmpacheId($playlistId), 'song', $user);
-            Subsonic_Xml_Data::addPlaylist($response, $playlist, true);
-=======
         if ($object instanceof Album || $object instanceof Artist || $object instanceof Catalog) {
             $format = (string)($input['f'] ?? 'xml');
             if ($format === 'xml') {
@@ -2858,7 +2534,6 @@
                 $response = Subsonic_Json_Data::addDirectory($response, $object);
             }
             self::_responseOutput($input, __FUNCTION__, $response);
->>>>>>> 03bd4c55
         } else {
             self::_errorOutput($input, self::SSERROR_DATA_NOTFOUND, __FUNCTION__);
         }
@@ -2897,33 +2572,12 @@
     public static function getnewestpodcasts(array $input, User $user): void
     {
         unset($user);
-<<<<<<< HEAD
-        $playlistId = self::_check_parameter($input, 'playlistId');
-        if (!$playlistId) {
-            return;
-        }
-
-        $name              = $input['name'] ?? '';
-        $public            = (array_key_exists('public', $input) && $input['public'] === "true");
-        $songIdToAdd       = $input['songIdToAdd'] ?? [];
-        $songIndexToRemove = $input['songIndexToRemove'] ?? [];
-
-        if (Subsonic_Xml_Data::_isPlaylist((string)$playlistId)) {
-            if (is_string($songIdToAdd)) {
-                $songIdToAdd = explode(',', $songIdToAdd);
-            }
-            if (is_string($songIndexToRemove)) {
-                $songIndexToRemove = explode(',', $songIndexToRemove);
-            }
-            self::_updatePlaylist(Subsonic_Xml_Data::_getAmpacheId((string)$playlistId), $name, $songIdToAdd, $songIndexToRemove, $public);
-=======
         $count = $input['count'] ?? AmpConfig::get('podcast_new_download');
         if (!AmpConfig::get('podcast')) {
             self::_errorOutput($input, self::SSERROR_DATA_NOTFOUND, __FUNCTION__);
 
             return;
         }
->>>>>>> 03bd4c55
 
         $episodes = Catalog::get_newest_podcasts($count);
         $format   = (string)($input['f'] ?? 'xml');
@@ -2947,22 +2601,12 @@
      */
     public static function getnowplaying(array $input, User $user): void
     {
-<<<<<<< HEAD
-        $playlistId = self::_check_parameter($input, 'id');
-        if (!$playlistId) {
-            return;
-        }
-
-        if (Subsonic_Xml_Data::_isSmartPlaylist($playlistId)) {
-            $playlist = new Search(Subsonic_Xml_Data::_getAmpacheId($playlistId), 'song', $user);
-=======
         unset($user);
         $data   = Stream::get_now_playing();
         $format = (string)($input['f'] ?? 'xml');
         if ($format === 'xml') {
             $response = self::_addXmlResponse(__FUNCTION__);
             $response = Subsonic_Xml_Data::addNowPlaying($response, $data);
->>>>>>> 03bd4c55
         } else {
             $response = self::_addJsonResponse(__FUNCTION__);
             $response = Subsonic_Json_Data::addNowPlaying($response, $data);
@@ -2980,14 +2624,7 @@
      */
     public static function getSubsonicextensions(array $input, User $user): void
     {
-<<<<<<< HEAD
-        $fileid = self::_check_parameter($input, 'id', true);
-        if (!$fileid) {
-            return;
-        }
-=======
         unset($user);
->>>>>>> 03bd4c55
 
         $extensions = [
             'apiKeyAuthentication' => [1],
@@ -3057,22 +2694,6 @@
      */
     public static function getplaylists(array $input, User $user): void
     {
-<<<<<<< HEAD
-        $fileid = self::_check_parameter($input, 'id', true);
-        if (!$fileid) {
-            return;
-        }
-
-        $client = scrub_in((string) ($input['c'] ?? 'Subsonic'));
-        $params = '&client=' . rawurlencode($client) . '&cache=1';
-        $url    = '';
-        if (Subsonic_Xml_Data::_isSong($fileid)) {
-            $object = new Song(Subsonic_Xml_Data::_getAmpacheId($fileid));
-            $url    = $object->play_url($params, 'api', function_exists('curl_version'), $user->id, $user->streamtoken);
-        } elseif (Subsonic_Xml_Data::_isPodcastEpisode($fileid)) {
-            $object = new Podcast_episode((int) Subsonic_Xml_Data::_getAmpacheId($fileid));
-            $url    = $object->play_url($params, 'api', function_exists('curl_version'), $user->id, $user->streamtoken);
-=======
         $user = (isset($input['username']))
             ? User::get_from_username($input['username']) ?? $user
             : $user;
@@ -3092,7 +2713,6 @@
         $hide_string = str_replace('%', '\%', str_replace('_', '\_', (string)Preference::get_by_user($user_id, 'api_hidden_playlists')));
         if (!empty($hide_string)) {
             $browse->set_filter('not_starts_with', $hide_string);
->>>>>>> 03bd4c55
         }
 
         $results = $browse->get_objects();
@@ -3117,28 +2737,8 @@
      */
     public static function getplayqueue(array $input, User $user): void
     {
-<<<<<<< HEAD
-        unset($user);
-        $fileid  = self::_check_parameter($input, 'id', true);
-        if (!$fileid) {
-            return;
-        }
-
-        $bitRate = $input['bitRate'] ?? false;
-        $media   = [];
-        if (Subsonic_Xml_Data::_isSong($fileid)) {
-            $media['object_type'] = LibraryItemEnum::SONG;
-        } elseif (Subsonic_Xml_Data::_isVideo($fileid)) {
-            $media['object_type'] = LibraryItemEnum::VIDEO;
-        } else {
-            self::_apiOutput(
-                $input,
-                Subsonic_Xml_Data::addError(Subsonic_Xml_Data::SSERROR_DATA_NOTFOUND, 'hls')
-            );
-=======
         $client    = scrub_in((string) ($input['c'] ?? 'Subsonic'));
         $playQueue = new User_Playlist($user->id, $client);
->>>>>>> 03bd4c55
 
         $format = (string)($input['f'] ?? 'xml');
         if ($format === 'xml') {
@@ -3188,31 +2788,6 @@
         unset($user);
         $sub_id = self::_check_parameter($input, 'id', __FUNCTION__);
         if (!$sub_id) {
-<<<<<<< HEAD
-            return;
-        }
-
-        $sub_id = str_replace('al-', '', (string)$sub_id);
-        $sub_id = str_replace('ar-', '', $sub_id);
-        $sub_id = str_replace('pl-', '', $sub_id);
-        $sub_id = str_replace('pod-', '', $sub_id);
-        // sometimes we're sent a full art url...
-        preg_match('/\/artist\/([0-9]*)\//', $sub_id, $matches);
-        if (!empty($matches)) {
-            $sub_id = (string)(100000000 + (int)$matches[1]);
-        }
-        if (!is_string($sub_id)) {
-            return;
-        }
-        $size = (isset($input['size']) && is_numeric($input['size'])) ? (int)$input['size'] : 'original';
-        $type = Subsonic_Xml_Data::_getAmpacheType($sub_id);
-        if ($type == "") {
-            self::_setHeader((string)($input['f'] ?? 'xml'));
-            $response = Subsonic_Xml_Data::addError(Subsonic_Xml_Data::SSERROR_DATA_NOTFOUND, 'getcoverart');
-            self::_apiOutput($input, $response);
-
-=======
->>>>>>> 03bd4c55
             return;
         }
 
@@ -3294,22 +2869,7 @@
      */
     public static function getrandomsongs(array $input, User $user): void
     {
-<<<<<<< HEAD
-        $username = self::_check_parameter($input, 'username');
-        if (!$username) {
-            return;
-        }
-
-        $response = null;
-        if ($user->access === 100 || $user->username == $username) {
-            if ($user->username == $username) {
-                $update_user = $user;
-            } else {
-                $update_user = User::get_from_username((string)$username);
-            }
-=======
         $size = (int)($input['size'] ?? 10);
->>>>>>> 03bd4c55
 
         $genre         = $input['genre'] ?? '';
         $fromYear      = $input['fromYear'] ?? null;
@@ -3439,13 +2999,8 @@
             return;
         }
 
-<<<<<<< HEAD
-        $rating = self::_check_parameter($input, 'rating');
-        if (!$rating) {
-=======
         $sub_id = self::_check_parameter($input, 'id', __FUNCTION__);
         if (!$sub_id) {
->>>>>>> 03bd4c55
             return;
         }
         $object_id = self::getAmpacheId($sub_id);
@@ -3540,12 +3095,6 @@
         if (!$sub_id) {
             return;
         }
-<<<<<<< HEAD
-
-        $submission = (array_key_exists('submission', $input) && ($input['submission'] === 'true' || $input['submission'] === '1'));
-        $client     = scrub_in((string) ($input['c'] ?? 'Subsonic'));
-=======
->>>>>>> 03bd4c55
 
         $song_id = self::getAmpacheId($sub_id);
         if (!$song_id) {
@@ -3611,60 +3160,6 @@
      */
     public static function getstarred(array $input, User $user, string $elementName = 'starred'): void
     {
-<<<<<<< HEAD
-        $object_id = self::_check_parameter($input, 'id');
-        if (!$object_id) {
-            return;
-        }
-
-        $description = $input['description'] ?? null;
-        if (AmpConfig::get('share')) {
-            $share_expire = AmpConfig::get('share_expire', 7);
-            $expire_days  = (isset($input['expires']))
-                ? Share::get_expiry(((int)filter_var($input['expires'], FILTER_SANITIZE_NUMBER_INT)) / 1000)
-                : $share_expire;
-            $object_type = null;
-            if (is_array($object_id) && Subsonic_Xml_Data::_isSong($object_id[0])) {
-                debug_event(self::class, 'createShare: sharing song list (album)', 5);
-                $song_id     = Subsonic_Xml_Data::_getAmpacheId($object_id[0]);
-                $tmp_song    = new Song($song_id);
-                $object_id   = $tmp_song->album;
-                $object_type = 'album';
-            } else {
-                if (Subsonic_Xml_Data::_isAlbum($object_id)) {
-                    $object_type = 'album';
-                } elseif (Subsonic_Xml_Data::_isSong($object_id)) {
-                    $object_type = 'song';
-                } elseif (Subsonic_Xml_Data::_isPlaylist($object_id)) {
-                    $object_type = 'playlist';
-                }
-                $object_id = Subsonic_Xml_Data::_getAmpacheId($object_id);
-            }
-            debug_event(self::class, 'createShare: sharing ' . $object_type . ' ' . $object_id, 4);
-
-            if (!empty($object_type) && !empty($object_id)) {
-                global $dic; // @todo remove after refactoring
-                $passwordGenerator = $dic->get(PasswordGeneratorInterface::class);
-                $shareCreator      = $dic->get(ShareCreatorInterface::class);
-
-                $response = Subsonic_Xml_Data::addSubsonicResponse('createshare');
-                $shares   = [];
-                $shares[] = $shareCreator->create(
-                    $user,
-                    LibraryItemEnum::from($object_type),
-                    $object_id,
-                    true,
-                    Access::check_function(AccessFunctionEnum::FUNCTION_DOWNLOAD),
-                    $expire_days,
-                    $passwordGenerator->generate_token(),
-                    0,
-                    $description
-                );
-
-                Subsonic_Xml_Data::addShares($response, $shares);
-            } else {
-                $response = Subsonic_Xml_Data::addError(Subsonic_Xml_Data::SSERROR_DATA_NOTFOUND, 'createshare');
-=======
         $format = (string)($input['f'] ?? 'xml');
         if ($format === 'xml') {
             $response = self::_addXmlResponse(__FUNCTION__);
@@ -3685,7 +3180,6 @@
                         Userflag::get_latest('song', $user, 10000)
                     );
                     break;
->>>>>>> 03bd4c55
             }
         } else {
             $response = self::_addJsonResponse(__FUNCTION__);
@@ -3994,11 +3488,7 @@
      */
     public static function jukeboxcontrol(array $input, User $user): void
     {
-<<<<<<< HEAD
-        $action = self::_check_parameter($input, 'action');
-=======
         $action = self::_check_parameter($input, 'action', __FUNCTION__);
->>>>>>> 03bd4c55
         if (!$action) {
             return;
         }
@@ -4090,155 +3580,6 @@
                 $return = $localplay->volume_set(((float)$input['gain']) * 100);
                 break;
         }
-<<<<<<< HEAD
-
-        if ($return) {
-            $response = Subsonic_Xml_Data::addSubsonicResponse('jukeboxcontrol');
-            if ($action == 'get') {
-                Subsonic_Xml_Data::addJukeboxPlaylist($response, $localplay);
-            } else {
-                Subsonic_Xml_Data::addJukeboxStatus($response, $localplay);
-            }
-        }
-
-        self::_apiOutput($input, $response);
-    }
-
-    /**
-     * getInternetRadioStations
-     * Returns all internet radio stations.
-     * Returns a <subsonic-response> element with a nested <internetRadioStations> element on success.
-     * http://www.subsonic.org/pages/api.jsp#getInternetRadioStations
-     * @param array<string, mixed> $input
-     * @param User $user
-     */
-    public static function getinternetradiostations(array $input, User $user): void
-    {
-        unset($user);
-        $response = Subsonic_Xml_Data::addSubsonicResponse('getinternetradiostations');
-        $radios   = self::getLiveStreamRepository()->findAll();
-        Subsonic_Xml_Data::addInternetRadioStations($response, $radios);
-        self::_apiOutput($input, $response);
-    }
-
-    /**
-     * createInternetRadioStation
-     * Creates a public URL that can be used by anyone to stream music or video from the Subsonic server.
-     * Returns a <subsonic-response> element with a nested <internetradiostations> element on success, which in turns contains a single <internetradiostation> element for the newly created internetradiostation.
-     * http://www.subsonic.org/pages/api.jsp#createInternetRadioStation
-     * @param array<string, mixed> $input
-     * @param User $user
-     */
-    public static function createinternetradiostation(array $input, User $user): void
-    {
-        $url = self::_check_parameter($input, 'streamUrl');
-        if (!$url) {
-            return;
-        }
-
-        $name = self::_check_parameter($input, 'name');
-        if (!$name) {
-            return;
-        }
-
-        $site_url = filter_var(urldecode($input['homepageUrl']), FILTER_VALIDATE_URL) ?: '';
-        $catalogs = User::get_user_catalogs($user->id, 'music');
-        if (AmpConfig::get('live_stream') && $user->access >= 75) {
-            $data = [
-                "name" => $name,
-                "url" => $url,
-                "codec" => 'mp3',
-                "catalog" => $catalogs[0],
-                "site_url" => $site_url
-            ];
-            if (!Live_Stream::create($data)) {
-                $response = Subsonic_Xml_Data::addError(Subsonic_Xml_Data::SSERROR_DATA_NOTFOUND, 'createinternetradiostation');
-                self::_apiOutput($input, $response);
-
-                return;
-            }
-            $response = Subsonic_Xml_Data::addSubsonicResponse('createinternetradiostation');
-        } else {
-            $response = Subsonic_Xml_Data::addError(Subsonic_Xml_Data::SSERROR_UNAUTHORIZED, 'createinternetradiostation');
-        }
-        self::_apiOutput($input, $response);
-    }
-
-    /**
-     * updateInternetRadioStation
-     * Updates the description and/or expiration date for an existing internetradiostation.
-     * http://www.subsonic.org/pages/api.jsp#updateInternetRadioStation
-     * @param array<string, mixed> $input
-     * @param User $user
-     */
-    public static function updateinternetradiostation(array $input, User $user): void
-    {
-        $internetradiostation_id = self::_check_parameter($input, 'id');
-        if (!$internetradiostation_id) {
-            return;
-        }
-
-        $url = self::_check_parameter($input, 'streamUrl');
-        if (!$url) {
-            return;
-        }
-
-        $name = self::_check_parameter($input, 'name');
-        if (!$name) {
-            return;
-        }
-
-        $site_url = filter_var(urldecode($input['homepageUrl']), FILTER_VALIDATE_URL) ?: '';
-
-        if (AmpConfig::get('live_stream') && $user->access >= 75) {
-            $internetradiostation = new Live_Stream(Subsonic_Xml_Data::_getAmpacheId($internetradiostation_id));
-            if ($internetradiostation->id > 0) {
-                $data = [
-                    "name" => $name,
-                    "url" => $url,
-                    "codec" => 'mp3',
-                    "site_url" => $site_url
-                ];
-                if ($internetradiostation->update($data)) {
-                    $response = Subsonic_Xml_Data::addSubsonicResponse('updateinternetradiostation');
-                } else {
-                    $response = Subsonic_Xml_Data::addError(Subsonic_Xml_Data::SSERROR_UNAUTHORIZED, 'updateinternetradiostation');
-                }
-            } else {
-                $response = Subsonic_Xml_Data::addError(Subsonic_Xml_Data::SSERROR_DATA_NOTFOUND, 'updateinternetradiostation');
-            }
-        } else {
-            $response = Subsonic_Xml_Data::addError(Subsonic_Xml_Data::SSERROR_UNAUTHORIZED, 'updateinternetradiostation');
-        }
-
-        self::_apiOutput($input, $response);
-    }
-
-    /**
-     * deleteInternetRadioStation
-     * Deletes an existing internetradiostation.
-     * http://www.subsonic.org/pages/api.jsp#deleteInternetRadioStation
-     * @param array<string, mixed> $input
-     * @param User $user
-     */
-    public static function deleteinternetradiostation(array $input, User $user): void
-    {
-        $stream_id = self::_check_parameter($input, 'id');
-        if (!$stream_id) {
-            return;
-        }
-
-        $liveStreamRepository = self::getLiveStreamRepository();
-
-        if (AmpConfig::get('live_stream') && $user->access >= AccessLevelEnum::MANAGER->value) {
-            $liveStream = $liveStreamRepository->findById((int) $stream_id);
-
-            if ($liveStream === null) {
-                $response = Subsonic_Xml_Data::addError(Subsonic_Xml_Data::SSERROR_DATA_NOTFOUND, 'deleteinternetradiostation');
-            } else {
-                $liveStreamRepository->delete($liveStream);
-=======
->>>>>>> 03bd4c55
 
         if ($return) {
             $format = (string)($input['f'] ?? 'xml');
@@ -4312,17 +3653,6 @@
      */
     public static function saveplayqueue(array $input, User $user): void
     {
-<<<<<<< HEAD
-        $username = self::_check_parameter($input, 'username');
-        if (!$username) {
-            return;
-        }
-
-        if ($user->access === 100 || $user->username == $username) {
-            $response = Subsonic_Xml_Data::addSubsonicResponse('getuser');
-            if ($user->username == $username) {
-                $update_user = $user;
-=======
         $id_list  = $input['id'] ?? '';
         $current  = (string)($input['current'] ?? '');
         $position = (array_key_exists('position', $input))
@@ -4366,7 +3696,6 @@
                         }
                     }
                 }
->>>>>>> 03bd4c55
             } else {
                 self::_errorOutput($input, self::SSERROR_DATA_NOTFOUND, __FUNCTION__);
 
@@ -4408,54 +3737,6 @@
      */
     public static function saveplayqueuebyindex(array $input, User $user): void
     {
-<<<<<<< HEAD
-        $username = self::_check_parameter($input, 'username');
-        if (!$username) {
-            return;
-        }
-
-        $password = self::_check_parameter($input, 'password');
-        if (!$password) {
-            return;
-        }
-
-        $email        = urldecode((string)self::_check_parameter($input, 'email'));
-        $adminRole    = (array_key_exists('adminRole', $input) && $input['adminRole'] == 'true');
-        $downloadRole = (array_key_exists('downloadRole', $input) && $input['downloadRole'] == 'true');
-        $uploadRole   = (array_key_exists('uploadRole', $input) && $input['uploadRole'] == 'true');
-        $coverArtRole = (array_key_exists('coverArtRole', $input) && $input['coverArtRole'] == 'true');
-        $shareRole    = (array_key_exists('shareRole', $input) && $input['shareRole'] == 'true');
-        //$ldapAuthenticated = $input['ldapAuthenticated'];
-        //$settingsRole = $input['settingsRole'];
-        //$streamRole = $input['streamRole'];
-        //$jukeboxRole = $input['jukeboxRole'];
-        //$playlistRole = $input['playlistRole'];
-        //$commentRole = $input['commentRole'];
-        //$podcastRole = $input['podcastRole'];
-        if ($email) {
-            $email = urldecode($email);
-        }
-
-        if ($user->access >= AccessLevelEnum::ADMIN->value) {
-            $access = AccessLevelEnum::USER;
-            if ($coverArtRole) {
-                $access = AccessLevelEnum::MANAGER;
-            }
-            if ($adminRole) {
-                $access = AccessLevelEnum::ADMIN;
-            }
-            $password = self::_decryptPassword($password);
-            $user_id  = User::create($username, $username, $email, '', $password, $access);
-            if ($user_id > 0) {
-                if ($downloadRole) {
-                    Preference::update('download', $user_id, 1);
-                }
-                if ($uploadRole) {
-                    Preference::update('allow_upload', $user_id, 1);
-                }
-                if ($shareRole) {
-                    Preference::update('share', $user_id, 1);
-=======
         $id_list = $input['id'] ?? '';
         $sub_ids = (is_array($id_list))
             ? $id_list
@@ -4508,7 +3789,6 @@
                             $media->set_played($user_id, $client, [], $time);
                         }
                     }
->>>>>>> 03bd4c55
                 }
             } else {
                 self::_errorOutput($input, self::SSERROR_DATA_NOTFOUND, __FUNCTION__);
@@ -4548,27 +3828,10 @@
      */
     public static function scrobble(array $input, User $user): void
     {
-<<<<<<< HEAD
-        $username = self::_check_parameter($input, 'username');
-        if (!$username) {
-            return;
-        }
-
-        $password = $input['password'] ?? false;
-        $email    = urldecode((string)self::_check_parameter($input, 'email'));
-        //$ldapAuthenticated = $input['ldapAuthenticated'];
-        $adminRole    = (array_key_exists('adminRole', $input) && $input['adminRole'] == 'true');
-        $downloadRole = (array_key_exists('downloadRole', $input) && $input['downloadRole'] == 'true');
-        $uploadRole   = (array_key_exists('uploadRole', $input) && $input['uploadRole'] == 'true');
-        $coverArtRole = (array_key_exists('coverArtRole', $input) && $input['coverArtRole'] == 'true');
-        $shareRole    = (array_key_exists('shareRole', $input) && $input['shareRole'] == 'true');
-        $maxbitrate   = (int)($input['maxBitRate'] ?? 0);
-=======
         $sub_ids = self::_check_parameter($input, 'id', __FUNCTION__);
         if (!$sub_ids) {
             return;
         }
->>>>>>> 03bd4c55
 
         $submission = (array_key_exists('submission', $input) && ($input['submission'] === 'true' || $input['submission'] === '1'));
         $client     = scrub_in((string) ($input['c'] ?? 'Subsonic'));
@@ -4639,64 +3902,14 @@
      */
     public static function search2(array $input, User $user): void
     {
-<<<<<<< HEAD
-        $username = self::_check_parameter($input, 'username');
-        if (!$username) {
-            return;
-        }
-
-        if ($user->access === 100) {
-            $update_user = User::get_from_username((string)$username);
-            if ($update_user instanceof User) {
-                $update_user->delete();
-                $response = Subsonic_Xml_Data::addSubsonicResponse('deleteuser');
-            } else {
-                $response = Subsonic_Xml_Data::addError(Subsonic_Xml_Data::SSERROR_DATA_NOTFOUND, 'deleteuser');
-            }
-        } else {
-            $response = Subsonic_Xml_Data::addError(Subsonic_Xml_Data::SSERROR_UNAUTHORIZED, 'deleteuser');
-        }
-=======
         $query = $input['query'] ?? '';
->>>>>>> 03bd4c55
 
         $results = self::_search($query, $input, $user);
 
-<<<<<<< HEAD
-    /**
-     * changePassword
-     * Changes the password of an existing Subsonic user.
-     * http://www.subsonic.org/pages/api.jsp#changePassword
-     * @param array<string, mixed> $input
-     * @param User $user
-     */
-    public static function changepassword(array $input, User $user): void
-    {
-        $username = self::_check_parameter($input, 'username');
-        if (!$username) {
-            return;
-        }
-
-        $inp_pass = self::_check_parameter($input, 'password');
-        if (!$inp_pass) {
-            return;
-        }
-
-        $password = self::_decryptPassword($inp_pass);
-        if ($user->username == $username || $user->access === 100) {
-            $update_user = User::get_from_username((string) $username);
-            if ($update_user instanceof User && !AmpConfig::get('simple_user_mode')) {
-                $update_user->update_password($password);
-                $response = Subsonic_Xml_Data::addSubsonicResponse('changepassword');
-            } else {
-                $response = Subsonic_Xml_Data::addError(Subsonic_Xml_Data::SSERROR_DATA_NOTFOUND, 'changepassword');
-            }
-=======
         $format = (string)($input['f'] ?? 'xml');
         if ($format === 'xml') {
             $response = self::_addXmlResponse(__FUNCTION__);
             $response = Subsonic_Xml_Data::addSearchResult2($response, $results['artists'], $results['albums'], $results['songs']);
->>>>>>> 03bd4c55
         } else {
             $response = self::_addJsonResponse(__FUNCTION__);
             $response = Subsonic_Json_Data::addSearchResult2($response, $results['artists'], $results['albums'], $results['songs']);
@@ -4742,25 +3955,10 @@
      */
     public static function setrating(array $input, User $user): void
     {
-<<<<<<< HEAD
-        $object_id = self::_check_parameter($input, 'id');
-        if (!$object_id) {
-            return;
-        }
-
-        $position = self::_check_parameter($input, 'position');
-        if (!$position) {
-            return;
-        }
-
-        $comment = $input['comment'] ?? '';
-        $type    = Subsonic_Xml_Data::_getAmpacheType((string)$object_id);
-=======
         $sub_id = self::_check_parameter($input, 'id', __FUNCTION__);
         if (!$sub_id) {
             return;
         }
->>>>>>> 03bd4c55
 
         $rating = self::_check_parameter($input, 'rating', __FUNCTION__);
         if (!$rating) {
@@ -4791,25 +3989,7 @@
      */
     public static function star(array $input, User $user): void
     {
-<<<<<<< HEAD
-        $object_id = self::_check_parameter($input, 'id');
-        if (!$object_id) {
-            return;
-        }
-
-        $type = Subsonic_Xml_Data::_getAmpacheType((string)$object_id);
-
-        $bookmark = new Bookmark(Subsonic_Xml_Data::_getAmpacheId($object_id), $type, $user->id);
-        if ($bookmark->isNew()) {
-            $response = Subsonic_Xml_Data::addError(Subsonic_Xml_Data::SSERROR_DATA_NOTFOUND, 'deletebookmark');
-        } else {
-            self::getBookmarkRepository()->delete($bookmark->getId());
-            $response = Subsonic_Xml_Data::addSubsonicResponse('deletebookmark');
-        }
-        self::_apiOutput($input, $response);
-=======
         self::_setStar($input, $user, true);
->>>>>>> 03bd4c55
     }
 
     /**
@@ -4891,70 +4071,6 @@
      */
     public static function tokeninfo(array $input, User $user): void
     {
-<<<<<<< HEAD
-        $size          = (int)($input['size'] ?? 10);
-        $offset        = (int)($input['offset'] ?? 0);
-        $musicFolderId = (int)($input['musicFolderId'] ?? 0);
-        $catalogFilter = (AmpConfig::get('catalog_disable') || AmpConfig::get('catalog_filter'));
-
-        // Get albums from all catalogs by default Catalog filter is not supported for all request types for now.
-        $catalogs = ($catalogFilter)
-            ? $user->get_catalogs('music')
-            : null;
-        if ($musicFolderId > 0) {
-            $catalogs   = [];
-            $catalogs[] = $musicFolderId;
-        }
-        $albums = null;
-        switch ($type) {
-            case 'random':
-                $albums = self::getAlbumRepository()->getRandom(
-                    $user->id,
-                    $size
-                );
-                break;
-            case 'newest':
-                $albums = Stats::get_newest('album', $size, $offset, $musicFolderId, $user);
-                break;
-            case 'highest':
-                $albums = Rating::get_highest('album', $size, $offset, $user->id);
-                break;
-            case 'frequent':
-                $albums = Stats::get_top('album', $size, 0, $offset);
-                break;
-            case 'recent':
-                $albums = Stats::get_recent('album', $size, $offset);
-                break;
-            case 'starred':
-                $albums = Userflag::get_latest('album', null, $size, $offset);
-                break;
-            case 'alphabeticalByName':
-                $albums = ($catalogFilter && empty($catalogs) && $musicFolderId == 0)
-                    ? []
-                    : Catalog::get_albums($size, $offset, $catalogs);
-                break;
-            case 'alphabeticalByArtist':
-                $albums = ($catalogFilter && empty($catalogs) && $musicFolderId == 0)
-                    ? []
-                    : Catalog::get_albums_by_artist($size, $offset, $catalogs);
-                break;
-            case 'byYear':
-                $fromYear = (int)min($input['fromYear'], $input['toYear']);
-                $toYear   = (int)max($input['fromYear'], $input['toYear']);
-
-                if ($fromYear || $toYear) {
-                    $data   = Search::year_search($fromYear, $toYear, $size, $offset);
-                    $albums = Search::run($data, $user);
-                }
-                break;
-            case 'byGenre':
-                $genre  = $input['genre'];
-                $tag_id = Tag::tag_exists($genre);
-                if ($tag_id > 0) {
-                    $albums = Tag::get_tag_objects('album', $tag_id, $size, $offset);
-                }
-                break;
-=======
         $format = (string)($input['f'] ?? 'xml');
         if ($format === 'xml') {
             $response = self::_addXmlResponse(__FUNCTION__);
@@ -4962,7 +4078,6 @@
         } else {
             $response = self::_addJsonResponse(__FUNCTION__);
             $response = Subsonic_Json_Data::addTokenInfo($response, $user);
->>>>>>> 03bd4c55
         }
         self::_responseOutput($input, __FUNCTION__, $response);
     }
