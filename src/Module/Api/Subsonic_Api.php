--- conflicted
+++ resolved
@@ -461,13 +461,9 @@
      */
     public static function getmusicfolders($input)
     {
-        $catalogs = Catalog::get_catalogs('music');
         $response = Subsonic_Xml_Data::createSuccessResponse('getmusicfolders');
-<<<<<<< HEAD
-        Subsonic_Xml_Data::addMusicFolders($response, static::getCatalogRepository()->getList());
-=======
-        Subsonic_Xml_Data::addMusicFolders($response, $catalogs);
->>>>>>> c2d13df4
+        Subsonic_Xml_Data::addMusicFolders($response, static::getCatalogRepository()->getList('music'));
+
         self::apiOutput($input, $response);
     }
 
