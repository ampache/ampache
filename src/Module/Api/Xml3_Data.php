<?php
declare(strict_types=0);
/* vim:set softtabstop=4 shiftwidth=4 expandtab: */
/**
 *
 * LICENSE: GNU Affero General Public License, version 3 (AGPLv3)
 * Copyright 2001 - 2017 Ampache.org
 *
 * This program is free software: you can redistribute it and/or modify
 * it under the terms of the GNU Affero General Public License as published by
 * the Free Software Foundation, either version 3 of the License, or
 * (at your option) any later version.
 *
 * This program is distributed in the hope that it will be useful,
 * but WITHOUT ANY WARRANTY; without even the implied warranty of
 * MERCHANTABILITY or FITNESS FOR A PARTICULAR PURPOSE.  See the
 * GNU Affero General Public License for more details.
 *
 * You should have received a copy of the GNU Affero General Public License
 * along with this program.  If not, see <http://www.gnu.org/licenses/>.
 *
 */
namespace Ampache\Module\Api;

use Ampache\Module\Util\ObjectTypeToClassNameMapper;
use Ampache\Repository\Model\Album;
use Ampache\Repository\Model\Shoutbox;
use Ampache\Repository\Model\Video;
use Ampache\Module\Playback\Stream;
use Ampache\Config\AmpConfig;
use Ampache\Repository\Model\Art;
use Ampache\Repository\Model\Artist;
use Ampache\Repository\Model\Democratic;
use Ampache\Repository\AlbumRepositoryInterface;
use Ampache\Repository\SongRepositoryInterface;
use Ampache\Repository\Model\Playlist;
use Ampache\Repository\Model\Rating;
use Ampache\Repository\Model\Song;
use Ampache\Repository\Model\Tag;
use Ampache\Repository\Model\User;
use Ampache\Repository\Model\Useractivity;

/**
 * Xml_Data Class
 *
 * This class takes care of all of the xml document stuff in Ampache these
 * are all static calls
 *
 */
class Xml3_Data
{
    // This is added so that we don't pop any webservers
    private static $limit  = 5000;
    private static $offset = 0;
    private static $type   = '';

    /**
     * constructor
     *
     * We don't use this, as its really a static class
     */
    private function __construct()
    {
        // Rien a faire
    } // constructor

    /**
     * set_offset
     *
     * This takes an int and changes the offset
     *
     * @param    integer    $offset    (description here...)
     * @return    void
     */
    public static function set_offset($offset)
    {
        $offset       = (int)($offset);
        self::$offset = $offset;
    } // set_offset

    /**
     * set_limit
     *
     * This sets the limit for any ampache transactions
     *
     * @param    integer    $limit    (description here...)
     * @return    void
     */
    public static function set_limit($limit)
    {
        if ($limit) {
            if (strtolower($limit) == "none") {
                self::$limit = null;
            } else {
                self::$limit = (int)$limit;
            }
        }
    } // set_limit

    /**
     * set_type
     *
     * This sets the type of Xml_Data we are working on
     *
     * @param    string    $type    Xml_Data type
     * @return    void
     */
    public static function set_type($type)
    {
        if (in_array($type, array('rss', 'xspf', 'itunes'))) {
            self::$type = $type;
        }
    } // set_type

    /**
     * error
     *
     * This generates a standard XML Error message
     *
     * @param    integer    $code    Error code
     * @param    string    $string    Error message
     * @return    string    return error message xml
     */
    public static function error($code, $string)
    {
        $string = "\t<error code=\"$code\"><![CDATA[" . $string . "]]></error>";

        return Xml_Data::output_xml($string);
    } // error

    /**
     * single_string
     *
     * This takes two values, first the key second the string
     *
     * @param    string    $key    (description here...)
     * @param    string    $string    xml data
     * @return    string    return xml
     */
    public static function single_string($key, $string = '')
    {
        $final = self::_header();
        if (!empty($string)) {
            $final .= "\t<$key><![CDATA[" . $string . "]]></$key>";
        } else {
            $final .= "\t<$key />";
        }
        $final .= self::_footer();

        return $final;
    } // single_string

    /**
     * header
     *
     * This returns the header
     *
     * @see    _header()
     * @return    string    return xml
     */
    public static function header($title = null)
    {
        return self::_header($title);
    } // header

    /**
     * footer
     *
     * This returns the footer
     *
     * @see    _footer()
     * @return    string    return xml
     */
    public static function footer()
    {
        return self::_footer();
    } // footer

    /**
     * tags_string
     *
     * This returns the formatted 'tags' string for an xml document
     *
     */
    private static function tags_string($tags)
    {
        $string = '';

        if (is_array($tags)) {
            $atags = array();
            foreach ($tags as $tag_id => $data) {
                if (array_key_exists($data['id'], $atags)) {
                    $atags[$data['id']]['count']++;
                } else {
                    $atags[$data['id']] = array(
                        'name' => $data['name'],
                        'count' => 1
                    );
                }
            }

            foreach ($atags as $tag_id => $data) {
                $string .= "\t<tag id=\"" . $tag_id . "\" count=\"" . $data['count'] . "\" ><![CDATA[" . $data['name'] . "]]></tag>\n";
            }
        }

        return $string;
    } // tags_string

    /**
     * playlist_song_tracks_string
     *
     * This returns the formatted 'playlistTrack' string for an xml document
     *
     */
    private static function playlist_song_tracks_string($song, $playlist_data)
    {
        if (empty($playlist_data)) {
            return "";
        }
        $playlist_track = "";
        foreach ($playlist_data as $playlist) {
            if ($playlist["object_id"] == $song->id) {
                $playlist_track .= "\t<playlisttrack>" . $playlist["track"] . "</playlisttrack>\n";
            }
        }

        return $playlist_track;
    } // playlist_song_tracks_string

    /**
     * keyed_array
     *
     * This will build an xml document from a key'd array,
     *
     * @param    array    $array    (description here...)
     * @param    boolean    $callback    (description here...)
     * @return    string    return xml
     */
    public static function keyed_array($array, $callback = '')
    {
        $string = '';

        // Foreach it
        foreach ($array as $key => $value) {
            $attribute = '';
            // See if the key has attributes
            if (is_array($value) && isset($value['<attributes>'])) {
                $attribute = ' ' . $value['<attributes>'];
                $key       = $value['value'];
            }

            // If it's an array, run again
            if (is_array($value)) {
                $value = self::keyed_array($value, 1);
                $string .= "<$key$attribute>\n$value\n</$key>\n";
            } else {
                $string .= "\t<$key$attribute><![CDATA[" . $value . "]]></$key>\n";
            }
        } // end foreach

        if (!$callback) {
            $string = Xml_Data::output_xml($string);
        }

        return $string;
    } // keyed_array

    /**
     * tags
     *
     * This returns tags to the user, in a pretty xml document with the information
     *
     * @param    array    $tags    (description here...)
     * @return    string    return xml
     */
    public static function tags($tags)
    {
        $string = "<total_count>" . count($tags) . "</total_count>\n";

        if (count($tags) > self::$limit || self::$offset > 0) {
            if (null !== self::$limit) {
                $tags = array_splice($tags, self::$offset, self::$limit);
            } else {
                $tags = array_splice($tags, self::$offset);
            }
        }

        foreach ($tags as $tag_id) {
            $tag    = new Tag($tag_id);
            $counts = $tag->count();
            $string .= "<tag id=\"$tag_id\">\n\t<name><![CDATA[" . $tag->name . "]]></name>\n\t<albums>" . (int)($counts['album'] ?? 0) . "</albums>\n\t<artists>" . (int)($counts['artist'] ?? 0) . "</artists>\n\t<songs>" . (int)($counts['song'] ?? 0) . "</songs>\n\t<videos>" . (int)($counts['video'] ?? 0) . "</videos>\n\t<playlists>" . (int)($counts['playlist'] ?? 0) . "</playlists>\n\t<stream>" . (int)($counts['live_stream'] ?? 0) . "</stream>\n</tag>\n";
        } // end foreach

        return Xml_Data::output_xml($string);
    } // tags

    /**
     * artists
     *
     * This takes an array of artists and then returns a pretty xml document with the information
     * we want
     *
     * @param    array    $artists    (description here...)
     * @param    array    $include    Array of other items to include
     * @param    User     $user
     * @param    bool     $full_xml  whether to return a full XML document or just the node
     * @return    string    return xml
     */
    public static function artists($artists, $include, $user, $full_xml = true)
    {
        if (null == $include) {
            $include = array();
        }
        $string = "<total_count>" . count($artists) . "</total_count>\n";

        if (count($artists) > self::$limit || self::$offset > 0) {
            if (null !== self::$limit) {
                $artists = array_splice($artists, self::$offset, self::$limit);
            } else {
                $artists = array_splice($artists, self::$offset);
            }
        }

        Rating::build_cache('artist', $artists);

        foreach ($artists as $artist_id) {
            $artist = new Artist($artist_id);
            if (!isset($artist->id)) {
                continue;
            }
            $artist->format();

            $rating      = new Rating($artist_id, 'artist');
            $user_rating = $rating->get_user_rating($user->getId());
            $tag_string  = self::tags_string($artist->tags);

            // Build the Art URL, include session
            $art_url = AmpConfig::get('web_path') . '/image.php?object_id=' . $artist_id . '&object_type=artist&auth=' . scrub_out($_REQUEST['auth']);

            // Handle includes
            if (in_array("albums", $include)) {
<<<<<<< HEAD
                $albums = self::albums(static::getAlbumRepository()->getAlbumByArtist($artist->id), $include, $user->id, false);
=======
                $albums = self::albums(static::getAlbumRepository()->getByArtist($artist->id), $include, $user, false);
>>>>>>> 1930decb
            } else {
                $albums = (AmpConfig::get('album_group'))
                    ? $artist->album_count
                    : $artist->album_disk_count;
            }
            if (in_array("songs", $include)) {
                $songs = self::songs(static::getSongRepository()->getByArtist($artist_id), $user, '', false);
            } else {
                $songs = $artist->song_count;
            }

            $string .= "<artist id=\"" . $artist->id . "\">\n\t<name><![CDATA[" . $artist->get_fullname() . "]]></name>\n" . $tag_string . "\t<albums>" . $albums . "</albums>\n\t<songs>" . $songs . "</songs>\n\t<art><![CDATA[" . $art_url . "]]></art>\n\t<preciserating>" . ($user_rating ?: 0) . "</preciserating>\n\t<rating>" . ($user_rating ?: 0) . "</rating>\n\t<averagerating>" . ($rating->get_average_rating() ?: 0) . "</averagerating>\n\t<mbid>" . $artist->mbid . "</mbid>\n\t<summary><![CDATA[" . $artist->summary . "]]></summary>\n\t<yearformed>" . $artist->yearformed . "</yearformed>\n\t<placeformed><![CDATA[" . $artist->placeformed . "]]></placeformed>\n</artist>\n";
        } // end foreach artists

        return Xml_Data::output_xml($string, $full_xml);
    } // artists

    /**
     * albums
     *
     * This echos out a standard albums XML document, it pays attention to the limit
     *
     * @param    array    $albums    (description here...)
     * @param    array    $include    Array of other items to include
     * @param    User     $user
     * @param    bool     $full_xml  whether to return a full XML document or just the node
     * @return    string    return xml
     */
    public static function albums($albums, $include, $user, $full_xml = true)
    {
        if (null == $include) {
            $include = array();
        }
        $string = "<total_count>" . count($albums) . "</total_count>\n";

        if (count($albums) > self::$limit || self::$offset > 0) {
            if (null !== self::$limit) {
                $albums = array_splice($albums, self::$offset, self::$limit);
            } else {
                $albums = array_splice($albums, self::$offset);
            }
        }

        Rating::build_cache('album', $albums);

        foreach ($albums as $album_id) {
            $album = new Album($album_id);
            $album->format();

            $rating      = new Rating($album_id, 'album');
            $user_rating = $rating->get_user_rating($user->getId());

            // Build the Art URL, include session
            $art_url = AmpConfig::get('web_path') . '/image.php?object_id=' . $album->id . '&object_type=album&auth=' . scrub_out($_REQUEST['auth']);

            $string .= "<album id=\"" . $album->id . "\">\n\t<name><![CDATA[" . $album->name . "]]></name>\n";

            // Do a little check for artist stuff
            if ($album->artist_count != 1) {
                $string .= "\t<artist id=\"0\"><![CDATA[Various]]></artist>\n";
            } else {
                $string .= "\t<artist id=\"$album->album_artist\"><![CDATA[" . $album->get_album_artist_name() . "]]></artist>\n";
            }

            // Handle includes
            if (in_array("songs", $include)) {
                $songs = self::songs(static::getSongRepository()->getByAlbum($album->id), $user, '', false);
            } else {
                $songs = $album->song_count;
            }

<<<<<<< HEAD
            $string .= "\t<year>" . $album->year . "</year>\n\t<tracks>" . $songs . "</tracks>\n\t<disk>" . $album->disk_count . "</disk>\n" . self::tags_string($album->tags) . "\t<art><![CDATA[" . $art_url . "]]></art>\n\t<preciserating>" . $rating->get_user_rating() . "</preciserating>\n\t<rating>" . $rating->get_user_rating() . "</rating>\n\t<averagerating>" . $rating->get_average_rating() . "</averagerating>\n\t<mbid>" . $album->mbid . "</mbid>\n</album>\n";
=======
            $string .= "\t<year>" . $album->year . "</year>\n\t<tracks>" . $songs . "</tracks>\n\t<disk>" . $album->disk . "</disk>\n" . self::tags_string($album->tags) . "\t<art><![CDATA[" . $art_url . "]]></art>\n\t<preciserating>" . $user_rating . "</preciserating>\n\t<rating>" . $user_rating . "</rating>\n\t<averagerating>" . $rating->get_average_rating() . "</averagerating>\n\t<mbid>" . $album->mbid . "</mbid>\n</album>\n";
>>>>>>> 1930decb
        } // end foreach

        return Xml_Data::output_xml($string, $full_xml);
    } // albums

    /**
     * playlists
     *
     * This takes an array of playlist ids and then returns a nice pretty XML document
     *
     * @param    array    $playlists    (description here...)
     * @return    string    return xml
     */
    public static function playlists($playlists)
    {
        $string = "<total_count>" . count($playlists) . "</total_count>\n";

        if (count($playlists) > self::$limit || self::$offset > 0) {
            if (null !== self::$limit) {
                $playlists = array_slice($playlists, self::$offset, self::$limit);
            } else {
                $playlists = array_slice($playlists, self::$offset);
            }
        }

        // Foreach the playlist ids
        foreach ($playlists as $playlist_id) {
            $playlist = new Playlist($playlist_id);
            $playlist->format();
            $item_total = $playlist->get_media_count('song');

            // Build this element
            $string .= "<playlist id=\"" . $playlist->id . "\">\n\t<name><![CDATA[" . $playlist->name . "]]></name>\n\t<owner><![CDATA[" . $playlist->username . "]]></owner>\n\t<items>" . $item_total . "</items>\n\t<type>" . $playlist->type . "</type>\n</playlist>\n";
        } // end foreach

        return Xml_Data::output_xml($string);
    } // playlists

    /**
     * songs
     *
     * This returns an xml document from an array of song ids
     */
    public static function songs($songs, $user, $playlist_data = '', $full_xml = true)
    {
        $string = "<total_count>" . count($songs) . "</total_count>\n";

        if (count($songs) > self::$limit || self::$offset > 0) {
            if (null !== self::$limit) {
                $songs = array_slice($songs, self::$offset, self::$limit);
            } else {
                $songs = array_slice($songs, self::$offset);
            }
        }

        Song::build_cache($songs);
        Stream::set_session($_REQUEST['auth']);

        // Foreach the ids!
        foreach ($songs as $song_id) {
            $song = new Song($song_id);

            // If the song id is invalid/null
            if (!$song->id) {
                continue;
            }

            $song->format();
            $playlist_track_string = self::playlist_song_tracks_string($song, $playlist_data);
            $tag_string            = self::tags_string(Tag::get_top_tags('song', $song_id));
            $rating                = new Rating($song_id, 'song');
            $user_rating           = $rating->get_user_rating($user->getId());
            $art_url               = Art::url($song->album, 'album', $_REQUEST['auth']);
<<<<<<< HEAD
            $play_url              = $song->play_url('', 'api', false, $user->id, $user->streamtoken);
=======
            $play_url              = $song->play_url('', 'api', false, $user->id);
>>>>>>> 1930decb

            $string .= "<song id=\"" . $song->id . "\">\n\t<title><![CDATA[" . $song->title . "]]></title>\n\t<name><![CDATA[" . $song->title . "]]></name>\n\t<artist id=\"" . $song->artist . "\"><![CDATA[" . $song->get_artist_fullname() . "]]></artist>\n\t<album id=\"" . $song->album . "\"><![CDATA[" . $song->get_album_fullname() . "]]></album>\n";
            if ($song->albumartist) {
                $string .= "\t<albumartist id=\"" . $song->albumartist . "\"><![CDATA[" . $song->get_album_artist_fullname() . "]]></albumartist>\n";
            }
<<<<<<< HEAD
            $string .= $tag_string . "\t<filename><![CDATA[" . $song->file . "]]></filename>\n\t<track>" . $song->track . "</track>\n" . $playlist_track_string . "\t<time>" . $song->time . "</time>\n\t<year>" . $song->year . "</year>\n\t<bitrate>" . $song->bitrate . "</bitrate>\n\t<rate>" . $song->rate . "</rate>\n\t<mode>" . $song->mode . "</mode>\n\t<mime>" . $song->mime . "</mime>\n\t<url><![CDATA[" . $play_url . "]]></url>\n\t<size>" . $song->size . "</size>\n\t<mbid>" . $song->mbid . "</mbid>\n\t<album_mbid>" . $song->album_mbid . "</album_mbid>\n\t<artist_mbid>" . $song->artist_mbid . "</artist_mbid>\n\t<albumartist_mbid>" . $song->albumartist_mbid . "</albumartist_mbid>\n\t<art><![CDATA[" . $art_url . "]]></art>\n\t<preciserating>" . ($rating->get_user_rating() ?: 0) . "</preciserating>\n\t<rating>" . ($rating->get_user_rating() ?: 0) . "</rating>\n\t<averagerating>" . ($rating->get_average_rating() ?: 0) . "</averagerating>\n\t<composer><![CDATA[" . $song->composer . "]]></composer>\n\t<channels>" . $song->channels . "</channels>\n\t<comment><![CDATA[" . $song->comment . "]]></comment>\n";
=======
            $string .= $tag_string . "\t<filename><![CDATA[" . $song->file . "]]></filename>\n\t<track>" . $song->track . "</track>\n" . $playlist_track_string . "\t<time>" . $song->time . "</time>\n\t<year>" . $song->year . "</year>\n\t<bitrate>" . $song->bitrate . "</bitrate>\n\t<rate>" . $song->rate . "</rate>\n\t<mode>" . $song->mode . "</mode>\n\t<mime>" . $song->mime . "</mime>\n\t<url><![CDATA[" . $play_url . "]]></url>\n\t<size>" . $song->size . "</size>\n\t<mbid>" . $song->mbid . "</mbid>\n\t<album_mbid>" . $song->album_mbid . "</album_mbid>\n\t<artist_mbid>" . $song->artist_mbid . "</artist_mbid>\n\t<albumartist_mbid>" . $song->albumartist_mbid . "</albumartist_mbid>\n\t<art><![CDATA[" . $art_url . "]]></art>\n\t<preciserating>" . ($user_rating ?: 0) . "</preciserating>\n\t<rating>" . ($user_rating ?: 0) . "</rating>\n\t<averagerating>" . ($rating->get_average_rating() ?: 0) . "</averagerating>\n\t<composer><![CDATA[" . $song->composer . "]]></composer>\n\t<channels>" . $song->channels . "</channels>\n\t<comment><![CDATA[" . $song->comment . "]]></comment>\n";
>>>>>>> 1930decb

            $string .= "\t<publisher><![CDATA[" . $song->label . "]]></publisher>\n\t<language>" . $song->language . "</language>\n\t<replaygain_album_gain>" . $song->replaygain_album_gain . "</replaygain_album_gain>\n\t<replaygain_album_peak>" . $song->replaygain_album_peak . "</replaygain_album_peak>\n\t<replaygain_track_gain>" . $song->replaygain_track_gain . "</replaygain_track_gain>\n\t<replaygain_track_peak>" . $song->replaygain_track_peak . "</replaygain_track_peak>\n";
            foreach ($song->tags as $tag) {
                $string .= "\t<genre><![CDATA[" . $tag['name'] . "]]></genre>\n";
            }

            $string .= "</song>\n";
        } // end foreach

        return Xml_Data::output_xml($string, $full_xml);
    } // songs

    /**
     * videos
     *
     * This builds the xml document for displaying video objects
     *
     * @param    array    $videos    (description here...)
     * @return    string    return xml
     */
    public static function videos($videos)
    {
        $string = "<total_count>" . count($videos) . "</total_count>\n";

        if (count($videos) > self::$limit || self::$offset > 0) {
            if (null !== self::$limit) {
                $videos = array_slice($videos, self::$offset, self::$limit);
            } else {
                $videos = array_slice($videos, self::$offset);
            }
        }

        foreach ($videos as $video_id) {
            $video = new Video($video_id);
            $video->format();

            $string .= "<video id=\"" . $video->id . "\">\n\t<title><![CDATA[" . $video->title . "]]></title>\n\t<name><![CDATA[" . $video->title . "]]></name>\n\t<mime><![CDATA[" . $video->mime . "]]></mime>\n\t<resolution>" . $video->f_resolution . "</resolution>\n\t<size>" . $video->size . "</size>\n" . self::tags_string($video->tags) . "\t<url><![CDATA[" . $video->play_url($video->id, 'api') . "]]></url>\n</video>\n";
        } // end foreach

        return Xml_Data::output_xml($string);
    } // videos

    /**
     * democratic
     *
     * This handles creating an xml document for democratic items, this can be a little complicated
     * due to the votes and all of that
     *
     * @param    array   $object_ids    Object IDs
     * @param    User $user
     * @return   string  return xml
     */
    public static function democratic($object_ids, $user)
    {
        if (!is_array($object_ids)) {
            $object_ids = array();
        }
        $democratic = Democratic::get_current_playlist($user);
        $string     = '';

        foreach ($object_ids as $row_id => $data) {
            $className  = ObjectTypeToClassNameMapper::map($data['object_type']);
            $song       = new $className($data['object_id']);
            $song->format();

            //FIXME: This is duplicate code and so wrong, functions need to be improved
            $tag           = new Tag($song->tags['0']);
            $song->genre   = $tag->id;
            $song->f_genre = $tag->name;

<<<<<<< HEAD
            $tag_string = self::tags_string($song->tags);
            $rating     = new Rating($song->id, 'song');
            $art_url    = Art::url($song->album, 'album', $_REQUEST['auth']);
            $play_url   = $song->play_url('', 'api', false, $user->id, $user->streamtoken);

            $string .= "<song id=\"" . $song->id . "\">\n\t<title><![CDATA[" . $song->title . "]]></title>\n\t<name><![CDATA[" . $song->title . "]]></name>\n\t<artist id=\"" . $song->artist . "\"><![CDATA[" . $song->get_artist_fullname() . "]]></artist>\n\t<album id=\"" . $song->album . "\"><![CDATA[" . $song->get_album_fullname() . "]]></album>\n\t<genre id=\"" . $song->genre . "\"><![CDATA[" . $song->f_genre . "]]></genre>\n" . $tag_string . "\t<track>" . $song->track . "</track>\n\t<time>" . $song->time . "</time>\n\t<mime>" . $song->mime . "</mime>\n\t<url><![CDATA[" . $play_url . "]]></url>\n\t<size>" . $song->size . "</size>\n\t<art><![CDATA[" . $art_url . "]]></art>\n\t<preciserating>" . ($rating->get_user_rating($user->id) ?: null) . "</preciserating>\n\t<rating>" . ($rating->get_user_rating($user->id) ?: null) . "</rating>\n\t<averagerating>" . $rating->get_average_rating() . "</averagerating>\n\t<vote>" . $democratic->get_vote($row_id) . "</vote>\n</song>\n";
=======
            $tag_string  = self::tags_string($song->tags);
            $rating      = new Rating($song->id, 'song');
            $user_rating = $rating->get_user_rating($user->getId());
            $art_url     = Art::url($song->album, 'album', $_REQUEST['auth']);
            $play_url    = $song->play_url('', 'api', false, $user->id);

            $string .= "<song id=\"" . $song->id . "\">\n\t<title><![CDATA[" . $song->title . "]]></title>\n\t<name><![CDATA[" . $song->title . "]]></name>\n\t<artist id=\"" . $song->artist . "\"><![CDATA[" . $song->get_artist_fullname() . "]]></artist>\n\t<album id=\"" . $song->album . "\"><![CDATA[" . $song->get_album_fullname() . "]]></album>\n\t<genre id=\"" . $song->genre . "\"><![CDATA[" . $song->f_genre . "]]></genre>\n" . $tag_string . "\t<track>" . $song->track . "</track>\n\t<time>" . $song->time . "</time>\n\t<mime>" . $song->mime . "</mime>\n\t<url><![CDATA[" . $play_url . "]]></url>\n\t<size>" . $song->size . "</size>\n\t<art><![CDATA[" . $art_url . "]]></art>\n\t<preciserating>" . $user_rating . "</preciserating>\n\t<rating>" . $user_rating . "</rating>\n\t<averagerating>" . $rating->get_average_rating() . "</averagerating>\n\t<vote>" . $democratic->get_vote($row_id) . "</vote>\n</song>\n";
>>>>>>> 1930decb
        } // end foreach

        return Xml_Data::output_xml($string);
    } // democratic

    /**
     * user
     *
     * This handles creating an xml document for an user
     *
     * @param    User    $user    User
     * @return    string    return xml
     */
    public static function user(User $user)
    {
        $user->format();

        $string = "<user id=\"" . $user->id . "\">\n\t<username><![CDATA[" . $user->username . "]]></username>\n\t<create_date>" . $user->create_date . "</create_date>\n\t<last_seen>" . $user->last_seen . "</last_seen>\n\t<website><![CDATA[" . $user->website . "]]></website>\n\t<state><![CDATA[" . $user->state . "]]></state>\n\t<city><![CDATA[" . $user->city . "]]></city>\n";
        if ($user->fullname_public) {
            $string .= "\t<fullname><![CDATA[" . $user->fullname . "]]></fullname>\n";
        }
        $string .= "</user>\n";

        return Xml_Data::output_xml($string);
    } // user

    /**
     * users
     *
     * This handles creating an xml document for an user list
     *
     * @param    int[]    $users    User identifier list
     * @return    string    return xml
     */
    public static function users($users)
    {
        $string = "<users>\n";
        foreach ($users as $user_id) {
            $user = new User($user_id);
            $string .= "\t<username><![CDATA[" . $user->username . "]]></username>\n";
        }
        $string .= "</users>\n";

        return Xml_Data::output_xml($string);
    } // users

    /**
     * shouts
     *
     * This handles creating an xml document for a shout list
     *
     * @param    int[]    $shouts    Shout identifier list
     * @return    string    return xml
     */
    public static function shouts($shouts)
    {
        $string = "<shouts>\n";
        foreach ($shouts as $shout_id) {
            $shout = new Shoutbox($shout_id);
            $user  = new User($shout->user);
            $string .= "\t<shout id=\"" . $shout_id . "\">\n\t\t<date>" . $shout->date . "</date>\n\t\t<text><![CDATA[" . $shout->text . "]]></text>\n";
            if ($user->id) {
                $string .= "\t\t<username><![CDATA[" . $user->username . "]]></username>";
            }
            $string .= "\t</shout>n";
        }
        $string .= "</shouts>\n";

        return Xml_Data::output_xml($string);
    } // shouts

    /**
     * timeline
     *
     * This handles creating an xml document for an activity list
     *
     * @param    int[]    $activities    Activity identifier list
     * @return    string    return xml
     */
    public static function timeline($activities)
    {
        $string = "<timeline>\n";
        foreach ($activities as $aid) {
            $activity = new Useractivity($aid);
            $user     = new User($activity->user);
            $string .= "\t<activity id=\"" . $aid . "\">\n\t\t<date>" . $activity->activity_date . "</date>\n\t\t<object_type><![CDATA[" . $activity->object_type . "]]></object_type>\n\t\t<object_id>" . $activity->object_id . "</object_id>\n\t\t<action><![CDATA[" . $activity->action . "]]></action>\n";
            if ($user->id) {
                $string .= "\t\t<username><![CDATA[" . $user->username . "]]></username>\n";
            }
            $string .= "\t</activity>\n";
        }
        $string .= "</timeline>\n";

        $final = self::_header() . $string . self::_footer();

        return $final;
    } // timeline

    /**
     * _header
     *
     * this returns a standard header, there are a few types
     * so we allow them to pass a type if they want to
     *
     * @return    string    Header xml tag
     */
    private static function _header($title = null)
    {
        switch (self::$type) {
            case 'xspf':
                $header = "<?xml version=\"1.0\" encoding=\"utf-8\" ?>\n<playlist version = \"1\" xmlns=\"http://xspf.org/ns/0/\">\n<title>" . ($title ?? T_("Ampache XSPF Playlist")) . "</title>\n<creator>" . scrub_out(AmpConfig::get('site_title')) . "</creator>\n<annotation>" . scrub_out(AmpConfig::get('site_title')) . "</annotation>\n<info>" . AmpConfig::get('web_path') . "</info>\n<trackList>\n";
                break;
            case 'itunes':
                $header = "<?xml version=\"1.0\" encoding=\"UTF-8\"?>\n<!-- XML Generated by Ampache v." . AmpConfig::get('version') . " -->\n";
                break;
            case 'rss':
                $header = "<?xml version=\"1.0\" encoding=\"" . AmpConfig::get('site_charset') . "\" ?>\n <!-- RSS Generated by Ampache v." . AmpConfig::get('version') . " on " . date("r", time()) . "-->\n<rss version=\"2.0\">\n<channel>\n";
                break;
            default:
                $header = "<?xml version=\"1.0\" encoding=\"" . AmpConfig::get('site_charset') . "\" ?>\n<root>\n";
                break;
        } // end switch

        return $header;
    } // _header

    /**
     * _footer
     *
     * this returns the footer for this document, these are pretty boring
     *
     * @return    string    Footer xml tag
     */
    private static function _footer()
    {
        switch (self::$type) {
            case 'itunes':
                $footer = "\t\t</dict>\t\n</dict>\n</plist>\n";
                break;
            case 'xspf':
                $footer = "</trackList>\n</playlist>\n";
                break;
            case 'rss':
                $footer = "\n</channel>\n</rss>\n";
                break;
            default:
                $footer = "\n</root>\n";
                break;
        } // end switch on type

        return $footer;
    } // _footer

    /**
     * @deprecated
     */
    private static function getSongRepository(): SongRepositoryInterface
    {
        global $dic;

        return $dic->get(SongRepositoryInterface::class);
    }

    /**
     * @deprecated
     */
    private static function getAlbumRepository(): AlbumRepositoryInterface
    {
        global $dic;

        return $dic->get(AlbumRepositoryInterface::class);
    }
<<<<<<< HEAD
} // Xml3_Data
=======
} // Xml_Data
>>>>>>> 1930decb
<|MERGE_RESOLUTION|>--- conflicted
+++ resolved
@@ -340,11 +340,7 @@
 
             // Handle includes
             if (in_array("albums", $include)) {
-<<<<<<< HEAD
                 $albums = self::albums(static::getAlbumRepository()->getAlbumByArtist($artist->id), $include, $user->id, false);
-=======
-                $albums = self::albums(static::getAlbumRepository()->getByArtist($artist->id), $include, $user, false);
->>>>>>> 1930decb
             } else {
                 $albums = (AmpConfig::get('album_group'))
                     ? $artist->album_count
@@ -416,11 +412,7 @@
                 $songs = $album->song_count;
             }
 
-<<<<<<< HEAD
             $string .= "\t<year>" . $album->year . "</year>\n\t<tracks>" . $songs . "</tracks>\n\t<disk>" . $album->disk_count . "</disk>\n" . self::tags_string($album->tags) . "\t<art><![CDATA[" . $art_url . "]]></art>\n\t<preciserating>" . $rating->get_user_rating() . "</preciserating>\n\t<rating>" . $rating->get_user_rating() . "</rating>\n\t<averagerating>" . $rating->get_average_rating() . "</averagerating>\n\t<mbid>" . $album->mbid . "</mbid>\n</album>\n";
-=======
-            $string .= "\t<year>" . $album->year . "</year>\n\t<tracks>" . $songs . "</tracks>\n\t<disk>" . $album->disk . "</disk>\n" . self::tags_string($album->tags) . "\t<art><![CDATA[" . $art_url . "]]></art>\n\t<preciserating>" . $user_rating . "</preciserating>\n\t<rating>" . $user_rating . "</rating>\n\t<averagerating>" . $rating->get_average_rating() . "</averagerating>\n\t<mbid>" . $album->mbid . "</mbid>\n</album>\n";
->>>>>>> 1930decb
         } // end foreach
 
         return Xml_Data::output_xml($string, $full_xml);
@@ -494,21 +486,13 @@
             $rating                = new Rating($song_id, 'song');
             $user_rating           = $rating->get_user_rating($user->getId());
             $art_url               = Art::url($song->album, 'album', $_REQUEST['auth']);
-<<<<<<< HEAD
             $play_url              = $song->play_url('', 'api', false, $user->id, $user->streamtoken);
-=======
-            $play_url              = $song->play_url('', 'api', false, $user->id);
->>>>>>> 1930decb
 
             $string .= "<song id=\"" . $song->id . "\">\n\t<title><![CDATA[" . $song->title . "]]></title>\n\t<name><![CDATA[" . $song->title . "]]></name>\n\t<artist id=\"" . $song->artist . "\"><![CDATA[" . $song->get_artist_fullname() . "]]></artist>\n\t<album id=\"" . $song->album . "\"><![CDATA[" . $song->get_album_fullname() . "]]></album>\n";
             if ($song->albumartist) {
                 $string .= "\t<albumartist id=\"" . $song->albumartist . "\"><![CDATA[" . $song->get_album_artist_fullname() . "]]></albumartist>\n";
             }
-<<<<<<< HEAD
             $string .= $tag_string . "\t<filename><![CDATA[" . $song->file . "]]></filename>\n\t<track>" . $song->track . "</track>\n" . $playlist_track_string . "\t<time>" . $song->time . "</time>\n\t<year>" . $song->year . "</year>\n\t<bitrate>" . $song->bitrate . "</bitrate>\n\t<rate>" . $song->rate . "</rate>\n\t<mode>" . $song->mode . "</mode>\n\t<mime>" . $song->mime . "</mime>\n\t<url><![CDATA[" . $play_url . "]]></url>\n\t<size>" . $song->size . "</size>\n\t<mbid>" . $song->mbid . "</mbid>\n\t<album_mbid>" . $song->album_mbid . "</album_mbid>\n\t<artist_mbid>" . $song->artist_mbid . "</artist_mbid>\n\t<albumartist_mbid>" . $song->albumartist_mbid . "</albumartist_mbid>\n\t<art><![CDATA[" . $art_url . "]]></art>\n\t<preciserating>" . ($rating->get_user_rating() ?: 0) . "</preciserating>\n\t<rating>" . ($rating->get_user_rating() ?: 0) . "</rating>\n\t<averagerating>" . ($rating->get_average_rating() ?: 0) . "</averagerating>\n\t<composer><![CDATA[" . $song->composer . "]]></composer>\n\t<channels>" . $song->channels . "</channels>\n\t<comment><![CDATA[" . $song->comment . "]]></comment>\n";
-=======
-            $string .= $tag_string . "\t<filename><![CDATA[" . $song->file . "]]></filename>\n\t<track>" . $song->track . "</track>\n" . $playlist_track_string . "\t<time>" . $song->time . "</time>\n\t<year>" . $song->year . "</year>\n\t<bitrate>" . $song->bitrate . "</bitrate>\n\t<rate>" . $song->rate . "</rate>\n\t<mode>" . $song->mode . "</mode>\n\t<mime>" . $song->mime . "</mime>\n\t<url><![CDATA[" . $play_url . "]]></url>\n\t<size>" . $song->size . "</size>\n\t<mbid>" . $song->mbid . "</mbid>\n\t<album_mbid>" . $song->album_mbid . "</album_mbid>\n\t<artist_mbid>" . $song->artist_mbid . "</artist_mbid>\n\t<albumartist_mbid>" . $song->albumartist_mbid . "</albumartist_mbid>\n\t<art><![CDATA[" . $art_url . "]]></art>\n\t<preciserating>" . ($user_rating ?: 0) . "</preciserating>\n\t<rating>" . ($user_rating ?: 0) . "</rating>\n\t<averagerating>" . ($rating->get_average_rating() ?: 0) . "</averagerating>\n\t<composer><![CDATA[" . $song->composer . "]]></composer>\n\t<channels>" . $song->channels . "</channels>\n\t<comment><![CDATA[" . $song->comment . "]]></comment>\n";
->>>>>>> 1930decb
 
             $string .= "\t<publisher><![CDATA[" . $song->label . "]]></publisher>\n\t<language>" . $song->language . "</language>\n\t<replaygain_album_gain>" . $song->replaygain_album_gain . "</replaygain_album_gain>\n\t<replaygain_album_peak>" . $song->replaygain_album_peak . "</replaygain_album_peak>\n\t<replaygain_track_gain>" . $song->replaygain_track_gain . "</replaygain_track_gain>\n\t<replaygain_track_peak>" . $song->replaygain_track_peak . "</replaygain_track_peak>\n";
             foreach ($song->tags as $tag) {
@@ -579,22 +563,12 @@
             $song->genre   = $tag->id;
             $song->f_genre = $tag->name;
 
-<<<<<<< HEAD
             $tag_string = self::tags_string($song->tags);
             $rating     = new Rating($song->id, 'song');
             $art_url    = Art::url($song->album, 'album', $_REQUEST['auth']);
             $play_url   = $song->play_url('', 'api', false, $user->id, $user->streamtoken);
 
             $string .= "<song id=\"" . $song->id . "\">\n\t<title><![CDATA[" . $song->title . "]]></title>\n\t<name><![CDATA[" . $song->title . "]]></name>\n\t<artist id=\"" . $song->artist . "\"><![CDATA[" . $song->get_artist_fullname() . "]]></artist>\n\t<album id=\"" . $song->album . "\"><![CDATA[" . $song->get_album_fullname() . "]]></album>\n\t<genre id=\"" . $song->genre . "\"><![CDATA[" . $song->f_genre . "]]></genre>\n" . $tag_string . "\t<track>" . $song->track . "</track>\n\t<time>" . $song->time . "</time>\n\t<mime>" . $song->mime . "</mime>\n\t<url><![CDATA[" . $play_url . "]]></url>\n\t<size>" . $song->size . "</size>\n\t<art><![CDATA[" . $art_url . "]]></art>\n\t<preciserating>" . ($rating->get_user_rating($user->id) ?: null) . "</preciserating>\n\t<rating>" . ($rating->get_user_rating($user->id) ?: null) . "</rating>\n\t<averagerating>" . $rating->get_average_rating() . "</averagerating>\n\t<vote>" . $democratic->get_vote($row_id) . "</vote>\n</song>\n";
-=======
-            $tag_string  = self::tags_string($song->tags);
-            $rating      = new Rating($song->id, 'song');
-            $user_rating = $rating->get_user_rating($user->getId());
-            $art_url     = Art::url($song->album, 'album', $_REQUEST['auth']);
-            $play_url    = $song->play_url('', 'api', false, $user->id);
-
-            $string .= "<song id=\"" . $song->id . "\">\n\t<title><![CDATA[" . $song->title . "]]></title>\n\t<name><![CDATA[" . $song->title . "]]></name>\n\t<artist id=\"" . $song->artist . "\"><![CDATA[" . $song->get_artist_fullname() . "]]></artist>\n\t<album id=\"" . $song->album . "\"><![CDATA[" . $song->get_album_fullname() . "]]></album>\n\t<genre id=\"" . $song->genre . "\"><![CDATA[" . $song->f_genre . "]]></genre>\n" . $tag_string . "\t<track>" . $song->track . "</track>\n\t<time>" . $song->time . "</time>\n\t<mime>" . $song->mime . "</mime>\n\t<url><![CDATA[" . $play_url . "]]></url>\n\t<size>" . $song->size . "</size>\n\t<art><![CDATA[" . $art_url . "]]></art>\n\t<preciserating>" . $user_rating . "</preciserating>\n\t<rating>" . $user_rating . "</rating>\n\t<averagerating>" . $rating->get_average_rating() . "</averagerating>\n\t<vote>" . $democratic->get_vote($row_id) . "</vote>\n</song>\n";
->>>>>>> 1930decb
         } // end foreach
 
         return Xml_Data::output_xml($string);
@@ -767,8 +741,4 @@
 
         return $dic->get(AlbumRepositoryInterface::class);
     }
-<<<<<<< HEAD
-} // Xml3_Data
-=======
-} // Xml_Data
->>>>>>> 1930decb
+} // Xml3_Data