<?php

/**
 * vim:set softtabstop=4 shiftwidth=4 expandtab:
 *
 * LICENSE: GNU Affero General Public License, version 3 (AGPL-3.0-or-later)
 * Copyright Ampache.org, 2001-2023
 *
 * This program is free software: you can redistribute it and/or modify
 * it under the terms of the GNU Affero General Public License as published by
 * the Free Software Foundation, either version 3 of the License, or
 * (at your option) any later version.
 *
 * This program is distributed in the hope that it will be useful,
 * but WITHOUT ANY WARRANTY; without even the implied warranty of
 * MERCHANTABILITY or FITNESS FOR A PARTICULAR PURPOSE.  See the
 * GNU Affero General Public License for more details.
 *
 * You should have received a copy of the GNU Affero General Public License
 * along with this program.  If not, see <https://www.gnu.org/licenses/>.
 *
 */

declare(strict_types=0);

namespace Ampache\Module\Api;

use Ampache\Repository\Model\Album;
use Ampache\Repository\Model\Bookmark;
use Ampache\Repository\Model\Label;
use Ampache\Repository\Model\Live_Stream;
use Ampache\Module\Util\ObjectTypeToClassNameMapper;
use Ampache\Config\AmpConfig;
use Ampache\Repository\Model\Art;
use Ampache\Repository\Model\Artist;
use Ampache\Repository\Model\Catalog;
use Ampache\Module\System\Core;
use Ampache\Repository\Model\Democratic;
use Ampache\Repository\Model\License;
use Ampache\Repository\Model\Playlist;
use Ampache\Repository\Model\Podcast;
use Ampache\Repository\Model\Podcast_Episode;
use Ampache\Repository\Model\Preference;
use Ampache\Repository\Model\Rating;
use Ampache\Repository\Model\Search;
use Ampache\Repository\Model\Share;
use Ampache\Repository\Model\Shoutbox;
use Ampache\Repository\Model\Song;
use Ampache\Module\Playback\Stream;
use Ampache\Repository\Model\Tag;
use Ampache\Repository\Model\User;
use Ampache\Repository\Model\Useractivity;
use Ampache\Repository\Model\Userflag;
use Ampache\Repository\Model\Video;
use Ampache\Repository\AlbumRepositoryInterface;
use Ampache\Repository\SongRepositoryInterface;

/**
 * Json_Data Class
 *
 * This class takes care of all of the JSON document stuff in Ampache these
 * are all static calls
 *
 */
class Json_Data
{
    // This is added so that we don't pop any webservers
<<<<<<< HEAD
    private static ?int $limit  = 5000;
    private static int $offset  = 0;
=======
    private static ?int $limit = 5000;
    private static int $offset = 0;
>>>>>>> 182a5d9f

    /**
     * set_offset
     *
     * This takes an int and changes the offset
     *
     * @param int $offset Change the starting position of your results. (e.g 5001 when selecting in groups of 5000)
     */
    public static function set_offset($offset): void
    {
        self::$offset = (int)$offset;
    } // set_offset

    /**
     * set_limit
     *
     * This sets the limit for any ampache transactions
     *
     * @param int|string $limit Set a limit on your results
     */
    public static function set_limit($limit): bool
    {
        if (!$limit) {
            return false;
        }

        self::$limit = (strtolower((string)$limit) == "none") ? null : (int)$limit;

        return true;
    } // set_limit

    /**
     * error
     *
     * This generates a JSON Error message
     * nothing fancy here...
     *
     * @param string $code Error code
     * @param string $string Error message
     * @param string $action Error method
     * @param string $type Error type
     */
    public static function error($code, $string, $action, $type): string
    {
        $message = array(
            "error" => array(
                "errorCode" => (string)$code,
                "errorAction" => $action,
                "errorType" => $type,
                "errorMessage" => $string
            )
        );

        return json_encode($message, JSON_PRETTY_PRINT);
    } // error

    /**
     * success
     *
     * This generates a standard JSON Success message
     * nothing fancy here...
     *
     * @param string $string success message
     * @param array $return_data
     */
    public static function success($string, $return_data = array()): string
    {
        $message = array(
            "success" => $string
        );
        foreach ($return_data as $title => $data) {
            $message[$title] = $data;
        }

        return json_encode($message, JSON_PRETTY_PRINT);
    } // success

    /**
     * empty
     *
     * This generates a JSON empty object
     * nothing fancy here...
     *
     * @param string $type object type
     */
    public static function empty($type): string
    {
        return json_encode(array(
            "total_count" => 0,
            $type => array()
        ), JSON_PRETTY_PRINT);
    } // empty

    /**
     * genre_array
     *
     * This returns the formatted 'genre' array for a JSON document
     * @param array $tags
     */
    private static function genre_array($tags): array
    {
        $JSON = [];

        if (!empty($tags)) {
            $atags = array();
            foreach ($tags as $tag_id => $data) {
                if (array_key_exists($data['id'], $atags)) {
                    $atags[$data['id']]['count']++;
                } else {
                    $atags[$data['id']] = array(
                        'name' => $data['name'],
                        'count' => 1
                    );
                }
            }

            foreach ($atags as $tag_id => $data) {
                $JSON[] = array(
                    "id" => (string)$tag_id,
                    "name" => $data['name']
                );
            }
        }

        return $JSON;
    } // genre_array

    /**
     * indexes
     *
     * This takes an array of object_ids and return JSON based on the type of object
     *
     * @param array $objects Array of object_ids (Mixed string|int)
     * @param string $type 'artist'|'album'|'song'|'playlist'|'share'|'podcast'|'podcast_episode'|'video'|'live_stream'
     * @param User $user
     * @param bool $include (add the extra songs details if a playlist or podcast_episodes if a podcast)
     * @return string  JSON Object "artist"|"album"|"song"|"playlist"|"share"|"podcast"|"podcast_episode"|"video"|"live_stream"
     */
    public static function indexes($objects, $type, $user, $include = false): string
    {
        // here is where we call the object type
        switch ($type) {
            case 'song':
                /** @var string $results */
                $results = self::songs($objects, $user);
                break;
            case 'album':
                $include_array = ($include) ? array('songs') : array();
                /** @var string $results */
                $results = self::albums($objects, $include_array, $user);
                break;
            case 'artist':
                $include_array = ($include) ? array('songs', 'albums') : array();
                /** @var string $results */
                $results = self::artists($objects, $include_array, $user);
                break;
            case 'playlist':
                $results = self::playlists($objects, $user, $include);
                break;
            case 'share':
                $results = self::shares($objects);
                break;
            case 'podcast':
                $results = self::podcasts($objects, $user, $include);
                break;
            case 'podcast_episode':
                /** @var string $results */
                $results = self::podcast_episodes($objects, $user);
                break;
            case 'video':
                /** @var string $results */
                $results = self::videos($objects, $user);
                break;
            case 'live_stream':
                $results = self::live_streams($objects);
                break;
            default:
                /* HINT: Requested object string/id/type ("album", "myusername", "some song title", 1298376) */
                $results = self::error('4710', sprintf(T_('Bad Request: %s'), $type), 'indexes', 'type');
        }

        return $results;
    } // indexes

    /**
     * lists
     *
     * This takes a name array of objects and return the data in JSON list object
     *
     * @param array $objects Array of object_ids array("id" => 1, "name" => 'Artist Name')
     */
    public static function lists($objects): string
    {
        $output = array(
            "total_count" => count($objects)
        );
        $pattern = '/^(' . implode('\\s|', explode('|', AmpConfig::get('catalog_prefix_pattern', 'The|An|A|Die|Das|Ein|Eine|Les|Le|La'))) . '\\s)(.*)/i';

        if ((count($objects) > self::$limit || self::$offset > 0) && self::$limit) {
            $objects = array_splice($objects, self::$offset, self::$limit);
        }
        $JSON = [];
        foreach ($objects as $object) {
            $trimmed  = Catalog::trim_prefix(trim((string)$object['name']), $pattern);
            $prefix   = $trimmed['prefix'];
            $basename = $trimmed['string'];
            $JSON[]   = array(
                "id" => (string)$object['id'],
                "name" => $object['name'],
                "prefix" => $prefix,
                "basename" => $basename,
            );
        } // end foreach
        $output["list"] = $JSON;

        return json_encode($output, JSON_PRETTY_PRINT);
    } // lists

    /**
     * browses
     *
     * This takes a name array of objects and return the data in JSON browse object
     *
     * @param array $objects Array of object_ids array("id" => 1, "name" => 'Artist Name')
     * @param int|null $parent_id
     * @param string $parent_type
     * @param string $child_type
     * @param int|null $catalog_id
     */
    public static function browses($objects, $parent_id, $parent_type, $child_type, $catalog_id): string
    {
        $output = array(
            "total_count" => count($objects),
            "catalog_id" => (string)$catalog_id,
            "parent_id" => (string)$parent_id,
            "parent_type" => $parent_type,
            "child_type" => $child_type
        );
        $pattern = '/^(' . implode('\\s|', explode('|', AmpConfig::get('catalog_prefix_pattern', 'The|An|A|Die|Das|Ein|Eine|Les|Le|La'))) . '\\s)(.*)/i';

        if ((count($objects) > self::$limit || self::$offset > 0) && self::$limit) {
            $objects = array_splice($objects, self::$offset, self::$limit);
        }
        $JSON = [];
        foreach ($objects as $object) {
            $trimmed  = Catalog::trim_prefix(trim((string)$object['name']), $pattern);
            $prefix   = $trimmed['prefix'];
            $basename = $trimmed['string'];
            $JSON[]   = array(
                "id" => (string)$object['id'],
                "name" => $object['name'],
                "prefix" => $prefix,
                "basename" => $basename
            );
        } // end foreach
        $output["browse"] = $JSON;

        return json_encode($output, JSON_PRETTY_PRINT);
    } // lists

    /**
     * live_streams
     *
     * This returns live_streams to the user, in a pretty JSON document with the information
     *
     * @param int[] $objects
     * @param bool $object (whether to return as a named object array or regular array)
     */
    public static function live_streams($objects, $object = true): string
    {
        $output = array(
            "total_count" => count($objects)
        );

        if ((count($objects) > self::$limit || self::$offset > 0) && self::$limit) {
            $objects = array_splice($objects, self::$offset, self::$limit);
        }
        $JSON = [];
        foreach ($objects as $live_stream_id) {
            $live_stream = new Live_Stream($live_stream_id);
            $live_stream->format();
            $JSON[] = array(
                "id" => (string)$live_stream_id,
                "name" => $live_stream->get_fullname(),
                "url" => $live_stream->url,
                "codec" => $live_stream->codec,
                "catalog" => (string)$live_stream->catalog,
                "site_url" => $live_stream->site_url
            );
        } // end foreach
        if ($object) {
            $output["live_stream"] = $JSON;
        } else {
            $output = $JSON[0] ?? array();
        }

        return json_encode($output, JSON_PRETTY_PRINT);
    } // live_streams

    /**
     * licenses
     *
     * This returns licenses to the user, in a pretty JSON document with the information
     *
     * @param int[] $objects Licence id's assigned to songs and artists
     * @param bool $object (whether to return as a named object array or regular array)
     */
    public static function licenses($objects, $object = true): string
    {
        $output = array(
            "total_count" => count($objects)
        );

        if ((count($objects) > self::$limit || self::$offset > 0) && self::$limit) {
            $objects = array_splice($objects, self::$offset, self::$limit);
        }
        $JSON = [];
        foreach ($objects as $license_id) {
            $license = new License($license_id);
            $JSON[]  = array(
                "id" => (string)$license_id,
                "name" => $license->name,
                "description" => $license->description,
                "external_link" => $license->external_link
            );
        } // end foreach
        if ($object) {
            $output["license"] = $JSON;
        } else {
            $output = $JSON[0] ?? array();
        }

        return json_encode($output, JSON_PRETTY_PRINT);
    } // licenses

    /**
     * labels
     *
     * This returns labels to the user, in a pretty JSON document with the information
     *
     * @param int[] $objects
     * @param bool $object (whether to return as a named object array or regular array)
     */
    public static function labels($objects, $object = true): string
    {
        $output = array(
            "total_count" => count($objects)
        );

        if ((count($objects) > self::$limit || self::$offset > 0) && self::$limit) {
            $objects = array_splice($objects, self::$offset, self::$limit);
        }
        $JSON = [];
        foreach ($objects as $label_id) {
            $label = new Label($label_id);
            $label->format();
            $JSON[] = array(
                "id" => (string)$label_id,
                "name" => $label->get_fullname(),
                "artists" => $label->artist_count,
                "summary" => $label->summary,
                "external_link" => $label->get_link(),
                "address" => $label->address,
                "category" => $label->category,
                "email" => $label->email,
                "website" => $label->website,
                "user" => (string)$label->user,
            );
        } // end foreach
        if ($object) {
            $output["label"] = $JSON;
        } else {
            $output = $JSON[0] ?? array();
        }

        return json_encode($output, JSON_PRETTY_PRINT);
    } // labels

    /**
     * genres
     *
     * This returns genres to the user, in a pretty JSON document with the information
     *
     * @param int[] $objects Genre id's to include
     * @param bool $object (whether to return as a named object array or regular array)
     */
    public static function genres($objects, $object = true): string
    {
        $output = array(
            "total_count" => count($objects)
        );

        if ((count($objects) > self::$limit || self::$offset > 0) && self::$limit) {
            $objects = array_splice($objects, self::$offset, self::$limit);
        }
        $JSON = [];
        foreach ($objects as $tag_id) {
            $tag    = new Tag($tag_id);
            $counts = $tag->count();
            $JSON[] = array(
                "id" => (string)$tag_id,
                "name" => $tag->name,
                "albums" => (int)($counts['album'] ?? 0),
                "artists" => (int)($counts['artist'] ?? 0),
                "songs" => (int)($counts['song'] ?? 0),
                "videos" => (int)($counts['video'] ?? 0),
                "playlists" => (int)($counts['playlist'] ?? 0),
                "live_streams" => (int)($counts['live_stream'] ?? 0)
            );
        } // end foreach
        if ($object) {
            $output["genre"] = $JSON;
        } else {
            $output = $JSON[0] ?? array();
        }

        return json_encode($output, JSON_PRETTY_PRINT);
    } // genres

    /**
     * artists
     *
     * This takes an array of artists and then returns a pretty JSON document with the information
     * we want
     *
     * @param int[] $objects Artist id's to include
     * @param array $include
     * @param User $user
     * @param bool $encode
     * @param bool $object (whether to return as a named object array or regular array)
     * @return array|string JSON Object "artist"
     */
    public static function artists($objects, $include, $user, $encode = true, $object = true)
    {
        $output = array(
            "total_count" => count($objects)
        );

        if ((count($objects) > self::$limit || self::$offset > 0) && (self::$limit && $encode)) {
            $objects = array_splice($objects, self::$offset, self::$limit);
        }
        Rating::build_cache('artist', $objects);
        $JSON = [];
        foreach ($objects as $artist_id) {
            $artist = new Artist($artist_id);
            if (!isset($artist->id)) {
                continue;
            }
            $artist->format();

            $rating      = new Rating($artist_id, 'artist');
            $user_rating = $rating->get_user_rating($user->getId());
            $flag        = new Userflag($artist_id, 'artist');

            // Build the Art URL, include session
            $art_url = AmpConfig::get('web_path') . '/image.php?object_id=' . $artist_id . '&object_type=artist';

            // Handle includes
            $albums = (in_array("albums", $include))
                ? self::albums(static::getAlbumRepository()->getAlbumByArtist($artist_id), array(), $user, false)
                : array();
            $songs = (in_array("songs", $include))
                ? self::songs(static::getSongRepository()->getByArtist($artist_id), $user, false)
                : array();

            $JSON[] = array(
                "id" => (string)$artist->id,
                "name" => $artist->get_fullname(),
                "prefix" => $artist->prefix,
                "basename" => $artist->name,
                "albums" => $albums,
                "albumcount" => $artist->album_count,
                "songs" => $songs,
                "songcount" => $artist->song_count,
                "genre" => self::genre_array($artist->tags),
                "art" => $art_url,
                "flag" => (bool)$flag->get_flag($user->getId(), false),
                "rating" => $user_rating,
                "averagerating" => $rating->get_average_rating(),
                "mbid" => $artist->mbid,
                "summary" => $artist->summary,
                "time" => (int)$artist->time,
                "yearformed" => (int)$artist->yearformed,
                "placeformed" => $artist->placeformed
            );
        } // end foreach artists

        if ($encode) {
            if ($object) {
                $output["artist"] = $JSON;
            } else {
                $output = $JSON[0] ?? array();
            }

            return json_encode($output, JSON_PRETTY_PRINT);
        }

        return $JSON;
    } // artists

    /**
     * albums
     *
     * This echos out a standard albums JSON document, it pays attention to the limit
     *
     * @param int[] $objects Album id's to include
     * @param array $include
     * @param User $user
     * @param bool $encode
     * @param bool $object (whether to return as a named object array or regular array)
     * @return array|string JSON Object "album"
     */
    public static function albums($objects, $include, $user, $encode = true, $object = true)
    {
        $output = array(
            "total_count" => count($objects)
        );
        // original year (fall back to regular year)
        $original_year = AmpConfig::get('use_original_year');

        if ((count($objects) > self::$limit || self::$offset > 0) && (self::$limit && $encode)) {
            $objects = array_splice($objects, self::$offset, self::$limit);
        }
        Rating::build_cache('album', $objects);
        $JSON = [];
        foreach ($objects as $album_id) {
            $album = new Album($album_id);
            $album->format();

            $rating      = new Rating($album_id, 'album');
            $user_rating = $rating->get_user_rating($user->getId());
            $flag        = new Userflag($album_id, 'album');
            $year        = ($original_year && $album->original_year)
                ? $album->original_year
                : $album->year;

            // Build the Art URL, include session
            $art_url = AmpConfig::get('web_path') . '/image.php?object_id=' . $album->id . '&object_type=album';

            $objArray = [];

            $objArray['id']       = (string)$album->id;
            $objArray['name']     = $album->get_fullname();
            $objArray['prefix']   = $album->prefix;
            $objArray['basename'] = $album->name;
            if ($album->get_artist_fullname() != "") {
                $objArray['artist'] = array(
                    "id" => (string)$album->album_artist,
                    "name" => $album->f_artist_name,
                    "prefix" => $album->artist_prefix,
                    "basename" => $album->artist_name
                );
                $album_artists = array();
                foreach ($album->get_artists() as $artist_id) {
                    $album_artists[] = Artist::get_name_array_by_id($artist_id);
                }
                $objArray['artists'] = $album_artists;
            }

            // Handle includes
            $songs = (in_array("songs", $include))
                ? self::songs(static::getSongRepository()->getByAlbum($album->id), $user, false)
                : array();

            $objArray['time']          = (int)$album->total_duration;
            $objArray['year']          = (int)$year;
            $objArray['tracks']        = $songs;
            $objArray['songcount']     = (int)$album->song_count;
            $objArray['diskcount']     = (int)$album->disk_count;
            $objArray['type']          = $album->release_type;
            $objArray['genre']         = self::genre_array($album->tags);
            $objArray['art']           = $art_url;
            $objArray['flag']          = (bool)$flag->get_flag($user->getId(), false);
            $objArray['rating']        = $user_rating;
            $objArray['averagerating'] = $rating->get_average_rating();
            $objArray['mbid']          = $album->mbid;

            $JSON[] = $objArray;
        } // end foreach

        if ($encode) {
            if ($object) {
                $output["album"] = $JSON;
            } else {
                $output = $JSON[0] ?? array();
            }

            return json_encode($output, JSON_PRETTY_PRINT);
        }

        return $JSON;
    } // albums

    /**
     * playlists
     *
     * This takes an array of playlist ids and then returns a nice pretty JSON document
     *
     * @param array $objects Playlist id's to include
     * @param User $user
     * @param bool $songs
     * @param bool $object (whether to return as a named object array or regular array)
     */
    public static function playlists($objects, $user, $songs = false, $object = true): string
    {
        $output = array(
            "total_count" => count($objects)
        );
        $hide_dupe_searches = (bool)Preference::get_by_user($user->getId(), 'api_hide_dupe_searches');
        $playlist_names     = array();

        if ((count($objects) > self::$limit || self::$offset > 0) && self::$limit) {
            $objects = array_slice($objects, self::$offset, self::$limit);
        }
        $JSON = [];
        foreach ($objects as $playlist_id) {
            /**
             * Strip smart_ from playlist id and compare to original
             * smartlist = 'smart_1'
             * playlist  = 1000000
             */
            if ((int)$playlist_id === 0) {
                $playlist = new Search((int) str_replace('smart_', '', (string)$playlist_id), 'song', $user);
                if ($hide_dupe_searches && $playlist->user == $user->getId() && in_array($playlist->name, $playlist_names)) {
                    continue;
                }
                $object_type    = 'search';
                $art_url        = Art::url($playlist->id, $object_type, Core::get_request('auth'));
                $playitem_total = $playlist->last_count;
            } else {
                $playlist       = new Playlist($playlist_id);
                $object_type    = 'playlist';
                $art_url        = Art::url($playlist_id, $object_type, Core::get_request('auth'));
                $playitem_total = $playlist->get_media_count('song');
                if ($hide_dupe_searches && $playlist->user == $user->getId()) {
                    $playlist_names[] = $playlist->name;
                }
            }
            $playlist_name = $playlist->get_fullname();
            $playlist_user = $playlist->username;
            $playlist_type = $playlist->type;

            if ($songs) {
                $items          = array();
                $trackcount     = 1;
                $playlisttracks = $playlist->get_items();
                foreach ($playlisttracks as $objects) {
                    $items[] = array(
                        "id" => (string)$objects['object_id'],
                        "playlisttrack" => $trackcount
                    );
                    $trackcount++;
                }
            } else {
                $items = (int)($playitem_total ?? 0);
            }
            $rating      = new Rating($playlist_id, $object_type);
            $user_rating = $rating->get_user_rating($user->getId());
            $flag        = new Userflag($playlist_id, $object_type);

            // Build this element
            $JSON[] = [
                "id" => (string)$playlist_id,
                "name" => $playlist_name,
                "owner" => $playlist_user,
                "items" => $items,
                "type" => $playlist_type,
                "art" => $art_url,
                "flag" => (bool)$flag->get_flag($user->getId(), false),
                "rating" => $user_rating,
                "averagerating" => $rating->get_average_rating()
            ];
        } // end foreach
        if ($object) {
            $output["playlist"] = $JSON;
        } else {
            $output = $JSON[0] ?? array();
        }

        return json_encode($output, JSON_PRETTY_PRINT);
    } // playlists

    /**
     * shares
     *
     * This returns shares to the user, in a pretty json document with the information
     *
     * @param int[] $objects Share id's to include
     * @param bool $object (whether to return as a named object array or regular array)
     */
    public static function shares($objects, $object = true): string
    {
        $output = array(
            "total_count" => count($objects)
        );

        if ((count($objects) > self::$limit || self::$offset > 0) && self::$limit) {
            $objects = array_splice($objects, self::$offset, self::$limit);
        }
        $JSON = [];
        foreach ($objects as $share_id) {
            $share                = new Share($share_id);
            $share_name           = $share->getObjectName();
            $share_user           = $share->getUserName();
            $share_allow_stream   = (bool)$share->allow_stream;
            $share_allow_download = (bool)$share->allow_download;
            $share_creation_date  = $share->creation_date;
            $share_lastvisit_date = $share->lastvisit_date;
            $share_object_type    = $share->object_type;
            $share_object_id      = (string)$share->object_id;
            $share_expire_days    = (int)$share->expire_days;
            $share_max_counter    = (int)$share->max_counter;
            $share_counter        = (int)$share->counter;
            $share_secret         = $share->secret;
            $share_public_url     = $share->public_url;
            $share_description    = $share->description;
            // Build this element
            $JSON[] = [
                "id" => (string)$share_id,
                "name" => $share_name,
                "owner" => $share_user,
                "allow_stream" => $share_allow_stream,
                "allow_download" => $share_allow_download,
                "creation_date" => $share_creation_date,
                "lastvisit_date" => $share_lastvisit_date,
                "object_type" => $share_object_type,
                "object_id" => $share_object_id,
                "expire_days" => $share_expire_days,
                "max_counter" => $share_max_counter,
                "counter" => $share_counter,
                "secret" => $share_secret,
                "public_url" => $share_public_url,
                "description" => $share_description
            ];
        } // end foreach
        if ($object) {
            $output["share"] = $JSON;
        } else {
            $output = $JSON[0] ?? array();
        }

        return json_encode($output, JSON_PRETTY_PRINT);
    } // shares

    /**
     * bookmarks
     *
     * This returns bookmarks to the user, in a pretty json document with the information
     *
     * @param int[] $objects Bookmark id's to include
     * @param bool $include if true include the object in the bookmark
     * @param bool $object (whether to return as a named object array or regular array)
     */
    public static function bookmarks($objects, $include = false, $object = true): string
    {
        $output = array(
            "total_count" => count($objects)
        );

        if ((count($objects) > self::$limit || self::$offset > 0) && self::$limit) {
            $objects = array_splice($objects, self::$offset, self::$limit);
        }
        $count = 0;
        $JSON  = [];
        foreach ($objects as $bookmark_id) {
            $bookmark               = new Bookmark($bookmark_id);
            $bookmark_username      = $bookmark->getUserName();
            $bookmark_object_type   = $bookmark->object_type;
            $bookmark_object_id     = (string)$bookmark->object_id;
            $bookmark_position      = $bookmark->position;
            $bookmark_comment       = $bookmark->comment;
            $bookmark_creation_date = $bookmark->creation_date;
            $bookmark_update_date   = $bookmark->update_date;
            // Build this element
            $JSON[] = [
                "id" => (string)$bookmark_id,
                "owner" => $bookmark_username,
                "object_type" => $bookmark_object_type,
                "object_id" => $bookmark_object_id,
                "position" => $bookmark_position,
                "client" => $bookmark_comment,
                "creation_date" => $bookmark_creation_date,
                "update_date" => $bookmark_update_date
            ];
            if ($include) {
                $user = User::get_from_username($bookmark_username);
                switch ($bookmark_object_type) {
                    case 'song':
                        $JSON[$count]['song'] = self::songs(array((int)$bookmark_object_id), $user, false, false);
                        break;
                    case 'podcast_episode':
                        $JSON[$count]['podcast_episode'] = self::podcast_episodes(array((int)$bookmark_object_id), $user, false, false);
                        break;
                    case 'video':
                        $JSON[$count]['video'] = self::videos(array((int)$bookmark_object_id), $user, false, false);
                        break;
                }
            }
            $count++;
        } // end foreach
        if ($object) {
            $output["bookmark"] = $JSON;
        } else {
            $output = $JSON[0] ?? array();
        }

        return json_encode($output, JSON_PRETTY_PRINT);
    } // bookmarks

    /**
     * catalogs
     *
     * This returns catalogs to the user, in a pretty json document with the information
     *
     * @param int[] $objects group of catalog id's
     * @param bool $object (whether to return as a named object array or regular array)
     */
    public static function catalogs($objects, $object = true): string
    {
        $output = array(
            "total_count" => count($objects)
        );

        if ((count($objects) > self::$limit || self::$offset > 0) && self::$limit) {
            $objects = array_splice($objects, self::$offset, self::$limit);
        }
        $JSON = [];
        foreach ($objects as $catalog_id) {
            /** @var Catalog $catalog */
            $catalog = Catalog::create_from_id($catalog_id);
            if (!$catalog instanceof Catalog) {
                break;
            }
            $catalog->format();
            $catalog_name           = $catalog->name;
            $catalog_type           = $catalog->catalog_type;
            $catalog_gather_types   = $catalog->gather_types;
            $catalog_enabled        = (bool)$catalog->enabled;
            $catalog_last_add       = $catalog->last_add;
            $catalog_last_clean     = $catalog->last_clean;
            $catalog_last_update    = $catalog->last_update;
            $catalog_path           = $catalog->f_info;
            $catalog_rename_pattern = $catalog->rename_pattern;
            $catalog_sort_pattern   = $catalog->sort_pattern;
            // Build this element
            $JSON[] = [
                "id" => (string)$catalog_id,
                "name" => $catalog_name,
                "type" => $catalog_type,
                "gather_types" => $catalog_gather_types,
                "enabled" => $catalog_enabled,
                "last_add" => $catalog_last_add,
                "last_clean" => $catalog_last_clean,
                "last_update" => $catalog_last_update,
                "path" => $catalog_path,
                "rename_pattern" => $catalog_rename_pattern,
                "sort_pattern" => $catalog_sort_pattern
            ];
        } // end foreach
        if ($object) {
            $output["catalog"] = $JSON;
        } else {
            $output = $JSON[0] ?? array();
        }

        return json_encode($output, JSON_PRETTY_PRINT);
    } // catalogs

    /**
     * podcasts
     *
     * This returns podcasts to the user, in a pretty json document with the information
     *
     * @param int[] $objects Podcast id's to include
     * @param User $user
     * @param bool $episodes include the episodes of the podcast
     * @param bool $object (whether to return as a named object array or regular array)
     */
    public static function podcasts($objects, $user, $episodes = false, $object = true): string
    {
        $output = array(
            "total_count" => count($objects)
        );

        if ((count($objects) > self::$limit || self::$offset > 0) && self::$limit) {
            $objects = array_splice($objects, self::$offset, self::$limit);
        }
        $JSON = [];
        foreach ($objects as $podcast_id) {
            $podcast = new Podcast($podcast_id);
            $podcast->format();
            $rating              = new Rating($podcast_id, 'podcast');
            $user_rating         = $rating->get_user_rating($user->getId());
            $flag                = new Userflag($podcast_id, 'podcast');
            $art_url             = Art::url($podcast_id, 'podcast', Core::get_request('auth'));
            $podcast_name        = $podcast->get_fullname();
            $podcast_description = $podcast->description;
            $podcast_language    = $podcast->f_language;
            $podcast_copyright   = $podcast->f_copyright;
            $podcast_feed_url    = $podcast->feed;
            $podcast_generator   = $podcast->f_generator;
            $podcast_website     = $podcast->f_website;
            $podcast_build_date  = $podcast->f_lastbuilddate;
            $podcast_sync_date   = $podcast->f_lastsync;
            $podcast_public_url  = $podcast->get_link();
            $podcast_episodes    = array();
            if ($episodes) {
                $results          = $podcast->get_episodes();
                $podcast_episodes = self::podcast_episodes($results, $user, false);
            }
            // Build this element
            $JSON[] = [
                "id" => (string)$podcast_id,
                "name" => $podcast_name,
                "description" => $podcast_description,
                "language" => $podcast_language,
                "copyright" => $podcast_copyright,
                "feed_url" => $podcast_feed_url,
                "generator" => $podcast_generator,
                "website" => $podcast_website,
                "build_date" => $podcast_build_date,
                "sync_date" => $podcast_sync_date,
                "public_url" => $podcast_public_url,
                "art" => $art_url,
                "flag" => (bool)$flag->get_flag($user->getId(), false),
                "rating" => $user_rating,
                "averagerating" => $rating->get_average_rating(),
                "podcast_episode" => $podcast_episodes
            ];
        } // end foreach
        if ($object) {
            $output["podcast"] = $JSON;
        } else {
            $output = $JSON[0] ?? array();
        }

        return json_encode($output, JSON_PRETTY_PRINT);
    } // podcasts

    /**
     * podcast_episodes
     *
     * This returns podcasts to the user, in a pretty json document with the information
     *
     * @param int[] $objects Podcast_Episode id's to include
     * @param User $user
     * @param bool $encode
     * @param bool $object (whether to return as a named object array or regular array)
     * @return array|string JSON Object "podcast_episode"
     */
    public static function podcast_episodes($objects, $user, $encode = true, $object = true)
    {
        $output = array(
            "total_count" => count($objects)
        );

        if ((count($objects) > self::$limit || self::$offset > 0) && (self::$limit && $encode)) {
            $objects = array_splice($objects, self::$offset, self::$limit);
        }
        $JSON = [];
        foreach ($objects as $episode_id) {
            $episode = new Podcast_Episode($episode_id);
            $episode->format();
            $rating      = new Rating($episode_id, 'podcast_episode');
            $user_rating = $rating->get_user_rating($user->getId());
            $flag        = new Userflag($episode_id, 'podcast_episode');
            $art_url     = Art::url($episode->podcast, 'podcast', Core::get_request('auth'));
            $JSON[]      = [
                "id" => (string)$episode_id,
                "title" => $episode->get_fullname(),
                "name" => $episode->get_fullname(),
                "podcast" => array(
                    "id" => $episode->podcast,
                    "name" => $episode->get_f_podcast()
                ),
                "description" => $episode->f_description,
                "category" => $episode->f_category,
                "author" => $episode->f_author,
                "author_full" => $episode->f_artist_full,
                "website" => $episode->f_website,
                "pubdate" => $episode->f_pubdate,
                "state" => $episode->f_state,
                "filelength" => $episode->f_time_h,
                "filesize" => $episode->f_size,
                "filename" => $episode->f_file,
                "mime" => $episode->mime,
                "time" => (int)$episode->time,
                "size" => (int)$episode->size,
                "bitrate" => $episode->bitrate,
                "stream_bitrate" => $episode->bitrate,
                "rate" => (int)$episode->rate,
                "mode" => $episode->mode,
                "channels" => $episode->channels,
                "public_url" => $episode->get_link(),
                "url" => $episode->play_url('', 'api', false, $user->getId(), $user->streamtoken),
                "catalog" => (string)$episode->catalog,
                "art" => $art_url,
                "flag" => (bool)$flag->get_flag($user->getId(), false),
                "rating" => $user_rating,
                "averagerating" => $rating->get_average_rating(),
                "playcount" => (int)$episode->total_count,
                "played" => (string)$episode->played
            ];
        }
        if (!$encode) {
            return $JSON;
        }
        if ($object) {
            $output["podcast_episode"] = $JSON;
        } else {
            $output = $JSON[0] ?? array();
        }

        return json_encode($output, JSON_PRETTY_PRINT);
    } // podcast_episodes

    /**
     * songs
     *
     * This returns an array of songs populated from an array of song ids.
     * (Spiffy isn't it!)
     * @param int[] $objects
     * @param User $user
     * @param bool $encode
     * @param bool $object (whether to return as a named object array or regular array)
     * @return array|string JSON Object "song"
     */
    public static function songs($objects, $user, $encode = true, $object = true)
    {
        $output = array(
            "total_count" => count($objects)
        );
        Stream::set_session($_REQUEST['auth'] ?? '');
        $playlist_track = 0;

        if ((count($objects) > self::$limit || self::$offset > 0) && (self::$limit && $encode)) {
            $objects = array_slice($objects, self::$offset, self::$limit);
        }
        Song::build_cache($objects);
        $JSON = [];
        foreach ($objects as $song_id) {
            $song = new Song($song_id);

            // If the song id is invalid/null
            if (!$song->id) {
                continue;
            }
            $song->format();
            $rating       = new Rating($song_id, 'song');
            $user_rating  = $rating->get_user_rating($user->getId());
            $flag         = new Userflag($song_id, 'song');
            $art_url      = Art::url($song->album, 'album', $_REQUEST['auth'] ?? '');
            $songType     = $song->type;
            $songMime     = $song->mime;
            $songBitrate  = $song->bitrate;
            $play_url     = $song->play_url('', 'api', false, $user->id, $user->streamtoken);
            $song_album   = Album::get_name_array_by_id($song->album);
            $song_artist  = Artist::get_name_array_by_id($song->artist);
            $song_artists = array();
            foreach ($song->get_artists() as $artist_id) {
                $song_artists[] = Artist::get_name_array_by_id($artist_id);
            }
            $playlist_track++;

            $objArray = array(
                "id" => (string)$song->id,
                "title" => $song->get_fullname(),
                "name" => $song->get_fullname(),
                "artist" => array(
                    "id" => (string)$song->artist,
                    "name" => $song_artist['name'],
                    "prefix" => $song_artist['prefix'],
                    "basename" => $song_artist['basename']
                ),
                "artists" => $song_artists,
                "album" => array(
                    "id" => (string)$song->album,
                    "name" => $song_album['name'],
                    "prefix" => $song_album['prefix'],
                    "basename" => $song_album['basename']
                )
            );
            if ($song->get_album_artist_fullname() != "") {
                $album_artist = ($song->artist !== $song->albumartist)
                    ? Artist::get_name_array_by_id($song->albumartist)
                    : $song_artist;
                $objArray['albumartist'] = array(
                    "id" => (string)$song->albumartist,
                    "name" => $album_artist['name'],
                    "prefix" => $album_artist['prefix'],
                    "basename" => $album_artist['basename']
                );
            }

            $objArray['disk']                  = (int)$song->disk;
            $objArray['disksubtitle']          = $song->disksubtitle;
            $objArray['track']                 = (int)$song->track;
            $objArray['filename']              = $song->file;
            $objArray['genre']                 = self::genre_array($song->tags);
            $objArray['playlisttrack']         = $playlist_track;
            $objArray['time']                  = (int)$song->time;
            $objArray['year']                  = (int)$song->year;
            $objArray['format']                = $songType;
            $objArray['stream_format']         = $song->type;
            $objArray['bitrate']               = $songBitrate;
            $objArray['stream_bitrate']        = $song->bitrate;
            $objArray['rate']                  = (int)$song->rate;
            $objArray['mode']                  = $song->mode;
            $objArray['mime']                  = $songMime;
            $objArray['stream_mime']           = $song->mime;
            $objArray['url']                   = $play_url;
            $objArray['size']                  = (int)$song->size;
            $objArray['mbid']                  = $song->mbid;
            $objArray['art']                   = $art_url;
            $objArray['flag']                  = (bool)$flag->get_flag($user->getId(), false);
            $objArray['rating']                = $user_rating;
            $objArray['averagerating']         = $rating->get_average_rating();
            $objArray['playcount']             = (int)$song->total_count;
            $objArray['catalog']               = (int)$song->catalog;
            $objArray['composer']              = $song->composer;
            $objArray['channels']              = $song->channels;
            $objArray['comment']               = $song->comment;
            $objArray['license']               = $song->f_license;
            $objArray['publisher']             = $song->label;
            $objArray['language']              = $song->language;
            $objArray['lyrics']                = $song->lyrics;
            $objArray['replaygain_album_gain'] = $song->replaygain_album_gain;
            $objArray['replaygain_album_peak'] = $song->replaygain_album_peak;
            $objArray['replaygain_track_gain'] = $song->replaygain_track_gain;
            $objArray['replaygain_track_peak'] = $song->replaygain_track_peak;
            $objArray['r128_album_gain']       = $song->r128_album_gain;
            $objArray['r128_track_gain']       = $song->r128_track_gain;

            if (Song::isCustomMetadataEnabled()) {
                foreach ($song->getMetadata() as $metadata) {
                    $meta_name = str_replace(array(' ', '(', ')', '/', '\\', '#'), '_',
                        $metadata->getField()->getName());
                    $objArray[$meta_name] = $metadata->getData();
                }
            }
            $JSON[] = $objArray;
        } // end foreach

        if ($encode) {
            if ($object) {
                $output["song"] = $JSON;
            } else {
                $output = $JSON[0] ?? array();
            }

            return json_encode($output, JSON_PRETTY_PRINT);
        }

        return $JSON;
    } // songs

    /**
     * videos
     *
     * This builds the JSON document for displaying video objects
     *
     * @param int[] $objects Video id's to include
     * @param User $user
     * @param bool $encode
     * @param bool $object (whether to return as a named object array or regular array)
     * @return array|string    JSON Object "video"
     */
    public static function videos($objects, $user, $encode = true, $object = true)
    {
        $output = array(
            "total_count" => count($objects)
        );
        if ((count($objects) > self::$limit || self::$offset > 0) && self::$limit) {
            $objects = array_slice($objects, self::$offset, self::$limit);
        }
        $JSON = [];
        foreach ($objects as $video_id) {
            $video = new Video($video_id);
            $video->format();
            $rating      = new Rating($video_id, 'video');
            $user_rating = $rating->get_user_rating($user->getId());
            $flag        = new Userflag($video_id, 'video');
            $art_url     = Art::url($video_id, 'video', Core::get_request('auth'));
            $JSON[]      = array(
                "id" => (string)$video->id,
                "title" => $video->title,
                "mime" => $video->mime,
                "resolution" => $video->f_resolution,
                "size" => (int)$video->size,
                "genre" => self::genre_array($video->tags),
                "time" => (int)$video->time,
                "url" => $video->play_url('', 'api', false, $user->getId(), $user->streamtoken),
                "art" => $art_url,
                "flag" => (bool)$flag->get_flag($user->getId(), false),
                "rating" => $user_rating,
                "averagerating" => $rating->get_average_rating(),
                "playcount" => (int)$video->total_count
            );
        } // end foreach
        if (!$encode) {
            return $JSON;
        }
        if ($object) {
            $output["video"] = $JSON;
        } else {
            $output = $JSON[0] ?? array();
        }

        return json_encode($output, JSON_PRETTY_PRINT);
    } // videos

    /**
     * democratic
     *
     * This handles creating an JSON document for democratic items, this can be a little complicated
     * due to the votes and all of that
     *
     * @param array $object_ids Object IDs
     * @param User $user
     * @param bool $object (whether to return as a named object array or regular array)
     */
    public static function democratic($object_ids, $user, $object = true): string
    {
        if (!is_array($object_ids)) {
            $object_ids = array();
        }
        $democratic = Democratic::get_current_playlist($user);

        $JSON = [];
        foreach ($object_ids as $row_id => $data) {
            $className = ObjectTypeToClassNameMapper::map($data['object_type']);
            /** @var Song $song */
            $song = new $className($data['object_id']);
            $song->format();

            $rating      = new Rating($song->id, 'song');
            $user_rating = $rating->get_user_rating($user->getId());
            $art_url     = Art::url($song->album, 'album', $_REQUEST['auth'] ?? '');
            $songType    = $song->type;
            $songMime    = $song->mime;
            $songBitrate = $song->bitrate;
            $play_url    = $song->play_url('', 'api', false, $user->id, $user->streamtoken);
            $song_album  = Album::get_name_array_by_id($song->album);
            $song_artist = Artist::get_name_array_by_id($song->artist);

            $JSON[] = array(
                "id" => (string)$song->id,
                "title" => $song->get_fullname(),
                "artist" => array(
                    "id" => (string)$song->artist,
                    "name" => $song_artist['name'],
                    "prefix" => $song_artist['prefix'],
                    "basename" => $song_artist['basename']
                ),
                "album" => array(
                    "id" => (string)$song->album,
                    "name" => $song_album['name'],
                    "prefix" => $song_album['prefix'],
                    "basename" => $song_album['basename']
                ),
                "genre" => self::genre_array($song->tags),
                "track" => (int)$song->track,
                "time" => (int)$song->time,
                "format" => $songType,
                "bitrate" => $songBitrate,
                "mime" => $songMime,
                "url" => $play_url,
                "size" => (int)$song->size,
                "art" => $art_url,
                "rating" => $user_rating,
                "averagerating" => ($rating->get_average_rating() ?? null),
                "playcount" => (int)$song->total_count,
                "vote" => $democratic->get_vote($row_id)
            );
        } // end foreach
        $output = ($object) ? array("song" => $JSON) : $JSON[0] ?? array();

        return json_encode($output, JSON_PRETTY_PRINT);
    } // democratic

    /**
     * user
     *
     * This handles creating an JSON document for a user
     *
     * @param User $user User Object
     * @param bool $fullinfo
     * @param bool $object (whether to return as a named object array or regular array)
     */
    public static function user(User $user, $fullinfo, $object = true): string
    {
        $user->format();
        if ($fullinfo) {
            $JSON = array(
                "id" => (string)$user->id,
                "username" => $user->username,
                "auth" => $user->apikey,
                "email" => $user->email,
                "access" => (int)$user->access,
                "streamtoken" => $user->streamtoken,
                "fullname_public" => (int)$user->fullname_public,
                "validation" => $user->validation,
                "disabled" => (bool)$user->disabled,
                "create_date" => (int)$user->create_date,
                "last_seen" => (int)$user->last_seen,
                "website" => $user->website,
                "state" => $user->state,
                "city" => $user->city
            );
        } else {
            $JSON = array(
                "id" => (string)$user->id,
                "username" => $user->username,
                "create_date" => $user->create_date,
                "last_seen" => $user->last_seen,
                "website" => $user->website,
                "state" => $user->state,
                "city" => $user->city
            );
        }

        if ($user->fullname_public) {
            $JSON['fullname'] = $user->fullname;
        }
        $output = ($object) ? array("user" => $JSON) : $JSON;

        return json_encode($output, JSON_PRETTY_PRINT);
    } // user

    /**
     * users
     *
     * This handles creating an JSON document for a user list
     *
     * @param int[] $users User id list
     * @param bool $object (whether to return as a named object array or regular array)
     */
    public static function users($users, $object = true): string
    {
        $JSON = [];
        foreach ($users as $user_id) {
            $user   = new User($user_id);
            $JSON[] = array(
                "id" => (string)$user_id,
                "username" => $user->username
            );
        } // end foreach
        $output = ($object) ? array("user" => $JSON) : $JSON[0] ?? array();

        return json_encode($output, JSON_PRETTY_PRINT);
    } // users

    /**
     * shouts
     *
     * This handles creating an JSON document for a shout list
     *
     * @param int[] $shouts Shout id list
     * @param bool $object (whether to return as a named object array or regular array)
     */
    public static function shouts($shouts, $object = true): string
    {
        $JSON = [];
        foreach ($shouts as $shout_id) {
            $shout    = new Shoutbox($shout_id);
            $user     = new User($shout->user);
            $objArray = array(
                "id" => (string)$shout_id,
                "date" => $shout->date,
                "text" => $shout->text,
                "user" => array(
                    "id" => (string)$shout->user,
                    "username" => $user->username
                )
            );
            $JSON[] = $objArray;
        }
        $output = ($object) ? array("shout" => $JSON) : $JSON[0] ?? array();

        return json_encode($output, JSON_PRETTY_PRINT);
    } // shouts

    /**
     * timeline
     *
     * This handles creating an JSON document for an activity list
     *
     * @param int[] $activities Activity id list
     * @param bool $object (whether to return as a named object array or regular array)
     */
    public static function timeline($activities, $object = true): string
    {
        $JSON = array();
        foreach ($activities as $activity_id) {
            $activity = new Useractivity($activity_id);
            $user     = new User($activity->user);
            $objArray = array(
                "id" => (string)$activity_id,
                "date" => $activity->activity_date,
                "object_type" => $activity->object_type,
                "object_id" => (string)$activity->object_id,
                "action" => $activity->action,
                "user" => array(
                    "id" => (string)$activity->user,
                    "username" => $user->username
                )
            );
            $JSON[] = $objArray;
        }
        $output = ($object) ? array("activity" => $JSON) : $JSON[0] ?? array();

        return json_encode($output, JSON_PRETTY_PRINT);
    } // timeline

    /**
     * deleted
     *
     * This handles creating a JSON document for deleted items
     *
     * @param string $object_type ('song', 'podcast_episode', 'video')
     * @param array $objects deleted object list
     */
    public static function deleted($object_type, $objects): string
    {
        $output = array(
            "total_count" => count($objects)
        );

        if ((count($objects) > self::$limit || self::$offset > 0) && self::$limit) {
            $objects = array_splice($objects, self::$offset, self::$limit);
        }
        $JSON = [];
        foreach ($objects as $row) {
            switch ($object_type) {
                case 'song':
                    $objArray = array(
                        "id" => (string)$row['id'],
                        "addition_time" => $row['addition_time'],
                        "delete_time" => $row['delete_time'],
                        "title" => $row['title'],
                        "file" => $row['file'],
                        "catalog" => (string)$row['catalog'],
                        "total_count" => $row['total_count'],
                        "total_skip" => $row['total_skip'],
                        "update_time" => $row['update_time'],
                        "album" => (string)$row['album'],
                        "artist" => (string)$row['artist']
                    );
                    $JSON[] = $objArray;
                    break;
                case 'podcast_episode':
                    $objArray = array(
                        "id" => (string)$row['id'],
                        "addition_time" => $row['addition_time'],
                        "delete_time" => $row['delete_time'],
                        "title" => $row['title'],
                        "file" => $row['file'],
                        "catalog" => (string)$row['catalog'],
                        "total_count" => $row['total_count'],
                        "total_skip" => $row['total_skip'],
                        "podcast" => (string)$row['podcast']
                    );
                    $JSON[] = $objArray;
                    break;
                case 'video':
                    $objArray = array(
                        "id" => (string)$row['id'],
                        "addition_time" => $row['addition_time'],
                        "delete_time" => $row['delete_time'],
                        "title" => $row['title'],
                        "file" => $row['file'],
                        "catalog" => (string)$row['catalog'],
                        "total_count" => $row['total_count'],
                        "total_skip" => $row['total_skip']
                    );
                    $JSON[] = $objArray;
            }
        }
        $output["deleted_" . $object_type] = $JSON;

        return json_encode($output, JSON_PRETTY_PRINT);
    } // deleted

    /**
     * @deprecated Inject by constructor
     */
    private static function getSongRepository(): SongRepositoryInterface
    {
        global $dic;

        return $dic->get(SongRepositoryInterface::class);
    }

    /**
     * @deprecated Inject by constructor
     */
    private static function getAlbumRepository(): AlbumRepositoryInterface
    {
        global $dic;

        return $dic->get(AlbumRepositoryInterface::class);
    }
}<|MERGE_RESOLUTION|>--- conflicted
+++ resolved
@@ -65,13 +65,8 @@
 class Json_Data
 {
     // This is added so that we don't pop any webservers
-<<<<<<< HEAD
-    private static ?int $limit  = 5000;
-    private static int $offset  = 0;
-=======
     private static ?int $limit = 5000;
     private static int $offset = 0;
->>>>>>> 182a5d9f
 
     /**
      * set_offset
