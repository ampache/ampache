--- conflicted
+++ resolved
@@ -177,11 +177,7 @@
 
             foreach ($atags as $tag_id => $data) {
                 array_push($JSON, array(
-<<<<<<< HEAD
                     "id" => (string)$tag_id,
-=======
-                    "id" => (string) $tag_id,
->>>>>>> 1930decb
                     "name" => $data['name']
                 ));
             }
@@ -197,11 +193,7 @@
      *
      * @param  array   $objects Array of object_ids (Mixed string|int)
      * @param  string  $type 'artist'|'album'|'song'|'playlist'|'share'|'podcast'|'podcast_episode'|'video'|'live_stream'
-<<<<<<< HEAD
      * @param  User    $user
-=======
-     * @param User $user
->>>>>>> 1930decb
      * @param  boolean $include (add the extra songs details if a playlist or podcast_episodes if a podcast)
      * @return string  JSON Object "artist"|"album"|"song"|"playlist"|"share"|"podcast"|"podcast_episode"|"video"|"live_stream"
      */
@@ -410,11 +402,7 @@
 
             // Handle includes
             $albums = (in_array("albums", $include))
-<<<<<<< HEAD
                 ? self::albums(static::getAlbumRepository()->getAlbumByArtist($artist_id), array(), $user, false)
-=======
-                ? self::albums(static::getAlbumRepository()->getByArtist($artist_id), array(), $user, false)
->>>>>>> 1930decb
                 : array();
             $songs = (in_array("songs", $include))
                 ? self::songs(static::getSongRepository()->getByArtist($artist_id), $user, false)
@@ -431,11 +419,7 @@
                 "songcount" => $artist->song_count,
                 "genre" => self::genre_array($artist->tags),
                 "art" => $art_url,
-<<<<<<< HEAD
                 "flag" => (!$flag->get_flag($user->getId(), false) ? false : true),
-=======
-                "flag" => (!$flag->get_flag($user->getId(), false) ? 0 : 1),
->>>>>>> 1930decb
                 "preciserating" => $user_rating,
                 "rating" => $user_rating,
                 "averagerating" => $rating->get_average_rating(),
@@ -483,10 +467,6 @@
             $album = new Album($album_id);
             $album->format();
 
-<<<<<<< HEAD
-=======
-            $disk        = $album->disk;
->>>>>>> 1930decb
             $rating      = new Rating($album_id, 'album');
             $user_rating = $rating->get_user_rating($user->getId());
             $flag        = new Userflag($album_id, 'album');
@@ -524,11 +504,7 @@
             $ourArray['type']          = $album->release_type;
             $ourArray['genre']         = self::genre_array($album->tags);
             $ourArray['art']           = $art_url;
-<<<<<<< HEAD
             $ourArray['flag']          = (!$flag->get_flag($user->getId(), false) ? false : true);
-=======
-            $ourArray['flag']          = (!$flag->get_flag($user->getId(), false) ? 0 : 1);
->>>>>>> 1930decb
             $ourArray['preciserating'] = $user_rating;
             $ourArray['rating']        = $user_rating;
             $ourArray['averagerating'] = $rating->get_average_rating();
@@ -552,11 +528,7 @@
      * This takes an array of playlist ids and then returns a nice pretty JSON document
      *
      * @param  array   $playlists Playlist id's to include
-<<<<<<< HEAD
      * @param  User    $user
-=======
-     * @param User $user
->>>>>>> 1930decb
      * @param  boolean $songs
      * @param  boolean $object (whether to return as a named object array or regular array)
      * @return string  JSON Object "playlist"
@@ -577,13 +549,8 @@
              * smartlist = 'smart_1'
              * playlist  = 1000000
              */
-<<<<<<< HEAD
             if ((int)$playlist_id === 0) {
                 $playlist = new Search((int) str_replace('smart_', '', (string)$playlist_id));
-=======
-            if ((int) $playlist_id === 0) {
-                $playlist = new Search((int) str_replace('smart_', '', (string) $playlist_id));
->>>>>>> 1930decb
                 if ($hide_dupe_searches && $playlist->user == $user->getId() && in_array($playlist->name, $playlist_names)) {
                     continue;
                 }
@@ -627,11 +594,7 @@
                 "items" => $items,
                 "type" => $playlist_type,
                 "art" => $art_url,
-<<<<<<< HEAD
                 "flag" => (!$flag->get_flag($user->getId(), false) ? false : true),
-=======
-                "flag" => (!$flag->get_flag($user->getId(), false) ? 0 : 1),
->>>>>>> 1930decb
                 "preciserating" => $user_rating,
                 "rating" => $user_rating,
                 "averagerating" => $rating->get_average_rating()
@@ -843,11 +806,7 @@
                 "sync_date" => $podcast_sync_date,
                 "public_url" => $podcast_public_url,
                 "art" => $art_url,
-<<<<<<< HEAD
                 "flag" => (!$flag->get_flag($user->getId(), false) ? false : true),
-=======
-                "flag" => (!$flag->get_flag($user->getId(), false) ? 0 : 1),
->>>>>>> 1930decb
                 "preciserating" => $user_rating,
                 "rating" => $user_rating,
                 "averagerating" => $rating->get_average_rating(),
@@ -901,7 +860,6 @@
                 "time" => (int)$episode->time,
                 "size" => (int)$episode->size,
                 "public_url" => $episode->get_link(),
-<<<<<<< HEAD
                 "url" => $episode->play_url('', 'api', false, $user->getId(), $user->streamtoken),
                 "catalog" => (string)$episode->catalog,
                 "art" => $art_url,
@@ -910,16 +868,6 @@
                 "rating" => $user_rating,
                 "averagerating" => $rating->get_average_rating(),
                 "playcount" => (int)$episode->total_count,
-=======
-                "url" => $episode->play_url('', 'api', false, $user->getId()),
-                "catalog" => (string)$episode->catalog,
-                "art" => $art_url,
-                "flag" => (!$flag->get_flag($user->getId(), false) ? 0 : 1),
-                "preciserating" => $user_rating,
-                "rating" => $user_rating,
-                "averagerating" => $rating->get_average_rating(),
-                "playcount" => (int) $episode->total_count,
->>>>>>> 1930decb
                 "played" => (string)$episode->played]);
         }
         if (!$encode) {
@@ -962,7 +910,6 @@
                 continue;
             }
             $song->format();
-<<<<<<< HEAD
             $rating       = new Rating($song_id, 'song');
             $user_rating  = $rating->get_user_rating($user->getId());
             $flag         = new Userflag($song_id, 'song');
@@ -973,13 +920,6 @@
             $album_artist = ($song->artist !== $song->albumartist)
                 ? Artist::get_name_array_by_id($song->albumartist)
                 : $song_artist;
-=======
-            $rating      = new Rating($song_id, 'song');
-            $user_rating = $rating->get_user_rating($user->getId());
-            $flag        = new Userflag($song_id, 'song');
-            $art_url     = Art::url($song->album, 'album', $_REQUEST['auth']);
-            $play_url    = $song->play_url('', 'api', false, $user->id);
->>>>>>> 1930decb
             $playlist_track++;
 
             $ourArray = array(
@@ -1024,11 +964,7 @@
             $ourArray['artist_mbid']           = $song->artist_mbid;
             $ourArray['albumartist_mbid']      = $song->albumartist_mbid;
             $ourArray['art']                   = $art_url;
-<<<<<<< HEAD
             $ourArray['flag']                  = (!$flag->get_flag($user->getId(), false) ? false : true);
-=======
-            $ourArray['flag']                  = (!$flag->get_flag($user->getId(), false) ? 0 : 1);
->>>>>>> 1930decb
             $ourArray['preciserating']         = $user_rating;
             $ourArray['rating']                = $user_rating;
             $ourArray['averagerating']         = $rating->get_average_rating();
@@ -1098,17 +1034,10 @@
                 "resolution" => $video->f_resolution,
                 "size" => (int)$video->size,
                 "genre" => self::genre_array($video->tags),
-<<<<<<< HEAD
                 "time" => (int)$video->time,
                 "url" => $video->play_url('', 'api', false, $user->getId(), $user->streamtoken),
                 "art" => $art_url,
                 "flag" => (!$flag->get_flag($user->getId(), false) ? false : true),
-=======
-                "time" => (int) $video->time,
-                "url" => $video->play_url('', 'api', false, $user->getId()),
-                "art" => $art_url,
-                "flag" => (!$flag->get_flag($user->getId(), false) ? 0 : 1),
->>>>>>> 1930decb
                 "preciserating" => $user_rating,
                 "rating" => $user_rating,
                 "averagerating" => $rating->get_average_rating(),
@@ -1147,13 +1076,9 @@
             $rating      = new Rating($song->id, 'song');
             $user_rating = $rating->get_user_rating($user->getId());
             $art_url     = Art::url($song->album, 'album', $_REQUEST['auth']);
-<<<<<<< HEAD
             $play_url    = $song->play_url('', 'api', false, $user->id, $user->streamtoken);
             $song_album  = Album::get_name_array_by_id($song->album);
             $song_artist = Artist::get_name_array_by_id($song->artist);
-=======
-            $play_url    = $song->play_url('', 'api', false, $user->id);
->>>>>>> 1930decb
 
             array_push($JSON, array(
                 "id" => (string)$song->id,
@@ -1175,11 +1100,7 @@
                 "time" => (int)$song->time,
                 "mime" => $song->mime,
                 "url" => $play_url,
-<<<<<<< HEAD
                 "size" => (int)$song->size,
-=======
-                "size" => (int) $song->size,
->>>>>>> 1930decb
                 "art" => $art_url,
                 "preciserating" => $user_rating,
                 "rating" => $user_rating,
