--- conflicted
+++ resolved
@@ -254,40 +254,6 @@
     } // live_streams
 
     /**
-<<<<<<< HEAD
-=======
-     * licenses
-     *
-     * This returns licenses to the user, in a pretty JSON document with the information
-     *
-     * @param  integer[] $licenses Licence id's assigned to songs and artists
-     * @param  boolean   $object (whether to return as a named object array or regular array)
-     * @return string    JSON Object "license"
-     */
-    public static function licenses($licenses, $object = true)
-    {
-        if ((count($licenses) > self::$limit || self::$offset > 0) && self::$limit) {
-            $licenses = array_splice($licenses, self::$offset, self::$limit);
-        }
-
-        $JSON = [];
-
-        foreach ($licenses as $license_id) {
-            $license = new License($license_id);
-            array_push($JSON, array(
-                "id" => (string)$license_id,
-                "name" => $license->name,
-                "description" => $license->description,
-                "external_link" => $license->external_link
-            ));
-        } // end foreach
-        $output = ($object) ? array("license" => $JSON) : $JSON[0];
-
-        return json_encode($output, JSON_PRETTY_PRINT);
-    } // licenses
-
-    /**
->>>>>>> 123ea845
      * labels
      *
      * This returns labels to the user, in a pretty JSON document with the information
@@ -330,44 +296,6 @@
     } // labels
 
     /**
-<<<<<<< HEAD
-=======
-     * genres
-     *
-     * This returns genres to the user, in a pretty JSON document with the information
-     *
-     * @param  integer[] $tags Genre id's to include
-     * @param  boolean   $object (whether to return as a named object array or regular array)
-     * @return string    JSON Object "genre"
-     */
-    public static function genres($tags, $object = true)
-    {
-        if ((count($tags) > self::$limit || self::$offset > 0) && self::$limit) {
-            $tags = array_splice($tags, self::$offset, self::$limit);
-        }
-
-        $JSON = [];
-        foreach ($tags as $tag_id) {
-            $tag    = new Tag($tag_id);
-            $counts = $tag->count();
-            array_push($JSON, array(
-                "id" => (string) $tag_id,
-                "name" => $tag->name,
-                "albums" => (int) $counts['album'],
-                "artists" => (int) $counts['artist'],
-                "songs" => (int) $counts['song'],
-                "videos" => (int) $counts['video'],
-                "playlists" => (int) $counts['playlist'],
-                "live_streams" => (int) $counts['live_stream']
-            ));
-        } // end foreach
-        $output = ($object) ? array("genre" => $JSON) : $JSON[0];
-
-        return json_encode($output, JSON_PRETTY_PRINT);
-    } // genres
-
-    /**
->>>>>>> 123ea845
      * artists
      *
      * This takes an array of artists and then returns a pretty JSON document with the information
@@ -534,20 +462,12 @@
      *
      * This takes an array of playlist ids and then returns a nice pretty JSON document
      *
-<<<<<<< HEAD
-     * @param array $playlists (description here...)
-     * @param boolean $songs
-     * @param boolean $object (whether to return as a named object array or regular array)
-     * @param int $limit
-     * @param int $offset
-     *
-     * @return string JSON Object "playlist"
-=======
      * @param  array   $playlists Playlist id's to include
      * @param  boolean $songs
      * @param  boolean $object (whether to return as a named object array or regular array)
      * @return string  JSON Object "playlist"
->>>>>>> 123ea845
+     * @param int $limit
+     * @param int $offset
      */
     public static function playlists(
         array $playlists,
@@ -769,8 +689,8 @@
      *
      * This returns podcasts to the user, in a pretty json document with the information
      *
-<<<<<<< HEAD
-     * @param array $podcasts (description here...)
+     * @param array $podcasts
+     * @param int $user_id
      * @param boolean $episodes include the episodes of the podcast
      * @param boolean $object (whether to return as a named object array or regular array)
      * @param int $limit
@@ -780,6 +700,7 @@
      */
     public static function podcasts(
         $podcasts,
+        int $user_id,
         $episodes = false,
         $object = true,
         int $limit = 0,
@@ -787,18 +708,6 @@
     ) {
         if ((count($podcasts) > $limit || $offset > 0) && $limit) {
             $podcasts = array_splice($podcasts, $offset, $limit);
-=======
-     * @param  integer[] $podcasts Podcast id's to include
-     * @param  integer   $user_id
-     * @param  boolean   $episodes include the episodes of the podcast
-     * @param  boolean   $object (whether to return as a named object array or regular array)
-     * @return string    JSON Object "podcast"
-     */
-    public static function podcasts($podcasts, $user_id = null, $episodes = false, $object = true)
-    {
-        if ((count($podcasts) > self::$limit || self::$offset > 0) && self::$limit) {
-            $podcasts = array_splice($podcasts, self::$offset, self::$limit);
->>>>>>> 123ea845
         }
 
         $JSON = [];
@@ -818,11 +727,7 @@
             $podcast_episodes    = array();
             if ($episodes) {
                 $items            = $podcast->get_episodes();
-<<<<<<< HEAD
-                $podcast_episodes = self::podcast_episodes($items, true, $limit, $offset);
-=======
-                $podcast_episodes = self::podcast_episodes($items, $user_id, true);
->>>>>>> 123ea845
+                $podcast_episodes = self::podcast_episodes($items, $user_id, true, $limit, $offset);
             }
             // Build this element
             array_push($JSON, [
@@ -850,15 +755,18 @@
      *
      * This returns podcasts to the user, in a pretty json document with the information
      *
-     * @param  integer[]    $podcast_episodes Podcast_Episode id's to include
-     * @param  integer      $user_id
-     * @param  boolean      $simple just return the data as an array for pretty somewhere else
-     * @param  boolean      $object (whether to return as a named object array or regular array)
+     * @param integer[] $podcast_episodes Podcast_Episode id's to include
+     * @param integer   $user_id
+     * @param boolean   $simple just return the data as an array for pretty somewhere else
+     * @param boolean   $object (whether to return as a named object array or regular array)
+     * @param int       $limit
+     * @param int       $offset
+     *
      * @return array|string JSON Object "podcast_episode"
      */
-<<<<<<< HEAD
     public static function podcast_episodes(
         array $podcast_episodes,
+        int $user_id,
         bool $simple = false,
         bool $object = true,
         int $limit = 0,
@@ -866,12 +774,6 @@
     ) {
         if ((count($podcast_episodes) > $limit || $offset > 0) && $limit) {
             $podcast_episodes = array_splice($podcast_episodes, $offset, $limit);
-=======
-    public static function podcast_episodes($podcast_episodes, $user_id = null, $simple = false, $object = true)
-    {
-        if ((count($podcast_episodes) > self::$limit || self::$offset > 0) && self::$limit) {
-            $podcast_episodes = array_splice($podcast_episodes, self::$offset, self::$limit);
->>>>>>> 123ea845
         }
         $JSON = array();
         foreach ($podcast_episodes as $episode_id) {
@@ -1104,70 +1006,12 @@
     } // democratic
 
     /**
-<<<<<<< HEAD
-=======
-     * user
-     *
-     * This handles creating an JSON document for a user
-     *
-     * @param  User    $user User Object
-     * @param  boolean $fullinfo
-     * @param  boolean $object (whether to return as a named object array or regular array)
-     * @return string  JSON Object "user"
-     */
-    public static function user(User $user, $fullinfo, $object = true)
-    {
-        $user->format();
-        if ($fullinfo) {
-            $JSON = array(
-                "id" => (string) $user->id,
-                "username" => $user->username,
-                "auth" => $user->apikey,
-                "email" => $user->email,
-                "access" => (int) $user->access,
-                "fullname_public" => (int) $user->fullname_public,
-                "validation" => $user->validation,
-                "disabled" => (int) $user->disabled,
-                "create_date" => (int) $user->create_date,
-                "last_seen" => (int) $user->last_seen,
-                "website" => $user->website,
-                "state" => $user->state,
-                "city" => $user->city
-            );
-        } else {
-            $JSON = array(
-                "id" => (string) $user->id,
-                "username" => $user->username,
-                "create_date" => $user->create_date,
-                "last_seen" => $user->last_seen,
-                "website" => $user->website,
-                "state" => $user->state,
-                "city" => $user->city
-            );
-        }
-
-        if ($user->fullname_public) {
-            $JSON['fullname'] = $user->fullname;
-        }
-        $output = ($object) ? array("user" => $JSON) : $JSON;
-
-        return json_encode($output, JSON_PRETTY_PRINT);
-    } // user
-
-    /**
->>>>>>> 123ea845
      * users
      *
      * This handles creating an JSON document for an user list
      *
-<<<<<<< HEAD
-     * @param  integer[]    $users    User identifier list
-     * @return string JSON Object "user"
-=======
      * @param  integer[] $users User id list
-     * @param  boolean   $object (whether to return as a named object array or regular array)
      * @return string    JSON Object "user"
->>>>>>> 123ea845
      */
     public static function users($users)
     {
@@ -1185,40 +1029,6 @@
     } // users
 
     /**
-<<<<<<< HEAD
-=======
-     * shouts
-     *
-     * This handles creating an JSON document for a shout list
-     *
-     * @param  integer[] $shouts Shout id list
-     * @param  boolean   $object (whether to return as a named object array or regular array)
-     * @return string    JSON Object "shout"
-     */
-    public static function shouts($shouts, $object = true)
-    {
-        $JSON = [];
-        foreach ($shouts as $shout_id) {
-            $shout    = new Shoutbox($shout_id);
-            $user     = new User($shout->user);
-            $ourArray = array(
-                "id" => (string)$shout_id,
-                "date" => $shout->date,
-                "text" => $shout->text,
-                "user" => array(
-                    "id" => (string) $shout->user,
-                    "username" => $user->username
-                )
-            );
-            array_push($JSON, $ourArray);
-        }
-        $output = ($object) ? array("shout" => $JSON) : $JSON[0];
-
-        return json_encode($output, JSON_PRETTY_PRINT);
-    } // shouts
-
-    /**
->>>>>>> 123ea845
      * timeline
      *
      * This handles creating an JSON document for an activity list
