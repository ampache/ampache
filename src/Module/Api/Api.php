<?php
/*
 * vim:set softtabstop=4 shiftwidth=4 expandtab:
 *
 * LICENSE: GNU Affero General Public License, version 3 (AGPL-3.0-or-later)
 * Copyright Ampache.org, 2001-2023
 *
 * This program is free software: you can redistribute it and/or modify
 * it under the terms of the GNU Affero General Public License as published by
 * the Free Software Foundation, either version 3 of the License, or
 * (at your option) any later version.
 *
 * This program is distributed in the hope that it will be useful,
 * but WITHOUT ANY WARRANTY; without even the implied warranty of
 * MERCHANTABILITY or FITNESS FOR A PARTICULAR PURPOSE.  See the
 * GNU Affero General Public License for more details.
 *
 * You should have received a copy of the GNU Affero General Public License
 * along with this program.  If not, see <https://www.gnu.org/licenses/>.
 *
 */

declare(strict_types=0);

namespace Ampache\Module\Api;

use Ampache\Config\AmpConfig;
use Ampache\Repository\Model\Catalog;
use Ampache\Module\Authorization\Access;
use Ampache\Repository\Model\Browse;
use Ampache\Module\System\Dba;
use Ampache\Repository\UserRepositoryInterface;

/**
 * API Class
 *
 * This handles functions relating to the API written for Ampache, initially
 * this is very focused on providing functionality for Amarok so it can
 * integrate with Ampache.
 */
class Api
{
    /**
     * This dict contains all known api-methods (key) and their respective handler (value)
     */
    public const METHOD_LIST = [
        Method\AdvancedSearchMethod::ACTION => Method\AdvancedSearchMethod::class,
        Method\AlbumMethod::ACTION => Method\AlbumMethod::class,
        Method\AlbumsMethod::ACTION => Method\AlbumsMethod::class,
        Method\AlbumSongsMethod::ACTION => Method\AlbumSongsMethod::class,
        Method\ArtistAlbumsMethod::ACTION => Method\ArtistAlbumsMethod::class,
        Method\ArtistMethod::ACTION => Method\ArtistMethod::class,
        Method\ArtistsMethod::ACTION => Method\ArtistsMethod::class,
        Method\ArtistSongsMethod::ACTION => Method\ArtistSongsMethod::class,
        Method\BookmarkCreateMethod::ACTION => Method\BookmarkCreateMethod::class,
        Method\BookmarkDeleteMethod::ACTION => Method\BookmarkDeleteMethod::class,
        Method\BookmarkEditMethod::ACTION => Method\BookmarkEditMethod::class,
        Method\BookmarksMethod::ACTION => Method\BookmarksMethod::class,
        Method\BrowseMethod::ACTION => Method\BrowseMethod::class,
        Method\CatalogActionMethod::ACTION => Method\CatalogActionMethod::class,
        Method\CatalogAddMethod::ACTION => Method\CatalogAddMethod::class,
        Method\CatalogDeleteMethod::ACTION => Method\CatalogDeleteMethod::class,
        Method\CatalogFileMethod::ACTION => Method\CatalogFileMethod::class,
        Method\CatalogFolderMethod::ACTION => Method\CatalogFolderMethod::class,
        Method\CatalogMethod::ACTION => Method\CatalogMethod::class,
        Method\CatalogsMethod::ACTION => Method\CatalogsMethod::class,
        Method\DeletedPodcastEpisodesMethod::ACTION => Method\DeletedPodcastEpisodesMethod::class,
        Method\DeletedSongsMethod::ACTION => Method\DeletedSongsMethod::class,
        Method\DeletedVideosMethod::ACTION => Method\DeletedVideosMethod::class,
        Method\DemocraticMethod::ACTION => Method\DemocraticMethod::class,
        Method\DownloadMethod::ACTION => Method\DownloadMethod::class,
        Method\FlagMethod::ACTION => Method\FlagMethod::class,
        Method\FollowersMethod::ACTION => Method\FollowersMethod::class,
        Method\FollowingMethod::ACTION => Method\FollowingMethod::class,
        Method\FriendsTimelineMethod::ACTION => Method\FriendsTimelineMethod::class,
        Method\GenreAlbumsMethod::ACTION => Method\GenreAlbumsMethod::class,
        Method\GenreArtistsMethod::ACTION => Method\GenreArtistsMethod::class,
        Method\GenreMethod::ACTION => Method\GenreMethod::class,
        Method\GenresMethod::ACTION => Method\GenresMethod::class,
        Method\GenreSongsMethod::ACTION => Method\GenreSongsMethod::class,
        Method\GetArtMethod::ACTION => Method\GetArtMethod::class,
        Method\GetBookmarkMethod::ACTION => Method\GetBookmarkMethod::class,
        Method\GetIndexesMethod::ACTION => Method\GetIndexesMethod::class,
        Method\GetSimilarMethod::ACTION => Method\GetSimilarMethod::class,
        Method\GoodbyeMethod::ACTION => Method\GoodbyeMethod::class,
        Method\HandshakeMethod::ACTION => Method\HandshakeMethod::class,
        Method\LabelArtistsMethod::ACTION => Method\LabelArtistsMethod::class,
        Method\LabelMethod::ACTION => Method\LabelMethod::class,
        Method\LabelsMethod::ACTION => Method\LabelsMethod::class,
        Method\LastShoutsMethod::ACTION => Method\LastShoutsMethod::class,
        Method\LicenseMethod::ACTION => Method\LicenseMethod::class,
        Method\LicensesMethod::ACTION => Method\LicensesMethod::class,
        Method\LicenseSongsMethod::ACTION => Method\LicenseSongsMethod::class,
        Method\ListMethod::ACTION => Method\ListMethod::class,
        Method\LiveStreamMethod::ACTION => Method\LiveStreamMethod::class,
        Method\LiveStreamCreateMethod::ACTION => Method\LiveStreamCreateMethod::class,
        Method\LiveStreamDeleteMethod::ACTION => Method\LiveStreamDeleteMethod::class,
        Method\LiveStreamEditMethod::ACTION => Method\LiveStreamEditMethod::class,
        Method\LiveStreamsMethod::ACTION => Method\LiveStreamsMethod::class,
        Method\LocalplayMethod::ACTION => Method\LocalplayMethod::class,
        Method\LocalplaySongsMethod::ACTION => Method\LocalplaySongsMethod::class,
        Method\PingMethod::ACTION => Method\PingMethod::class,
        Method\PlaylistAddSongMethod::ACTION => Method\PlaylistAddSongMethod::class,
        Method\PlaylistCreateMethod::ACTION => Method\PlaylistCreateMethod::class,
        Method\PlaylistDeleteMethod::ACTION => Method\PlaylistDeleteMethod::class,
        Method\PlaylistEditMethod::ACTION => Method\PlaylistEditMethod::class,
        Method\PlaylistGenerateMethod::ACTION => Method\PlaylistGenerateMethod::class,
        Method\PlaylistMethod::ACTION => Method\PlaylistMethod::class,
        Method\PlaylistRemoveSongMethod::ACTION => Method\PlaylistRemoveSongMethod::class,
        Method\PlaylistsMethod::ACTION => Method\PlaylistsMethod::class,
        Method\PlaylistSongsMethod::ACTION => Method\PlaylistSongsMethod::class,
        Method\PodcastCreateMethod::ACTION => Method\PodcastCreateMethod::class,
        Method\PodcastDeleteMethod::ACTION => Method\PodcastDeleteMethod::class,
        Method\PodcastEditMethod::ACTION => Method\PodcastEditMethod::class,
        Method\PodcastEpisodeDeleteMethod::ACTION => Method\PodcastEpisodeDeleteMethod::class,
        Method\PodcastEpisodeMethod::ACTION => Method\PodcastEpisodeMethod::class,
        Method\PodcastEpisodesMethod::ACTION => Method\PodcastEpisodesMethod::class,
        Method\PodcastMethod::ACTION => Method\PodcastMethod::class,
        Method\PodcastsMethod::ACTION => Method\PodcastsMethod::class,
        Method\PreferenceCreateMethod::ACTION => Method\PreferenceCreateMethod::class,
        Method\PreferenceDeleteMethod::ACTION => Method\PreferenceDeleteMethod::class,
        Method\PreferenceEditMethod::ACTION => Method\PreferenceEditMethod::class,
        Method\RateMethod::ACTION => Method\RateMethod::class,
        Method\RecordPlayMethod::ACTION => Method\RecordPlayMethod::class,
        Method\RegisterMethod::ACTION => Method\RegisterMethod::class,
        Method\ScrobbleMethod::ACTION => Method\ScrobbleMethod::class,
        Method\SearchSongsMethod::ACTION => Method\SearchSongsMethod::class,
        Method\ShareCreateMethod::ACTION => Method\ShareCreateMethod::class,
        Method\ShareDeleteMethod::ACTION => Method\ShareDeleteMethod::class,
        Method\ShareEditMethod::ACTION => Method\ShareEditMethod::class,
        Method\ShareMethod::ACTION => Method\ShareMethod::class,
        Method\SharesMethod::ACTION => Method\SharesMethod::class,
        Method\SongDeleteMethod::ACTION => Method\SongDeleteMethod::class,
        Method\SongMethod::ACTION => Method\SongMethod::class,
        Method\SongsMethod::ACTION => Method\SongsMethod::class,
        Method\StatsMethod::ACTION => Method\StatsMethod::class,
        Method\StreamMethod::ACTION => Method\StreamMethod::class,
        Method\SystemPreferenceMethod::ACTION => Method\SystemPreferenceMethod::class,
        Method\SystemPreferencesMethod::ACTION => Method\SystemPreferencesMethod::class,
        Method\SystemUpdateMethod::ACTION => Method\SystemUpdateMethod::class,
        Method\TimelineMethod::ACTION => Method\TimelineMethod::class,
        Method\ToggleFollowMethod::ACTION => Method\ToggleFollowMethod::class,
        Method\UpdateArtistInfoMethod::ACTION => Method\UpdateArtistInfoMethod::class,
        Method\UpdateArtMethod::ACTION => Method\UpdateArtMethod::class,
        Method\UpdateFromTagsMethod::ACTION => Method\UpdateFromTagsMethod::class,
        Method\UpdatePodcastMethod::ACTION => Method\UpdatePodcastMethod::class,
        Method\UrlToSongMethod::ACTION => Method\UrlToSongMethod::class,
        Method\UserCreateMethod::ACTION => Method\UserCreateMethod::class,
        Method\UserEditMethod::ACTION => Method\UserEditMethod::class,
        Method\UserDeleteMethod::ACTION => Method\UserDeleteMethod::class,
        Method\UserMethod::ACTION => Method\UserMethod::class,
        Method\UserPreferenceMethod::ACTION => Method\UserPreferenceMethod::class,
        Method\UserPreferencesMethod::ACTION => Method\UserPreferencesMethod::class,
        Method\UsersMethod::ACTION => Method\UsersMethod::class,
        Method\UserUpdateMethod::ACTION => Method\UserUpdateMethod::class,
        Method\VideoMethod::ACTION => Method\VideoMethod::class,
        Method\VideosMethod::ACTION => Method\VideosMethod::class,
    ];

    public const API_VERSIONS = array(
        3,
        4,
<<<<<<< HEAD
        5
=======
        5,
        6
>>>>>>> 400a762f
    );

    /**
     * @var string $auth_version
     */
    public static $auth_version = '350001';

    /**
     * @var string $version
     */
<<<<<<< HEAD
    public static $version = '5.6.2'; // AMPACHE_VERSION
=======
    public static $version = '6.0.0'; // AMPACHE_VERSION
>>>>>>> 400a762f

    /**
     * @var string $version_numeric
     */
<<<<<<< HEAD
    public static $version_numeric = '562000'; // AMPACHE_VERSION
=======
    public static $version_numeric = '600000'; // AMPACHE_VERSION
>>>>>>> 400a762f

    /**
     * @var Browse $browse
     */
    public static $browse = null;

    public static function getBrowse(): Browse
    {
        if (self::$browse === null) {
            self::$browse = new Browse(null, false);
        }

        return self::$browse;
    }

    /**
     * message
     * call the correct success message depending on format
     * @param string $message
     * @param string $format
     * @param array $return_data
     */
    public static function message($message, $format = 'xml', $return_data = array())
    {
        switch ($format) {
            case 'json':
                echo Json_Data::success($message, $return_data);
                break;
            default:
                echo Xml_Data::success($message, $return_data);
        }
    } // message

    /**
     * error
     * call the correct error message depending on format
     * @param string $message
     * @param string $error_code
     * @param string $method
     * @param string $error_type
     * @param string $format
     */
    public static function error($message, $error_code, $method, $error_type, $format = 'xml')
    {
        switch ($format) {
            case 'json':
                echo Json_Data::error($error_code, $message, $method, $error_type);
                break;
            default:
                echo Xml_Data::error($error_code, $message, $method, $error_type);
        }
    } // error

    /**
     * empty
     * call the correct empty message depending on format
     * @param string $empty_type
     * @param string $format
     */
    public static function empty($empty_type, $format = 'xml')
    {
        switch ($format) {
            case 'json':
                echo Json_Data::empty($empty_type);
                break;
            default:
                echo Xml_Data::empty();
        }
    } // empty

    /**
     * set_filter
     * MINIMUM_API_VERSION=380001
     *
     * This is a play on the browse function, it's different as we expose
     * the filters in a slightly different and vastly simpler way to the
     * end users--so we have to do a little extra work to make them work
     * internally.
     * @param string $filter
     * @param integer|string|boolean|null $value
     * @return boolean
     */
    public static function set_filter($filter, $value, ?Browse $browse = null)
    {
        if (!strlen((string)$value)) {
            return false;
        }

        if ($browse === null) {
            $browse = self::getBrowse();
        }

        switch ($filter) {
            case 'add':
                // Check for a range, if no range default to gt
                if (strpos((string)$value, '/')) {
                    $elements = explode('/', (string)$value);
                    $browse->set_filter('add_lt', strtotime((string)$elements['1']));
                    $browse->set_filter('add_gt', strtotime((string)$elements['0']));
                } else {
                    $browse->set_filter('add_gt', strtotime((string)$value));
                }
                break;
            case 'update':
                // Check for a range, if no range default to gt
                if (strpos((string)$value, '/')) {
                    $elements = explode('/', (string)$value);
                    $browse->set_filter('update_lt', strtotime((string)$elements['1']));
                    $browse->set_filter('update_gt', strtotime((string)$elements['0']));
                } else {
                    $browse->set_filter('update_gt', strtotime((string)$value));
                }
                break;
            case 'alpha_match':
                $browse->set_filter('alpha_match', $value);
                break;
            case 'exact_match':
                $browse->set_filter('exact_match', $value);
                break;
            case 'enabled':
                $browse->set_filter('enabled', $value);
                break;
        } // end filter

        return true;
    } // set_filter

    /**
     * check_parameter
     *
     * This function checks the $input actually has the parameter.
     * Parameters must be an array of required elements as a string
     *
     * @param array $input
     * @param string[] $parameters e.g. array('auth', type')
     * @param string $method
     * @return boolean
     */
    public static function check_parameter($input, $parameters, $method)
    {
        foreach ($parameters as $parameter) {
            if (array_key_exists($parameter, $input) && ($input[$parameter] === 0 || $input[$parameter] === '0')) {
                continue;
            }
            if (!array_key_exists($parameter, $input)) {
                debug_event(__CLASS__, "'" . $parameter . "' required on " . $method . " function call.", 2);

                /* HINT: Requested object string/id/type ("album", "myusername", "some song title", 1298376) */
                self::error(sprintf(T_('Bad Request: %s'), $parameter), '4710', $method, 'system', $input['api_format']);

                return false;
            }
        }

        return true;
    } // check_parameter

    /**
     * check_access
     *
     * This function checks the user can perform the function requested
     * 'interface', 100, $user->id)
     *
     * @param string $type
     * @param integer $level
     * @param integer $user_id
     * @param string $method
     * @param string $format
     * @return boolean
     */
    public static function check_access($type, $level, $user_id, $method, $format = 'xml')
    {
        if (!Access::check($type, $level, $user_id)) {
            debug_event(self::class, $type . " '" . $level . "' required on " . $method . " function call.", 2);
            /* HINT: Access level, eg 75, 100 */
            self::error(sprintf(T_('Require: %s'), $level), '4742', $method, 'account', $format);

            return false;
        }

        return true;
    } // check_access

    /**
     * server_details
     *
     * get the server counts for pings and handshakes
     *
     * @param string $token
     * @return array
     */
    public static function server_details($token = '')
    {
        // We need to also get the 'last update' of the catalog information in an RFC 2822 Format
        $sql        = 'SELECT MAX(`last_update`) AS `update`, MAX(`last_add`) AS `add`, MAX(`last_clean`) AS `clean` FROM `catalog`';
        $db_results = Dba::read($sql);
        $details    = Dba::fetch_assoc($db_results);

        // Now we need to quickly get the totals
        $client    = static::getUserRepository()->findByApiKey(trim($token));
        $counts    = Catalog::get_server_counts($client->id);
        $playlists = (AmpConfig::get('hide_search', false))
            ? ((int)$counts['playlist'])
            : ((int)$counts['playlist'] + (int)$counts['search']);
        $autharray = (!empty($token)) ? array('auth' => $token) : array();

        // send the totals
        $outarray = array('api' => self::$version,
            'session_expire' => date("c", time() + AmpConfig::get('session_length', 3600) - 60),
            'update' => date("c", (int)$details['update']),
            'add' => date("c", (int)$details['add']),
            'clean' => date("c", (int)$details['clean']),
            'songs' => (int)$counts['song'],
            'albums' => (int)$counts['album'],
            'artists' => (int)$counts['artist'],
            'genres' => (int)$counts['tag'],
            'playlists' => (int)($counts['playlist'] ?? 0),
            'searches' => (int)($counts['search'] ?? 0),
            'playlists_searches' => $playlists,
            'users' => (int)($counts['user'] ?? 0),
            'catalogs' => (int)($counts['catalog'] ?? 0),
            'videos' => (int)($counts['video'] ?? 0),
            'podcasts' => (int)($counts['podcast'] ?? 0),
            'podcast_episodes' => (int)($counts['podcast_episode'] ?? 0),
            'shares' => (int)($counts['share'] ?? 0),
            'licenses' => (int)($counts['license'] ?? 0),
            'live_streams' => (int)($counts['live_stream'] ?? 0),
            'labels' => (int)($counts['label'] ?? 0)
        );

        return array_merge($autharray, $outarray);
    } // server_details

    /**
     * @deprecated inject by constructor
     */
    private static function getUserRepository(): UserRepositoryInterface
    {
        global $dic;

        return $dic->get(UserRepositoryInterface::class);
    }
}<|MERGE_RESOLUTION|>--- conflicted
+++ resolved
@@ -160,12 +160,8 @@
     public const API_VERSIONS = array(
         3,
         4,
-<<<<<<< HEAD
-        5
-=======
         5,
         6
->>>>>>> 400a762f
     );
 
     /**
@@ -176,20 +172,12 @@
     /**
      * @var string $version
      */
-<<<<<<< HEAD
-    public static $version = '5.6.2'; // AMPACHE_VERSION
-=======
     public static $version = '6.0.0'; // AMPACHE_VERSION
->>>>>>> 400a762f
 
     /**
      * @var string $version_numeric
      */
-<<<<<<< HEAD
-    public static $version_numeric = '562000'; // AMPACHE_VERSION
-=======
     public static $version_numeric = '600000'; // AMPACHE_VERSION
->>>>>>> 400a762f
 
     /**
      * @var Browse $browse
