<?php
/*
 * vim:set softtabstop=4 shiftwidth=4 expandtab:
 *
 * LICENSE: GNU Affero General Public License, version 3 (AGPL-3.0-or-later)
 * Copyright 2001 - 2020 Ampache.org
 *
 * This program is free software: you can redistribute it and/or modify
 * it under the terms of the GNU Affero General Public License as published by
 * the Free Software Foundation, either version 3 of the License, or
 * (at your option) any later version.
 *
 * This program is distributed in the hope that it will be useful,
 * but WITHOUT ANY WARRANTY; without even the implied warranty of
 * MERCHANTABILITY or FITNESS FOR A PARTICULAR PURPOSE.  See the
 * GNU Affero General Public License for more details.
 *
 * You should have received a copy of the GNU Affero General Public License
 * along with this program.  If not, see <https://www.gnu.org/licenses/>.
 *
 */

declare(strict_types=0);

namespace Ampache\Module\Api;

use Ampache\Config\AmpConfig;
use Ampache\Model\Catalog;
use Ampache\Module\Authorization\Access;
use Ampache\Model\Browse;
use Ampache\Module\System\Dba;

/**
 * API Class
 *
 * This handles functions relating to the API written for Ampache, initially
 * this is very focused on providing functionality for Amarok so it can
 * integrate with Ampache.
 */
class Api
{
    /**
     * This dict contains all known api-methods (key) and their respective handler (value)
     */
    public const METHOD_LIST = [
        'handshake' => Method\HandshakeMethod::class,
        'ping' => Method\PingMethod::class,
        'goodbye' => Method\GoodbyeMethod::class,
        'url_to_song' => Method\UrlToSongMethod::class,
        'get_indexes' => Method\GetIndexesMethod::class,
        'get_bookmark' => Method\GetBookmarkMethod::class,
        'get_similar' => Method\GetSimilarMethod::class,
        'advanced_search' => Method\AdvancedSearchMethod::class,
        Method\ArtistsMethod::ACTION => Method\ArtistsMethod::class,
        Method\ArtistMethod::ACTION => Method\ArtistMethod::class,
        Method\ArtistAlbumsMethod::ACTION => Method\ArtistAlbumsMethod::class,
        Method\ArtistSongsMethod::ACTION => Method\ArtistSongsMethod::class,
        Method\AlbumsMethod::ACTION => Method\AlbumsMethod::class,
        Method\AlbumMethod::ACTION => Method\AlbumMethod::class,
        Method\AlbumSongsMethod::ACTION => Method\AlbumSongsMethod::class,
        'licenses' => Method\LicensesMethod::class,
        'license' => Method\LicenseMethod::class,
        'license_songs' => Method\LicenseSongsMethod::class,
<<<<<<< HEAD
        'genres' => Method\GenresMethod::class,
        'genre' => Method\GenreMethod::class,
=======
        'tags' => Method\TagsMethod::class,
        'tag' => Method\TagMethod::class,
        'tag_artists' => Method\TagArtistsMethod::class,
        'tag_albums' => Method\TagAlbumsMethod::class,
        'tag_songs' => Method\TagSongsMethod::class,
        Method\GenresMethod::ACTION => Method\GenresMethod::class,
        Method\GenreMethod::ACTION => Method\GenreMethod::class,
>>>>>>> ba54418c
        'genre_artists' => Method\GenreArtistsMethod::class,
        'genre_albums' => Method\GenreAlbumsMethod::class,
        'genre_songs' => Method\GenreSongsMethod::class,
        'labels' => Method\LabelsMethod::class,
        'label' => Method\LabelMethod::class,
        'label_artists' => Method\LabelArtistsMethod::class,
        Method\SongsMethod::ACTION => Method\SongsMethod::class,
        Method\SongMethod::ACTION => Method\SongMethod::class,
        'song_delete' => Method\SongDeleteMethod::class,
        'playlists' => Method\PlaylistsMethod::class,
        'playlist' => Method\PlaylistMethod::class,
        'playlist_songs' => Method\PlaylistSongsMethod::class,
        'playlist_create' => Method\PlaylistCreateMethod::class,
        'playlist_edit' => Method\PlaylistEditMethod::class,
        'playlist_delete' => Method\PlaylistDeleteMethod::class,
        'playlist_add_song' => Method\PlaylistAddSongMethod::class,
        'playlist_remove_song' => Method\PlaylistRemoveSongMethod::class,
        'playlist_generate' => Method\PlaylistGenerateMethod::class,
        'search_songs' => Method\SearchSongsMethod::class,
        'shares' => Method\SharesMethod::class,
        'share' => Method\ShareMethod::class,
        'share_create' => Method\ShareCreateMethod::class,
        'share_delete' => Method\ShareDeleteMethod::class,
        'share_edit' => Method\ShareEditMethod::class,
        'bookmarks' => Method\BookmarksMethod::class,
        'bookmark_create' => Method\BookmarkCreateMethod::class,
        'bookmark_edit' => Method\BookmarkEditMethod::class,
        'bookmark_delete' => Method\BookmarkDeleteMethod::class,
        'videos' => Method\VideosMethod::class,
        'video' => Method\VideoMethod::class,
        'stats' => Method\StatsMethod::class,
        'podcasts' => Method\PodcastsMethod::class,
        'podcast' => Method\PodcastMethod::class,
        'podcast_create' => Method\PodcastCreateMethod::class,
        'podcast_delete' => Method\PodcastDeleteMethod::class,
        'podcast_edit' => Method\PodcastEditMethod::class,
        'podcast_episodes' => Method\PodcastEpisodesMethod::class,
        'podcast_episode' => Method\PodcastEpisodeMethod::class,
        'podcast_episode_delete' => Method\PodcastEpisodeDeleteMethod::class,
        Method\UsersMethod::ACTION => Method\UsersMethod::class,
        Method\UserMethod::ACTION => Method\UserMethod::class,
        'user_preferences' => Method\UserPreferencesMethod::class,
        'user_preference' => Method\UserPreferenceMethod::class,
        'user_create' => Method\UserCreateMethod::class,
        'user_update' => Method\UserUpdateMethod::class,
        'user_delete' => Method\UserDeleteMethod::class,
        Method\FollowersMethod::ACTION => Method\FollowersMethod::class,
        'following' => Method\FollowingMethod::class,
        'toggle_follow' => Method\ToggleFollowMethod::class,
        Method\LastShoutsMethod::ACTION => Method\LastShoutsMethod::class,
        'rate' => Method\RateMethod::class,
        'flag' => Method\FlagMethod::class,
        'record_play' => Method\RecordPlayMethod::class,
        'scrobble' => Method\ScrobbleMethod::class,
        'catalogs' => Method\CatalogsMethod::class,
        'catalog' => Method\CatalogMethod::class,
        'catalog_action' => Method\CatalogActionMethod::class,
        'catalog_file' => Method\CatalogFileMethod::class,
        'timeline' => Method\TimelineMethod::class,
        'friends_timeline' => Method\FriendsTimelineMethod::class,
        'update_from_tags' => Method\UpdateFromTagsMethod::class,
        'update_artist_info' => Method\UpdateArtistInfoMethod::class,
        'update_art' => Method\UpdateArtMethod::class,
        'update_podcast' => Method\UpdatePodcastMethod::class,
        'stream' => Method\StreamMethod::class,
        'download' => Method\DownloadMethod::class,
        'get_art' => Method\GetArtMethod::class,
        'localplay' => Method\LocalplayMethod::class,
        'democratic' => Method\DemocraticMethod::class,
        'system_update' => Method\SystemUpdateMethod::class,
        'system_preferences' => Method\SystemPreferencesMethod::class,
        'system_preference' => Method\SystemPreferenceMethod::class,
        'preference_create' => Method\PreferenceCreateMethod::class,
        'preference_edit' => Method\PreferenceEditMethod::class,
        'preference_delete' => Method\PreferenceDeleteMethod::class,
    ];

    /**
     *  @var string $auth_version
     */
    public static $auth_version = '350001';

    /**
     * @var string $version
     */
    public static $version = '5.0.0';

    /**
     * @var Browse $browse
     */
    public static $browse = null;

    public static function getBrowse(): Browse
    {
        if (self::$browse === null) {
            self::$browse = new Browse(null, false);
        }

        return self::$browse;
    }

    /**
     * message
     * call the correct success message depending on format
     * @param string $message
     * @param string $format
     * @param array $return_data
     */
    public static function message($message, $format = 'xml', $return_data = array())
    {
        switch ($format) {
            case 'json':
                echo Json_Data::success($message, $return_data);
                break;
            default:
                echo Xml_Data::success($message, $return_data);
        }
    } // message

    /**
     * error
     * call the correct error message depending on format
     * @param string $message
     * @param string $error_code
     * @param string $method
     * @param string $error_type
     * @param string $format
     */
    public static function error($message, $error_code, $method, $error_type, $format = 'xml')
    {
        switch ($format) {
            case 'json':
                echo Json_Data::error($error_code, $message, $method, $error_type);
                break;
            default:
                echo Xml_Data::error($error_code, $message, $method, $error_type);
        }
    } // error

    /**
     * empty
     * call the correct empty message depending on format
     * @param string $empty_type
     * @param string $format
     */
    public static function empty($empty_type, $format = 'xml')
    {
        switch ($format) {
            case 'json':
                echo JSON_Data::empty($empty_type);
                break;
            default:
                echo Xml_Data::empty();
        }
    } // empty

    /**
     * set_filter
     * MINIMUM_API_VERSION=380001
     *
     * This is a play on the browse function, it's different as we expose
     * the filters in a slightly different and vastly simpler way to the
     * end users--so we have to do a little extra work to make them work
     * internally.
     * @param string $filter
     * @param integer|string|boolean|null $value
     * @return boolean
     */
    public static function set_filter($filter, $value, ?Browse $browse = null)
    {
        if (!strlen((string)$value)) {
            return false;
        }

        if ($browse === null) {
            $browse = self::getBrowse();
        }

        switch ($filter) {
            case 'add':
                // Check for a range, if no range default to gt
                if (strpos($value, '/')) {
                    $elements = explode('/', $value);
                    $browse->set_filter('add_lt', strtotime($elements['1']));
                    $browse->set_filter('add_gt', strtotime($elements['0']));
                } else {
                    $browse->set_filter('add_gt', strtotime($value));
                }
                break;
            case 'update':
                // Check for a range, if no range default to gt
                if (strpos($value, '/')) {
                    $elements = explode('/', $value);
                    $browse->set_filter('update_lt', strtotime($elements['1']));
                    $browse->set_filter('update_gt', strtotime($elements['0']));
                } else {
                    $browse->set_filter('update_gt', strtotime($value));
                }
                break;
            case 'alpha_match':
                $browse->set_filter('alpha_match', $value);
                break;
            case 'exact_match':
                $browse->set_filter('exact_match', $value);
                break;
            case 'enabled':
                $browse->set_filter('enabled', $value);
                break;
            default:
                break;
        } // end filter

        return true;
    } // set_filter

    /**
     * check_parameter
     *
     * This function checks the $input actually has the parameter.
     * Parameters must be an array of required elements as a string
     *
     * @param array $input
     * @param string[] $parameters e.g. array('auth', type')
     * @param string $method
     * @return boolean
     */
    public static function check_parameter($input, $parameters, $method)
    {
        foreach ($parameters as $parameter) {
            if ($input[$parameter] === 0 || $input[$parameter] === '0') {
                continue;
            }
            if (empty($input[$parameter])) {
                debug_event(__CLASS__, "'" . $parameter . "' required on " . $method . " function call.", 2);

                /* HINT: Requested object string/id/type ("album", "myusername", "some song title", 1298376) */
                self::error(sprintf(T_('Bad Request: %s'), $parameter), '4710', $method, 'system', $input['api_format']);

                return false;
            }
        }

        return true;
    } // check_parameter

    /**
     * check_access
     *
     * This function checks the user can perform the function requested
     * 'interface', 100, User::get_from_username(Session::username($input['auth']))->id)
     *
     * @param string $type
     * @param integer $level
     * @param integer $user_id
     * @param string $method
     * @param string $format
     * @return boolean
     */
    public static function check_access($type, $level, $user_id, $method, $format = 'xml')
    {
        if (!Access::check($type, $level, $user_id)) {
            debug_event(self::class, $type . " '" . $level . "' required on " . $method . " function call.", 2);
            /* HINT: Access level, eg 75, 100 */
            self::error(sprintf(T_('Require: %s'), $level), '4742', $method, 'account', $format);

            return false;
        }

        return true;
    } // check_access

    /**
     * server_details
     *
     * get the server counts for pings and handshakes
     *
     * @param string $token
     * @return array
     */
    public static function server_details($token)
    {
        // We need to also get the 'last update' of the catalog information in an RFC 2822 Format
        $sql        = 'SELECT MAX(`last_update`) AS `update`, MAX(`last_add`) AS `add`, MAX(`last_clean`) AS `clean` FROM `catalog`';
        $db_results = Dba::read($sql);
        $details    = Dba::fetch_assoc($db_results);

        // Now we need to quickly get the totals
        $counts = Catalog::count_server(true);

        // send the totals
        $outarray = array('auth' => $token,
            'api' => Api::$version,
            'session_expire' => date("c", time() + AmpConfig::get('session_length') - 60),
            'update' => date("c", (int) $details['update']),
            'add' => date("c", (int) $details['add']),
            'clean' => date("c", (int) $details['clean']),
            'songs' => (int) $counts['song'],
            'albums' => (int) $counts['album'],
            'artists' => (int) $counts['artist'],
            'genres' => (int) $counts['tag'],
            'playlists' => ((int) $counts['playlist'] + (int) $counts['search']),
            'users' => ((int) $counts['user'] + (int) $counts['user']),
            'catalogs' => (int) $counts['catalog']);
        if (AmpConfig::get('allow_video') && $counts['video']) {
            $outarray['videos'] = (int) $counts['video'];
        }
        if (AmpConfig::get('podcast') && $counts['podcast']) {
            $outarray['podcasts']         = (int) $counts['podcast'];
            $outarray['podcast_episodes'] = (int) $counts['podcast_episode'];
        }
        if (AmpConfig::get('share') && $counts['share']) {
            $outarray['shares'] = (int) $counts['share'];
        }
        if (AmpConfig::get('licensing') && $counts['license']) {
            $outarray['licenses'] = (int) $counts['license'];
        }
        if (AmpConfig::get('live_stream') && $counts['live_stream']) {
            $outarray['live_streams'] = (int) $counts['live_stream'];
        }
        if (AmpConfig::get('label') && $counts['label']) {
            $outarray['labels'] = (int) $counts['label'];
        }

        return $outarray;
    } // check_access
}<|MERGE_RESOLUTION|>--- conflicted
+++ resolved
@@ -61,18 +61,8 @@
         'licenses' => Method\LicensesMethod::class,
         'license' => Method\LicenseMethod::class,
         'license_songs' => Method\LicenseSongsMethod::class,
-<<<<<<< HEAD
-        'genres' => Method\GenresMethod::class,
-        'genre' => Method\GenreMethod::class,
-=======
-        'tags' => Method\TagsMethod::class,
-        'tag' => Method\TagMethod::class,
-        'tag_artists' => Method\TagArtistsMethod::class,
-        'tag_albums' => Method\TagAlbumsMethod::class,
-        'tag_songs' => Method\TagSongsMethod::class,
         Method\GenresMethod::ACTION => Method\GenresMethod::class,
         Method\GenreMethod::ACTION => Method\GenreMethod::class,
->>>>>>> ba54418c
         'genre_artists' => Method\GenreArtistsMethod::class,
         'genre_albums' => Method\GenreAlbumsMethod::class,
         'genre_songs' => Method\GenreSongsMethod::class,
