<?php

declare(strict_types=0);

/**
 * vim:set softtabstop=4 shiftwidth=4 expandtab:
 *
 * LICENSE: GNU Affero General Public License, version 3 (AGPL-3.0-or-later)
 * Copyright Ampache.org, 2001-2024
 *
 * This program is free software: you can redistribute it and/or modify
 * it under the terms of the GNU Affero General Public License as published by
 * the Free Software Foundation, either version 3 of the License, or
 * (at your option) any later version.
 *
 * This program is distributed in the hope that it will be useful,
 * but WITHOUT ANY WARRANTY; without even the implied warranty of
 * MERCHANTABILITY or FITNESS FOR A PARTICULAR PURPOSE.  See the
 * GNU Affero General Public License for more details.
 *
 * You should have received a copy of the GNU Affero General Public License
 * along with this program.  If not, see <https://www.gnu.org/licenses/>.
 *
 */

namespace Ampache\Module\Api;

use Ampache\Config\AmpConfig;
use Ampache\Module\Authorization\AccessLevelEnum;
use Ampache\Module\Authorization\AccessTypeEnum;
use Ampache\Repository\Model\Catalog;
use Ampache\Module\Authorization\Access;
use Ampache\Repository\Model\Browse;
use Ampache\Repository\Model\User;
use Ampache\Module\System\Dba;
use Ampache\Repository\UserRepositoryInterface;

/**
 * API Class
 *
 * This handles functions relating to the API written for Ampache, initially
 * this is very focused on providing functionality for Amarok so it can
 * integrate with Ampache.
 */
class Api
{
    /**
     * This dict contains all known api-methods (key) and their respective handler (value)
     *
     * @var array<string, class-string<object>>
     */
    public const METHOD_LIST = [
        Method\AdvancedSearchMethod::ACTION => Method\AdvancedSearchMethod::class,
        Method\AlbumMethod::ACTION => Method\AlbumMethod::class,
        Method\AlbumsMethod::ACTION => Method\AlbumsMethod::class,
        Method\AlbumSongsMethod::ACTION => Method\AlbumSongsMethod::class,
        Method\ArtistAlbumsMethod::ACTION => Method\ArtistAlbumsMethod::class,
        Method\ArtistMethod::ACTION => Method\ArtistMethod::class,
        Method\ArtistsMethod::ACTION => Method\ArtistsMethod::class,
        Method\ArtistSongsMethod::ACTION => Method\ArtistSongsMethod::class,
        Method\BookmarkCreateMethod::ACTION => Method\BookmarkCreateMethod::class,
        Method\BookmarkDeleteMethod::ACTION => Method\BookmarkDeleteMethod::class,
        Method\BookmarkEditMethod::ACTION => Method\BookmarkEditMethod::class,
        Method\BookmarkMethod::ACTION => Method\BookmarkMethod::class,
        Method\BookmarksMethod::ACTION => Method\BookmarksMethod::class,
        Method\BrowseMethod::ACTION => Method\BrowseMethod::class,
        Method\CatalogActionMethod::ACTION => Method\CatalogActionMethod::class,
        Method\CatalogAddMethod::ACTION => Method\CatalogAddMethod::class,
        Method\CatalogDeleteMethod::ACTION => Method\CatalogDeleteMethod::class,
        Method\CatalogFileMethod::ACTION => Method\CatalogFileMethod::class,
        Method\CatalogFolderMethod::ACTION => Method\CatalogFolderMethod::class,
        Method\CatalogMethod::ACTION => Method\CatalogMethod::class,
        Method\CatalogsMethod::ACTION => Method\CatalogsMethod::class,
        Method\DeletedPodcastEpisodesMethod::ACTION => Method\DeletedPodcastEpisodesMethod::class,
        Method\DeletedSongsMethod::ACTION => Method\DeletedSongsMethod::class,
        Method\DeletedVideosMethod::ACTION => Method\DeletedVideosMethod::class,
        Method\DemocraticMethod::ACTION => Method\DemocraticMethod::class,
        Method\DownloadMethod::ACTION => Method\DownloadMethod::class,
        Method\FlagMethod::ACTION => Method\FlagMethod::class,
        Method\FollowersMethod::ACTION => Method\FollowersMethod::class,
        Method\FollowingMethod::ACTION => Method\FollowingMethod::class,
        Method\LostPasswordMethod::ACTION => Method\LostPasswordMethod::class,
        Method\FriendsTimelineMethod::ACTION => Method\FriendsTimelineMethod::class,
        Method\GenreAlbumsMethod::ACTION => Method\GenreAlbumsMethod::class,
        Method\GenreArtistsMethod::ACTION => Method\GenreArtistsMethod::class,
        Method\GenreMethod::ACTION => Method\GenreMethod::class,
        Method\GenresMethod::ACTION => Method\GenresMethod::class,
        Method\GenreSongsMethod::ACTION => Method\GenreSongsMethod::class,
        Method\GetArtMethod::ACTION => Method\GetArtMethod::class,
        Method\GetBookmarkMethod::ACTION => Method\GetBookmarkMethod::class,
        Method\GetIndexesMethod::ACTION => Method\GetIndexesMethod::class,
        Method\GetSimilarMethod::ACTION => Method\GetSimilarMethod::class,
        Method\GoodbyeMethod::ACTION => Method\GoodbyeMethod::class,
        Method\HandshakeMethod::ACTION => Method\HandshakeMethod::class,
        Method\IndexMethod::ACTION => Method\IndexMethod::class,
        Method\LabelArtistsMethod::ACTION => Method\LabelArtistsMethod::class,
        Method\LabelMethod::ACTION => Method\LabelMethod::class,
        Method\LabelsMethod::ACTION => Method\LabelsMethod::class,
        Method\LastShoutsMethod::ACTION => Method\LastShoutsMethod::class,
        Method\LicenseMethod::ACTION => Method\LicenseMethod::class,
        Method\LicensesMethod::ACTION => Method\LicensesMethod::class,
        Method\LicenseSongsMethod::ACTION => Method\LicenseSongsMethod::class,
        Method\ListMethod::ACTION => Method\ListMethod::class,
        Method\LiveStreamMethod::ACTION => Method\LiveStreamMethod::class,
        Method\LiveStreamCreateMethod::ACTION => Method\LiveStreamCreateMethod::class,
        Method\LiveStreamDeleteMethod::ACTION => Method\LiveStreamDeleteMethod::class,
        Method\LiveStreamEditMethod::ACTION => Method\LiveStreamEditMethod::class,
        Method\LiveStreamsMethod::ACTION => Method\LiveStreamsMethod::class,
        Method\LocalplayMethod::ACTION => Method\LocalplayMethod::class,
        Method\LocalplaySongsMethod::ACTION => Method\LocalplaySongsMethod::class,
        Method\NowPlayingMethod::ACTION => Method\NowPlayingMethod::class,
        Method\PingMethod::ACTION => Method\PingMethod::class,
        Method\PlaylistAddMethod::ACTION => Method\PlaylistAddMethod::class,
        Method\PlaylistAddSongMethod::ACTION => Method\PlaylistAddSongMethod::class,
        Method\PlaylistCreateMethod::ACTION => Method\PlaylistCreateMethod::class,
        Method\PlaylistDeleteMethod::ACTION => Method\PlaylistDeleteMethod::class,
        Method\PlaylistEditMethod::ACTION => Method\PlaylistEditMethod::class,
        Method\PlaylistGenerateMethod::ACTION => Method\PlaylistGenerateMethod::class,
        Method\PlaylistMethod::ACTION => Method\PlaylistMethod::class,
        Method\PlaylistRemoveSongMethod::ACTION => Method\PlaylistRemoveSongMethod::class,
        Method\PlaylistsMethod::ACTION => Method\PlaylistsMethod::class,
        Method\PlaylistSongsMethod::ACTION => Method\PlaylistSongsMethod::class,
        Method\PodcastCreateMethod::ACTION => Method\PodcastCreateMethod::class,
        Method\PodcastDeleteMethod::ACTION => Method\PodcastDeleteMethod::class,
        Method\PodcastEditMethod::ACTION => Method\PodcastEditMethod::class,
        Method\PodcastEpisodeDeleteMethod::ACTION => Method\PodcastEpisodeDeleteMethod::class,
        Method\PodcastEpisodeMethod::ACTION => Method\PodcastEpisodeMethod::class,
        Method\PodcastEpisodesMethod::ACTION => Method\PodcastEpisodesMethod::class,
        Method\PodcastMethod::ACTION => Method\PodcastMethod::class,
        Method\PodcastsMethod::ACTION => Method\PodcastsMethod::class,
        Method\PreferenceCreateMethod::ACTION => Method\PreferenceCreateMethod::class,
        Method\PreferenceDeleteMethod::ACTION => Method\PreferenceDeleteMethod::class,
        Method\PreferenceEditMethod::ACTION => Method\PreferenceEditMethod::class,
        Method\PlayerMethod::ACTION => Method\PlayerMethod::class,
        Method\RateMethod::ACTION => Method\RateMethod::class,
        Method\RecordPlayMethod::ACTION => Method\RecordPlayMethod::class,
        Method\RegisterMethod::ACTION => Method\RegisterMethod::class,
        Method\ScrobbleMethod::ACTION => Method\ScrobbleMethod::class,
        Method\SearchMethod::ACTION => Method\SearchMethod::class,
        Method\SearchGroupMethod::ACTION => Method\SearchGroupMethod::class,
        Method\SearchSongsMethod::ACTION => Method\SearchSongsMethod::class,
        Method\ShareCreateMethod::ACTION => Method\ShareCreateMethod::class,
        Method\ShareDeleteMethod::ACTION => Method\ShareDeleteMethod::class,
        Method\ShareEditMethod::ACTION => Method\ShareEditMethod::class,
        Method\ShareMethod::ACTION => Method\ShareMethod::class,
        Method\SharesMethod::ACTION => Method\SharesMethod::class,
        Method\SongDeleteMethod::ACTION => Method\SongDeleteMethod::class,
        Method\SongMethod::ACTION => Method\SongMethod::class,
        Method\SongsMethod::ACTION => Method\SongsMethod::class,
        Method\StatsMethod::ACTION => Method\StatsMethod::class,
        Method\StreamMethod::ACTION => Method\StreamMethod::class,
        Method\SystemPreferenceMethod::ACTION => Method\SystemPreferenceMethod::class,
        Method\SystemPreferencesMethod::ACTION => Method\SystemPreferencesMethod::class,
        Method\SystemUpdateMethod::ACTION => Method\SystemUpdateMethod::class,
        Method\TimelineMethod::ACTION => Method\TimelineMethod::class,
        Method\ToggleFollowMethod::ACTION => Method\ToggleFollowMethod::class,
        Method\UpdateArtistInfoMethod::ACTION => Method\UpdateArtistInfoMethod::class,
        Method\UpdateArtMethod::ACTION => Method\UpdateArtMethod::class,
        Method\UpdateFromTagsMethod::ACTION => Method\UpdateFromTagsMethod::class,
        Method\UpdatePodcastMethod::ACTION => Method\UpdatePodcastMethod::class,
        Method\UrlToSongMethod::ACTION => Method\UrlToSongMethod::class,
        Method\UserCreateMethod::ACTION => Method\UserCreateMethod::class,
        Method\UserEditMethod::ACTION => Method\UserEditMethod::class,
        Method\UserDeleteMethod::ACTION => Method\UserDeleteMethod::class,
        Method\UserMethod::ACTION => Method\UserMethod::class,
        Method\UserPlaylistsMethod::ACTION => Method\UserPlaylistsMethod::class,
        Method\UserPreferenceMethod::ACTION => Method\UserPreferenceMethod::class,
        Method\UserPreferencesMethod::ACTION => Method\UserPreferencesMethod::class,
        Method\UserSmartlistsMethod::ACTION => Method\UserSmartlistsMethod::class,
        Method\UsersMethod::ACTION => Method\UsersMethod::class,
        Method\UserUpdateMethod::ACTION => Method\UserUpdateMethod::class,
        Method\VideoMethod::ACTION => Method\VideoMethod::class,
        Method\VideosMethod::ACTION => Method\VideosMethod::class,
    ];

    public const API_VERSIONS = [
        3,
        4,
        5,
        6
    ];

    public const DEFAULT_VERSION = 6; // AMPACHE_VERSION

    public static string $auth_version    = '350001';
    public static string $version         = '6.5.0'; // AMPACHE_VERSION
    public static string $version_numeric = '650000'; // AMPACHE_VERSION

    /** @var Browse $browse */
    public static $browse = null;

    public static function getBrowse(User $user): Browse
    {
        if (self::$browse === null) {
            // create new browse
            self::$browse = new Browse(null, false);
        } else {
            // reset existing browse
            self::$browse->reset();
            // ensure _state offset is 0
            self::$browse->set_offset(0);
        }

        // ensure user_id is set
        self::$browse->set_user_id($user->getId());

        return self::$browse;
    }

    /**
     * message
     * call the correct success message depending on format
     * @param string $message
     * @param string $format
     * @param array $return_data
     */
    public static function message($message, $format = 'xml', $return_data = []): void
    {
        switch ($format) {
            case 'json':
                echo Json_Data::success($message, $return_data);
                break;
            default:
                echo Xml_Data::success($message, $return_data);
        }
    }

    /**
     * error
     * call the correct error message depending on format
     * @param string $message
     * @param int|string $error_code
     * @param string $method
     * @param string $error_type
     * @param string $format
     */
    public static function error($message, $error_code, $method, $error_type, $format = 'xml'): void
    {
        switch ($format) {
            case 'json':
                echo Json_Data::error($error_code, $message, $method, $error_type);
                break;
            default:
                echo Xml_Data::error($error_code, $message, $method, $error_type);
        }
    }

    /**
     * empty
     * call the correct empty message depending on format
     * @param string $empty_type
     * @param string $format
     */
    public static function empty($empty_type, $format = 'xml'): void
    {
        switch ($format) {
            case 'json':
                echo Json_Data::empty($empty_type);
                break;
            default:
                echo Xml_Data::empty();
        }
    }

    /**
     * check_parameter
     *
     * This function checks the $input actually has the parameter.
     * Parameters must be an array of required elements as a string
     *
     * @param array $input
     * @param string[] $parameters e.g. array('auth', type')
     * @param string $method
     */
    public static function check_parameter($input, $parameters, $method): bool
    {
        foreach ($parameters as $parameter) {
            if (array_key_exists($parameter, $input) && ($input[$parameter] === 0 || $input[$parameter] === '0')) {
                continue;
            }
            if (!array_key_exists($parameter, $input)) {
                debug_event(__CLASS__, "'" . $parameter . "' required on " . $method . " function call.", 2);

                /* HINT: Requested object string/id/type ("album", "myusername", "some song title", 1298376) */
                self::error(sprintf(T_('Bad Request: %s'), $parameter), '4710', $method, 'system', $input['api_format']);

                return false;
            }
        }

        return true;
    }

    /**
     * check_access
     *
     * This function checks the user can perform the function requested
     * 'interface', 100, $user->id
     *
     * @param int $user_id
     * @param string $method
     * @param string $format
     */
    public static function check_access(AccessTypeEnum $type, AccessLevelEnum $level, $user_id, $method, $format = 'xml'): bool
    {
        if (!Access::check($type, $level, $user_id)) {
            debug_event(self::class, $type->value . " '" . $level->value . "' required on " . $method . " function call.", 2);
            /* HINT: Access level, eg 75, 100 */
            self::error(sprintf(T_('Require: %s'), $level->value), '4742', $method, 'account', $format);

            return false;
        }

        return true;
    }

    /**
     * server_details
     *
     * get the server counts for pings and handshakes
     *
     * @param string $token
     * @return array
     */
    public static function server_details($token = ''): array
    {
        // We need to also get the 'last update' of the catalog information in an RFC 2822 Format
        $sql        = 'SELECT MAX(`last_update`) AS `update`, MAX(`last_add`) AS `add`, MAX(`last_clean`) AS `clean` FROM `catalog`';
        $db_results = Dba::read($sql);
        $details    = Dba::fetch_assoc($db_results);

        // Now we need to quickly get the totals
        $client    = static::getUserRepository()->findByApiKey(trim($token));
        $counts    = Catalog::get_server_counts($client->id ?? 0);
        $playlists = (AmpConfig::get('hide_search', false))
            ? $counts['playlist']
            : $counts['playlist'] + $counts['search'];
        $autharray = (!empty($token)) ? ['auth' => $token] : [];
        // perpetual sessions do not expire
        $perpetual      = (bool)AmpConfig::get('perpetual_api_session', false);
        $session_expire = ($perpetual)
            ? 0
            : date("c", time() + AmpConfig::get('session_length', 3600) - 60);

        // send the totals
        $outarray = [
            'api' => self::$version,
            'session_expire' => $session_expire,
            'update' => date("c", (int)$details['update']),
            'add' => date("c", (int)$details['add']),
            'clean' => date("c", (int)$details['clean']),
            'songs' => $counts['song'],
            'albums' => $counts['album'],
            'artists' => $counts['artist'],
            'genres' => $counts['tag'],
            'playlists' => $counts['playlist'],
            'searches' => $counts['search'],
            'playlists_searches' => $playlists,
            'users' => $counts['user'],
            'catalogs' => $counts['catalog'],
            'videos' => $counts['video'],
            'podcasts' => $counts['podcast'],
            'podcast_episodes' => $counts['podcast_episode'],
            'shares' => $counts['share'],
            'licenses' => $counts['license'],
            'live_streams' => $counts['live_stream'],
<<<<<<< HEAD
            'labels' => $counts['label']
        ];
=======
            'labels' => $counts['label'],
            'username' => $client->getUsername(),
        );
>>>>>>> 365d927d

        return array_merge($autharray, $outarray);
    }

    /**
     * @deprecated inject by constructor
     */
    private static function getUserRepository(): UserRepositoryInterface
    {
        global $dic;

        return $dic->get(UserRepositoryInterface::class);
    }
}<|MERGE_RESOLUTION|>--- conflicted
+++ resolved
@@ -364,14 +364,9 @@
             'shares' => $counts['share'],
             'licenses' => $counts['license'],
             'live_streams' => $counts['live_stream'],
-<<<<<<< HEAD
-            'labels' => $counts['label']
-        ];
-=======
             'labels' => $counts['label'],
             'username' => $client->getUsername(),
         );
->>>>>>> 365d927d
 
         return array_merge($autharray, $outarray);
     }
