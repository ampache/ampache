<?php
/*
 * vim:set softtabstop=4 shiftwidth=4 expandtab:
 *
 * LICENSE: GNU Affero General Public License, version 3 (AGPL-3.0-or-later)
 * Copyright 2001 - 2020 Ampache.org
 *
 * This program is free software: you can redistribute it and/or modify
 * it under the terms of the GNU Affero General Public License as published by
 * the Free Software Foundation, either version 3 of the License, or
 * (at your option) any later version.
 *
 * This program is distributed in the hope that it will be useful,
 * but WITHOUT ANY WARRANTY; without even the implied warranty of
 * MERCHANTABILITY or FITNESS FOR A PARTICULAR PURPOSE.  See the
 * GNU Affero General Public License for more details.
 *
 * You should have received a copy of the GNU Affero General Public License
 * along with this program.  If not, see <https://www.gnu.org/licenses/>.
 *
 */

declare(strict_types=0);

namespace Ampache\Module\Api;

use Ampache\Config\AmpConfig;
use Ampache\Repository\Model\Catalog;
use Ampache\Module\Authorization\Access;
use Ampache\Repository\Model\Browse;
use Ampache\Module\System\Dba;
use Ampache\Repository\Model\Preference;
use Ampache\Repository\UserRepositoryInterface;

/**
 * API Class
 *
 * This handles functions relating to the API written for Ampache, initially
 * this is very focused on providing functionality for Amarok so it can
 * integrate with Ampache.
 */
class Api
{
    /**
     * This dict contains all known api-methods (key) and their respective handler (value)
     */
    public const METHOD_LIST = [
        'handshake' => Method\HandshakeMethod::class,
        'ping' => Method\PingMethod::class,
        'goodbye' => Method\GoodbyeMethod::class,
        'url_to_song' => Method\UrlToSongMethod::class,
        'get_indexes' => Method\GetIndexesMethod::class,
        'get_bookmark' => Method\GetBookmarkMethod::class,
        'get_similar' => Method\GetSimilarMethod::class,
        'advanced_search' => Method\AdvancedSearchMethod::class,
        'artists' => Method\ArtistsMethod::class,
        'artist' => Method\ArtistMethod::class,
        'artist_albums' => Method\ArtistAlbumsMethod::class,
        'artist_songs' => Method\ArtistSongsMethod::class,
        Method\AlbumsMethod::ACTION => Method\AlbumsMethod::class,
        Method\AlbumMethod::ACTION => Method\AlbumMethod::class,
        'album_songs' => Method\AlbumSongsMethod::class,
        'licenses' => Method\LicensesMethod::class,
        'license' => Method\LicenseMethod::class,
        'license_songs' => Method\LicenseSongsMethod::class,
        'tags' => Method\TagsMethod::class,
        'tag' => Method\TagMethod::class,
        'tag_artists' => Method\TagArtistsMethod::class,
        'tag_albums' => Method\TagAlbumsMethod::class,
        'tag_songs' => Method\TagSongsMethod::class,
        'genres' => Method\GenresMethod::class,
        'genre' => Method\GenreMethod::class,
        'genre_artists' => Method\GenreArtistsMethod::class,
        'genre_albums' => Method\GenreAlbumsMethod::class,
        'genre_songs' => Method\GenreSongsMethod::class,
        'labels' => Method\LabelsMethod::class,
        'label' => Method\LabelMethod::class,
        'label_artists' => Method\LabelArtistsMethod::class,
        'live_streams' => Method\LiveStreamsMethod::class,
        'live_stream' => Method\LiveStreamMethod::class,
        'songs' => Method\SongsMethod::class,
        'song' => Method\SongMethod::class,
        'song_delete' => Method\SongDeleteMethod::class,
        'playlists' => Method\PlaylistsMethod::class,
        'playlist' => Method\PlaylistMethod::class,
        'playlist_songs' => Method\PlaylistSongsMethod::class,
        'playlist_create' => Method\PlaylistCreateMethod::class,
        'playlist_edit' => Method\PlaylistEditMethod::class,
        'playlist_delete' => Method\PlaylistDeleteMethod::class,
        'playlist_add_song' => Method\PlaylistAddSongMethod::class,
        'playlist_remove_song' => Method\PlaylistRemoveSongMethod::class,
        'playlist_generate' => Method\PlaylistGenerateMethod::class,
        'search_songs' => Method\SearchSongsMethod::class,
        'shares' => Method\SharesMethod::class,
        'share' => Method\ShareMethod::class,
        'share_create' => Method\ShareCreateMethod::class,
        'share_delete' => Method\ShareDeleteMethod::class,
        'share_edit' => Method\ShareEditMethod::class,
        'bookmarks' => Method\BookmarksMethod::class,
        'bookmark_create' => Method\BookmarkCreateMethod::class,
        'bookmark_edit' => Method\BookmarkEditMethod::class,
        'bookmark_delete' => Method\BookmarkDeleteMethod::class,
        'videos' => Method\VideosMethod::class,
        'video' => Method\VideoMethod::class,
        'stats' => Method\StatsMethod::class,
        'podcasts' => Method\PodcastsMethod::class,
        'podcast' => Method\PodcastMethod::class,
        'podcast_create' => Method\PodcastCreateMethod::class,
        'podcast_delete' => Method\PodcastDeleteMethod::class,
        'podcast_edit' => Method\PodcastEditMethod::class,
        'podcast_episodes' => Method\PodcastEpisodesMethod::class,
        'podcast_episode' => Method\PodcastEpisodeMethod::class,
        'podcast_episode_delete' => Method\PodcastEpisodeDeleteMethod::class,
        'users' => Method\UsersMethod::class,
        'user' => Method\UserMethod::class,
        'user_preferences' => Method\UserPreferencesMethod::class,
        'user_preference' => Method\UserPreferenceMethod::class,
        'user_create' => Method\UserCreateMethod::class,
        'user_update' => Method\UserUpdateMethod::class,
        'user_delete' => Method\UserDeleteMethod::class,
        'followers' => Method\FollowersMethod::class,
        'following' => Method\FollowingMethod::class,
        'toggle_follow' => Method\ToggleFollowMethod::class,
        'last_shouts' => Method\LastShoutsMethod::class,
        'rate' => Method\RateMethod::class,
        'flag' => Method\FlagMethod::class,
        'record_play' => Method\RecordPlayMethod::class,
        'scrobble' => Method\ScrobbleMethod::class,
        'catalogs' => Method\CatalogsMethod::class,
        'catalog' => Method\CatalogMethod::class,
        'catalog_action' => Method\CatalogActionMethod::class,
        'catalog_file' => Method\CatalogFileMethod::class,
        'timeline' => Method\TimelineMethod::class,
        'friends_timeline' => Method\FriendsTimelineMethod::class,
        'update_from_tags' => Method\UpdateFromTagsMethod::class,
        'update_artist_info' => Method\UpdateArtistInfoMethod::class,
        'update_art' => Method\UpdateArtMethod::class,
        'update_podcast' => Method\UpdatePodcastMethod::class,
        'stream' => Method\StreamMethod::class,
        'download' => Method\DownloadMethod::class,
        'get_art' => Method\GetArtMethod::class,
        'localplay' => Method\LocalplayMethod::class,
        'localplay_songs' => Method\LocalplaySongsMethod::class,
        'democratic' => Method\DemocraticMethod::class,
        'system_update' => Method\SystemUpdateMethod::class,
        'system_preferences' => Method\SystemPreferencesMethod::class,
        'system_preference' => Method\SystemPreferenceMethod::class,
        'preference_create' => Method\PreferenceCreateMethod::class,
        'preference_edit' => Method\PreferenceEditMethod::class,
        'preference_delete' => Method\PreferenceDeleteMethod::class,
        'deleted_songs' => Method\DeletedSongsMethod::class,
        'deleted_videos' => Method\DeletedVideosMethod::class,
        'deleted_podcast_episodes' => Method\DeletedPodcastEpisodesMethod::class,
    ];

    /**
     * @var string $auth_version
     */
    public static $auth_version = '350001';

    /**
     * @var string $version
     */
    public static $version = '5.1.0';

    /**
<<<<<<< HEAD
     * @var string $version
=======
     * @var string $version_numeric
>>>>>>> b2f07f69
     */
    public static $version_numeric = '510000';

    /**
     * @var Browse $browse
     */
    public static $browse = null;

    public static function getBrowse(): Browse
    {
        if (self::$browse === null) {
            self::$browse = new Browse(null, false);
        }

        return self::$browse;
    }

    /**
     * message
     * call the correct success message depending on format
     * @param string $message
     * @param string $format
     * @param array $return_data
     */
    public static function message($message, $format = 'xml', $return_data = array())
    {
        switch ($format) {
            case 'json':
                echo Json_Data::success($message, $return_data);
                break;
            default:
                echo Xml_Data::success($message, $return_data);
        }
    } // message

    /**
     * error
     * call the correct error message depending on format
     * @param string $message
     * @param string $error_code
     * @param string $method
     * @param string $error_type
     * @param string $format
     */
    public static function error($message, $error_code, $method, $error_type, $format = 'xml')
    {
        switch ($format) {
            case 'json':
                echo Json_Data::error($error_code, $message, $method, $error_type);
                break;
            default:
                echo Xml_Data::error($error_code, $message, $method, $error_type);
        }
    } // error

    /**
     * empty
     * call the correct empty message depending on format
     * @param string $empty_type
     * @param string $format
     */
    public static function empty($empty_type, $format = 'xml')
    {
        switch ($format) {
            case 'json':
                echo Json_Data::empty($empty_type);
                break;
            default:
                echo Xml_Data::empty();
        }
    } // empty

    /**
     * set_filter
     * MINIMUM_API_VERSION=380001
     *
     * This is a play on the browse function, it's different as we expose
     * the filters in a slightly different and vastly simpler way to the
     * end users--so we have to do a little extra work to make them work
     * internally.
     * @param string $filter
     * @param integer|string|boolean|null $value
     * @return boolean
     */
    public static function set_filter($filter, $value, ?Browse $browse = null)
    {
        if (!strlen((string)$value)) {
            return false;
        }

        if ($browse === null) {
            $browse = self::getBrowse();
        }

        switch ($filter) {
            case 'add':
                // Check for a range, if no range default to gt
                if (strpos((string)$value, '/')) {
                    $elements = explode('/', (string)$value);
                    $browse->set_filter('add_lt', strtotime((string)$elements['1']));
                    $browse->set_filter('add_gt', strtotime((string)$elements['0']));
                } else {
                    $browse->set_filter('add_gt', strtotime((string)$value));
                }
                break;
            case 'update':
                // Check for a range, if no range default to gt
                if (strpos((string)$value, '/')) {
                    $elements = explode('/', (string)$value);
                    $browse->set_filter('update_lt', strtotime((string)$elements['1']));
                    $browse->set_filter('update_gt', strtotime((string)$elements['0']));
                } else {
                    $browse->set_filter('update_gt', strtotime((string)$value));
                }
                break;
            case 'alpha_match':
                $browse->set_filter('alpha_match', $value);
                break;
            case 'exact_match':
                $browse->set_filter('exact_match', $value);
                break;
            case 'enabled':
                $browse->set_filter('enabled', $value);
                break;
            default:
                break;
        } // end filter

        return true;
    } // set_filter

    /**
     * check_parameter
     *
     * This function checks the $input actually has the parameter.
     * Parameters must be an array of required elements as a string
     *
     * @param array $input
     * @param string[] $parameters e.g. array('auth', type')
     * @param string $method
     * @return boolean
     */
    public static function check_parameter($input, $parameters, $method)
    {
        foreach ($parameters as $parameter) {
            if (array_key_exists($parameter, $input) && ($input[$parameter] === 0 || $input[$parameter] === '0')) {
                continue;
            }
            if (!array_key_exists($parameter, $input)) {
                debug_event(__CLASS__, "'" . $parameter . "' required on " . $method . " function call.", 2);

                /* HINT: Requested object string/id/type ("album", "myusername", "some song title", 1298376) */
                self::error(sprintf(T_('Bad Request: %s'), $parameter), '4710', $method, 'system', $input['api_format']);

                return false;
            }
        }

        return true;
    } // check_parameter

    /**
     * check_access
     *
     * This function checks the user can perform the function requested
     * 'interface', 100, User::get_from_username(Session::username($input['auth']))->id)
     *
     * @param string $type
     * @param integer $level
     * @param integer $user_id
     * @param string $method
     * @param string $format
     * @return boolean
     */
    public static function check_access($type, $level, $user_id, $method, $format = 'xml')
    {
        if (!Access::check($type, $level, $user_id)) {
            debug_event(self::class, $type . " '" . $level . "' required on " . $method . " function call.", 2);
            /* HINT: Access level, eg 75, 100 */
            self::error(sprintf(T_('Require: %s'), $level), '4742', $method, 'account', $format);

            return false;
        }

        return true;
    } // check_access

    /**
     * server_details
     *
     * get the server counts for pings and handshakes
     *
     * @param string $token
     * @return array
     */
    public static function server_details($token = '')
    {
        // We need to also get the 'last update' of the catalog information in an RFC 2822 Format
        $sql        = 'SELECT MAX(`last_update`) AS `update`, MAX(`last_add`) AS `add`, MAX(`last_clean`) AS `clean` FROM `catalog`';
        $db_results = Dba::read($sql);
        $details    = Dba::fetch_assoc($db_results);

        // Now we need to quickly get the totals
        $client      = static::getUserRepository()->findByApiKey(trim($token));
        $counts      = Catalog::get_server_counts($client->id);
        $album_count = (Preference::get('album_group', $client->id))
            ? (int)$counts['album_group']
            : (int)$counts['album'];
        $playlists = (AmpConfig::get('hide_search', false))
            ? ((int)$counts['playlist'])
            : ((int)$counts['playlist'] + (int)$counts['search']);
        $autharray = (!empty($token)) ? array('auth' => $token) : array();

        // send the totals
        $outarray = array('api' => Api::$version,
            'session_expire' => date("c", time() + AmpConfig::get('session_length', 3600) - 60),
            'update' => date("c", (int)$details['update']),
            'add' => date("c", (int)$details['add']),
            'clean' => date("c", (int)$details['clean']),
            'songs' => (int)$counts['song'],
            'albums' => $album_count,
            'artists' => (int)$counts['artist'],
            'genres' => (int)$counts['tag'],
            'playlists' => (int)$counts['playlist'],
            'searches' => (int)$counts['search'],
            'playlists_searches' => $playlists,
            'users' => ((int)$counts['user'] + (int)$counts['user']),
            'catalogs' => (int)$counts['catalog'],
            'videos' => (int)$counts['video'],
            'podcasts' => (int)$counts['podcast'],
            'podcast_episodes' => (int)$counts['podcast_episode'],
            'shares' => (int)$counts['share'],
            'licenses' => (int)$counts['license'],
            'live_streams' => (int)$counts['live_stream'],
            'labels' => (int)$counts['label']);

        return array_merge($autharray, $outarray);
    } // server_details

    /**
     * @deprecated inject by constructor
     */
    private static function getUserRepository(): UserRepositoryInterface
    {
        global $dic;

        return $dic->get(UserRepositoryInterface::class);
    }
}<|MERGE_RESOLUTION|>--- conflicted
+++ resolved
@@ -164,11 +164,7 @@
     public static $version = '5.1.0';
 
     /**
-<<<<<<< HEAD
-     * @var string $version
-=======
      * @var string $version_numeric
->>>>>>> b2f07f69
      */
     public static $version_numeric = '510000';
 
