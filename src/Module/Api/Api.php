<?php
/*
 * vim:set softtabstop=4 shiftwidth=4 expandtab:
 *
 * LICENSE: GNU Affero General Public License, version 3 (AGPL-3.0-or-later)
 * Copyright 2001 - 2022 Ampache.org
 *
 * This program is free software: you can redistribute it and/or modify
 * it under the terms of the GNU Affero General Public License as published by
 * the Free Software Foundation, either version 3 of the License, or
 * (at your option) any later version.
 *
 * This program is distributed in the hope that it will be useful,
 * but WITHOUT ANY WARRANTY; without even the implied warranty of
 * MERCHANTABILITY or FITNESS FOR A PARTICULAR PURPOSE.  See the
 * GNU Affero General Public License for more details.
 *
 * You should have received a copy of the GNU Affero General Public License
 * along with this program.  If not, see <https://www.gnu.org/licenses/>.
 *
 */

declare(strict_types=0);

namespace Ampache\Module\Api;

use Ampache\Config\AmpConfig;
use Ampache\Repository\Model\Catalog;
use Ampache\Module\Authorization\Access;
use Ampache\Repository\Model\Browse;
use Ampache\Module\System\Dba;
use Ampache\Repository\UserRepositoryInterface;

/**
 * API Class
 *
 * This handles functions relating to the API written for Ampache, initially
 * this is very focused on providing functionality for Amarok so it can
 * integrate with Ampache.
 */
class Api
{
    /**
     * This dict contains all known api-methods (key) and their respective handler (value)
     */
    public const METHOD_LIST = [
        Method\HandshakeMethod::ACTION => Method\HandshakeMethod::class,
        Method\PingMethod::ACTION => Method\PingMethod::class,
        Method\GoodbyeMethod::ACTION => Method\GoodbyeMethod::class,
        Method\UrlToSongMethod::ACTION => Method\UrlToSongMethod::class,
        Method\GetIndexesMethod::ACTION => Method\GetIndexesMethod::class,
        Method\GetBookmarkMethod::ACTION => Method\GetBookmarkMethod::class,
        Method\GetSimilarMethod::ACTION => Method\GetSimilarMethod::class,
        Method\AdvancedSearchMethod::ACTION => Method\AdvancedSearchMethod::class,
        Method\ArtistsMethod::ACTION => Method\ArtistsMethod::class,
        Method\ArtistMethod::ACTION => Method\ArtistMethod::class,
        Method\ArtistAlbumsMethod::ACTION => Method\ArtistAlbumsMethod::class,
        Method\ArtistSongsMethod::ACTION => Method\ArtistSongsMethod::class,
        Method\AlbumsMethod::ACTION => Method\AlbumsMethod::class,
        Method\AlbumMethod::ACTION => Method\AlbumMethod::class,
        Method\AlbumSongsMethod::ACTION => Method\AlbumSongsMethod::class,
        Method\LicensesMethod::ACTION => Method\LicensesMethod::class,
        Method\LicenseMethod::ACTION => Method\LicenseMethod::class,
        Method\LicenseSongsMethod::ACTION => Method\LicenseSongsMethod::class,
        Method\TagsMethod::ACTION => Method\TagsMethod::class,
        Method\TagMethod::ACTION => Method\TagMethod::class,
        Method\TagArtistsMethod::ACTION => Method\TagArtistsMethod::class,
        Method\TagAlbumsMethod::ACTION => Method\TagAlbumsMethod::class,
        Method\TagSongsMethod::ACTION => Method\TagSongsMethod::class,
        Method\GenresMethod::ACTION => Method\GenresMethod::class,
        Method\GenreMethod::ACTION => Method\GenreMethod::class,
        Method\GenreArtistsMethod::ACTION => Method\GenreArtistsMethod::class,
        Method\GenreAlbumsMethod::ACTION => Method\GenreAlbumsMethod::class,
        Method\GenreSongsMethod::ACTION => Method\GenreSongsMethod::class,
        Method\LabelsMethod::ACTION => Method\LabelsMethod::class,
        Method\LabelMethod::ACTION => Method\LabelMethod::class,
        Method\LabelArtistsMethod::ACTION => Method\LabelArtistsMethod::class,
        Method\LiveStreamsMethod::ACTION => Method\LiveStreamsMethod::class,
        Method\LiveStreamMethod::ACTION => Method\LiveStreamMethod::class,
        Method\SongsMethod::ACTION => Method\SongsMethod::class,
        Method\SongMethod::ACTION => Method\SongMethod::class,
        Method\SongDeleteMethod::ACTION => Method\SongDeleteMethod::class,
        Method\PlaylistsMethod::ACTION => Method\PlaylistsMethod::class,
        Method\PlaylistMethod::ACTION => Method\PlaylistMethod::class,
        Method\PlaylistSongsMethod::ACTION => Method\PlaylistSongsMethod::class,
        Method\PlaylistCreateMethod::ACTION => Method\PlaylistCreateMethod::class,
        Method\PlaylistEditMethod::ACTION => Method\PlaylistEditMethod::class,
        Method\PlaylistDeleteMethod::ACTION => Method\PlaylistDeleteMethod::class,
        Method\PlaylistAddSongMethod::ACTION => Method\PlaylistAddSongMethod::class,
        Method\PlaylistRemoveSongMethod::ACTION => Method\PlaylistRemoveSongMethod::class,
        Method\PlaylistGenerateMethod::ACTION => Method\PlaylistGenerateMethod::class,
        Method\SearchSongsMethod::ACTION => Method\SearchSongsMethod::class,
        Method\SharesMethod::ACTION => Method\SharesMethod::class,
        Method\ShareMethod::ACTION => Method\ShareMethod::class,
        Method\ShareCreateMethod::ACTION => Method\ShareCreateMethod::class,
        Method\ShareDeleteMethod::ACTION => Method\ShareDeleteMethod::class,
        Method\ShareEditMethod::ACTION => Method\ShareEditMethod::class,
        Method\BookmarksMethod::ACTION => Method\BookmarksMethod::class,
        Method\BookmarkCreateMethod::ACTION => Method\BookmarkCreateMethod::class,
        Method\BookmarkEditMethod::ACTION => Method\BookmarkEditMethod::class,
        Method\BookmarkDeleteMethod::ACTION => Method\BookmarkDeleteMethod::class,
        Method\VideosMethod::ACTION => Method\VideosMethod::class,
        Method\VideoMethod::ACTION => Method\VideoMethod::class,
        Method\StatsMethod::ACTION => Method\StatsMethod::class,
        Method\PodcastsMethod::ACTION => Method\PodcastsMethod::class,
        Method\PodcastMethod::ACTION => Method\PodcastMethod::class,
        Method\PodcastCreateMethod::ACTION => Method\PodcastCreateMethod::class,
        Method\PodcastDeleteMethod::ACTION => Method\PodcastDeleteMethod::class,
        Method\PodcastEditMethod::ACTION => Method\PodcastEditMethod::class,
        Method\PodcastEpisodesMethod::ACTION => Method\PodcastEpisodesMethod::class,
        Method\PodcastEpisodeMethod::ACTION => Method\PodcastEpisodeMethod::class,
        Method\PodcastEpisodeDeleteMethod::ACTION => Method\PodcastEpisodeDeleteMethod::class,
        Method\UsersMethod::ACTION => Method\UsersMethod::class,
        Method\UserMethod::ACTION => Method\UserMethod::class,
        Method\UserPreferencesMethod::ACTION => Method\UserPreferencesMethod::class,
        Method\UserPreferenceMethod::ACTION => Method\UserPreferenceMethod::class,
        Method\UserCreateMethod::ACTION => Method\UserCreateMethod::class,
        Method\UserUpdateMethod::ACTION => Method\UserUpdateMethod::class,
        Method\UserDeleteMethod::ACTION => Method\UserDeleteMethod::class,
        Method\FollowersMethod::ACTION => Method\FollowersMethod::class,
        Method\FollowingMethod::ACTION => Method\FollowingMethod::class,
        Method\ToggleFollowMethod::ACTION => Method\ToggleFollowMethod::class,
        Method\LastShoutsMethod::ACTION => Method\LastShoutsMethod::class,
        Method\RateMethod::ACTION => Method\RateMethod::class,
        Method\FlagMethod::ACTION => Method\FlagMethod::class,
        Method\RecordPlayMethod::ACTION => Method\RecordPlayMethod::class,
        Method\ScrobbleMethod::ACTION => Method\ScrobbleMethod::class,
        Method\CatalogsMethod::ACTION => Method\CatalogsMethod::class,
        Method\CatalogMethod::ACTION => Method\CatalogMethod::class,
        Method\CatalogActionMethod::ACTION => Method\CatalogActionMethod::class,
        Method\CatalogFileMethod::ACTION => Method\CatalogFileMethod::class,
        Method\TimelineMethod::ACTION => Method\TimelineMethod::class,
        Method\FriendsTimelineMethod::ACTION => Method\FriendsTimelineMethod::class,
        Method\UpdateFromTagsMethod::ACTION => Method\UpdateFromTagsMethod::class,
        Method\UpdateArtistInfoMethod::ACTION => Method\UpdateArtistInfoMethod::class,
        Method\UpdateArtMethod::ACTION => Method\UpdateArtMethod::class,
        Method\UpdatePodcastMethod::ACTION => Method\UpdatePodcastMethod::class,
        Method\StreamMethod::ACTION => Method\StreamMethod::class,
        Method\DownloadMethod::ACTION => Method\DownloadMethod::class,
        Method\GetArtMethod::ACTION => Method\GetArtMethod::class,
        Method\LocalplayMethod::ACTION => Method\LocalplayMethod::class,
        Method\LocalplaySongsMethod::ACTION => Method\LocalplaySongsMethod::class,
        Method\DemocraticMethod::ACTION => Method\DemocraticMethod::class,
        Method\SystemUpdateMethod::ACTION => Method\SystemUpdateMethod::class,
        Method\SystemPreferencesMethod::ACTION => Method\SystemPreferencesMethod::class,
        Method\SystemPreferenceMethod::ACTION => Method\SystemPreferenceMethod::class,
        Method\PreferenceCreateMethod::ACTION => Method\PreferenceCreateMethod::class,
        Method\PreferenceEditMethod::ACTION => Method\PreferenceEditMethod::class,
        Method\PreferenceDeleteMethod::ACTION => Method\PreferenceDeleteMethod::class,
        Method\DeletedSongsMethod::ACTION => Method\DeletedSongsMethod::class,
        Method\DeletedVideosMethod::ACTION => Method\DeletedVideosMethod::class,
        Method\DeletedPodcastEpisodesMethod::ACTION => Method\DeletedPodcastEpisodesMethod::class,
    ];

    /**
     * @var string $auth_version
     */
    public static $auth_version = '350001';

    /**
     * @var string $version
     */
<<<<<<< HEAD
    public static $version = '6.0.0'; // AMPACHE_VERSION
=======
    public static $version = '5.5.4'; // AMPACHE_VERSION
>>>>>>> 825a480b

    /**
     * @var string $version_numeric
     */
<<<<<<< HEAD
    public static $version_numeric = '600000'; // AMPACHE_VERSION
=======
    public static $version_numeric = '554000'; // AMPACHE_VERSION
>>>>>>> 825a480b

    /**
     * @var Browse $browse
     */
    public static $browse = null;

    public static function getBrowse(): Browse
    {
        if (self::$browse === null) {
            self::$browse = new Browse(null, false);
        }

        return self::$browse;
    }

    /**
     * message
     * call the correct success message depending on format
     * @param string $message
     * @param string $format
     * @param array $return_data
     */
    public static function message($message, $format = 'xml', $return_data = array())
    {
        switch ($format) {
            case 'json':
                echo Json_Data::success($message, $return_data);
                break;
            default:
                echo Xml_Data::success($message, $return_data);
        }
    } // message

    /**
     * error
     * call the correct error message depending on format
     * @param string $message
     * @param string $error_code
     * @param string $method
     * @param string $error_type
     * @param string $format
     */
    public static function error($message, $error_code, $method, $error_type, $format = 'xml')
    {
        switch ($format) {
            case 'json':
                echo Json_Data::error($error_code, $message, $method, $error_type);
                break;
            default:
                echo Xml_Data::error($error_code, $message, $method, $error_type);
        }
    } // error

    /**
     * empty
     * call the correct empty message depending on format
     * @param string $empty_type
     * @param string $format
     */
    public static function empty($empty_type, $format = 'xml')
    {
        switch ($format) {
            case 'json':
                echo Json_Data::empty($empty_type);
                break;
            default:
                echo Xml_Data::empty();
        }
    } // empty

    /**
     * set_filter
     * MINIMUM_API_VERSION=380001
     *
     * This is a play on the browse function, it's different as we expose
     * the filters in a slightly different and vastly simpler way to the
     * end users--so we have to do a little extra work to make them work
     * internally.
     * @param string $filter
     * @param integer|string|boolean|null $value
     * @return boolean
     */
    public static function set_filter($filter, $value, ?Browse $browse = null)
    {
        if (!strlen((string)$value)) {
            return false;
        }

        if ($browse === null) {
            $browse = self::getBrowse();
        }

        switch ($filter) {
            case 'add':
                // Check for a range, if no range default to gt
                if (strpos((string)$value, '/')) {
                    $elements = explode('/', (string)$value);
                    $browse->set_filter('add_lt', strtotime((string)$elements['1']));
                    $browse->set_filter('add_gt', strtotime((string)$elements['0']));
                } else {
                    $browse->set_filter('add_gt', strtotime((string)$value));
                }
                break;
            case 'update':
                // Check for a range, if no range default to gt
                if (strpos((string)$value, '/')) {
                    $elements = explode('/', (string)$value);
                    $browse->set_filter('update_lt', strtotime((string)$elements['1']));
                    $browse->set_filter('update_gt', strtotime((string)$elements['0']));
                } else {
                    $browse->set_filter('update_gt', strtotime((string)$value));
                }
                break;
            case 'alpha_match':
                $browse->set_filter('alpha_match', $value);
                break;
            case 'exact_match':
                $browse->set_filter('exact_match', $value);
                break;
            case 'enabled':
                $browse->set_filter('enabled', $value);
                break;
            default:
                break;
        } // end filter

        return true;
    } // set_filter

    /**
     * check_parameter
     *
     * This function checks the $input actually has the parameter.
     * Parameters must be an array of required elements as a string
     *
     * @param array $input
     * @param string[] $parameters e.g. array('auth', type')
     * @param string $method
     * @return boolean
     */
    public static function check_parameter($input, $parameters, $method)
    {
        foreach ($parameters as $parameter) {
            if (array_key_exists($parameter, $input) && ($input[$parameter] === 0 || $input[$parameter] === '0')) {
                continue;
            }
            if (!array_key_exists($parameter, $input)) {
                debug_event(__CLASS__, "'" . $parameter . "' required on " . $method . " function call.", 2);

                /* HINT: Requested object string/id/type ("album", "myusername", "some song title", 1298376) */
                self::error(sprintf(T_('Bad Request: %s'), $parameter), '4710', $method, 'system', $input['api_format']);

                return false;
            }
        }

        return true;
    } // check_parameter

    /**
     * check_access
     *
     * This function checks the user can perform the function requested
     * 'interface', 100, User::get_from_username(Session::username($input['auth']))->id)
     *
     * @param string $type
     * @param integer $level
     * @param integer $user_id
     * @param string $method
     * @param string $format
     * @return boolean
     */
    public static function check_access($type, $level, $user_id, $method, $format = 'xml')
    {
        if (!Access::check($type, $level, $user_id)) {
            debug_event(self::class, $type . " '" . $level . "' required on " . $method . " function call.", 2);
            /* HINT: Access level, eg 75, 100 */
            self::error(sprintf(T_('Require: %s'), $level), '4742', $method, 'account', $format);

            return false;
        }

        return true;
    } // check_access

    /**
     * server_details
     *
     * get the server counts for pings and handshakes
     *
     * @param string $token
     * @return array
     */
    public static function server_details($token = '')
    {
        // We need to also get the 'last update' of the catalog information in an RFC 2822 Format
        $sql        = 'SELECT MAX(`last_update`) AS `update`, MAX(`last_add`) AS `add`, MAX(`last_clean`) AS `clean` FROM `catalog`';
        $db_results = Dba::read($sql);
        $details    = Dba::fetch_assoc($db_results);

        // Now we need to quickly get the totals
        $client    = static::getUserRepository()->findByApiKey(trim($token));
        $counts    = Catalog::get_server_counts($client->id);
        $playlists = (AmpConfig::get('hide_search', false))
            ? ((int)$counts['playlist'])
            : ((int)$counts['playlist'] + (int)$counts['search']);
        $autharray = (!empty($token)) ? array('auth' => $token) : array();

        // send the totals
        $outarray = array('api' => self::$version,
            'session_expire' => date("c", time() + AmpConfig::get('session_length', 3600) - 60),
            'update' => date("c", (int)$details['update']),
            'add' => date("c", (int)$details['add']),
            'clean' => date("c", (int)$details['clean']),
            'songs' => (int)$counts['song'],
            'albums' => (int)$counts['album'],
            'artists' => (int)$counts['artist'],
            'genres' => (int)$counts['tag'],
            'playlists' => (int)$counts['playlist'],
            'searches' => (int)$counts['search'],
            'playlists_searches' => $playlists,
<<<<<<< HEAD
            'users' => ((int)$counts['user']),
=======
            'users' => (int)$counts['user'],
>>>>>>> 825a480b
            'catalogs' => (int)$counts['catalog'],
            'videos' => (int)$counts['video'],
            'podcasts' => (int)$counts['podcast'],
            'podcast_episodes' => (int)$counts['podcast_episode'],
            'shares' => (int)$counts['share'],
            'licenses' => (int)$counts['license'],
            'live_streams' => (int)$counts['live_stream'],
            'labels' => (int)$counts['label']);

        return array_merge($autharray, $outarray);
    } // server_details

    /**
     * @deprecated inject by constructor
     */
    private static function getUserRepository(): UserRepositoryInterface
    {
        global $dic;

        return $dic->get(UserRepositoryInterface::class);
    }
}<|MERGE_RESOLUTION|>--- conflicted
+++ resolved
@@ -160,20 +160,12 @@
     /**
      * @var string $version
      */
-<<<<<<< HEAD
     public static $version = '6.0.0'; // AMPACHE_VERSION
-=======
-    public static $version = '5.5.4'; // AMPACHE_VERSION
->>>>>>> 825a480b
 
     /**
      * @var string $version_numeric
      */
-<<<<<<< HEAD
     public static $version_numeric = '600000'; // AMPACHE_VERSION
-=======
-    public static $version_numeric = '554000'; // AMPACHE_VERSION
->>>>>>> 825a480b
 
     /**
      * @var Browse $browse
@@ -395,11 +387,7 @@
             'playlists' => (int)$counts['playlist'],
             'searches' => (int)$counts['search'],
             'playlists_searches' => $playlists,
-<<<<<<< HEAD
-            'users' => ((int)$counts['user']),
-=======
             'users' => (int)$counts['user'],
->>>>>>> 825a480b
             'catalogs' => (int)$counts['catalog'],
             'videos' => (int)$counts['video'],
             'podcasts' => (int)$counts['podcast'],
