<?php

declare(strict_types=0);
/**
 * vim:set softtabstop=4 shiftwidth=4 expandtab:
 *
 * LICENSE: GNU Affero General Public License, version 3 (AGPL-3.0-or-later)
 * Copyright Ampache.org, 2001-2024
 *
 * This program is free software: you can redistribute it and/or modify
 * it under the terms of the GNU Affero General Public License as published by
 * the Free Software Foundation, either version 3 of the License, or
 * (at your option) any later version.
 *
 * This program is distributed in the hope that it will be useful,
 * but WITHOUT ANY WARRANTY; without even the implied warranty of
 * MERCHANTABILITY or FITNESS FOR A PARTICULAR PURPOSE.  See the
 * GNU Affero General Public License for more details.
 *
 * You should have received a copy of the GNU Affero General Public License
 * along with this program.  If not, see <https://www.gnu.org/licenses/>.
 *
 */

namespace Ampache\Module\Api;

use Ampache\Config\AmpConfig;
use Ampache\Module\Authorization\AccessTypeEnum;
use Ampache\Module\Playback\Stream;
use Ampache\Module\System\Core;
use Ampache\Module\Util\ObjectTypeToClassNameMapper;
use Ampache\Repository\AlbumRepositoryInterface;
use Ampache\Repository\LicenseRepositoryInterface;
use Ampache\Repository\Model\Album;
use Ampache\Repository\Model\Art;
use Ampache\Repository\Model\Artist;
use Ampache\Repository\Model\Catalog;
use Ampache\Repository\Model\Democratic;
use Ampache\Repository\Model\Metadata;
use Ampache\Repository\Model\Playlist;
use Ampache\Repository\Model\Podcast_Episode;
use Ampache\Repository\Model\Rating;
use Ampache\Repository\Model\Search;
use Ampache\Repository\Model\Share;
use Ampache\Repository\Model\Shoutbox;
use Ampache\Repository\Model\Song;
use Ampache\Repository\Model\Tag;
use Ampache\Repository\Model\User;
use Ampache\Repository\Model\Useractivity;
use Ampache\Repository\Model\Userflag;
use Ampache\Repository\Model\Video;
use Ampache\Repository\PodcastRepositoryInterface;
use Ampache\Repository\SongRepositoryInterface;
use Traversable;

/**
 * JSON_Data Class
 *
 * This class takes care of all of the JSON document stuff in Ampache these
 * are all static calls
 *
 */
class Json4_Data
{
    // This is added so that we don't pop any webservers
    private static ?int $limit = 5000;
    private static int $offset = 0;

    /**
     * constructor
     *
     * We don't use this, as its really a static class
     */
    private function __construct()
    {
        // Rien a faire
    }

    /**
     * set_offset
     *
     * This takes an int and changes the offset
     *
     * @param int $offset Change the starting position of your results. (e.g 5001 when selecting in groups of 5000)
     */
    public static function set_offset($offset): void
    {
        self::$offset = (int)$offset;
    }

    /**
     * set_limit
     *
     * This sets the limit for any ampache transactions
     *
     * @param int|string $limit Set a limit on your results
     */
    public static function set_limit($limit): bool
    {
        if (!$limit) {
            return false;
        }

        self::$limit = (strtolower((string) $limit) == "none") ? null : (int)$limit;

        return true;
    }

    /**
     * error
     *
     * This generates a JSON Error message
     * nothing fancy here...
     *
     * @param string $code    Error code
     * @param string $string    Error message
     */
    public static function error($code, $string): string
    {
        return json_encode(["error" => ["code" => $code, "message" => $string]], JSON_PRETTY_PRINT);
    }

    /**
     * success
     *
     * This generates a standard JSON Success message
     * nothing fancy here...
     *
     * @param string $string    success message
     */
    public static function success($string): string
    {
        return json_encode(["success" => $string], JSON_PRETTY_PRINT);
    }

    /**
     * tags_array
     *
     * This returns the formatted 'tags' array for a JSON document
     * @param array $tags
     * @param bool $simple
     * @return array
     */
    private static function tags_array($tags, $simple = false): array
    {
        $JSON = [];

        if (is_array($tags)) {
            $atags = [];
            foreach ($tags as $tag_id => $data) {
                if (array_key_exists($data['id'], $atags)) {
                    $atags[$data['id']]['count']++;
                } else {
                    $atags[$data['id']] = [
                        'name' => $data['name'],
                        'count' => 1
                    ];
                }
            }

            foreach ($atags as $tag_id => $data) {
                if ($simple) {
                    $JSON[] = ["name" => $data['name']];
                } else {
                    $JSON[] = [
                        "id" => (string)$tag_id,
                        "name" => $data['name']
                    ];
                }
            }
        }

        return $JSON;
    }

    /**
     * indexes
     *
     * This takes an array of object_ids and return JSON based on the type of object
     *
     * @param array $objects Array of object_ids (Mixed string|int)
     * @param string $object_type 'artist'|'album'|'song'|'playlist'|'share'|'podcast'|'podcast_episode'|'video'
     * @param User $user
     * @param bool $include (add the extra songs details if a playlist or podcast_episodes if a podcast)
     * @return string  JSON Object "artist"|"album"|"song"|"playlist"|"share"|"podcast"|"podcast_episode"|"video"
     */
    public static function indexes($objects, $object_type, $user, $include = false)
    {
        // here is where we call the object type
        switch ($object_type) {
            case 'song':
                return self::songs($objects, $user);
            case 'album':
                $include_array = ($include) ? ['songs'] : [];

                return self::albums($objects, $include_array, $user);
            case 'artist':
                $include_array = ($include) ? ['songs', 'albums'] : [];

                return self::artists($objects, $include_array, $user);
            case 'playlist':
                return self::playlists($objects, $user, $include);
            case 'share':
                return self::shares($objects);
            case 'podcast':
                return self::podcasts($objects, $user, $include);
            case 'podcast_episode':
                return self::podcast_episodes($objects, $user, true, false);
            case 'video':
                return self::videos($objects, $user);
            default:
                return self::error('401', T_('Wrong object type ' . $object_type));
        }
    }

    /**
     * licenses
     *
     * This returns licenses to the user, in a pretty JSON document with the information
     *
     * @param int[] $licenses
     */
    public static function licenses($licenses): string
    {
        if ((count($licenses) > self::$limit || self::$offset > 0) && self::$limit) {
            $licenses = array_splice($licenses, self::$offset, self::$limit);
        }

        $JSON = [];
        foreach ($licenses as $license_id) {
            $license = self::getLicenseRepository()->findById($license_id);

            if ($license !== null) {
                $JSON[]  = [
                    'id' => (string)$license_id,
                    'name' => $license->getName(),
                    'description' => $license->getDescription(),
                    'external_link' => $license->getLinkFormatted()
                ];
            }
        }

        return json_encode($JSON, JSON_PRETTY_PRINT) ?: '';
    }

    /**
     * tags
     *
     * This returns tags to the user, in a pretty JSON document with the information
     *
     * @param array $tags
     */
    public static function tags($tags): string
    {
        if ((count($tags) > self::$limit || self::$offset > 0) && self::$limit) {
            $tags = array_splice($tags, self::$offset, self::$limit);
        }

        $JSON = [];
        $TAGS = [];

        foreach ($tags as $tag_id) {
            $tag    = new Tag($tag_id);
            $counts = $tag->count();
            $TAGS[] = [
                "id" => (string)$tag_id,
                "name" => $tag->name,
                "albums" => (int)($counts['album'] ?? 0),
                "artists" => (int)($counts['artist'] ?? 0),
                "songs" => (int)($counts['song'] ?? 0),
                "videos" => (int)($counts['video'] ?? 0),
                "playlists" => (int)($counts['playlist'] ?? 0),
                "stream" => (int)($counts['live_stream'] ?? 0)
            ];
        } // end foreach

        // return a tag object
        $JSON[] = ["tag" => $TAGS];

        return json_encode($JSON, JSON_PRETTY_PRINT) ?: '';
    }

    /**
     * artists
     *
     * This takes an array of artists and then returns a pretty JSON document with the information
     * we want
     *
     * @param array $artists (description here...)
     * @param array $include
     * @param User $user
     * @param bool $encode
     * @return array|string return JSON
     */
    public static function artists($artists, $include, $user, $encode = true)
    {
        if ((count($artists) > self::$limit || self::$offset > 0) && (self::$limit && $encode)) {
            $artists = array_splice($artists, self::$offset, self::$limit);
        }

        $JSON = [];

        Rating::build_cache('artist', $artists);

        foreach ($artists as $artist_id) {
            $artist = new Artist($artist_id);
            if ($artist->isNew()) {
                continue;
            }
            $artist->format();

            $rating      = new Rating($artist_id, 'artist');
            $user_rating = $rating->get_user_rating($user->getId());
            $flag        = new Userflag($artist_id, 'artist');

            // Build the Art URL, include session
<<<<<<< HEAD
            $art_url = AmpConfig::get('web_path') . '/client/image.php?object_id=' . $artist_id . '&object_type=artist';
=======
            $art_url = AmpConfig::get_web_path() . '/image.php?object_id=' . $artist_id . '&object_type=artist';
>>>>>>> 871535f5

            // Handle includes
            if (in_array("albums", $include)) {
                $albums = self::albums(static::getAlbumRepository()->getAlbumByArtist($artist_id), [], $user, false);
            } else {
                $albums = $artist->album_count;
            }
            if (in_array("songs", $include)) {
                $songs = self::songs(static::getSongRepository()->getByArtist($artist_id), $user, false);
            } else {
                $songs = $artist->song_count;
            }

            $JSON[] = [
                "id" => (string)$artist->id,
                "name" => $artist->get_fullname(),
                "albums" => $albums,
                "albumcount" => $artist->album_count,
                "songs" => $songs,
                "songcount" => $artist->song_count,
                "tag" => self::tags_array($artist->tags),
                "art" => $art_url,
                "flag" => (!$flag->get_flag($user->getId()) ? 0 : 1),
                "preciserating" => $user_rating,
                "rating" => $user_rating,
                "averagerating" => ($rating->get_average_rating() ?? null),
                "mbid" => $artist->mbid,
                "summary" => $artist->summary,
                "time" => (int)$artist->time,
                "yearformed" => (int)$artist->yearformed,
                "placeformed" => $artist->placeformed
            ];
        } // end foreach artists

        if ($encode) {
            return json_encode($JSON, JSON_PRETTY_PRINT) ?: '';
        }

        return $JSON;
    }

    /**
     * albums
     *
     * This echos out a standard albums JSON document, it pays attention to the limit
     *
     * @param array $albums (description here...)
     * @param array|false $include
     * @param User $user
     * @param bool $encode
     * @return array|string
     */
    public static function albums($albums, $include, $user, $encode = true)
    {
        if ((count($albums) > self::$limit || self::$offset > 0) && (self::$limit && $encode)) {
            $albums = array_splice($albums, self::$offset, self::$limit);
        }

        Rating::build_cache('album', $albums);

        $JSON = [];
        foreach ($albums as $album_id) {
            $album = new Album($album_id);
            if ($album->isNew()) {
                continue;
            }
            $album->format();

            $rating      = new Rating($album_id, 'album');
            $user_rating = $rating->get_user_rating($user->getId());
            $flag        = new Userflag($album_id, 'album');

            // Build the Art URL, include session
<<<<<<< HEAD
            $art_url = AmpConfig::get('web_path') . '/client/image.php?object_id=' . $album->id . '&object_type=album';
=======
            $art_url = AmpConfig::get_web_path() . '/image.php?object_id=' . $album->id . '&object_type=album';
>>>>>>> 871535f5

            $objArray = [];

            $objArray["id"]   = (string) $album->id;
            $objArray["name"] = $album->get_fullname();

            if ($album->get_artist_fullname() != "") {
                $objArray['artist'] = [
                    "id" => (string)$album->album_artist,
                    "name" => $album->f_artist_name
                ];
            }

            // Handle includes
            if ($include && in_array("songs", $include) && isset($album->id)) {
                $songs = self::songs(static::getAlbumRepository()->getSongs($album->id), $user, false);
            } else {
                $songs = $album->song_count;
            }

            $objArray['time']          = (int) $album->total_duration;
            $objArray['year']          = (int) $album->year;
            $objArray['tracks']        = $songs;
            $objArray['songcount']     = (int) $album->song_count;
            $objArray['type']          = $album->release_type;
            $objArray['disk']          = (int) $album->disk_count;
            $objArray['tag']           = self::tags_array($album->tags);
            $objArray['art']           = $art_url;
            $objArray['flag']          = (!$flag->get_flag($user->getId()) ? 0 : 1);
            $objArray['preciserating'] = $user_rating;
            $objArray['rating']        = $user_rating;
            $objArray['averagerating'] = ($rating->get_average_rating() ?? null);
            $objArray['mbid']          = $album->mbid;

            $JSON[] = $objArray;
        } // end foreach

        if ($encode) {
            return json_encode($JSON, JSON_PRETTY_PRINT) ?: '';
        }

        return $JSON;
    }

    /**
     * playlists
     *
     * This takes an array of playlist ids and then returns a nice pretty JSON document
     *
     * @param array $playlists Playlist id's to include
     * @param User $user
     * @param bool $songs
     */
    public static function playlists($playlists, $user, $songs = false): string
    {
        if ((count($playlists) > self::$limit || self::$offset > 0) && self::$limit) {
            $playlists = array_slice($playlists, self::$offset, self::$limit);
        }

        $JSON = [];

        // Foreach the playlist ids
        foreach ($playlists as $playlist_id) {
            /**
             * Strip smart_ from playlist id and compare to original
             * smartlist = 'smart_1'
             * playlist  = 1000000
             */
            if ((int)$playlist_id === 0) {
                $playlist = new Search((int) str_replace('smart_', '', (string) $playlist_id), 'song', $user);
                if ($playlist->isNew()) {
                    continue;
                }
                $object_type    = 'search';
                $playitem_total = $playlist->last_count;
            } else {
                $playlist = new Playlist($playlist_id);
                if ($playlist->isNew()) {
                    continue;
                }
                $object_type    = 'playlist';
                $playitem_total = $playlist->get_media_count('song');
            }
            $art_url       = Art::url($playlist->id, $object_type, Core::get_request('auth'));
            $playlist_name = $playlist->get_fullname();
            $playlist_user = $playlist->username;
            $playlist_type = $playlist->type;

            if ($songs) {
                $items          = [];
                $trackcount     = 1;
                $playlisttracks = $playlist->get_items();
                foreach ($playlisttracks as $objects) {
                    $items[] = [
                        "id" => (string)$objects['object_id'],
                        "playlisttrack" => $trackcount
                    ];
                    $trackcount++;
                }
            } else {
                $items = ($playitem_total ?? 0);
            }
            $rating      = new Rating($playlist->id, $object_type);
            $user_rating = $rating->get_user_rating($user->getId());
            $flag        = new Userflag($playlist->id, $object_type);

            // Build this element
            $JSON[] = [
                "id" => (string)$playlist_id,
                "name" => $playlist_name,
                "owner" => $playlist_user,
                "items" => $items,
                "type" => $playlist_type,
                "art" => $art_url,
                "flag" => (!$flag->get_flag($user->getId()) ? 0 : 1),
                "preciserating" => $user_rating,
                "rating" => $user_rating,
                "averagerating" => (string)($rating->get_average_rating() ?? null)];
        } // end foreach

        return json_encode($JSON, JSON_PRETTY_PRINT) ?: '';
    }

    /**
     * shares
     *
     * This returns shares to the user, in a pretty json document with the information
     *
     * @param array $shares
     */
    public static function shares($shares): string
    {
        if ((count($shares) > self::$limit || self::$offset > 0) && self::$limit) {
            $shares = array_splice($shares, self::$offset, self::$limit);
        }

        $allShares = [];
        foreach ($shares as $share_id) {
            $share                = new Share($share_id);
            $share_name           = $share->getObjectName();
            $share_user           = $share->getUserName();
            $share_allow_stream   = (int) $share->allow_stream;
            $share_allow_download = (int) $share->allow_download;
            $share_creation_date  = $share->creation_date;
            $share_lastvisit_date = $share->lastvisit_date;
            $share_object_type    = $share->object_type;
            $share_object_id      = (string)$share->object_id;
            $share_expire_days    = $share->expire_days;
            $share_max_counter    = $share->max_counter;
            $share_counter        = $share->counter;
            $share_secret         = $share->secret;
            $share_public_url     = $share->public_url;
            $share_description    = $share->description;
            // Build this element
            $allShares[] = [
                "id" => (string)$share_id,
                "name" => $share_name,
                "owner" => $share_user,
                "allow_stream" => $share_allow_stream,
                "allow_download" => $share_allow_download,
                "creation_date" => $share_creation_date,
                "lastvisit_date" => $share_lastvisit_date,
                "object_type" => $share_object_type,
                "object_id" => $share_object_id,
                "expire_days" => $share_expire_days,
                "max_counter" => $share_max_counter,
                "counter" => $share_counter,
                "secret" => $share_secret,
                "public_url" => $share_public_url,
                "description" => $share_description
            ];
        } // end foreach

        return json_encode($allShares, JSON_PRETTY_PRINT) ?: '';
    }

    /**
     * catalogs
     *
     * This returns catalogs to the user, in a pretty json document with the information
     *
     * @param int[] $catalogs group of catalog id's
     */
    public static function catalogs($catalogs): string
    {
        if ((count($catalogs) > self::$limit || self::$offset > 0) && self::$limit) {
            $catalogs = array_splice($catalogs, self::$offset, self::$limit);
        }

        $allCatalogs = [];
        foreach ($catalogs as $catalog_id) {
            $catalog = Catalog::create_from_id($catalog_id);
            if ($catalog === null) {
                break;
            }
            $catalog->format();
            $catalog_name           = $catalog->name;
            $catalog_type           = $catalog->catalog_type;
            $catalog_gather_types   = $catalog->gather_types;
            $catalog_enabled        = $catalog->enabled;
            $catalog_last_add       = $catalog->f_add;
            $catalog_last_clean     = $catalog->f_clean;
            $catalog_last_update    = $catalog->f_update;
            $catalog_path           = $catalog->f_info;
            $catalog_rename_pattern = $catalog->rename_pattern;
            $catalog_sort_pattern   = $catalog->sort_pattern;
            // Build this element
            $allCatalogs[] = [
                "id" => (string)$catalog_id,
                "name" => $catalog_name,
                "type" => $catalog_type,
                "gather_types" => $catalog_gather_types,
                "enabled" => $catalog_enabled,
                "last_add" => $catalog_last_add,
                "last_clean" => $catalog_last_clean,
                "last_update" => $catalog_last_update,
                "path" => $catalog_path,
                "rename_pattern" => $catalog_rename_pattern,
                "sort_pattern" => $catalog_sort_pattern
            ];
        } // end foreach

        return json_encode($allCatalogs, JSON_PRETTY_PRINT) ?: '';
    }

    /**
     * podcasts
     *
     * This returns podcasts to the user, in a pretty json document with the information
     *
     * @param array $podcasts Podcast id's to include
     * @param User $user
     * @param bool $episodes include the episodes of the podcast
     */
    public static function podcasts($podcasts, $user, $episodes = false): string
    {
        if ((count($podcasts) > self::$limit || self::$offset > 0) && self::$limit) {
            $podcasts = array_splice($podcasts, self::$offset, self::$limit);
        }

        $podcastRepository = self::getPodcastRepository();

        $allPodcasts = [];
        foreach ($podcasts as $podcast_id) {
            $podcast = $podcastRepository->findById($podcast_id);

            if ($podcast === null) {
                continue;
            }

            $rating              = new Rating($podcast_id, 'podcast');
            $user_rating         = $rating->get_user_rating($user->getId());
            $flag                = new Userflag($podcast_id, 'podcast');
            $art_url             = Art::url($podcast_id, 'podcast', Core::get_request('auth'));
            $podcast_name        = $podcast->get_fullname();
            $podcast_description = $podcast->get_description();
            $podcast_language    = scrub_out($podcast->getLanguage());
            $podcast_copyright   = scrub_out($podcast->getCopyright());
            $podcast_feed_url    = $podcast->getFeedUrl();
            $podcast_generator   = scrub_out($podcast->getGenerator());
            $podcast_website     = scrub_out($podcast->getWebsite());
            $podcast_build_date  = $podcast->getLastBuildDate()->format(DATE_ATOM);
            $podcast_sync_date   = $podcast->getLastSyncDate()->format(DATE_ATOM);
            $podcast_public_url  = $podcast->get_link();
            $podcast_episodes    = [];
            if ($episodes) {
                $results          = $podcast->getEpisodeIds();
                $podcast_episodes = self::podcast_episodes($results, $user, false);
            }
            // Build this element
            $allPodcasts[] = [
                "id" => (string)$podcast_id,
                "name" => $podcast_name,
                "description" => $podcast_description,
                "language" => $podcast_language,
                "copyright" => $podcast_copyright,
                "feed_url" => $podcast_feed_url,
                "generator" => $podcast_generator,
                "website" => $podcast_website,
                "build_date" => $podcast_build_date,
                "sync_date" => $podcast_sync_date,
                "public_url" => $podcast_public_url,
                "art" => $art_url,
                "flag" => (!$flag->get_flag($user->getId()) ? 0 : 1),
                "preciserating" => $user_rating,
                "rating" => $user_rating,
                "averagerating" => (string)($rating->get_average_rating() ?? null),
                "podcast_episode" => $podcast_episodes
            ];
        } // end foreach

        return json_encode($allPodcasts, JSON_PRETTY_PRINT) ?: '';
    }

    /**
     * podcast_episodes
     *
     * This returns podcasts to the user, in a pretty json document with the information
     *
     * @param int[] $podcast_episodes Podcast_Episode id's to include
     * @param User $user
     * @param bool $encode
     * @param bool $object (whether to return as a named object array or regular array)
     * @return array|string JSON Object "podcast_episode"
     */
    public static function podcast_episodes($podcast_episodes, $user, $encode = true, $object = true)
    {
        if ((count($podcast_episodes) > self::$limit || self::$offset > 0) && (self::$limit && $encode)) {
            $podcast_episodes = array_splice($podcast_episodes, self::$offset, self::$limit);
        }
        $JSON = [];
        foreach ($podcast_episodes as $episode_id) {
            $episode = new Podcast_Episode($episode_id);
            if ($episode->isNew()) {
                continue;
            }
            $episode->format();
            $rating      = new Rating($episode_id, 'podcast_episode');
            $user_rating = $rating->get_user_rating($user->getId());
            $flag        = new Userflag($episode_id, 'podcast_episode');
            $art_url     = Art::url($episode->podcast, 'podcast', Core::get_request('auth'));
            $JSON[]      = [
                "id" => (string)$episode_id,
                "name" => $episode->get_fullname(),
                "description" => $episode->get_description(),
                "category" => $episode->getCategory(),
                "author" => $episode->getAuthor(),
                "author_full" => $episode->getAuthor(),
                "website" => $episode->getWebsite(),
                "pubdate" => $episode->getPubDate()->format(DATE_ATOM),
                "state" => $episode->getState()->toDescription(),
                "filelength" => $episode->f_time_h,
                "filesize" => $episode->getSizeFormatted(),
                "mime" => $episode->mime,
                "filename" => $episode->getFileName(),
                "public_url" => $episode->get_link(),
                "url" => $episode->play_url('', AccessTypeEnum::API->value, false, $user->getId(), $user->streamtoken),
                "catalog" => (string)$episode->catalog,
                "art" => $art_url,
                "flag" => (!$flag->get_flag($user->getId()) ? 0 : 1),
                "preciserating" => $user_rating,
                "rating" => $user_rating,
                "averagerating" => (string)($rating->get_average_rating() ?? null),
                "played" => (string)$episode->played
            ];
        }
        if (!$encode) {
            return $JSON;
        }
        $output = ($object) ? ["podcast_episode" => $JSON] : $JSON;

        return json_encode($output, JSON_PRETTY_PRINT) ?: '';
    }

    /**
     * songs
     *
     * This returns an array of songs populated from an array of song ids.
     * (Spiffy isn't it!)
     * @param int[] $songs
     * @param User $user
     * @param bool $encode
     * @return array|string
     */
    public static function songs($songs, $user, $encode = true)
    {
        if ((count($songs) > self::$limit || self::$offset > 0) && (self::$limit && $encode)) {
            $songs = array_slice($songs, self::$offset, self::$limit);
        }

        Song::build_cache($songs);
        Stream::set_session($_REQUEST['auth'] ?? '');

        $JSON           = [];
        $playlist_track = 0;

        // Foreach the ids!
        foreach ($songs as $song_id) {
            $song = new Song($song_id);
            // If the song id is invalid/null
            if ($song->isNew()) {
                continue;
            }

            $song->format();
            $rating      = new Rating($song_id, 'song');
            $user_rating = $rating->get_user_rating($user->getId());
            $flag        = new Userflag($song_id, 'song');
            $art_url     = Art::url($song->album, 'album', $_REQUEST['auth'] ?? '');
            $songMime    = $song->mime;
            $songBitrate = $song->bitrate;
            $play_url    = $song->play_url('', AccessTypeEnum::API->value, false, $user->id, $user->streamtoken);
            $license     = $song->getLicense();
            if ($license !== null) {
                $licenseLink = $license->getLinkFormatted();
            } else {
                $licenseLink = '';
            }

            $playlist_track++;

            $ourSong = [
                "id" => (string) $song->id,
                "title" => $song->title,
                "name" => $song->title,
                "artist" => [
                    "id" => (string) $song->artist,
                    "name" => $song->get_artist_fullname()],
                "album" => [
                    "id" => (string) $song->album,
                    "name" => $song->get_album_fullname()],
                'albumartist' => [
                    "id" => (string) $song->albumartist,
                    "name" => $song->get_album_artist_fullname()
                ]
            ];

            $ourSong['disk']                  = $song->disk;
            $ourSong['track']                 = $song->track;
            $ourSong['filename']              = $song->file;
            $ourSong['tag']                   = self::tags_array($song->tags);
            $ourSong['playlisttrack']         = $playlist_track;
            $ourSong['time']                  = (int) $song->time;
            $ourSong['year']                  = (int) $song->year;
            $ourSong['bitrate']               = (int) $songBitrate;
            $ourSong['rate']                  = (int) $song->rate;
            $ourSong['mode']                  = $song->mode;
            $ourSong['mime']                  = $songMime;
            $ourSong['url']                   = $play_url;
            $ourSong['size']                  = (int)$song->size;
            $ourSong['mbid']                  = $song->mbid;
            $ourSong['album_mbid']            = $song->album_mbid;
            $ourSong['artist_mbid']           = $song->artist_mbid;
            $ourSong['albumartist_mbid']      = $song->albumartist_mbid;
            $ourSong['art']                   = $art_url;
            $ourSong['flag']                  = (!$flag->get_flag($user->getId()) ? 0 : 1);
            $ourSong['preciserating']         = $user_rating;
            $ourSong['rating']                = $user_rating;
            $ourSong['averagerating']         = ($rating->get_average_rating() ?? null);
            $ourSong['playcount']             = (int) $song->played;
            $ourSong['catalog']               = $song->getCatalogId();
            $ourSong['composer']              = $song->composer;
            $ourSong['channels']              = $song->channels;
            $ourSong['comment']               = $song->comment;
            $ourSong['license']               = $licenseLink;
            $ourSong['publisher']             = $song->label;
            $ourSong['language']              = $song->language;
            $ourSong['replaygain_album_gain'] = $song->replaygain_album_gain;
            $ourSong['replaygain_album_peak'] = $song->replaygain_album_peak;
            $ourSong['replaygain_track_gain'] = $song->replaygain_track_gain;
            $ourSong['replaygain_track_peak'] = $song->replaygain_track_peak;
            $ourSong['genre']                 = self::tags_array($song->tags, true);

            /** @var Metadata $metadata */
            foreach ($song->getMetadata() as $metadata) {
                $field = $metadata->getField();

                if ($field !== null) {
                    $meta_name = str_replace([' ', '(', ')', '/', '\\', '#'], '_', $field->getName());

                    $ourSong[$meta_name] = $metadata->getData();
                }
            }

            $JSON[] = $ourSong;
        } // end foreach

        if ($encode) {
            return json_encode($JSON, JSON_PRETTY_PRINT) ?: '';
        }

        return $JSON;
    }

    /**
     * videos
     *
     * This builds the JSON document for displaying video objects
     *
     * @param array $videos
     * @param User $user
     */
    public static function videos($videos, $user): string
    {
        if ((count($videos) > self::$limit || self::$offset > 0) && self::$limit) {
            $videos = array_slice($videos, self::$offset, self::$limit);
        }

        $JSON = [];
        foreach ($videos as $video_id) {
            $video = new Video($video_id);
            if ($video->isNew()) {
                continue;
            }
            $video->format();
            $rating      = new Rating($video_id, 'video');
            $user_rating = $rating->get_user_rating($user->getId());
            $flag        = new Userflag($video_id, 'video');
            $art_url     = Art::url($video_id, 'video', Core::get_request('auth'));
            $JSON[]      = [
                "id" => (string)$video->id,
                "title" => $video->title,
                "mime" => $video->mime,
                "resolution" => $video->f_resolution,
                "size" => (int)$video->size,
                "tag" => self::tags_array($video->tags),
                "time" => (int)$video->time,
                "url" => $video->play_url('', AccessTypeEnum::API->value, false, $user->getId(), $user->streamtoken),
                "art" => $art_url,
                "flag" => (!$flag->get_flag($user->getId()) ? 0 : 1),
                "preciserating" => $user_rating,
                "rating" => $user_rating,
                "averagerating" => (string)($rating->get_average_rating() ?? null)
            ];
        } // end foreach

        return json_encode($JSON, JSON_PRETTY_PRINT) ?: '';
    }

    /**
     * democratic
     *
     * This handles creating an JSON document for democratic items, this can be a little complicated
     * due to the votes and all of that
     *
     * @param array $object_ids Object IDs
     * @param User $user
     */
    public static function democratic($object_ids, $user): string
    {
        if (!is_array($object_ids)) {
            $object_ids = [];
        }
        $democratic = Democratic::get_current_playlist($user);

        $JSON = [];
        foreach ($object_ids as $row_id => $data) {
            $className = ObjectTypeToClassNameMapper::map($data['object_type']);
            /** @var Song $song */
            $song = new $className($data['object_id']);
            if ($song->isNew()) {
                continue;
            }
            $song->format();

            $rating      = new Rating($song->id, 'song');
            $user_rating = $rating->get_user_rating($user->getId());
            $art_url     = Art::url($song->album, 'album', $_REQUEST['auth'] ?? '');
            $songMime    = $song->mime;
            $play_url    = $song->play_url('', AccessTypeEnum::API->value, false, $user->id, $user->streamtoken);

            $JSON[] = [
                "id" => (string)$song->id,
                "title" => $song->title,
                "artist" => ["id" => (string)$song->artist, "name" => $song->get_artist_fullname()],
                "album" => ["id" => (string)$song->album, "name" => $song->get_album_fullname()],
                "tag" => self::tags_array($song->tags),
                "track" => (int)$song->track,
                "time" => (int)$song->time,
                "mime" => $songMime,
                "url" => $play_url,
                "size" => (int)$song->size,
                "art" => $art_url,
                "preciserating" => $user_rating,
                "rating" => $user_rating,
                "averagerating" => ($rating->get_average_rating() ?? null),
                "vote" => $democratic->get_vote($row_id),
                "genre" => self::tags_array($song->tags, true)
            ];
        } // end foreach

        return json_encode($JSON, JSON_PRETTY_PRINT) ?: '';
    }

    /**
     * user
     *
     * This handles creating an JSON document for a user
     */
    public static function user(User $user, bool $fullinfo): string
    {
        $JSON = [];
        $user->format();
        if ($fullinfo) {
            $JSON['user'] = [
                "id" => (string) $user->getId(),
                "username" => $user->username,
                "auth" => $user->apikey,
                "email" => $user->email,
                "access" => (string) $user->access,
                "fullname_public" => (string) $user->fullname_public,
                "validation" => $user->validation,
                "disabled" => (string) $user->disabled,
                "create_date" => $user->create_date,
                "last_seen" => $user->last_seen,
                "website" => $user->website,
                "state" => $user->state,
                "city" => $user->city
            ];
        } else {
            $JSON['user'] = [
                "id" => (string) $user->getId(),
                "username" => $user->username,
                "create_date" => $user->create_date,
                "last_seen" => $user->last_seen,
                "website" => $user->website,
                "state" => $user->state,
                "city" => $user->city
            ];
        }

        if ($user->fullname_public) {
            $JSON['user']['fullname'] = $user->fullname;
        }

        return json_encode($JSON, JSON_PRETTY_PRINT) ?: '';
    }

    /**
     * users
     *
     * This handles creating an JSON document for a user list
     *
     * @param int[] $users    User identifier list
     */
    public static function users($users): string
    {
        $JSON       = [];
        $user_array = [];
        foreach ($users as $user_id) {
            $user         = new User($user_id);
            $user_array[] = [
                "id" => (string)$user_id,
                "username" => $user->username
            ];
        } // end foreach

        // return a user object
        $JSON[] = ["user" => $user_array];

        return json_encode($JSON, JSON_PRETTY_PRINT) ?: '';
    }

    /**
     * shouts
     *
     * This handles creating an JSON document for a shout list
     *
     * @param Traversable<Shoutbox> $shouts Shout identifier list
     */
    public static function shouts(Traversable $shouts): string
    {
        $JSON = [];
        /** @var Shoutbox $shout */
        foreach ($shouts as $shout) {
            $user = $shout->getUser();

            $JSON[] = [
                'id' => (string) $shout->getId(),
                'date' => $shout->getDate()->getTimestamp(),
                'text' => $shout->getText(),
                'user' => [
                    'id' => (string) ($user?->getId() ?? 0),
                    'username' => $user?->getUsername() ?? ''
                ]
            ];
        }

        return json_encode($JSON, JSON_PRETTY_PRINT) ?: '';
    }

    /**
     * timeline
     *
     * This handles creating an JSON document for an activity list
     *
     * @param int[] $activities    Activity identifier list
     */
    public static function timeline($activities): string
    {
        $JSON             = [];
        $JSON['timeline'] = []; // To match the XML style, IMO kinda uselesss
        foreach ($activities as $activity_id) {
            $activity     = new Useractivity($activity_id);
            $user         = new User($activity->user);
            $user_array   = [];
            $user_array[] = [
                "id" => (string)$user->getId(),
                "username" => $user->username
            ];
            $objArray = [
                "id" => (string) $activity_id,
                "date" => $activity->activity_date,
                "object_type" => $activity->object_type,
                "object_id" => (string)$activity->object_id,
                "action" => $activity->action,
                "user" => $user_array
            ];

            $JSON['timeline'][] = $objArray;
        }

        return json_encode($JSON, JSON_PRETTY_PRINT) ?: '';
    }

    /**
     * @deprecated
     */
    private static function getSongRepository(): SongRepositoryInterface
    {
        global $dic;

        return $dic->get(SongRepositoryInterface::class);
    }

    /**
     * @deprecated
     */
    private static function getAlbumRepository(): AlbumRepositoryInterface
    {
        global $dic;

        return $dic->get(AlbumRepositoryInterface::class);
    }

    /**
     * @deprecated Inject by constructor
     */
    private static function getPodcastRepository(): PodcastRepositoryInterface
    {
        global $dic;

        return $dic->get(PodcastRepositoryInterface::class);
    }

    /**
     * @deprecated Inject by constructor
     */
    private static function getLicenseRepository(): LicenseRepositoryInterface
    {
        global $dic;

        return $dic->get(LicenseRepositoryInterface::class);
    }
}<|MERGE_RESOLUTION|>--- conflicted
+++ resolved
@@ -314,11 +314,7 @@
             $flag        = new Userflag($artist_id, 'artist');
 
             // Build the Art URL, include session
-<<<<<<< HEAD
-            $art_url = AmpConfig::get('web_path') . '/client/image.php?object_id=' . $artist_id . '&object_type=artist';
-=======
-            $art_url = AmpConfig::get_web_path() . '/image.php?object_id=' . $artist_id . '&object_type=artist';
->>>>>>> 871535f5
+            $art_url = AmpConfig::get_web_path('/client') . '/image.php?object_id=' . $artist_id . '&object_type=artist';
 
             // Handle includes
             if (in_array("albums", $include)) {
@@ -392,11 +388,7 @@
             $flag        = new Userflag($album_id, 'album');
 
             // Build the Art URL, include session
-<<<<<<< HEAD
-            $art_url = AmpConfig::get('web_path') . '/client/image.php?object_id=' . $album->id . '&object_type=album';
-=======
-            $art_url = AmpConfig::get_web_path() . '/image.php?object_id=' . $album->id . '&object_type=album';
->>>>>>> 871535f5
+            $art_url = AmpConfig::get_web_path('/client') . '/image.php?object_id=' . $album->id . '&object_type=album';
 
             $objArray = [];
 
