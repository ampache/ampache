<?php
declare(strict_types=0);
/* vim:set softtabstop=4 shiftwidth=4 expandtab: */
/**
 *
 * LICENSE: GNU Affero General Public License, version 3 (AGPL-3.0-or-later)
 * Copyright 2001 - 2016 Ampache.org
 *
 * This program is free software: you can redistribute it and/or modify
 * it under the terms of the GNU Affero General Public License as published by
 * the Free Software Foundation, either version 3 of the License, or
 * (at your option) any later version.
 *
 * This program is distributed in the hope that it will be useful,
 * but WITHOUT ANY WARRANTY; without even the implied warranty of
 * MERCHANTABILITY or FITNESS FOR A PARTICULAR PURPOSE.  See the
 * GNU Affero General Public License for more details.
 *
 * You should have received a copy of the GNU Affero General Public License
 * along with this program.  If not, see <https://www.gnu.org/licenses/>.
 *
 */
namespace Ampache\Module\Api;

use Ampache\Module\Util\ObjectTypeToClassNameMapper;
use Ampache\Repository\Model\Album;
use Ampache\Config\AmpConfig;
use Ampache\Repository\Model\Art;
use Ampache\Repository\Model\Artist;
use Ampache\Repository\Model\Catalog;
use Ampache\Module\System\Core;
use Ampache\Repository\Model\Democratic;
use Ampache\Repository\Model\License;
use Ampache\Repository\Model\Playlist;
use Ampache\Repository\Model\Podcast;
use Ampache\Repository\Model\Podcast_Episode;
use Ampache\Repository\Model\Preference;
use Ampache\Repository\Model\Rating;
use Ampache\Repository\Model\Search;
use Ampache\Repository\Model\Share;
use Ampache\Repository\Model\Shoutbox;
use Ampache\Repository\Model\Song;
use Ampache\Module\Playback\Stream;
use Ampache\Repository\Model\Tag;
use Ampache\Repository\Model\User;
use Ampache\Repository\Model\Useractivity;
use Ampache\Repository\Model\Userflag;
use Ampache\Repository\Model\Video;
use Ampache\Repository\AlbumRepositoryInterface;
use Ampache\Repository\SongRepositoryInterface;

/**
 * JSON_Data Class
 *
 * This class takes care of all of the JSON document stuff in Ampache these
 * are all static calls
 *
 */
class Json4_Data
{
    // This is added so that we don't pop any webservers
    private static $limit  = 5000;
    private static $offset = 0;

    /**
     * constructor
     *
     * We don't use this, as its really a static class
     */
    private function __construct()
    {
        // Rien a faire
    } // constructor

    /**
     * set_offset
     *
     * This takes an int and changes the offset
     *
     * @param integer $offset Change the starting position of your results. (e.g 5001 when selecting in groups of 5000)
     */
    public static function set_offset($offset)
    {
        self::$offset = (int) $offset;
    } // set_offset

    /**
     * set_limit
     *
     * This sets the limit for any ampache transactions
     *
     * @param  integer $limit Set a limit on your results
     * @return boolean
     */
    public static function set_limit($limit)
    {
        if (!$limit) {
            return false;
        }

        self::$limit = (strtolower((string) $limit) == "none") ? null : (int) $limit;

        return true;
    } // set_limit

    /**
     * error
     *
     * This generates a JSON Error message
     * nothing fancy here...
     *
     * @param    string    $code    Error code
     * @param    string    $string    Error message
     * @return    string    return error message JSON
     */
    public static function error($code, $string)
    {
        return json_encode(array("error" => array("code" => $code, "message" => $string)), JSON_PRETTY_PRINT);
    } // error

    /**
     * success
     *
     * This generates a standard JSON Success message
     * nothing fancy here...
     *
     * @param    string    $string    success message
     * @return    string    return success message JSON
     */
    public static function success($string)
    {
        return json_encode(array("success" => $string), JSON_PRETTY_PRINT);
    } // success

    /**
     * tags_array
     *
     * This returns the formatted 'tags' array for a JSON document
     * @param array $tags
     * @param boolean $simple
     * @return array
     */
    private static function tags_array($tags, $simple = false)
    {
        $JSON = array();

        if (is_array($tags)) {
            $atags = array();
            foreach ($tags as $tag_id => $data) {
                if (array_key_exists($data['id'], $atags)) {
                    $atags[$data['id']]['count']++;
                } else {
                    $atags[$data['id']] = array(
                        'name' => $data['name'],
                        'count' => 1
                    );
                }
            }

            foreach ($atags as $tag_id => $data) {
                if ($simple) {
                    array_push($JSON, array(
                        "name" => $data['name']
                    ));
                } else {
                    array_push($JSON, array(
                        "id" => (string) $tag_id,
                        "name" => $data['name']
                    ));
                }
            }
        }

        return $JSON;
    } // tags_array

    /**
     * indexes
     *
     * This takes an array of object_ids and return JSON based on the type of object
     *
     * @param  array   $objects Array of object_ids (Mixed string|int)
     * @param  string  $object_type 'artist'|'album'|'song'|'playlist'|'share'|'podcast'|'podcast_episode'|'video'
     * @param  User $user
     * @param  boolean $include (add the extra songs details if a playlist or podcast_episodes if a podcast)
     * @return string  JSON Object "artist"|"album"|"song"|"playlist"|"share"|"podcast"|"podcast_episode"|"video"
     */
    public static function indexes($objects, $object_type, $user, $include = false)
    {
        // here is where we call the object type
        switch ($object_type) {
            case 'song':
                return self::songs($objects, $user);
            case 'album':
                $include_array = ($include) ? array('songs') : array();

                return self::albums($objects, $include_array, $user);
            case 'artist':
                $include_array = ($include) ? array('songs', 'albums') : array();

                return self::artists($objects, $include_array, $user);
            case 'playlist':
                return self::playlists($objects, $user, $include);
            case 'share':
                return self::shares($objects);
            case 'podcast':
                return self::podcasts($objects, $user, $include);
            case 'podcast_episode':
                return self::podcast_episodes($objects, $user, true, false);
            case 'video':
                return self::videos($objects, $user);
            default:
                return self::error('401', T_('Wrong object type ' . $object_type));
        }
    } // indexes

    /**
     * licenses
     *
     * This returns licenses to the user, in a pretty JSON document with the information
     *
     * @param  integer[] $licenses
     * @return string return JSON
     */
    public static function licenses($licenses)
    {
        if ((count($licenses) > self::$limit || self::$offset > 0) && self::$limit) {
            $licenses = array_splice($licenses, self::$offset, self::$limit);
        }

        $JSON = [];
        foreach ($licenses as $license_id) {
            $license = new License($license_id);
            array_push($JSON, array(
                "id" => (string) $license_id,
                "name" => $license->name,
                "description" => $license->description,
                "external_link" => $license->external_link
            ));
        } // end foreach

        return json_encode($JSON, JSON_PRETTY_PRINT);
    } // licenses

    /**
     * tags
     *
     * This returns tags to the user, in a pretty JSON document with the information
     *
     * @param    array    $tags    (description here...)
     * @return string return JSON
     */
    public static function tags($tags)
    {
        if ((count($tags) > self::$limit || self::$offset > 0) && self::$limit) {
            $tags = array_splice($tags, self::$offset, self::$limit);
        }

        $JSON = [];
        $TAGS = [];

        foreach ($tags as $tag_id) {
            $tag    = new Tag($tag_id);
            $counts = $tag->count();
            array_push($TAGS, array(
                "id" => (string) $tag_id,
                "name" => $tag->name,
                "albums" => (int)($counts['album'] ?? 0),
                "artists" => (int)($counts['artist'] ?? 0),
                "songs" => (int)($counts['song'] ?? 0),
                "videos" => (int)($counts['video'] ?? 0),
                "playlists" => (int)($counts['playlist'] ?? 0),
                "stream" => (int)($counts['live_stream'] ?? 0)
            ));
        } // end foreach

        // return a tag object
        array_push($JSON, array(
            "tag" => $TAGS
        ));

        return json_encode($JSON, JSON_PRETTY_PRINT);
    } // tags

    /**
     * artists
     *
     * This takes an array of artists and then returns a pretty JSON document with the information
     * we want
     *
     * @param array $artists (description here...)
     * @param array $include
     * @param User $user
     * @param bool $encode
     * @return array|string return JSON
     */
    public static function artists($artists, $include, $user, $encode = true)
    {
        if ((count($artists) > self::$limit || self::$offset > 0) && (self::$limit && $encode)) {
            $artists = array_splice($artists, self::$offset, self::$limit);
        }

        $JSON = [];

        Rating::build_cache('artist', $artists);

        foreach ($artists as $artist_id) {
            $artist = new Artist($artist_id);
            if (!isset($artist->id)) {
                continue;
            }
            $artist->format();

            $rating      = new Rating($artist_id, 'artist');
            $user_rating = $rating->get_user_rating($user->getId());
            $flag        = new Userflag($artist_id, 'artist');

            // Build the Art URL, include session
            $art_url = AmpConfig::get('web_path') . '/image.php?object_id=' . $artist_id . '&object_type=artist&auth=' . scrub_out(Core::get_request('auth'));

            // Handle includes
            if (in_array("albums", $include)) {
<<<<<<< HEAD
                $albums = self::albums(static::getAlbumRepository()->getAlbumByArtist($artist_id), array(), $user, false);
=======
                $albums = self::albums(static::getAlbumRepository()->getByArtist($artist_id), array(), $user, false);
>>>>>>> 1930decb
            } else {
                $albums = $artist->album_count;
            }
            if (in_array("songs", $include)) {
                $songs = self::songs(static::getSongRepository()->getByArtist($artist_id), $user, false);
            } else {
<<<<<<< HEAD
                $songs = $artist->song_count;
=======
                $songs = ($artist->songs ?? 0);
>>>>>>> 1930decb
            }

            array_push($JSON, array(
                "id" => (string) $artist->id,
                "name" => $artist->get_fullname(),
                "albums" => $albums,
                "albumcount" => $artist->album_count,
                "songs" => $songs,
                "songcount" => $artist->song_count,
                "tag" => self::tags_array($artist->tags),
                "art" => $art_url,
                "flag" => (!$flag->get_flag($user->getId(), false) ? 0 : 1),
                "preciserating" => $user_rating,
                "rating" => $user_rating,
                "averagerating" => ($rating->get_average_rating() ?: null),
                "mbid" => $artist->mbid,
                "summary" => $artist->summary,
                "time" => (int) $artist->time,
                "yearformed" => (int) $artist->yearformed,
                "placeformed" => $artist->placeformed
            ));
        } // end foreach artists

        if ($encode) {
            return json_encode($JSON, JSON_PRETTY_PRINT);
        }

        return $JSON;
    } // artists

    /**
     * albums
     *
     * This echos out a standard albums JSON document, it pays attention to the limit
     *
     * @param array $albums (description here...)
     * @param array $include
     * @param User $user
     * @param bool $encode
     * @return array|string
     */
    public static function albums($albums, $include, $user, $encode = true)
    {
        if ((count($albums) > self::$limit || self::$offset > 0) && (self::$limit && $encode)) {
            $albums = array_splice($albums, self::$offset, self::$limit);
        }

        Rating::build_cache('album', $albums);

        $JSON = [];
        foreach ($albums as $album_id) {
            $album = new Album($album_id);
            $album->format();

            $rating      = new Rating($album_id, 'album');
            $user_rating = $rating->get_user_rating($user->getId());
            $flag        = new Userflag($album_id, 'album');

            // Build the Art URL, include session
            $art_url = AmpConfig::get('web_path') . '/image.php?object_id=' . $album->id . '&object_type=album&auth=' . scrub_out($_REQUEST['auth']);

            $theArray = [];

            $theArray["id"]   = (string) $album->id;
            $theArray["name"] = $album->get_fullname();

            // Do a little check for artist stuff
            if ($album->get_album_artist_fullname() != "") {
                $theArray['artist'] = array(
                    "id" => (string) $album->album_artist,
                    "name" => $album->f_album_artist_name
                );
            } elseif ($album->artist_count != 1) {
                $theArray['artist'] = array(
                    "id" => "0",
                    "name" => 'Various'
                );
            } else {
                $theArray['artist'] = array(
                    "id" => (string) $album->album_artist,
                    "name" => $album->get_album_artist_name()
                );
            }

            // Handle includes
            if (in_array("songs", $include) && isset($album->id)) {
                $songs = self::songs(static::getAlbumRepository()->getSongs($album->id), $user, false);
            } else {
                $songs = $album->song_count;
            }

            $theArray['time']          = (int) $album->total_duration;
            $theArray['year']          = (int) $album->year;
            $theArray['tracks']        = $songs;
            $theArray['songcount']     = (int) $album->song_count;
            $theArray['type']          = $album->release_type;
            $theArray['disk']          = (int) $album->disk_count;
            $theArray['tag']           = self::tags_array($album->tags);
            $theArray['art']           = $art_url;
            $theArray['flag']          = (!$flag->get_flag($user->getId(), false) ? 0 : 1);
            $theArray['preciserating'] = $user_rating;
            $theArray['rating']        = $user_rating;
            $theArray['averagerating'] = ($rating->get_average_rating() ?: null);
            $theArray['mbid']          = $album->mbid;

            array_push($JSON, $theArray);
        } // end foreach

        if ($encode) {
            return json_encode($JSON, JSON_PRETTY_PRINT);
        }

        return $JSON;
    } // albums

    /**
     * playlists
     *
     * This takes an array of playlist ids and then returns a nice pretty JSON document
     *
     * @param  array   $playlists Playlist id's to include
     * @param User $user
     * @param  boolean $songs
     * @return string  JSON Object "playlist"
     */
    public static function playlists($playlists, $user, $songs = false)
    {
        if ((count($playlists) > self::$limit || self::$offset > 0) && self::$limit) {
            $playlists = array_slice($playlists, self::$offset, self::$limit);
        }
        $hide_dupe_searches = (bool)Preference::get_by_user($user->getId(), 'api_hide_dupe_searches');
        $JSON               = [];

        // Foreach the playlist ids
        foreach ($playlists as $playlist_id) {
            $playlist_names = array();
            /**
             * Strip smart_ from playlist id and compare to original
             * smartlist = 'smart_1'
             * playlist  = 1000000
             */
            if ((int) $playlist_id === 0) {
                $playlist = new Search((int) str_replace('smart_', '', (string) $playlist_id));
                if ($hide_dupe_searches && $playlist->user == $user->getId() && in_array($playlist->name, $playlist_names)) {
                    continue;
                }
                $object_type    = 'search';
                $art_url        = Art::url($playlist->id, $object_type, Core::get_request('auth'));
                $last_count     = ((int)$playlist->last_count > 0) ? $playlist->last_count : 5000;
                $playitem_total = ($playlist->limit == 0) ? $last_count : $playlist->limit;
            } else {
                $playlist       = new Playlist($playlist_id);
                $object_type    = 'playlist';
                $art_url        = Art::url($playlist_id, $object_type, Core::get_request('auth'));
                $playitem_total = $playlist->get_media_count('song');
                if ($hide_dupe_searches && $playlist->user == $user->getId()) {
                    $playlist_names[] = $playlist->name;
                }
            }
            $playlist_name = $playlist->get_fullname();
            $playlist_user = $playlist->username;
            $playlist_type = $playlist->type;

            if ($songs) {
                $items          = array();
                $trackcount     = 1;
                $playlisttracks = $playlist->get_items();
                foreach ($playlisttracks as $objects) {
                    array_push($items, array("id" => (string) $objects['object_id'], "playlisttrack" => $trackcount));
                    $trackcount++;
                }
            } else {
                $items = ($playitem_total ?: 0);
            }
            $rating      = new Rating($playlist_id, $object_type);
            $user_rating = $rating->get_user_rating($user->getId());
            $flag        = new Userflag($playlist_id, $object_type);

            // Build this element
            array_push($JSON, [
                "id" => (string) $playlist_id,
                "name" => $playlist_name,
                "owner" => $playlist_user,
                "items" => $items,
                "type" => $playlist_type,
                "art" => $art_url,
                "flag" => (!$flag->get_flag($user->getId(), false) ? 0 : 1),
                "preciserating" => $user_rating,
                "rating" => $user_rating,
                "averagerating" => (string) ($rating->get_average_rating() ?: null)]
            );
        } // end foreach

        return json_encode($JSON, JSON_PRETTY_PRINT);
    } // playlists

    /**
     * shares
     *
     * This returns shares to the user, in a pretty json document with the information
     *
     * @param array $shares (description here...)
     * @return string return JSON
     */
    public static function shares($shares)
    {
        if ((count($shares) > self::$limit || self::$offset > 0) && self::$limit) {
            $shares = array_splice($shares, self::$offset, self::$limit);
        }

        $allShares = [];
        foreach ($shares as $share_id) {
            $share                = new Share($share_id);
            $share_name           = $share->getObjectName();
            $share_user           = $share->getUserName();
            $share_allow_stream   = (int) $share->allow_stream;
            $share_allow_download = (int) $share->allow_download;
            $share_creation_date  = $share->creation_date;
            $share_lastvisit_date = $share->lastvisit_date;
            $share_object_type    = $share->object_type;
            $share_object_id      = (string)$share->object_id;
            $share_expire_days    = $share->expire_days;
            $share_max_counter    = $share->max_counter;
            $share_counter        = $share->counter;
            $share_secret         = $share->secret;
            $share_public_url     = $share->public_url;
            $share_description    = $share->description;
            // Build this element
            array_push($allShares, [
                "id" => (string) $share_id,
                "name" => $share_name,
                "owner" => $share_user,
                "allow_stream" => $share_allow_stream,
                "allow_download" => $share_allow_download,
                "creation_date" => $share_creation_date,
                "lastvisit_date" => $share_lastvisit_date,
                "object_type" => $share_object_type,
                "object_id" => (string)$share_object_id,
                "expire_days" => $share_expire_days,
                "max_counter" => $share_max_counter,
                "counter" => $share_counter,
                "secret" => $share_secret,
                "public_url" => $share_public_url,
                "description" => $share_description]);
        } // end foreach

        return json_encode($allShares, JSON_PRETTY_PRINT);
    } // shares

    /**
     * catalogs
     *
     * This returns catalogs to the user, in a pretty json document with the information
     *
     * @param integer[] $catalogs group of catalog id's
     * @return string return JSON
     */
    public static function catalogs($catalogs)
    {
        if ((count($catalogs) > self::$limit || self::$offset > 0) && self::$limit) {
            $catalogs = array_splice($catalogs, self::$offset, self::$limit);
        }

        $allCatalogs = [];
        foreach ($catalogs as $catalog_id) {
            $catalog = Catalog::create_from_id($catalog_id);
            $catalog->format();
            $catalog_name           = $catalog->name;
            $catalog_type           = $catalog->catalog_type;
            $catalog_gather_types   = $catalog->gather_types;
            $catalog_enabled        = $catalog->enabled;
            $catalog_last_add       = $catalog->f_add;
            $catalog_last_clean     = $catalog->f_clean;
            $catalog_last_update    = $catalog->f_update;
            $catalog_path           = $catalog->f_info;
            $catalog_rename_pattern = $catalog->rename_pattern;
            $catalog_sort_pattern   = $catalog->sort_pattern;
            // Build this element
            array_push($allCatalogs, [
                "id" => (string) $catalog_id,
                "name" => $catalog_name,
                "type" => $catalog_type,
                "gather_types" => $catalog_gather_types,
                "enabled" => $catalog_enabled,
                "last_add" => $catalog_last_add,
                "last_clean" => $catalog_last_clean,
                "last_update" => $catalog_last_update,
                "path" => $catalog_path,
                "rename_pattern" => $catalog_rename_pattern,
                "sort_pattern" => $catalog_sort_pattern
            ]);
        } // end foreach

        return json_encode($allCatalogs, JSON_PRETTY_PRINT);
    } // catalogs

    /**
     * podcasts
     *
     * This returns podcasts to the user, in a pretty json document with the information
     *
     * @param array   $podcasts Podcast id's to include
     * @param User $user
     * @param boolean $episodes include the episodes of the podcast
     * @return string return JSON
     */
    public static function podcasts($podcasts, $user, $episodes = false)
    {
        if ((count($podcasts) > self::$limit || self::$offset > 0) && self::$limit) {
            $podcasts = array_splice($podcasts, self::$offset, self::$limit);
        }

        $allPodcasts = [];
        foreach ($podcasts as $podcast_id) {
            $podcast = new Podcast($podcast_id);
            $podcast->format();
            $rating              = new Rating($podcast_id, 'podcast');
            $user_rating         = $rating->get_user_rating($user->getId());
            $flag                = new Userflag($podcast_id, 'podcast');
            $art_url             = Art::url($podcast_id, 'podcast', Core::get_request('auth'));
            $podcast_name        = $podcast->get_fullname();
            $podcast_description = $podcast->description;
            $podcast_language    = $podcast->f_language;
            $podcast_copyright   = $podcast->f_copyright;
            $podcast_feed_url    = $podcast->feed;
            $podcast_generator   = $podcast->f_generator;
            $podcast_website     = $podcast->f_website;
            $podcast_build_date  = $podcast->f_lastbuilddate;
            $podcast_sync_date   = $podcast->f_lastsync;
            $podcast_public_url  = $podcast->link;
            $podcast_episodes    = array();
            if ($episodes) {
                $items            = $podcast->get_episodes();
                $podcast_episodes = self::podcast_episodes($items, $user, false);
            }
            // Build this element
            array_push($allPodcasts, [
                "id" => (string) $podcast_id,
                "name" => $podcast_name,
                "description" => $podcast_description,
                "language" => $podcast_language,
                "copyright" => $podcast_copyright,
                "feed_url" => $podcast_feed_url,
                "generator" => $podcast_generator,
                "website" => $podcast_website,
                "build_date" => $podcast_build_date,
                "sync_date" => $podcast_sync_date,
                "public_url" => $podcast_public_url,
                "art" => $art_url,
                "flag" => (!$flag->get_flag($user->getId(), false) ? 0 : 1),
                "preciserating" => $user_rating,
                "rating" => $user_rating,
                "averagerating" => (string) ($rating->get_average_rating() ?: null),
                "podcast_episode" => $podcast_episodes]);
        } // end foreach

        return json_encode($allPodcasts, JSON_PRETTY_PRINT);
    } // podcasts

    /**
     * podcast_episodes
     *
     * This returns podcasts to the user, in a pretty json document with the information
     *
     * @param  integer[]    $podcast_episodes Podcast_Episode id's to include
     * @param User $user
     * @param  boolean      $encode
     * @param  boolean      $object (whether to return as a named object array or regular array)
     * @return array|string JSON Object "podcast_episode"
     */
    public static function podcast_episodes($podcast_episodes, $user, $encode = true, $object = true)
    {
        if ((count($podcast_episodes) > self::$limit || self::$offset > 0) && (self::$limit && $encode)) {
            $podcast_episodes = array_splice($podcast_episodes, self::$offset, self::$limit);
        }
        $JSON = array();
        foreach ($podcast_episodes as $episode_id) {
            $episode = new Podcast_Episode($episode_id);
            $episode->format();
            $rating      = new Rating($episode_id, 'podcast_episode');
            $user_rating = $rating->get_user_rating($user->getId());
            $flag        = new Userflag($episode_id, 'podcast_episode');
            $art_url     = Art::url($episode->podcast, 'podcast', Core::get_request('auth'));
            array_push($JSON, [
                "id" => (string) $episode_id,
                "name" => $episode->get_fullname(),
                "description" => $episode->f_description,
                "category" => $episode->f_category,
                "author" => $episode->f_author,
                "author_full" => $episode->f_artist_full,
                "website" => $episode->f_website,
                "pubdate" => $episode->f_pubdate,
                "state" => $episode->f_state,
                "filelength" => $episode->f_time_h,
                "filesize" => $episode->f_size,
                "mime" => $episode->mime,
                "filename" => $episode->f_file,
                "public_url" => $episode->link,
<<<<<<< HEAD
                "url" => $episode->play_url('', 'api', false, $user->getId(), $user->streamtoken),
=======
                "url" => $episode->play_url('', 'api', false, $user->getId()),
>>>>>>> 1930decb
                "catalog" => (string)$episode->catalog,
                "art" => $art_url,
                "flag" => (!$flag->get_flag($user->getId(), false) ? 0 : 1),
                "preciserating" => $user_rating,
                "rating" => $user_rating,
                "averagerating" => (string) ($rating->get_average_rating() ?: null),
                "played" => (string)$episode->played]);
        }
        if (!$encode) {
            return $JSON;
        }
        $output = ($object) ? array("podcast_episode" => $JSON) : $JSON;

        return json_encode($output, JSON_PRETTY_PRINT);
    } // podcast_episodes

    /**
     * songs
     *
     * This returns an array of songs populated from an array of song ids.
     * (Spiffy isn't it!)
     * @param $songs
     * @param User $user
     * @param bool $encode
     * @return array|string
     */
    public static function songs($songs, $user, $encode = true)
    {
        if ((count($songs) > self::$limit || self::$offset > 0) && (self::$limit && $encode)) {
            $songs = array_slice($songs, self::$offset, self::$limit);
        }

        Song::build_cache($songs);
        Stream::set_session($_REQUEST['auth']);

        $JSON           = [];
        $playlist_track = 0;

        // Foreach the ids!
        foreach ($songs as $song_id) {
            $song = new Song($song_id);

            // If the song id is invalid/null
            if (!$song->id) {
                continue;
            }

            $song->format();
            $rating      = new Rating($song_id, 'song');
            $user_rating = $rating->get_user_rating($user->getId());
            $flag        = new Userflag($song_id, 'song');
            $art_url     = Art::url($song->album, 'album', $_REQUEST['auth']);
<<<<<<< HEAD
            $play_url    = $song->play_url('', 'api', false, $user->id, $user->streamtoken);
=======
            $play_url    = $song->play_url('', 'api', false, $user->id);
>>>>>>> 1930decb
            $playlist_track++;

            $ourSong = array(
                "id" => (string) $song->id,
                "title" => $song->title,
                "name" => $song->title,
                "artist" => array(
                    "id" => (string) $song->artist,
                    "name" => $song->get_artist_fullname()),
                "album" => array(
                    "id" => (string) $song->album,
                    "name" => $song->get_album_fullname()),
                'albumartist' => array(
                    "id" => (string) $song->albumartist,
                    "name" => $song->get_album_artist_fullname()
                )
            );

            $ourSong['disk']                  = $song->disk;
            $ourSong['track']                 = $song->track;
            $ourSong['filename']              = $song->file;
            $ourSong['tag']                   = self::tags_array($song->tags);
            $ourSong['playlisttrack']         = $playlist_track;
            $ourSong['time']                  = (int) $song->time;
            $ourSong['year']                  = (int) $song->year;
            $ourSong['bitrate']               = (int) $song->bitrate;
            $ourSong['rate']                  = (int) $song->rate;
            $ourSong['mode']                  = $song->mode;
            $ourSong['mime']                  = $song->mime;
            $ourSong['url']                   = $play_url;
            $ourSong['size']                  = (int) $song->size;
            $ourSong['mbid']                  = $song->mbid;
            $ourSong['album_mbid']            = $song->album_mbid;
            $ourSong['artist_mbid']           = $song->artist_mbid;
            $ourSong['albumartist_mbid']      = $song->albumartist_mbid;
            $ourSong['art']                   = $art_url;
            $ourSong['flag']                  = (!$flag->get_flag($user->getId(), false) ? 0 : 1);
            $ourSong['preciserating']         = $user_rating;
            $ourSong['rating']                = $user_rating;
            $ourSong['averagerating']         = ($rating->get_average_rating() ?: null);
            $ourSong['playcount']             = (int) $song->played;
            $ourSong['catalog']               = (int) $song->catalog;
            $ourSong['composer']              = $song->composer;
            $ourSong['channels']              = $song->channels;
            $ourSong['comment']               = $song->comment;
            $ourSong['license']               = $song->f_license;
            $ourSong['publisher']             = $song->label;
            $ourSong['language']              = $song->language;
            $ourSong['replaygain_album_gain'] = $song->replaygain_album_gain;
            $ourSong['replaygain_album_peak'] = $song->replaygain_album_peak;
            $ourSong['replaygain_track_gain'] = $song->replaygain_track_gain;
            $ourSong['replaygain_track_peak'] = $song->replaygain_track_peak;
            $ourSong['genre']                 = self::tags_array($song->tags, true);

            if (Song::isCustomMetadataEnabled()) {
                foreach ($song->getMetadata() as $metadata) {
                    $meta_name           = str_replace(array(' ', '(', ')', '/', '\\', '#'), '_', $metadata->getField()->getName());
                    $ourSong[$meta_name] = $metadata->getData();
                }
            }

            array_push($JSON, $ourSong);
        } // end foreach

        if ($encode) {
            return json_encode($JSON, JSON_PRETTY_PRINT);
        }

        return $JSON;
    } // songs

    /**
     * videos
     *
     * This builds the JSON document for displaying video objects
     *
     * @param    array    $videos    (description here...)
     * @param User $user
     * @return string return JSON
     */
    public static function videos($videos, $user)
    {
        if ((count($videos) > self::$limit || self::$offset > 0) && self::$limit) {
            $videos = array_slice($videos, self::$offset, self::$limit);
        }

        $JSON   = [];
        foreach ($videos as $video_id) {
            $video = new Video($video_id);
            $video->format();
            $rating      = new Rating($video_id, 'video');
            $user_rating = $rating->get_user_rating($user->getId());
            $flag        = new Userflag($video_id, 'video');
            $art_url     = Art::url($video_id, 'video', Core::get_request('auth'));
            array_push($JSON, array(
                "id" => (string) $video->id,
                "title" => $video->title,
                "mime" => $video->mime,
                "resolution" => $video->f_resolution,
                "size" => (int) $video->size,
                "tag" => self::tags_array($video->tags),
                "time" => (int) $video->time,
<<<<<<< HEAD
                "url" => $video->play_url('', 'api', false, $user->getId(), $user->streamtoken),
=======
                "url" => $video->play_url('', 'api', false, $user->getId()),
>>>>>>> 1930decb
                "art" => $art_url,
                "flag" => (!$flag->get_flag($user->getId(), false) ? 0 : 1),
                "preciserating" => $user_rating,
                "rating" => $user_rating,
                "averagerating" => (string) ($rating->get_average_rating() ?: null)
            ));
        } // end foreach

        return json_encode($JSON, JSON_PRETTY_PRINT);
    } // videos

    /**
     * democratic
     *
     * This handles creating an JSON document for democratic items, this can be a little complicated
     * due to the votes and all of that
     *
     * @param array $object_ids Object IDs
     * @param User $user
     * @return string    return JSON
     */
    public static function democratic($object_ids, $user)
    {
        if (!is_array($object_ids)) {
            $object_ids = array();
        }
        $democratic = Democratic::get_current_playlist($user);

        $JSON = [];
        foreach ($object_ids as $row_id => $data) {
            $className = ObjectTypeToClassNameMapper::map($data['object_type']);
            $song      = new $className($data['object_id']);
            $song->format();

            $rating      = new Rating($song->id, 'song');
            $user_rating = $rating->get_user_rating($user->getId());
            $art_url     = Art::url($song->album, 'album', $_REQUEST['auth']);
<<<<<<< HEAD
            $play_url    = $song->play_url('', 'api', false, $user->id, $user->streamtoken);
=======
            $play_url    = $song->play_url('', 'api', false, $user->id);
>>>>>>> 1930decb

            array_push($JSON, array(
                "id" => (string) $song->id,
                "title" => $song->title,
                "artist" => array("id" => (string) $song->artist, "name" => $song->get_artist_fullname()),
                "album" => array("id" => (string) $song->album, "name" => $song->get_album_fullname()),
                "tag" => self::tags_array($song->tags),
                "track" => (int) $song->track,
                "time" => (int) $song->time,
                "mime" => $song->mime,
                "url" => $play_url,
                "size" => (int) $song->size,
                "art" => $art_url,
                "preciserating" => $user_rating,
                "rating" => $user_rating,
                "averagerating" => ($rating->get_average_rating() ?: null),
                "vote" => $democratic->get_vote($row_id),
                "genre" => self::tags_array($song->tags, true)
            ));
        } // end foreach

        return json_encode($JSON, JSON_PRETTY_PRINT);
    } // democratic

    /**
     * user
     *
     * This handles creating an JSON document for a user
     *
     * @param  User    $user    User
     * @param  boolean $fullinfo
     * @return string  return JSON
     */
    public static function user(User $user, $fullinfo)
    {
        $JSON = array();
        $user->format();
        if ($fullinfo) {
            $JSON['user'] = array(
                "id" => (string) $user->getId(),
                "username" => $user->username,
                "auth" => $user->apikey,
                "email" => $user->email,
                "access" => (string) $user->access,
                "fullname_public" => (string) $user->fullname_public,
                "validation" => $user->validation,
                "disabled" => (string) $user->disabled,
                "create_date" => $user->create_date,
                "last_seen" => $user->last_seen,
                "website" => $user->website,
                "state" => $user->state,
                "city" => $user->city
            );
        } else {
            $JSON['user'] = array(
                "id" => (string) $user->getId(),
                "username" => $user->username,
                "create_date" => $user->create_date,
                "last_seen" => $user->last_seen,
                "website" => $user->website,
                "state" => $user->state,
                "city" => $user->city
            );
        }

        if ($user->fullname_public) {
            $JSON['user']['fullname'] = $user->fullname;
        }

        return json_encode($JSON, JSON_PRETTY_PRINT);
    } // user

    /**
     * users
     *
     * This handles creating an JSON document for an user list
     *
     * @param    integer[]    $users    User identifier list
     * @return string return JSON
     */
    public static function users($users)
    {
        $JSON       = [];
        $user_array = [];
        foreach ($users as $user_id) {
            $user = new User($user_id);
            array_push($user_array, array(
                "id" => (string) $user_id,
                "username" => $user->username
            ));
        } // end foreach

        // return a user object
        array_push($JSON, array("user" => $user_array));

        return json_encode($JSON, JSON_PRETTY_PRINT);
    } // users

    /**
     * shouts
     *
     * This handles creating an JSON document for a shout list
     *
     * @param    integer[]    $shouts    Shout identifier list
     * @return string return JSON
     */
    public static function shouts($shouts)
    {
        $JSON = [];
        foreach ($shouts as $shout_id) {
            $shout      = new Shoutbox($shout_id);
            $user       = new User($shout->user);
            $user_array = [];
            array_push($user_array, array(
                "id" => (string) $user->getId(),
                "username" => $user->username
            ));
            $ourArray = array(
                "id" => (string) $shout_id,
                "date" => $shout->date,
                "text" => $shout->text,
                "user" => $user_array
            );
            array_push($JSON, $ourArray);
        }

        return json_encode($JSON, JSON_PRETTY_PRINT);
    } // shouts

    /**
     * timeline
     *
     * This handles creating an JSON document for an activity list
     *
     * @param    integer[]    $activities    Activity identifier list
     * @return string return JSON
     */
    public static function timeline($activities)
    {
        $JSON             = array();
        $JSON['timeline'] = []; // To match the XML style, IMO kinda uselesss
        foreach ($activities as $activity_id) {
            $activity   = new Useractivity($activity_id);
            $user       = new User($activity->user);
            $user_array = [];
            array_push($user_array, array(
                "id" => (string) $user->getId(),
                "username" => $user->username
            ));
            $ourArray = array(
                "id" => (string) $activity_id,
                "date" => $activity->activity_date,
                "object_type" => $activity->object_type,
                "object_id" => (string)$activity->object_id,
                "action" => $activity->action,
                "user" => $user_array
            );

            array_push($JSON['timeline'], $ourArray);
        }

        return json_encode($JSON, JSON_PRETTY_PRINT);
    } // timeline

    /**
     * @deprecated
     */
    private static function getSongRepository(): SongRepositoryInterface
    {
        global $dic;

        return $dic->get(SongRepositoryInterface::class);
    }

    /**
     * @deprecated
     */
    private static function getAlbumRepository(): AlbumRepositoryInterface
    {
        global $dic;

        return $dic->get(AlbumRepositoryInterface::class);
    }
} // end json_data.class<|MERGE_RESOLUTION|>--- conflicted
+++ resolved
@@ -320,22 +320,14 @@
 
             // Handle includes
             if (in_array("albums", $include)) {
-<<<<<<< HEAD
                 $albums = self::albums(static::getAlbumRepository()->getAlbumByArtist($artist_id), array(), $user, false);
-=======
-                $albums = self::albums(static::getAlbumRepository()->getByArtist($artist_id), array(), $user, false);
->>>>>>> 1930decb
             } else {
                 $albums = $artist->album_count;
             }
             if (in_array("songs", $include)) {
                 $songs = self::songs(static::getSongRepository()->getByArtist($artist_id), $user, false);
             } else {
-<<<<<<< HEAD
                 $songs = $artist->song_count;
-=======
-                $songs = ($artist->songs ?? 0);
->>>>>>> 1930decb
             }
 
             array_push($JSON, array(
@@ -734,11 +726,7 @@
                 "mime" => $episode->mime,
                 "filename" => $episode->f_file,
                 "public_url" => $episode->link,
-<<<<<<< HEAD
                 "url" => $episode->play_url('', 'api', false, $user->getId(), $user->streamtoken),
-=======
-                "url" => $episode->play_url('', 'api', false, $user->getId()),
->>>>>>> 1930decb
                 "catalog" => (string)$episode->catalog,
                 "art" => $art_url,
                 "flag" => (!$flag->get_flag($user->getId(), false) ? 0 : 1),
@@ -791,11 +779,7 @@
             $user_rating = $rating->get_user_rating($user->getId());
             $flag        = new Userflag($song_id, 'song');
             $art_url     = Art::url($song->album, 'album', $_REQUEST['auth']);
-<<<<<<< HEAD
             $play_url    = $song->play_url('', 'api', false, $user->id, $user->streamtoken);
-=======
-            $play_url    = $song->play_url('', 'api', false, $user->id);
->>>>>>> 1930decb
             $playlist_track++;
 
             $ourSong = array(
@@ -898,11 +882,7 @@
                 "size" => (int) $video->size,
                 "tag" => self::tags_array($video->tags),
                 "time" => (int) $video->time,
-<<<<<<< HEAD
                 "url" => $video->play_url('', 'api', false, $user->getId(), $user->streamtoken),
-=======
-                "url" => $video->play_url('', 'api', false, $user->getId()),
->>>>>>> 1930decb
                 "art" => $art_url,
                 "flag" => (!$flag->get_flag($user->getId(), false) ? 0 : 1),
                 "preciserating" => $user_rating,
@@ -940,11 +920,7 @@
             $rating      = new Rating($song->id, 'song');
             $user_rating = $rating->get_user_rating($user->getId());
             $art_url     = Art::url($song->album, 'album', $_REQUEST['auth']);
-<<<<<<< HEAD
             $play_url    = $song->play_url('', 'api', false, $user->id, $user->streamtoken);
-=======
-            $play_url    = $song->play_url('', 'api', false, $user->id);
->>>>>>> 1930decb
 
             array_push($JSON, array(
                 "id" => (string) $song->id,
