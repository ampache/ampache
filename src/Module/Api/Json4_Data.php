--- conflicted
+++ resolved
@@ -775,11 +775,7 @@
             $art_url     = Art::url($song->album, 'album', $_REQUEST['auth']);
             $songMime    = $song->mime;
             $songBitrate = $song->bitrate;
-<<<<<<< HEAD
-            $play_url    = $song->play_url('', 'api', false, $user->id);
-=======
             $play_url    = $song->play_url('', 'api', false, $user->id, $user->streamtoken);
->>>>>>> 63b50516
             $playlist_track++;
 
             $ourSong = array(
@@ -922,11 +918,7 @@
             $user_rating = $rating->get_user_rating($user->getId());
             $art_url     = Art::url($song->album, 'album', $_REQUEST['auth']);
             $songMime    = $song->mime;
-<<<<<<< HEAD
-            $play_url    = $song->play_url('', 'api', false, $user->id);
-=======
             $play_url    = $song->play_url('', 'api', false, $user->id, $user->streamtoken);
->>>>>>> 63b50516
 
             $JSON[] = array(
                 "id" => (string)$song->id,
@@ -934,13 +926,8 @@
                 "artist" => array("id" => (string)$song->artist, "name" => $song->get_artist_fullname()),
                 "album" => array("id" => (string)$song->album, "name" => $song->get_album_fullname()),
                 "tag" => self::tags_array($song->tags),
-<<<<<<< HEAD
-                "track" => (int) $song->track,
-                "time" => (int) $song->time,
-=======
                 "track" => (int)$song->track,
                 "time" => (int)$song->time,
->>>>>>> 63b50516
                 "mime" => $songMime,
                 "url" => $play_url,
                 "size" => (int)$song->size,
