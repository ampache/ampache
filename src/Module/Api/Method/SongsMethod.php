<?php

/*
 * vim:set softtabstop=4 shiftwidth=4 expandtab:
 *
 *  LICENSE: GNU Affero General Public License, version 3 (AGPL-3.0-or-later)
 * Copyright 2001 - 2020 Ampache.org
 *
 * This program is free software: you can redistribute it and/or modify
 * it under the terms of the GNU Affero General Public License as published by
 * the Free Software Foundation, either version 3 of the License, or
 * (at your option) any later version.
 *
 * This program is distributed in the hope that it will be useful,
 * but WITHOUT ANY WARRANTY; without even the implied warranty of
 * MERCHANTABILITY or FITNESS FOR A PARTICULAR PURPOSE.  See the
 * GNU Affero General Public License for more details.
 *
 * You should have received a copy of the GNU Affero General Public License
 * along with this program.  If not, see <https://www.gnu.org/licenses/>.
 *
 */

declare(strict_types=1);

namespace Ampache\Module\Api\Method;

use Ampache\Module\Api\Api;
use Ampache\Module\Api\Authentication\GatekeeperInterface;
use Ampache\Module\Api\Output\ApiOutputInterface;
use Ampache\Repository\Model\ModelFactoryInterface;
use Psr\Http\Message\ResponseInterface;
use Psr\Http\Message\StreamFactoryInterface;

final class SongsMethod implements MethodInterface
{
    public const ACTION = 'songs';

    private StreamFactoryInterface $streamFactory;

    private ModelFactoryInterface $modelFactory;

    public function __construct(
        StreamFactoryInterface $streamFactory,
        ModelFactoryInterface $modelFactory
    ) {
        $this->streamFactory = $streamFactory;
        $this->modelFactory  = $modelFactory;
    }

    /**
     * MINIMUM_API_VERSION=380001
     * CHANGED_IN_API_VERSION=420000
     *
     * Returns songs based on the specified filter
     * All calls that return songs now include <playlisttrack> which can be used to identify track order.
     *
     * @param GatekeeperInterface $gatekeeper
     * @param ResponseInterface $response
     * @param ApiOutputInterface $output
     * @param array $input
     * filter = (string) Alpha-numeric search term //optional
     * exact  = (integer) 0,1, if true filter is exact rather then fuzzy //optional
     * add    = self::set_filter(date) //optional
     * update = self::set_filter(date) //optional
     * offset = (integer) //optional
     * limit  = (integer) //optional
     *
     * @return ResponseInterface
     */
    public function handle(
        GatekeeperInterface $gatekeeper,
        ResponseInterface $response,
        ApiOutputInterface $output,
        array $input
    ): ResponseInterface {
        $browse = $this->modelFactory->createBrowse();
        $browse->reset_filters();
        $browse->set_type('song');
        $browse->set_sort('title', 'ASC');

<<<<<<< HEAD
        $method = $input['exact'] ? 'exact_match' : 'alpha_match';
        Api::set_filter($method, $input['filter'] ?? '', $browse);
        Api::set_filter('add', $input['add'] ?? '', $browse);
        Api::set_filter('update', $input['update'] ?? '', $browse);
=======
        $method = ($input['exact']) ? 'exact_match' : 'alpha_match';
        Api::set_filter($method, $input['filter']);
        Api::set_filter('add', $input['add']);
        Api::set_filter('update', $input['update']);
>>>>>>> ff609009
        // Filter out disabled songs
        Api::set_filter('enabled', '1', $browse);

        $songs = $browse->get_objects();
        if (empty($songs)) {
            $result = $output->emptyResult('song');
        } else {
            $result = $output->songs(
                $songs,
                $gatekeeper->getUser()->getId(),
                true,
                true,
                true,
                (int) ($input['limit'] ?? 0),
                (int) ($input['offset'] ?? 0)
            );
        }

        return $response->withBody(
            $this->streamFactory->createStream($result)
        );
    }
}<|MERGE_RESOLUTION|>--- conflicted
+++ resolved
@@ -79,17 +79,10 @@
         $browse->set_type('song');
         $browse->set_sort('title', 'ASC');
 
-<<<<<<< HEAD
-        $method = $input['exact'] ? 'exact_match' : 'alpha_match';
+        $method = ($input['exact'] ?? '') ? 'exact_match' : 'alpha_match';
         Api::set_filter($method, $input['filter'] ?? '', $browse);
         Api::set_filter('add', $input['add'] ?? '', $browse);
         Api::set_filter('update', $input['update'] ?? '', $browse);
-=======
-        $method = ($input['exact']) ? 'exact_match' : 'alpha_match';
-        Api::set_filter($method, $input['filter']);
-        Api::set_filter('add', $input['add']);
-        Api::set_filter('update', $input['update']);
->>>>>>> ff609009
         // Filter out disabled songs
         Api::set_filter('enabled', '1', $browse);
 
