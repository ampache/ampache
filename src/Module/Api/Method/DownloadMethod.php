--- conflicted
+++ resolved
@@ -69,39 +69,17 @@
             return $response->withStatus(StatusCode::NOT_FOUND);
         }
 
-<<<<<<< HEAD
         $type = (string) $input['type'];
-=======
-        $params = '&action=download' . '&client=api' . '&cache=1';
-        if ($original && $type == 'song') {
-            $params .= '&transcode_to=' . $format;
-        }
-        if ($format && $type == 'song') {
-            $params .= '&format=' . $format;
-        }
-        $url = '';
-        if ($type == 'song') {
-            $media = new Song($object_id);
-            $url   = $media->play_url($params, 'api', function_exists('curl_version'), $user_id);
-        }
-        if ($type == 'podcast_episode' || $type == 'podcast') {
-            $media = new Podcast_Episode($object_id);
-            $url   = $media->play_url($params, 'api', function_exists('curl_version'), $user_id);
-        }
-        if (!empty($url)) {
-            Session::extend($input['auth']);
-            header('Location: ' . str_replace(':443/play', '/play', $url));
->>>>>>> 304cad1c
 
         if (in_array($type, ['song', 'podcast_episode'])) {
             $format    = $input['format'] ?? '';
             $original  = $format && $format != 'raw';
 
             $params = '&action=download&client=api&cache=1';
-            if ($original) {
+            if ($original && $type === 'song') {
                 $params .= '&transcode_to=' . $format;
             }
-            if ($format) {
+            if ($format && $type === 'song') {
                 $params .= '&format=' . $format;
             }
 
