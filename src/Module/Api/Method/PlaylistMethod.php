<?php

/*
 * vim:set softtabstop=4 shiftwidth=4 expandtab:
 *
 *  LICENSE: GNU Affero General Public License, version 3 (AGPL-3.0-or-later)
 * Copyright 2001 - 2020 Ampache.org
 *
 * This program is free software: you can redistribute it and/or modify
 * it under the terms of the GNU Affero General Public License as published by
 * the Free Software Foundation, either version 3 of the License, or
 * (at your option) any later version.
 *
 * This program is distributed in the hope that it will be useful,
 * but WITHOUT ANY WARRANTY; without even the implied warranty of
 * MERCHANTABILITY or FITNESS FOR A PARTICULAR PURPOSE.  See the
 * GNU Affero General Public License for more details.
 *
 * You should have received a copy of the GNU Affero General Public License
 * along with this program.  If not, see <https://www.gnu.org/licenses/>.
 *
 */

declare(strict_types=1);

namespace Ampache\Module\Api\Method;

use Ampache\Module\Api\Authentication\GatekeeperInterface;
use Ampache\Module\Api\Method\Exception\AccessDeniedException;
use Ampache\Module\Api\Method\Exception\RequestParamMissingException;
use Ampache\Module\Api\Method\Exception\ResultEmptyException;
use Ampache\Module\Api\Output\ApiOutputInterface;
use Ampache\Module\Authorization\AccessLevelEnum;
use Ampache\Repository\Model\ModelFactoryInterface;
use Ampache\Repository\UserRepositoryInterface;
use Psr\Http\Message\ResponseInterface;
use Psr\Http\Message\StreamFactoryInterface;

final class PlaylistMethod implements MethodInterface
{
    public const ACTION = 'playlist';

    private StreamFactoryInterface $streamFactory;

    private ModelFactoryInterface $modelFactory;

    private UserRepositoryInterface $userRepository;

    public function __construct(
        StreamFactoryInterface $streamFactory,
        ModelFactoryInterface $modelFactory,
        UserRepositoryInterface $userRepository
    ) {
        $this->streamFactory  = $streamFactory;
        $this->modelFactory   = $modelFactory;
        $this->userRepository = $userRepository;
    }

    /**
     * MINIMUM_API_VERSION=380001
     *
     * This returns a single playlist
     *
     * @param GatekeeperInterface $gatekeeper
     * @param ResponseInterface $response
     * @param ApiOutputInterface $output
     * @param array $input
     * filter = (string) UID of playlist
     *
     * @return ResponseInterface
     * @throws RequestParamMissingException
     * @throws ResultEmptyException
     * @throws AccessDeniedException
     */
    public function handle(
        GatekeeperInterface $gatekeeper,
        ResponseInterface $response,
        ApiOutputInterface $output,
        array $input
    ): ResponseInterface {
        $objectId = $input['filter'] ?? null;

        if ($objectId === null) {
            throw new RequestParamMissingException(
                sprintf(T_('Bad Request: %s'), 'filter')
            );
        }

        $user   = $gatekeeper->getUser();

        if ((int) $objectId === 0) {
            $playlist = $this->modelFactory->createSearch(
                (int) str_replace('smart_', '', $objectId),
                'song',
                $user
            );
        } else {
            $playlist = $this->modelFactory->createPlaylist((int) $objectId);
        }

        if ($playlist->isNew()) {
            throw new ResultEmptyException($objectId);
        }

<<<<<<< HEAD
        $userId = $user->getId();

        if (
            $playlist->type !== 'public' && (
                !$playlist->has_access($userId) &&
                !$gatekeeper->mayAccess(AccessLevelEnum::TYPE_INTERFACE, AccessLevelEnum::LEVEL_ADMIN)
            )
        ) {
            throw new AccessDeniedException(T_('Require: 100'));
=======
        ob_end_clean();
        switch ($input['api_format']) {
            case 'json':
                echo Json_Data::playlists(array($object_id), $user_id, false, false);
                break;
            default:
                echo Xml_Data::playlists(array($object_id), $user_id);
>>>>>>> 79a02dec
        }

        return $response->withBody(
            $this->streamFactory->createStream(
                $output->playlists(
                    [$playlist->getId()],
                    false,
                    false
                )
            )
        );
    }
}<|MERGE_RESOLUTION|>--- conflicted
+++ resolved
@@ -102,7 +102,6 @@
             throw new ResultEmptyException($objectId);
         }
 
-<<<<<<< HEAD
         $userId = $user->getId();
 
         if (
@@ -112,21 +111,13 @@
             )
         ) {
             throw new AccessDeniedException(T_('Require: 100'));
-=======
-        ob_end_clean();
-        switch ($input['api_format']) {
-            case 'json':
-                echo Json_Data::playlists(array($object_id), $user_id, false, false);
-                break;
-            default:
-                echo Xml_Data::playlists(array($object_id), $user_id);
->>>>>>> 79a02dec
         }
 
         return $response->withBody(
             $this->streamFactory->createStream(
                 $output->playlists(
                     [$playlist->getId()],
+                    $userId,
                     false,
                     false
                 )
