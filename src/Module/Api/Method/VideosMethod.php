<?php

/*
 * vim:set softtabstop=4 shiftwidth=4 expandtab:
 *
 *  LICENSE: GNU Affero General Public License, version 3 (AGPL-3.0-or-later)
 * Copyright 2001 - 2020 Ampache.org
 *
 * This program is free software: you can redistribute it and/or modify
 * it under the terms of the GNU Affero General Public License as published by
 * the Free Software Foundation, either version 3 of the License, or
 * (at your option) any later version.
 *
 * This program is distributed in the hope that it will be useful,
 * but WITHOUT ANY WARRANTY; without even the implied warranty of
 * MERCHANTABILITY or FITNESS FOR A PARTICULAR PURPOSE.  See the
 * GNU Affero General Public License for more details.
 *
 * You should have received a copy of the GNU Affero General Public License
 * along with this program.  If not, see <https://www.gnu.org/licenses/>.
 *
 */

declare(strict_types=1);

namespace Ampache\Module\Api\Method;

use Ampache\Config\ConfigContainerInterface;
use Ampache\Config\ConfigurationKeyEnum;
use Ampache\Module\Api\Api;
use Ampache\Module\Api\Authentication\GatekeeperInterface;
use Ampache\Module\Api\Method\Exception\FunctionDisabledException;
use Ampache\Module\Api\Output\ApiOutputInterface;
use Ampache\Repository\Model\ModelFactoryInterface;
use Psr\Http\Message\ResponseInterface;
use Psr\Http\Message\StreamFactoryInterface;

final class VideosMethod implements MethodInterface
{
    public const ACTION = 'videos';

    private StreamFactoryInterface $streamFactory;

    private ModelFactoryInterface $modelFactory;

    private ConfigContainerInterface $configContainer;

    public function __construct(
        StreamFactoryInterface $streamFactory,
        ModelFactoryInterface $modelFactory,
        ConfigContainerInterface $configContainer
    ) {
        $this->streamFactory   = $streamFactory;
        $this->modelFactory    = $modelFactory;
        $this->configContainer = $configContainer;
    }

    /**
     * This returns video objects!
     *
     * @param GatekeeperInterface $gatekeeper
     * @param ResponseInterface $response
     * @param ApiOutputInterface $output
     * @param array $input
     * filter = (string) Alpha-numeric search term //optional
     * exact  = (integer) 0,1, Whether to match the exact term or not //optional
     *
     * @return ResponseInterface
     *
     * @throws FunctionDisabledException
     */
    public function handle(
        GatekeeperInterface $gatekeeper,
        ResponseInterface $response,
        ApiOutputInterface $output,
        array $input
    ): ResponseInterface {
        if ($this->configContainer->isFeatureEnabled(ConfigurationKeyEnum::ALLOW_VIDEO) === false) {
            throw new FunctionDisabledException(T_('Enable: video'));
        }
        $browse = $this->modelFactory->createBrowse();
        $browse->reset_filters();
        $browse->set_type('video');
        $browse->set_sort('title', 'ASC');

<<<<<<< HEAD
        $method = $input['exact'] ? 'exact_match' : 'alpha_match';
        Api::set_filter($method, $input['filter'] ?? '', $browse);
=======
        $method = ($input['exact']) ? 'exact_match' : 'alpha_match';
        Api::set_filter($method, $input['filter']);
>>>>>>> ff609009

        $videoIds = $browse->get_objects();

        if ($videoIds === []) {
            $result = $output->emptyResult('video');
        } else {
            $result = $output->videos(
                array_map('intval', $videoIds),
                $gatekeeper->getUser()->getId()
            );
        }

        return $response->withBody(
            $this->streamFactory->createStream($result)
        );
    }
}<|MERGE_RESOLUTION|>--- conflicted
+++ resolved
@@ -83,13 +83,8 @@
         $browse->set_type('video');
         $browse->set_sort('title', 'ASC');
 
-<<<<<<< HEAD
-        $method = $input['exact'] ? 'exact_match' : 'alpha_match';
+        $method = ($input['exact'] ?? '') ? 'exact_match' : 'alpha_match';
         Api::set_filter($method, $input['filter'] ?? '', $browse);
-=======
-        $method = ($input['exact']) ? 'exact_match' : 'alpha_match';
-        Api::set_filter($method, $input['filter']);
->>>>>>> ff609009
 
         $videoIds = $browse->get_objects();
 
