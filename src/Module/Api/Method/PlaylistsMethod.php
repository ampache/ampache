--- conflicted
+++ resolved
@@ -60,10 +60,6 @@
      */
     public static function playlists(array $input, User $user): bool
     {
-<<<<<<< HEAD
-        $user       = User::get_from_username(Session::username($input['auth']));
-=======
->>>>>>> 63b50516
         $like       = !(array_key_exists('exact', $input) && (int)$input['exact'] == 1);
         $hide       = (array_key_exists('hide_search', $input) && (int)$input['hide_search'] == 1) || AmpConfig::get('hide_search', false);
         $filter     = (string)($input['filter'] ?? '');
