--- conflicted
+++ resolved
@@ -29,7 +29,6 @@
 use Ampache\Config\ConfigurationKeyEnum;
 use Ampache\Module\Api\Authentication\GatekeeperInterface;
 use Ampache\Module\Api\Output\ApiOutputInterface;
-use Ampache\Module\Authorization\AccessLevelEnum;
 use Ampache\Repository\PlaylistRepositoryInterface;
 use Ampache\Repository\SearchRepositoryInterface;
 use Psr\Http\Message\ResponseInterface;
@@ -74,30 +73,20 @@
      * hide_search = (integer) 0,1, if true do not include searches/smartlists in the result //optional
      * @return boolean
      */
-<<<<<<< HEAD
     public function handle(
         GatekeeperInterface $gatekeeper,
         ResponseInterface $response,
         ApiOutputInterface $output,
         array $input
     ): ResponseInterface {
-        $like = ((int) ($input['exact'] ?? 0) == 1) ? false : true;
-        $hide = ((int) ($input['hide_search'] ?? 0) == 1) || $this->configContainer->isFeatureEnabled(ConfigurationKeyEnum::HIDE_SEARCH);
-
-        if ($gatekeeper->mayAccess(AccessLevelEnum::TYPE_INTERFACE, AccessLevelEnum::LEVEL_ADMIN) === true) {
-            $user_id = $gatekeeper->getUser()->getId();
-            $public  = false;
-        } else {
-            $user_id = -1;
-            $public  = true;
-        }
-
+        $like   = ((int) ($input['exact'] ?? 0) == 1) ? false : true;
+        $hide   = ((int) ($input['hide_search'] ?? 0) == 1) || $this->configContainer->isFeatureEnabled(ConfigurationKeyEnum::HIDE_SEARCH);
+        $userId = $gatekeeper->getUser()->getId();
         $filter = (string) ($input['filter'] ?? '');
 
         // regular playlists
         $playlist_ids = $this->playlistRepository->getPlaylists(
-            $public,
-            $user_id,
+            $userId,
             $filter,
             $like
         );
@@ -107,8 +96,7 @@
             $playlist_ids = array_merge(
                 $playlist_ids,
                 $this->searchRepository->getSmartlists(
-                    $public,
-                    $user_id,
+                    $userId,
                     $filter,
                     $like
                 )
@@ -120,43 +108,12 @@
         } else {
             $result = $output->playlists(
                 $playlist_ids,
-                $user_id,
+                $userId,
                 false,
                 true,
                 (int) ($input['limit'] ?? 0),
                 (int) ($input['offset'] ?? 0)
             );
-=======
-    public static function playlists(array $input)
-    {
-        $user = User::get_from_username(Session::username($input['auth']));
-        $like = ((int) $input['exact'] == 1) ? false : true;
-        $hide = ((int) $input['hide_search'] == 1) || AmpConfig::get('hide_search', false);
-
-        // regular playlists
-        $playlist_ids = Playlist::get_playlists($user->id, (string) $input['filter'], $like);
-        // merge with the smartlists
-        if (!$hide) {
-            $playlist_ids = array_merge($playlist_ids, Playlist::get_smartlists($user->id, (string) $input['filter'], $like));
-        }
-        if (empty($playlist_ids)) {
-            Api::empty('playlist', $input['api_format']);
-
-            return false;
-        }
-
-        ob_end_clean();
-        switch ($input['api_format']) {
-            case 'json':
-                Json_Data::set_offset($input['offset']);
-                Json_Data::set_limit($input['limit']);
-                echo Json_Data::playlists($playlist_ids, $user->id);
-                break;
-            default:
-                Xml_Data::set_offset($input['offset']);
-                Xml_Data::set_limit($input['limit']);
-                echo Xml_Data::playlists($playlist_ids, $user->id);
->>>>>>> faceab66
         }
 
         return $response->withBody(
