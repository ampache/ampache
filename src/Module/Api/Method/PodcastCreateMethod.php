--- conflicted
+++ resolved
@@ -81,9 +81,9 @@
         ob_end_clean();
         switch ($input['api_format']) {
             case 'json':
-<<<<<<< HEAD
                 echo Json_Data::podcasts(
                     array($podcast),
+                    (int) $user->id,
                     false,
                     false,
                     (int) ($input['limit'] ?? 0),
@@ -93,16 +93,11 @@
             default:
                 echo Xml_Data::podcasts(
                     array($podcast),
+                    (int) $user->id,
+                    false,
                     (int) ($input['limit'] ?? 0),
                     (int) ($input['offset'] ?? 0)
                 );
-=======
-
-                echo JSON_Data::podcasts(array($podcast), $user->id, false, false);
-                break;
-            default:
-                echo XML_Data::podcasts(array($podcast), $user->id);
->>>>>>> 123ea845
         }
         Catalog::count_table('podcast');
         Session::extend($input['auth']);
