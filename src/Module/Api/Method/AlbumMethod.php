<?php

/*
 * vim:set softtabstop=4 shiftwidth=4 expandtab:
 *
 *  LICENSE: GNU Affero General Public License, version 3 (AGPL-3.0-or-later)
 * Copyright 2001 - 2022 Ampache.org
 *
 * This program is free software: you can redistribute it and/or modify
 * it under the terms of the GNU Affero General Public License as published by
 * the Free Software Foundation, either version 3 of the License, or
 * (at your option) any later version.
 *
 * This program is distributed in the hope that it will be useful,
 * but WITHOUT ANY WARRANTY; without even the implied warranty of
 * MERCHANTABILITY or FITNESS FOR A PARTICULAR PURPOSE.  See the
 * GNU Affero General Public License for more details.
 *
 * You should have received a copy of the GNU Affero General Public License
 * along with this program.  If not, see <https://www.gnu.org/licenses/>.
 *
 */

declare(strict_types=1);

namespace Ampache\Module\Api\Method;

use Ampache\Repository\Model\ModelFactoryInterface;
use Ampache\Module\Api\Authentication\GatekeeperInterface;
use Ampache\Module\Api\Method\Exception\RequestParamMissingException;
use Ampache\Module\Api\Method\Exception\ResultEmptyException;
use Ampache\Module\Api\Output\ApiOutputInterface;
use Ampache\Repository\Model\User;
use Psr\Http\Message\ResponseInterface;
use Psr\Http\Message\StreamFactoryInterface;

/**
 * Class AlbumMethod
 * @package Lib\ApiMethods
 */
final class AlbumMethod implements MethodInterface
{
    public const ACTION = 'album';

    private ModelFactoryInterface $modelFactory;

    private StreamFactoryInterface $streamFactory;

    public function __construct(
        ModelFactoryInterface $modelFactory,
        StreamFactoryInterface $streamFactory
    ) {
        $this->modelFactory  = $modelFactory;
        $this->streamFactory = $streamFactory;
    }

    /**
     * album
     * MINIMUM_API_VERSION=380001
     *
     * This returns a single album based on the UID provided
     *
     * @param GatekeeperInterface $gatekeeper
     * @param ResponseInterface $response
     * @param ApiOutputInterface $output
     * @param array $input
     * @param User $user
     * filter  = (string) UID of Album
     * include = (array|string) 'songs' //optional
     * @return ResponseInterface
     *
     * @throws RequestParamMissingException
     * @throws ResultEmptyException
     */
    public function handle(
        GatekeeperInterface $gatekeeper,
        ResponseInterface $response,
        ApiOutputInterface $output,
        array $input,
        User $user
    ): ResponseInterface {
        $objectId = $input['filter'] ?? null;

        if ($objectId === null) {
            throw new RequestParamMissingException(
                sprintf(T_('Bad Request: %s'), 'filter')
            );
        }

        $user  = $gatekeeper->getUser();
        $album = $this->modelFactory->createAlbum((int) $objectId);
<<<<<<< HEAD
        if ($album->isNew() || !$user) {
=======
        if ($album->isNew()) {
>>>>>>> 63b50516
            throw new ResultEmptyException((string) $objectId);
        }
        $include = [];
        if (array_key_exists('include', $input)) {
            $include = (is_array($input['include'])) ? $input['include'] : explode(',', (string) $input['include']);
        }

        $result = $output->albums(
            [$album->getId()],
            $include,
            $user,
            true,
            false
        );

        return $response->withBody(
            $this->streamFactory->createStream(
                $result
            )
        );
    }
}<|MERGE_RESOLUTION|>--- conflicted
+++ resolved
@@ -87,13 +87,8 @@
             );
         }
 
-        $user  = $gatekeeper->getUser();
         $album = $this->modelFactory->createAlbum((int) $objectId);
-<<<<<<< HEAD
-        if ($album->isNew() || !$user) {
-=======
         if ($album->isNew()) {
->>>>>>> 63b50516
             throw new ResultEmptyException((string) $objectId);
         }
         $include = [];
