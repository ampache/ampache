--- conflicted
+++ resolved
@@ -81,11 +81,7 @@
         }
 
         // don't continue if you didn't actually get a playlist or the access level
-<<<<<<< HEAD
-        if (!$playlist->id || (!$playlist->has_access($user->id) && $user->access !== AccessLevelEnum::ADMIN->value)) {
-=======
         if (!$playlist->has_access($user)) {
->>>>>>> 1463fca9
             Api::error('Require: 100', ErrorCodeEnum::FAILED_ACCESS_CHECK, self::ACTION, 'account', $input['api_format']);
 
             return false;
