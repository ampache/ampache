<?php
/*
 * vim:set softtabstop=4 shiftwidth=4 expandtab:
 *
 *  LICENSE: GNU Affero General Public License, version 3 (AGPL-3.0-or-later)
 * Copyright 2001 - 2020 Ampache.org
 *
 * This program is free software: you can redistribute it and/or modify
 * it under the terms of the GNU Affero General Public License as published by
 * the Free Software Foundation, either version 3 of the License, or
 * (at your option) any later version.
 *
 * This program is distributed in the hope that it will be useful,
 * but WITHOUT ANY WARRANTY; without even the implied warranty of
 * MERCHANTABILITY or FITNESS FOR A PARTICULAR PURPOSE.  See the
 * GNU Affero General Public License for more details.
 *
 * You should have received a copy of the GNU Affero General Public License
 * along with this program.  If not, see <https://www.gnu.org/licenses/>.
 *
 */

declare(strict_types=1);

namespace Ampache\Module\Api\Method;

use Ampache\Config\ConfigContainerInterface;
use Ampache\Config\ConfigurationKeyEnum;
use Ampache\Module\Api\Api;
use Ampache\Module\Api\Authentication\GatekeeperInterface;
use Ampache\Module\Api\Output\ApiOutputInterface;
use Ampache\Module\System\LegacyLogger;
use Ampache\Module\Util\EnvironmentInterface;
use Psr\Http\Message\ResponseInterface;
use Psr\Http\Message\StreamFactoryInterface;
use Psr\Log\LoggerInterface;

final class PingMethod implements MethodInterface
{
    public const ACTION = 'ping';

    private StreamFactoryInterface $streamFactory;

    private ConfigContainerInterface $configContainer;

    private LoggerInterface $logger;

    private EnvironmentInterface $environment;

    public function __construct(
        StreamFactoryInterface $streamFactory,
        ConfigContainerInterface $configContainer,
        LoggerInterface $logger,
        EnvironmentInterface $environment
    ) {
        $this->streamFactory   = $streamFactory;
        $this->configContainer = $configContainer;
        $this->logger          = $logger;
        $this->environment     = $environment;
    }

    /**
     * MINIMUM_API_VERSION=380001
     *
     * This can be called without being authenticated, it is useful for determining if what the status
     * of the server is, and what version it is running/compatible with
     *
     * @param GatekeeperInterface
     * @param ResponseInterface
     * @param ApiOutputInterface
     * @param array $input
<<<<<<< HEAD
     * auth = (string) //optional
     *
     * @return ResponseInterface
=======
     * auth    = (string) //optional
     * version = (string) $version //optional
>>>>>>> eb051ac4
     */
    public function handle(
        GatekeeperInterface $gatekeeper,
        ResponseInterface $response,
        ApiOutputInterface $output,
        array $input
    ): ResponseInterface {
        // set the version to the old string for old api clients
        $version      = (isset($input['version'])) ? $input['version'] : Api::$version;
        Api::$version = ((int) $version >= 350001) ? '500000' : Api::$version;

        $data = [
            'server' => $this->configContainer->get(ConfigurationKeyEnum::VERSION),
            'version' => Api::$version,
            'compatible' => '350001'
        ];

        // Check and see if we should extend the api sessions (done if valid session is passed)
        if ($gatekeeper->sessionExists()) {
            $gatekeeper->extendSession();

            $data = array_merge(
                ['session_expire' => date('c', time() + $this->configContainer->getSessionLength() - 60)],
                $data,
                Api::server_details()
            );
        }

        $this->logger->debug(
            sprintf('Ping Received from %s', $this->environment->getClientIp()),
            [LegacyLogger::CONTEXT_TYPE => __CLASS__]
        );

        return $response->withBody(
            $this->streamFactory->createStream(
                $output->dict($data)
            )
        );
    }
}<|MERGE_RESOLUTION|>--- conflicted
+++ resolved
@@ -69,14 +69,8 @@
      * @param ResponseInterface
      * @param ApiOutputInterface
      * @param array $input
-<<<<<<< HEAD
-     * auth = (string) //optional
-     *
-     * @return ResponseInterface
-=======
      * auth    = (string) //optional
      * version = (string) $version //optional
->>>>>>> eb051ac4
      */
     public function handle(
         GatekeeperInterface $gatekeeper,
