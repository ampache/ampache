<?php
/*
 * vim:set softtabstop=4 shiftwidth=4 expandtab:
 *
 *  LICENSE: GNU Affero General Public License, version 3 (AGPL-3.0-or-later)
 * Copyright 2001 - 2020 Ampache.org
 *
 * This program is free software: you can redistribute it and/or modify
 * it under the terms of the GNU Affero General Public License as published by
 * the Free Software Foundation, either version 3 of the License, or
 * (at your option) any later version.
 *
 * This program is distributed in the hope that it will be useful,
 * but WITHOUT ANY WARRANTY; without even the implied warranty of
 * MERCHANTABILITY or FITNESS FOR A PARTICULAR PURPOSE.  See the
 * GNU Affero General Public License for more details.
 *
 * You should have received a copy of the GNU Affero General Public License
 * along with this program.  If not, see <https://www.gnu.org/licenses/>.
 *
 */

declare(strict_types=1);

namespace Ampache\Module\Api\Method;

use Ampache\Module\Api\Authentication\GatekeeperInterface;
use Ampache\Module\Api\Output\ApiOutputInterface;
use Ampache\Repository\Model\ModelFactoryInterface;
use Psr\Http\Message\ResponseInterface;
use Psr\Http\Message\StreamFactoryInterface;
use Teapot\StatusCode;

final class StreamMethod implements MethodInterface
{
    public const ACTION = 'stream';

    private StreamFactoryInterface $streamFactory;

    private ModelFactoryInterface $modelFactory;

    public function __construct(
        StreamFactoryInterface $streamFactory,
        ModelFactoryInterface $modelFactory
    ) {
        $this->streamFactory = $streamFactory;
        $this->modelFactory  = $modelFactory;
    }

    /**
     * MINIMUM_API_VERSION=400001
     *
     * Streams a given media file.
     * Takes the file id in parameter with optional max bit rate, file format, time offset, size and estimate content length option.
     *
     * @param array $input
     * id      = (string) $song_id|$podcast_episode_id
     * type    = (string) 'song', 'podcast'
     * bitrate = (integer) max bitrate for transcoding // Song only
     * format  = (string) 'mp3', 'ogg', etc use 'raw' to skip transcoding // Song only
     * offset  = (integer) time offset in seconds
     * length  = (integer) 0,1
     * @return boolean
     */
    public function handle(
        GatekeeperInterface $gatekeeper,
        ResponseInterface $response,
        ApiOutputInterface $output,
        array $input
    ): ResponseInterface {
        $type     = (string) ($input['type'] ?? '');
        $objectId = (int) ($input['id'] ?? 0);

        if ($type === '' || $objectId === 0) {
            return $response->withStatus(StatusCode::NOT_FOUND);
        }
        $userId = $gatekeeper->getUser()->getId();

        $maxBitRate    = (int) ($input['bitrate'] ?? 0);
        $format        = (string) ($input['format'] ?? ''); // mp3, flv or raw
        $original      = $format && $format != 'raw';
        $timeOffset    = (int) ($input['offset'] ?? 0);
        $contentLength = (int) ($input['length'] ?? 0); // Force content-length guessing if transcode

        $params = '&client=api';
        if ($contentLength === 1) {
            $params .= '&content_length=required';
        }
        if ($original && $type == 'song') {
            $params .= '&transcode_to=' . $format;
        }
<<<<<<< HEAD
        if ($maxBitRate > 0) {
=======
        if ((int) $maxBitRate > 0 && $type == 'song') {
>>>>>>> 304cad1c
            $params .= '&bitrate=' . $maxBitRate;
        }
        if ($timeOffset) {
            $params .= '&frame=' . $timeOffset;
        }

        $url = '';
        if ($type == 'song') {
            $media = $this->modelFactory->createSong($objectId);
            $url   = $media->play_url($params, 'api', function_exists('curl_version'), $userId);
        }
        if ($type == 'podcast') {
            $media = $this->modelFactory->createPodcastEpisode($objectId);
            $url   = $media->play_url($params, 'api', function_exists('curl_version'), $userId);
        }
        if ($url !== '') {
            return $response
                ->withStatus(StatusCode::FOUND)
                ->withHeader(
                    'Location',
                    str_replace(':443/play', '/play', $url)
                );
        }

        return $response->withStatus(StatusCode::NOT_FOUND);
    }
}<|MERGE_RESOLUTION|>--- conflicted
+++ resolved
@@ -28,22 +28,17 @@
 use Ampache\Module\Api\Output\ApiOutputInterface;
 use Ampache\Repository\Model\ModelFactoryInterface;
 use Psr\Http\Message\ResponseInterface;
-use Psr\Http\Message\StreamFactoryInterface;
 use Teapot\StatusCode;
 
 final class StreamMethod implements MethodInterface
 {
     public const ACTION = 'stream';
 
-    private StreamFactoryInterface $streamFactory;
-
     private ModelFactoryInterface $modelFactory;
 
     public function __construct(
-        StreamFactoryInterface $streamFactory,
         ModelFactoryInterface $modelFactory
     ) {
-        $this->streamFactory = $streamFactory;
         $this->modelFactory  = $modelFactory;
     }
 
@@ -89,11 +84,7 @@
         if ($original && $type == 'song') {
             $params .= '&transcode_to=' . $format;
         }
-<<<<<<< HEAD
-        if ($maxBitRate > 0) {
-=======
-        if ((int) $maxBitRate > 0 && $type == 'song') {
->>>>>>> 304cad1c
+        if ($maxBitRate > 0 && $type == 'song') {
             $params .= '&bitrate=' . $maxBitRate;
         }
         if ($timeOffset) {
