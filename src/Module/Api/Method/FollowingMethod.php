<?php
/*
 * vim:set softtabstop=4 shiftwidth=4 expandtab:
 *
 *  LICENSE: GNU Affero General Public License, version 3 (AGPL-3.0-or-later)
 * Copyright 2001 - 2020 Ampache.org
 *
 * This program is free software: you can redistribute it and/or modify
 * it under the terms of the GNU Affero General Public License as published by
 * the Free Software Foundation, either version 3 of the License, or
 * (at your option) any later version.
 *
 * This program is distributed in the hope that it will be useful,
 * but WITHOUT ANY WARRANTY; without even the implied warranty of
 * MERCHANTABILITY or FITNESS FOR A PARTICULAR PURPOSE.  See the
 * GNU Affero General Public License for more details.
 *
 * You should have received a copy of the GNU Affero General Public License
 * along with this program.  If not, see <https://www.gnu.org/licenses/>.
 *
 */

declare(strict_types=0);

namespace Ampache\Module\Api\Method;

<<<<<<< HEAD
use Ampache\Config\ConfigContainerInterface;
use Ampache\Config\ConfigurationKeyEnum;
use Ampache\Module\Api\Authentication\GatekeeperInterface;
use Ampache\Module\Api\Method\Exception\FunctionDisabledException;
use Ampache\Module\Api\Method\Exception\RequestParamMissingException;
use Ampache\Module\Api\Method\Exception\ResultEmptyException;
use Ampache\Module\Api\Output\ApiOutputInterface;
use Ampache\Module\System\LegacyLogger;
=======
use Ampache\Config\AmpConfig;
use Ampache\Repository\Model\User;
use Ampache\Module\Api\Api;
use Ampache\Module\Api\Json_Data;
use Ampache\Module\Api\Xml_Data;
use Ampache\Module\System\Session;
>>>>>>> 707c32af
use Ampache\Repository\UserFollowerRepositoryInterface;
use Ampache\Repository\UserRepositoryInterface;
use Psr\Http\Message\ResponseInterface;
use Psr\Http\Message\StreamFactoryInterface;
use Psr\Log\LoggerInterface;

/**
 * Class FollowingMethod
 * @package Lib\ApiMethods
 */
final class FollowingMethod implements MethodInterface
{
    public const ACTION = 'following';

    private StreamFactoryInterface $streamFactory;

    private UserFollowerRepositoryInterface $userFollowerRepository;

    private ConfigContainerInterface $configContainer;

    private UserRepositoryInterface $userRepository;

    private LoggerInterface $logger;

    public function __construct(
        StreamFactoryInterface $streamFactory,
        UserFollowerRepositoryInterface $userFollowerRepository,
        ConfigContainerInterface $configContainer,
        UserRepositoryInterface $userRepository,
        LoggerInterface $logger
    ) {
        $this->streamFactory          = $streamFactory;
        $this->userFollowerRepository = $userFollowerRepository;
        $this->configContainer        = $configContainer;
        $this->userRepository         = $userRepository;
        $this->logger                 = $logger;
    }

    /**
     * MINIMUM_API_VERSION=380001
     * CHANGED_IN_API_VERSION=400004
     *
     * Get users followed by the user
     * Error when user not found or no followers
     *
     * @param GatekeeperInterface $gatekeeper
     * @param ResponseInterface $response
     * @param ApiOutputInterface $output
     * @param array $input
     * username = (string) $username
     *
     * @return ResponseInterface
     */
    public function handle(
        GatekeeperInterface $gatekeeper,
        ResponseInterface $response,
        ApiOutputInterface $output,
        array $input
    ): ResponseInterface {
        if ($this->configContainer->isFeatureEnabled(ConfigurationKeyEnum::SOCIABLE) === false) {
            throw new FunctionDisabledException(T_('Enable: sociable'));
        }

        $username = $input['username'] ?? null;

        if ($username === null) {
            throw new RequestParamMissingException(
                sprintf(T_('Bad Request: %s'), 'username')
            );
        }

        $userId = $this->userRepository->findByUsername((string) $username);
        if ($userId === null) {
            $this->logger->critical(
                sprintf(
                    'User `%s` cannot be found.',
                    $username
                ),
                [LegacyLogger::CONTEXT_TYPE => __CLASS__]
            );

            throw new ResultEmptyException(
                sprintf(T_('Not Found: %s'), $username)
            );
        }

        $users = $this->userFollowerRepository->getFollowing($userId);
        if ($users === []) {
            $result = $output->emptyResult('user');
        } else {
            $result = $output->users($users);
        }

        return $response->withBody(
            $this->streamFactory->createStream($result)
        );
    }
}<|MERGE_RESOLUTION|>--- conflicted
+++ resolved
@@ -20,11 +20,10 @@
  *
  */
 
-declare(strict_types=0);
+declare(strict_types=1);
 
 namespace Ampache\Module\Api\Method;
 
-<<<<<<< HEAD
 use Ampache\Config\ConfigContainerInterface;
 use Ampache\Config\ConfigurationKeyEnum;
 use Ampache\Module\Api\Authentication\GatekeeperInterface;
@@ -33,24 +32,12 @@
 use Ampache\Module\Api\Method\Exception\ResultEmptyException;
 use Ampache\Module\Api\Output\ApiOutputInterface;
 use Ampache\Module\System\LegacyLogger;
-=======
-use Ampache\Config\AmpConfig;
-use Ampache\Repository\Model\User;
-use Ampache\Module\Api\Api;
-use Ampache\Module\Api\Json_Data;
-use Ampache\Module\Api\Xml_Data;
-use Ampache\Module\System\Session;
->>>>>>> 707c32af
 use Ampache\Repository\UserFollowerRepositoryInterface;
 use Ampache\Repository\UserRepositoryInterface;
 use Psr\Http\Message\ResponseInterface;
 use Psr\Http\Message\StreamFactoryInterface;
 use Psr\Log\LoggerInterface;
 
-/**
- * Class FollowingMethod
- * @package Lib\ApiMethods
- */
 final class FollowingMethod implements MethodInterface
 {
     public const ACTION = 'following';
@@ -93,6 +80,10 @@
      * username = (string) $username
      *
      * @return ResponseInterface
+     *
+     * @throws ResultEmptyException
+     * @throws RequestParamMissingException
+     * @throws FunctionDisabledException
      */
     public function handle(
         GatekeeperInterface $gatekeeper,
