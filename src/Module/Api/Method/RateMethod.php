--- conflicted
+++ resolved
@@ -71,12 +71,7 @@
 
             return false;
         }
-<<<<<<< HEAD
         if (!in_array($rating, ['0', '1', '2', '3', '4', '5'])) {
-=======
-
-        if (!in_array($rating, array('0', '1', '2', '3', '4', '5'))) {
->>>>>>> d233c0e4
             /* HINT: Requested object string/id/type ("album", "myusername", "some song title", 1298376) */
             Api::error(sprintf('Bad Request: %s', $rating), ErrorCodeEnum::BAD_REQUEST, self::ACTION, 'rating', $input['api_format']);
 
