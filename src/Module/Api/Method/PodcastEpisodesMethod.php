--- conflicted
+++ resolved
@@ -25,7 +25,6 @@
 
 namespace Ampache\Module\Api\Method;
 
-<<<<<<< HEAD
 use Ampache\Config\ConfigContainerInterface;
 use Ampache\Config\ConfigurationKeyEnum;
 use Ampache\Module\Api\Authentication\GatekeeperInterface;
@@ -36,15 +35,6 @@
 use Ampache\Repository\Model\ModelFactoryInterface;
 use Psr\Http\Message\ResponseInterface;
 use Psr\Http\Message\StreamFactoryInterface;
-=======
-use Ampache\Config\AmpConfig;
-use Ampache\Repository\Model\Podcast;
-use Ampache\Module\Api\Api;
-use Ampache\Module\Api\Json_Data;
-use Ampache\Module\Api\Xml_Data;
-use Ampache\Module\System\Session;
-use Ampache\Repository\Model\User;
->>>>>>> 123ea845
 
 final class PodcastEpisodesMethod implements MethodInterface
 {
@@ -109,7 +99,6 @@
             throw new ResultEmptyException((string) $objectId);
         }
 
-<<<<<<< HEAD
         $items = $podcast->get_episodes();
 
         if ($items === []) {
@@ -117,25 +106,12 @@
         } else {
             $result = $output->podcast_episodes(
                 $items,
+                $gatekeeper->getUser()->getId(),
                 false,
                 true,
                 (int) ($input['limit'] ?? 0),
                 (int) ($input['offset'] ?? 0)
             );
-=======
-        $user = User::get_from_username(Session::username($input['auth']));
-        ob_end_clean();
-        switch ($input['api_format']) {
-            case 'json':
-                JSON_Data::set_offset($input['offset']);
-                JSON_Data::set_limit($input['limit']);
-                echo JSON_Data::podcast_episodes($items, $user->id);
-                break;
-            default:
-                XML_Data::set_offset($input['offset']);
-                XML_Data::set_limit($input['limit']);
-                echo XML_Data::podcast_episodes($items, $user->id);
->>>>>>> 123ea845
         }
 
         return $response->withBody(
