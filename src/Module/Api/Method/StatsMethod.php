<?php

declare(strict_types=0);

/**
 * vim:set softtabstop=4 shiftwidth=4 expandtab:
 *
 * LICENSE: GNU Affero General Public License, version 3 (AGPL-3.0-or-later)
 * Copyright Ampache.org, 2001-2023
 *
 * This program is free software: you can redistribute it and/or modify
 * it under the terms of the GNU Affero General Public License as published by
 * the Free Software Foundation, either version 3 of the License, or
 * (at your option) any later version.
 *
 * This program is distributed in the hope that it will be useful,
 * but WITHOUT ANY WARRANTY; without even the implied warranty of
 * MERCHANTABILITY or FITNESS FOR A PARTICULAR PURPOSE.  See the
 * GNU Affero General Public License for more details.
 *
 * You should have received a copy of the GNU Affero General Public License
 * along with this program.  If not, see <https://www.gnu.org/licenses/>.
 *
 */

namespace Ampache\Module\Api\Method;

use Ampache\Config\AmpConfig;
use Ampache\Module\Api\Exception\ErrorCodeEnum;
use Ampache\Module\Authorization\AccessTypeEnum;
use Ampache\Repository\Model\Playlist;
use Ampache\Repository\Model\Random;
use Ampache\Repository\Model\Rating;
use Ampache\Repository\Model\User;
use Ampache\Repository\Model\Userflag;
use Ampache\Module\Api\Api;
use Ampache\Module\Api\Json_Data;
use Ampache\Module\Api\Xml_Data;
use Ampache\Module\Statistics\Stats;
use Ampache\Module\System\Session;
use Ampache\Repository\AlbumRepositoryInterface;
use Ampache\Repository\ArtistRepositoryInterface;

/**
 * Class StatsMethod
 * @package Lib\ApiMethods
 */
final class StatsMethod
{
    public const ACTION = 'stats';

    /**
     * stats
     * MINIMUM_API_VERSION=380001
     * CHANGED_IN_API_VERSION=5.0.0
     *
     * Get some items based on some simple search types and filters. (Random by default)
     * This method HAD partial backwards compatibility with older api versions but it has now been removed
     *
     * type     = (string)  'song', 'album', 'artist', 'video', 'playlist', 'podcast', 'podcast_episode'
     * filter   = (string)  'newest', 'highest', 'frequent', 'recent', 'forgotten', 'flagged', 'random' (Default: random) //optional
     * user_id  = (integer) //optional
     * username = (string)  //optional
     * offset   = (integer) //optional
     * limit    = (integer) //optional
     */
    public static function stats(array $input, User $user): bool
    {
        if (!Api::check_parameter($input, array('type'), self::ACTION)) {
            return false;
        }
        $type   = (string) $input['type'];
        $offset = (int) ($input['offset'] ?? 0);
        $limit  = (int) ($input['limit'] ?? 0);
        if ($limit < 1) {
            $limit = (int)AmpConfig::get('popular_threshold', 10);
        }
        // do you allow video?
        if (!AmpConfig::get('allow_video') && $type == 'video') {
            Api::error('Enable: video', ErrorCodeEnum::ACCESS_DENIED, self::ACTION, 'system', $input['api_format']);

            return false;
        }
        if (!AmpConfig::get('podcast') && ($type == 'podcast' || $type == 'podcast_episode')) {
            Api::error('Enable: podcast', ErrorCodeEnum::ACCESS_DENIED, self::ACTION, 'system', $input['api_format']);

            return false;
        }
        // confirm the correct data
        if (!in_array(strtolower($type), array('song', 'album', 'artist', 'video', 'playlist', 'podcast', 'podcast_episode'))) {
            /* HINT: Requested object string/id/type ("album", "myusername", "some song title", 1298376) */
            Api::error(sprintf('Bad Request: %s', $type), ErrorCodeEnum::BAD_REQUEST, self::ACTION, 'type', $input['api_format']);

            return false;
        }
        $user_id = $user->id;
        // override your user if you're looking at others
        if (array_key_exists('username', $input) && User::get_from_username($input['username'])) {
            $user    = User::get_from_username($input['username']);
            $user_id = $user->id;
        } elseif (array_key_exists('user_id', $input)) {
            $userTwo = new User((int)$input['user_id']);
            if (!$userTwo->isNew()) {
                $user_id = (int)$input['user_id'];
                $user    = new User($user_id);
            }
        }
        if (!$user instanceof User || $user->isNew()) {
            /* HINT: Requested object string/id/type ("album", "myusername", "some song title", 1298376) */
            Api::error(sprintf('Bad Request: %s', 'user'), ErrorCodeEnum::BAD_REQUEST, self::ACTION, 'type', $input['api_format']);

            return false;
        }
        $results = array();
        $filter  = $input['filter'] ?? '';
        switch ($filter) {
            case 'newest':
<<<<<<< HEAD
                debug_event(self::class, 'stats newest', 5);
                $results = Stats::get_newest($type, $limit, $offset, 0, $user);
=======
                $results = Stats::get_newest($type, $limit, $offset, 0, $user_id);
>>>>>>> 4f73f401
                $offset  = 0;
                $limit   = 0;
                break;
            case 'highest':
                $results = Rating::get_highest($type, $limit, $offset, $user_id);
                $offset  = 0;
                $limit   = 0;
                break;
            case 'frequent':
                $threshold = (int)AmpConfig::get('stats_threshold', 7);
                $results   = Stats::get_top($type, $limit, $threshold, $offset);
                $offset    = 0;
                $limit     = 0;
                break;
            case 'recent':
            case 'forgotten':
                $newest  = $filter == 'recent';
                $results = (array_key_exists('username', $input) || array_key_exists('user_id', $input))
                    ? $user->get_recently_played($type, $limit, $offset, $newest)
                    : Stats::get_recent($type, $limit, $offset, null, $newest);
                $offset = 0;
                $limit  = 0;
                break;
            case 'flagged':
<<<<<<< HEAD
                debug_event(self::class, 'stats flagged', 4);
                $results = Userflag::get_latest($type, $user, $limit, $offset);
=======
                $results = Userflag::get_latest($type, $user_id, $limit, $offset);
>>>>>>> 4f73f401
                $offset  = 0;
                $limit   = 0;
                break;
            case 'random':
            default:
                switch ($type) {
                    case 'song':
                        $results = Random::get_default($limit, $user);
                        break;
                    case 'artist':
                        $results = static::getArtistRepository()->getRandom(
                            $user_id,
                            $limit
                        );
                        break;
                    case 'album':
                        $results = static::getAlbumRepository()->getRandom(
                            $user_id,
                            $limit
                        );
                        break;
                    case 'playlist':
                        $playlists = Playlist::get_playlists($user_id, '', true, true, false);
                        $searches  = Playlist::get_smartlists($user_id, '', true, true, false);
                        $results   = array_merge($playlists, $searches);
                        shuffle($results);
                        break;
                    case 'video':
                    case 'podcast':
                    case 'podcast_episode':
                        $browse = Api::getBrowse();
                        $browse->reset_filters();
                        $browse->set_type($type);
                        $browse->set_sort('random');
                        $results = $browse->get_objects();
                }
        }
        if (empty($results)) {
            Api::empty($type, $input['api_format']);

            return false;
        }

        ob_end_clean();
        switch ($type) {
            case 'song':
                switch ($input['api_format']) {
                    case 'json':
                        Json_Data::set_offset($offset);
                        Json_Data::set_limit($limit);
                        echo Json_Data::songs($results, $user);
                        break;
                    default:
                        Xml_Data::set_offset($offset);
                        Xml_Data::set_limit($limit);
                        echo Xml_Data::songs($results, $user);
                }
                break;
            case 'artist':
                switch ($input['api_format']) {
                    case 'json':
                        Json_Data::set_offset($offset);
                        Json_Data::set_limit($limit);
                        echo Json_Data::artists($results, array(), $user);
                        break;
                    default:
                        Xml_Data::set_offset($offset);
                        Xml_Data::set_limit($limit);
                        echo Xml_Data::artists($results, array(), $user);
                }
                break;
            case 'album':
                switch ($input['api_format']) {
                    case 'json':
                        Json_Data::set_offset($offset);
                        Json_Data::set_limit($limit);
                        echo Json_Data::albums($results, array(), $user);
                        break;
                    default:
                        Xml_Data::set_offset($offset);
                        Xml_Data::set_limit($limit);
                        echo Xml_Data::albums($results, array(), $user);
                }
                break;
            case 'playlist':
                switch ($input['api_format']) {
                    case 'json':
                        Json_Data::set_offset($offset);
                        Json_Data::set_limit($limit);
                        echo Json_Data::playlists($results, $user);
                        break;
                    default:
                        Xml_Data::set_offset($offset);
                        Xml_Data::set_limit($limit);
                        echo Xml_Data::playlists($results, $user);
                }
                break;
            case 'video':
                switch ($input['api_format']) {
                    case 'json':
                        Json_Data::set_offset($offset);
                        Json_Data::set_limit($limit);
                        echo Json_Data::videos($results, $user);
                        break;
                    default:
                        Xml_Data::set_offset($offset);
                        Xml_Data::set_limit($limit);
                        echo Xml_Data::videos($results, $user);
                }
                Session::extend($input['auth'], AccessTypeEnum::API->value);
                break;
            case 'podcast':
                switch ($input['api_format']) {
                    case 'json':
                        Json_Data::set_offset($offset);
                        Json_Data::set_limit($limit);
                        echo Json_Data::podcasts($results, $user);
                        break;
                    default:
                        Xml_Data::set_offset($offset);
                        Xml_Data::set_limit($limit);
                        echo Xml_Data::podcasts($results, $user);
                }
                break;
            case 'podcast_episode':
                switch ($input['api_format']) {
                    case 'json':
                        Json_Data::set_offset($offset);
                        Json_Data::set_limit($limit);
                        echo Json_Data::podcast_episodes($results, $user);
                        break;
                    default:
                        Xml_Data::set_offset($offset);
                        Xml_Data::set_limit($limit);
                        echo Xml_Data::podcast_episodes($results, $user);
                }
                break;
        }

        return true;
    }

    /**
     * @deprecated Inject by constructor
     */
    private static function getAlbumRepository(): AlbumRepositoryInterface
    {
        global $dic;

        return $dic->get(AlbumRepositoryInterface::class);
    }

    /**
     * @deprecated Inject by constructor
     */
    private static function getArtistRepository(): ArtistRepositoryInterface
    {
        global $dic;

        return $dic->get(ArtistRepositoryInterface::class);
    }
}<|MERGE_RESOLUTION|>--- conflicted
+++ resolved
@@ -115,12 +115,7 @@
         $filter  = $input['filter'] ?? '';
         switch ($filter) {
             case 'newest':
-<<<<<<< HEAD
-                debug_event(self::class, 'stats newest', 5);
                 $results = Stats::get_newest($type, $limit, $offset, 0, $user);
-=======
-                $results = Stats::get_newest($type, $limit, $offset, 0, $user_id);
->>>>>>> 4f73f401
                 $offset  = 0;
                 $limit   = 0;
                 break;
@@ -145,12 +140,8 @@
                 $limit  = 0;
                 break;
             case 'flagged':
-<<<<<<< HEAD
                 debug_event(self::class, 'stats flagged', 4);
                 $results = Userflag::get_latest($type, $user, $limit, $offset);
-=======
-                $results = Userflag::get_latest($type, $user_id, $limit, $offset);
->>>>>>> 4f73f401
                 $offset  = 0;
                 $limit   = 0;
                 break;
