<?php

/*
 * vim:set softtabstop=4 shiftwidth=4 expandtab:
 *
 *  LICENSE: GNU Affero General Public License, version 3 (AGPL-3.0-or-later)
 * Copyright 2001 - 2020 Ampache.org
 *
 * This program is free software: you can redistribute it and/or modify
 * it under the terms of the GNU Affero General Public License as published by
 * the Free Software Foundation, either version 3 of the License, or
 * (at your option) any later version.
 *
 * This program is distributed in the hope that it will be useful,
 * but WITHOUT ANY WARRANTY; without even the implied warranty of
 * MERCHANTABILITY or FITNESS FOR A PARTICULAR PURPOSE.  See the
 * GNU Affero General Public License for more details.
 *
 * You should have received a copy of the GNU Affero General Public License
 * along with this program.  If not, see <https://www.gnu.org/licenses/>.
 *
 */

declare(strict_types=1);

namespace Ampache\Module\Api\Method;

use Ampache\Config\ConfigContainerInterface;
use Ampache\Config\ConfigurationKeyEnum;
use Ampache\Module\Api\Authentication\GatekeeperInterface;
use Ampache\Module\Api\Method\Exception\FunctionDisabledException;
use Ampache\Module\Api\Method\Exception\RequestParamMissingException;
use Ampache\Module\Api\Method\Exception\ResultEmptyException;
use Ampache\Module\Api\Output\ApiOutputInterface;
use Ampache\Repository\Model\ModelFactoryInterface;
use Psr\Http\Message\ResponseInterface;
use Psr\Http\Message\StreamFactoryInterface;

final class PodcastMethod implements MethodInterface
{
    public const ACTION = 'podcast';

    private StreamFactoryInterface $streamFactory;

    private ModelFactoryInterface $modelFactory;

    private ConfigContainerInterface $configContainer;

    public function __construct(
        StreamFactoryInterface $streamFactory,
        ModelFactoryInterface $modelFactory,
        ConfigContainerInterface $configContainer
    ) {
        $this->streamFactory   = $streamFactory;
        $this->modelFactory    = $modelFactory;
        $this->configContainer = $configContainer;
    }

    /**
     * MINIMUM_API_VERSION=420000
     *
     * Get the podcast from it's id.
     *
     * @param GatekeeperInterface $gatekeeper
     * @param ResponseInterface $response
     * @param ApiOutputInterface $output
     * @param array $input
     * filter  = (integer) Podcast ID number
     * include = (string) 'episodes' (include episodes in the response) //optional
     *
     * @return ResponseInterface
     * @throws FunctionDisabledException
     * @throws RequestParamMissingException
     * @throws ResultEmptyException
     */
    public function handle(
        GatekeeperInterface $gatekeeper,
        ResponseInterface $response,
        ApiOutputInterface $output,
        array $input
    ): ResponseInterface {
        if ($this->configContainer->isFeatureEnabled(ConfigurationKeyEnum::PODCAST) === false) {
            throw new FunctionDisabledException(T_('Enable: podcast'));
        }

        $objectId = $input['filter'] ?? null;

        if ($objectId === null) {
            throw new RequestParamMissingException(
                sprintf(T_('Bad Request: %s'), 'filter')
            );
        }

<<<<<<< HEAD
        $podcast = $this->modelFactory->createPodcast((int) $objectId);

        if ($podcast->isNew()) {
            throw new ResultEmptyException((string) $objectId);
=======
        $user = User::get_from_username(Session::username($input['auth']));
        ob_end_clean();
        $episodes = ($input['include'] == 'episodes' || (int) $input['include'] == 1);
        switch ($input['api_format']) {
            case 'json':
                echo JSON_Data::podcasts(array($object_id), $user->id, $episodes, false);
                break;
            default:
                echo XML_Data::podcasts(array($object_id), $user->id, $episodes);
>>>>>>> faceab66
        }

        return $response->withBody(
            $this->streamFactory->createStream(
                $output->podcasts(
                    [$objectId],
                    $gatekeeper->getUser()->getId(),
                    ($input['include'] ?? '') === 'episodes',
                    false
                )
            )
        );
    }
}<|MERGE_RESOLUTION|>--- conflicted
+++ resolved
@@ -91,22 +91,12 @@
             );
         }
 
-<<<<<<< HEAD
+        $include = $input['include'] ?? '';
+
         $podcast = $this->modelFactory->createPodcast((int) $objectId);
 
         if ($podcast->isNew()) {
             throw new ResultEmptyException((string) $objectId);
-=======
-        $user = User::get_from_username(Session::username($input['auth']));
-        ob_end_clean();
-        $episodes = ($input['include'] == 'episodes' || (int) $input['include'] == 1);
-        switch ($input['api_format']) {
-            case 'json':
-                echo JSON_Data::podcasts(array($object_id), $user->id, $episodes, false);
-                break;
-            default:
-                echo XML_Data::podcasts(array($object_id), $user->id, $episodes);
->>>>>>> faceab66
         }
 
         return $response->withBody(
@@ -114,7 +104,7 @@
                 $output->podcasts(
                     [$objectId],
                     $gatekeeper->getUser()->getId(),
-                    ($input['include'] ?? '') === 'episodes',
+                    $include === 'episodes' || (int) $include === 1,
                     false
                 )
             )
