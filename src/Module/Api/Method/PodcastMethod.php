<?php

/*
 * vim:set softtabstop=4 shiftwidth=4 expandtab:
 *
 *  LICENSE: GNU Affero General Public License, version 3 (AGPL-3.0-or-later)
 * Copyright 2001 - 2020 Ampache.org
 *
 * This program is free software: you can redistribute it and/or modify
 * it under the terms of the GNU Affero General Public License as published by
 * the Free Software Foundation, either version 3 of the License, or
 * (at your option) any later version.
 *
 * This program is distributed in the hope that it will be useful,
 * but WITHOUT ANY WARRANTY; without even the implied warranty of
 * MERCHANTABILITY or FITNESS FOR A PARTICULAR PURPOSE.  See the
 * GNU Affero General Public License for more details.
 *
 * You should have received a copy of the GNU Affero General Public License
 * along with this program.  If not, see <https://www.gnu.org/licenses/>.
 *
 */

declare(strict_types=1);

namespace Ampache\Module\Api\Method;

<<<<<<< HEAD
use Ampache\Config\ConfigContainerInterface;
use Ampache\Config\ConfigurationKeyEnum;
use Ampache\Module\Api\Authentication\GatekeeperInterface;
use Ampache\Module\Api\Method\Exception\FunctionDisabledException;
use Ampache\Module\Api\Method\Exception\RequestParamMissingException;
use Ampache\Module\Api\Method\Exception\ResultEmptyException;
use Ampache\Module\Api\Output\ApiOutputInterface;
use Ampache\Repository\Model\ModelFactoryInterface;
use Psr\Http\Message\ResponseInterface;
use Psr\Http\Message\StreamFactoryInterface;
=======
use Ampache\Config\AmpConfig;
use Ampache\Repository\Model\Podcast;
use Ampache\Module\Api\Api;
use Ampache\Module\Api\Json_Data;
use Ampache\Module\Api\Xml_Data;
use Ampache\Module\System\Session;
use Ampache\Repository\Model\User;
>>>>>>> 123ea845

final class PodcastMethod implements MethodInterface
{
    public const ACTION = 'podcast';

    private StreamFactoryInterface $streamFactory;

    private ModelFactoryInterface $modelFactory;

    private ConfigContainerInterface $configContainer;

    public function __construct(
        StreamFactoryInterface $streamFactory,
        ModelFactoryInterface $modelFactory,
        ConfigContainerInterface $configContainer
    ) {
        $this->streamFactory   = $streamFactory;
        $this->modelFactory    = $modelFactory;
        $this->configContainer = $configContainer;
    }

    /**
     * MINIMUM_API_VERSION=420000
     *
     * Get the podcast from it's id.
     *
     * @param GatekeeperInterface $gatekeeper
     * @param ResponseInterface $response
     * @param ApiOutputInterface $output
     * @param array $input
     * filter  = (integer) Podcast ID number
     * include = (string) 'episodes' (include episodes in the response) //optional
     *
     * @return ResponseInterface
     * @throws FunctionDisabledException
     * @throws RequestParamMissingException
     * @throws ResultEmptyException
     */
    public function handle(
        GatekeeperInterface $gatekeeper,
        ResponseInterface $response,
        ApiOutputInterface $output,
        array $input
    ): ResponseInterface {
        if ($this->configContainer->isFeatureEnabled(ConfigurationKeyEnum::PODCAST) === false) {
            throw new FunctionDisabledException(T_('Enable: podcast'));
        }

        $objectId = $input['filter'] ?? null;

        if ($objectId === null) {
            throw new RequestParamMissingException(
                sprintf(T_('Bad Request: %s'), 'filter')
            );
        }

<<<<<<< HEAD
        $podcast = $this->modelFactory->createPodcast((int) $objectId);

        if ($podcast->isNew()) {
            throw new ResultEmptyException((string) $objectId);
=======
        $user = User::get_from_username(Session::username($input['auth']));
        ob_end_clean();
        $episodes = $input['include'] == 'episodes';
        switch ($input['api_format']) {
            case 'json':
                echo JSON_Data::podcasts(array($object_id), $user->id, $episodes, false);
                break;
            default:
                echo XML_Data::podcasts(array($object_id), $user->id, $episodes);
>>>>>>> 123ea845
        }

        return $response->withBody(
            $this->streamFactory->createStream(
                $output->podcasts(
                    [$objectId],
                    ($input['include'] ?? '') === 'episodes',
                    false
                )
            )
        );
    }
}<|MERGE_RESOLUTION|>--- conflicted
+++ resolved
@@ -25,7 +25,6 @@
 
 namespace Ampache\Module\Api\Method;
 
-<<<<<<< HEAD
 use Ampache\Config\ConfigContainerInterface;
 use Ampache\Config\ConfigurationKeyEnum;
 use Ampache\Module\Api\Authentication\GatekeeperInterface;
@@ -36,15 +35,6 @@
 use Ampache\Repository\Model\ModelFactoryInterface;
 use Psr\Http\Message\ResponseInterface;
 use Psr\Http\Message\StreamFactoryInterface;
-=======
-use Ampache\Config\AmpConfig;
-use Ampache\Repository\Model\Podcast;
-use Ampache\Module\Api\Api;
-use Ampache\Module\Api\Json_Data;
-use Ampache\Module\Api\Xml_Data;
-use Ampache\Module\System\Session;
-use Ampache\Repository\Model\User;
->>>>>>> 123ea845
 
 final class PodcastMethod implements MethodInterface
 {
@@ -101,28 +91,17 @@
             );
         }
 
-<<<<<<< HEAD
         $podcast = $this->modelFactory->createPodcast((int) $objectId);
 
         if ($podcast->isNew()) {
             throw new ResultEmptyException((string) $objectId);
-=======
-        $user = User::get_from_username(Session::username($input['auth']));
-        ob_end_clean();
-        $episodes = $input['include'] == 'episodes';
-        switch ($input['api_format']) {
-            case 'json':
-                echo JSON_Data::podcasts(array($object_id), $user->id, $episodes, false);
-                break;
-            default:
-                echo XML_Data::podcasts(array($object_id), $user->id, $episodes);
->>>>>>> 123ea845
         }
 
         return $response->withBody(
             $this->streamFactory->createStream(
                 $output->podcasts(
                     [$objectId],
+                    $gatekeeper->getUser()->getId(),
                     ($input['include'] ?? '') === 'episodes',
                     false
                 )
