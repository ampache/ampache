<?php

declare(strict_types=0);

/**
 * vim:set softtabstop=4 shiftwidth=4 expandtab:
 *
 * LICENSE: GNU Affero General Public License, version 3 (AGPL-3.0-or-later)
 * Copyright Ampache.org, 2001-2023
 *
 * This program is free software: you can redistribute it and/or modify
 * it under the terms of the GNU Affero General Public License as published by
 * the Free Software Foundation, either version 3 of the License, or
 * (at your option) any later version.
 *
 * This program is distributed in the hope that it will be useful,
 * but WITHOUT ANY WARRANTY; without even the implied warranty of
 * MERCHANTABILITY or FITNESS FOR A PARTICULAR PURPOSE.  See the
 * GNU Affero General Public License for more details.
 *
 * You should have received a copy of the GNU Affero General Public License
 * along with this program.  If not, see <https://www.gnu.org/licenses/>.
 *
 */

namespace Ampache\Module\Api\Method\Api4;

use Ampache\Config\AmpConfig;
use Ampache\Repository\Model\Random;
use Ampache\Repository\Model\Rating;
use Ampache\Repository\Model\User;
use Ampache\Repository\Model\Userflag;
use Ampache\Module\Api\Api4;
use Ampache\Module\Api\Json4_Data;
use Ampache\Module\Api\Xml4_Data;
use Ampache\Module\Statistics\Stats;
use Ampache\Repository\AlbumRepositoryInterface;
use Ampache\Repository\ArtistRepositoryInterface;

/**
 * Class Stats4Method
 */
final class Stats4Method
{
    public const ACTION = 'stats';

    /**
     * stats
     * MINIMUM_API_VERSION=380001
     * CHANGED_IN_API_VERSION=400001
     *
     * Get some items based on some simple search types and filters
     * This method has partial backwards compatibility with older api versions
     * but should be updated to follow the current input values
     *
     * type     = (string)  'song'|'album'|'artist'
     * filter   = (string)  'newest'|'highest'|'frequent'|'recent'|'forgotten'|'flagged'|'random'
     * user_id  = (integer) //optional
     * username = (string)  //optional
     * offset   = (integer) //optional
     * limit    = (integer) //optional
     */
    public static function stats(array $input, User $user): bool
    {
        if (!Api4::check_parameter($input, array('type', 'filter'), self::ACTION)) {
            return false;
        }
        $user_id = $user->id;
        // override your user if you're looking at others
        if (array_key_exists('username', $input) && User::get_from_username($input['username'])) {
            $user    = User::get_from_username($input['username']);
            $user_id = $user->id;
        } elseif (array_key_exists('user_id', $input)) {
            $userTwo = new User($user_id);
            if (!$userTwo->isNew()) {
                $user_id = (int)$input['user_id'];
                $user    = new User($user_id);
            }
        }
        // moved type to filter and allowed multiple type selection
        $type   = $input['type'];
        $offset = (int)($input['offset'] ?? 0);
        $limit  = (int)($input['limit'] ?? 0);
        // original method only searched albums and had poor method inputs
        if (in_array($type, array('newest', 'highest', 'frequent', 'recent', 'forgotten', 'flagged'))) {
            $type            = 'album';
            $input['filter'] = $type;
        }
        if ($limit < 1) {
            $limit = (int) AmpConfig::get('popular_threshold', 10);
        }

        switch ($input['filter']) {
            case 'newest':
                $results = Stats::get_newest($type, $limit, $offset);
                break;
            case 'highest':
                $results = Rating::get_highest($type, $limit, $offset);
                break;
            case 'frequent':
                $threshold = AmpConfig::get('stats_threshold', 7);
                $results   = Stats::get_top($type, $limit, $threshold, $offset);
                break;
            case 'recent':
            case 'forgotten':
                $newest = $input['filter'] == 'recent';
                if ($user->isNew()) {
                    $results = Stats::get_recent($type, $limit, $offset, null, $newest);
                } else {
                    $results = $user->get_recently_played($type, $limit, $offset, $newest);
                }
                break;
            case 'flagged':
<<<<<<< HEAD
                debug_event(self::class, 'stats flagged', 4);
                $results = Userflag::get_latest($type, $user, $limit, $offset);
=======
                $results = Userflag::get_latest($type, $user_id, $limit, $offset);
>>>>>>> 4f73f401
                break;
            case 'random':
            default:
                switch ($type) {
                    case 'song':
                        $results = Random::get_default($limit, $user);
                        break;
                    case 'artist':
                        $results = static::getArtistRepository()->getRandom(
                            $user_id,
                            $limit
                        );
                        break;
                    case 'album':
                        $results = static::getAlbumRepository()->getRandom(
                            $user_id,
                            $limit
                        );
                }
        }

        ob_end_clean();
        if (!isset($results)) {
            Api4::message('error', 'No Results', '404', $input['api_format']);

            return false;
        }

        if ($type === 'song') {
            switch ($input['api_format']) {
                case 'json':
                    echo Json4_Data::songs($results, $user);
                    break;
                default:
                    echo Xml4_Data::songs($results, $user);
            }
        }
        if ($type === 'artist') {
            switch ($input['api_format']) {
                case 'json':
                    echo Json4_Data::artists($results, array(), $user);
                    break;
                default:
                    echo Xml4_Data::artists($results, array(), $user);
            }
        }
        if ($type === 'album') {
            switch ($input['api_format']) {
                case 'json':
                    echo Json4_Data::albums($results, array(), $user);
                    break;
                default:
                    echo Xml4_Data::albums($results, array(), $user);
            }
        }

        return true;
    }

    /**
     * @deprecated Inject by constructor
     */
    private static function getAlbumRepository(): AlbumRepositoryInterface
    {
        global $dic;

        return $dic->get(AlbumRepositoryInterface::class);
    }

    /**
     * @deprecated Inject by constructor
     */
    private static function getArtistRepository(): ArtistRepositoryInterface
    {
        global $dic;

        return $dic->get(ArtistRepositoryInterface::class);
    }
}<|MERGE_RESOLUTION|>--- conflicted
+++ resolved
@@ -111,12 +111,7 @@
                 }
                 break;
             case 'flagged':
-<<<<<<< HEAD
-                debug_event(self::class, 'stats flagged', 4);
                 $results = Userflag::get_latest($type, $user, $limit, $offset);
-=======
-                $results = Userflag::get_latest($type, $user_id, $limit, $offset);
->>>>>>> 4f73f401
                 break;
             case 'random':
             default:
