--- conflicted
+++ resolved
@@ -70,9 +70,6 @@
             return false;
         }
 
-<<<<<<< HEAD
-        $results = static::getUserFollowerRepository()->getFollowers($leadUser);
-=======
         $browse = Api::getBrowse();
         $browse->reset_filters();
         $browse->set_type('follower');
@@ -80,7 +77,6 @@
         $browse->set_filter('user', $leadUser->getId());
 
         $results = $browse->get_objects();
->>>>>>> 365334b9
         if (empty($results)) {
             Api::empty('user', $input['api_format']);
 
