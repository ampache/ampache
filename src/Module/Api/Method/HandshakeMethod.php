<?php

/*
 * vim:set softtabstop=4 shiftwidth=4 expandtab:
 *
 *  LICENSE: GNU Affero General Public License, version 3 (AGPL-3.0-or-later)
 * Copyright 2001 - 2020 Ampache.org
 *
 * This program is free software: you can redistribute it and/or modify
 * it under the terms of the GNU Affero General Public License as published by
 * the Free Software Foundation, either version 3 of the License, or
 * (at your option) any later version.
 *
 * This program is distributed in the hope that it will be useful,
 * but WITHOUT ANY WARRANTY; without even the implied warranty of
 * MERCHANTABILITY or FITNESS FOR A PARTICULAR PURPOSE.  See the
 * GNU Affero General Public License for more details.
 *
 * You should have received a copy of the GNU Affero General Public License
 * along with this program.  If not, see <https://www.gnu.org/licenses/>.
 *
 */

declare(strict_types=1);

namespace Ampache\Module\Api\Method;

use Ampache\Module\Api\Api;
use Ampache\Module\Api\Authentication\Exception\HandshakeException;
use Ampache\Module\Api\Authentication\GatekeeperInterface;
use Ampache\Module\Api\Authentication\HandshakeInterface;
use Ampache\Module\Api\Output\ApiOutputInterface;
use Ampache\Module\Api\Xml_Data;
use Ampache\Module\System\Core;
use Ampache\Module\System\Session;
use Psr\Http\Message\ResponseInterface;
use Psr\Http\Message\StreamFactoryInterface;

final class HandshakeMethod implements MethodInterface
{
    public const ACTION = 'handshake';

    private StreamFactoryInterface $streamFactory;

    private HandshakeInterface $handshake;

    public function __construct(
        StreamFactoryInterface $streamFactory,
        HandshakeInterface $handshake
    ) {
        $this->streamFactory = $streamFactory;
        $this->handshake     = $handshake;
    }

    /**
     * MINIMUM_API_VERSION=380001
     *
     * This is the function that handles verifying a new handshake
     * Takes a timestamp, auth key, and username.
     *
     * @param GatekeeperInterface $gatekeeper
     * @param ResponseInterface $response
     * @param ApiOutputInterface $output
     * @param array $input
     * auth      = (string) $passphrase
     * user      = (string) $username //optional
     * timestamp = (integer) UNIXTIME() //Required if login/password authentication
     * version   = (string) $version //optional
     *
     * @return ResponseInterface
     *
     * @throws Exception\HandshakeFailedException
     */
    public function handle(
        GatekeeperInterface $gatekeeper,
        ResponseInterface $response,
        ApiOutputInterface $output,
        array $input
    ): ResponseInterface {
        $passphrase = $input['auth'] ?? '';
        if ($passphrase === '') {
            $passphrase = Core::get_post('auth');
        }
<<<<<<< HEAD
        $version   = (isset($input['version'])) ? $input['version'] : Api::$version;
        $timestamp = (int) preg_replace('/[^0-9]/', '', $input['timestamp'] ?? time());

        try {
            $user = $this->handshake->handshake(
                trim((string) $input['user']),
                trim($passphrase),
                $timestamp,
                $version,
                Core::get_user_ip()
            );
        } catch (HandshakeException $e) {
            throw new Exception\HandshakeFailedException($e->getMessage());
=======
        $username = trim((string) $input['user']);
        $user_ip  = Core::get_user_ip();
        $version  = (isset($input['version'])) ? $input['version'] : Api::$version;
        // set the version to the old string for old api clients
        Api::$version = ((int) $version >= 350001) ? '500000' : Api::$version;

        // Log the attempt
        debug_event(self::class, "Handshake Attempt, IP:$user_ip User:$username Version:$version", 5);

        // Version check shouldn't be soo restrictive... only check with initial version to not break clients compatibility
        if ((int) ($version) < Api::$auth_version && (int) $version[0] !== 5) {
            debug_event(self::class, 'Login Failed: Version too old', 1);
            AmpError::add('api', T_('Login failed, API version is too old'));

            return false;
>>>>>>> 79a02dec
        }

        // Create the session
        $data             = [];
        $data['username'] = $user->username;
        $data['type']     = 'api';
        $data['apikey']   = $user->apikey;
        $data['value']    = $timestamp;
        if (isset($input['client'])) {
            $data['agent'] = $input['client'];
        }
        if (isset($input['geo_latitude'])) {
            $data['geo_latitude'] = $input['geo_latitude'];
        }
        if (isset($input['geo_longitude'])) {
            $data['geo_longitude'] = $input['geo_longitude'];
        }
        if (isset($input['geo_name'])) {
            $data['geo_name'] = $input['geo_name'];
        }
        //Session might not exist or has expired
        if (!Session::read($data['apikey'])) {
            Session::destroy($data['apikey']);
            $token = Session::create($data);
        } else {
            Session::extend($data['apikey']);
            $token = $data['apikey'];
        }

        $outarray = Api::server_details($token);

        switch ($input['api_format']) {
            case 'json':
                $result = json_encode($outarray, JSON_PRETTY_PRINT);
                break;
            default:
                $result = Xml_Data::keyed_array($outarray);
        }

        return $response->withBody(
            $this->streamFactory->createStream($result)
        );
    }
}<|MERGE_RESOLUTION|>--- conflicted
+++ resolved
@@ -33,6 +33,7 @@
 use Ampache\Module\Api\Xml_Data;
 use Ampache\Module\System\Core;
 use Ampache\Module\System\Session;
+use Ampache\Module\Util\EnvironmentInterface;
 use Psr\Http\Message\ResponseInterface;
 use Psr\Http\Message\StreamFactoryInterface;
 
@@ -44,12 +45,16 @@
 
     private HandshakeInterface $handshake;
 
+    private EnvironmentInterface $environment;
+
     public function __construct(
         StreamFactoryInterface $streamFactory,
-        HandshakeInterface $handshake
+        HandshakeInterface $handshake,
+        EnvironmentInterface $environment
     ) {
         $this->streamFactory = $streamFactory;
         $this->handshake     = $handshake;
+        $this->environment   = $environment;
     }
 
     /**
@@ -81,7 +86,6 @@
         if ($passphrase === '') {
             $passphrase = Core::get_post('auth');
         }
-<<<<<<< HEAD
         $version   = (isset($input['version'])) ? $input['version'] : Api::$version;
         $timestamp = (int) preg_replace('/[^0-9]/', '', $input['timestamp'] ?? time());
 
@@ -91,27 +95,10 @@
                 trim($passphrase),
                 $timestamp,
                 $version,
-                Core::get_user_ip()
+                $this->environment->getClientIp()
             );
         } catch (HandshakeException $e) {
             throw new Exception\HandshakeFailedException($e->getMessage());
-=======
-        $username = trim((string) $input['user']);
-        $user_ip  = Core::get_user_ip();
-        $version  = (isset($input['version'])) ? $input['version'] : Api::$version;
-        // set the version to the old string for old api clients
-        Api::$version = ((int) $version >= 350001) ? '500000' : Api::$version;
-
-        // Log the attempt
-        debug_event(self::class, "Handshake Attempt, IP:$user_ip User:$username Version:$version", 5);
-
-        // Version check shouldn't be soo restrictive... only check with initial version to not break clients compatibility
-        if ((int) ($version) < Api::$auth_version && (int) $version[0] !== 5) {
-            debug_event(self::class, 'Login Failed: Version too old', 1);
-            AmpError::add('api', T_('Login failed, API version is too old'));
-
-            return false;
->>>>>>> 79a02dec
         }
 
         // Create the session
