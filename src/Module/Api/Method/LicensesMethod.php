--- conflicted
+++ resolved
@@ -87,19 +87,8 @@
         $browse->set_type('license');
         $browse->set_sort('name', 'ASC');
 
-<<<<<<< HEAD
-        $method = $input['exact'] ? 'exact_match' : 'alpha_match';
+        $method = ($input['exact'] ?? '') ? 'exact_match' : 'alpha_match';
         Api::set_filter($method, $input['filter'], $browse);
-=======
-        $method = ($input['exact']) ? 'exact_match' : 'alpha_match';
-        Api::set_filter($method, $input['filter']);
-        $licenses = $browse->get_objects();
-        if (empty($licenses)) {
-            Api::empty('license', $input['api_format']);
-
-            return false;
-        }
->>>>>>> ff609009
 
         $objectIds = $browse->get_objects();
         if ($objectIds === []) {
