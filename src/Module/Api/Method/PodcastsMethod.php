<?php

/*
 * vim:set softtabstop=4 shiftwidth=4 expandtab:
 *
 *  LICENSE: GNU Affero General Public License, version 3 (AGPL-3.0-or-later)
 * Copyright 2001 - 2020 Ampache.org
 *
 * This program is free software: you can redistribute it and/or modify
 * it under the terms of the GNU Affero General Public License as published by
 * the Free Software Foundation, either version 3 of the License, or
 * (at your option) any later version.
 *
 * This program is distributed in the hope that it will be useful,
 * but WITHOUT ANY WARRANTY; without even the implied warranty of
 * MERCHANTABILITY or FITNESS FOR A PARTICULAR PURPOSE.  See the
 * GNU Affero General Public License for more details.
 *
 * You should have received a copy of the GNU Affero General Public License
 * along with this program.  If not, see <https://www.gnu.org/licenses/>.
 *
 */

declare(strict_types=1);

namespace Ampache\Module\Api\Method;

use Ampache\Config\ConfigContainerInterface;
use Ampache\Config\ConfigurationKeyEnum;
use Ampache\Module\Api\Api;
<<<<<<< HEAD
use Ampache\Module\Api\Authentication\GatekeeperInterface;
use Ampache\Module\Api\Method\Exception\FunctionDisabledException;
use Ampache\Module\Api\Output\ApiOutputInterface;
use Ampache\Repository\Model\ModelFactoryInterface;
use Psr\Http\Message\ResponseInterface;
use Psr\Http\Message\StreamFactoryInterface;
=======
use Ampache\Module\Api\Json_Data;
use Ampache\Module\Api\Xml_Data;
use Ampache\Module\System\Session;
use Ampache\Repository\Model\User;
>>>>>>> 123ea845

final class PodcastsMethod implements MethodInterface
{
    public const ACTION = 'podcasts';

    private StreamFactoryInterface $streamFactory;

    private ModelFactoryInterface $modelFactory;

    private ConfigContainerInterface $configContainer;

    public function __construct(
        StreamFactoryInterface $streamFactory,
        ModelFactoryInterface $modelFactory,
        ConfigContainerInterface $configContainer
    ) {
        $this->streamFactory   = $streamFactory;
        $this->modelFactory    = $modelFactory;
        $this->configContainer = $configContainer;
    }

    /**
     * MINIMUM_API_VERSION=420000
     *
     * Get information about podcasts.
     *
     * @param GatekeeperInterface $gatekeeper
     * @param ResponseInterface $response
     * @param ApiOutputInterface $output
     * @param array $input
     * filter  = (string) Alpha-numeric search term
     * include = (string) 'episodes' (include episodes in the response) //optional
     * offset  = (integer) //optional
     * limit   = (integer) //optional
     *
     * @return ResponseInterface
     *
     * @throws FunctionDisabledException
     */
    public function handle(
        GatekeeperInterface $gatekeeper,
        ResponseInterface $response,
        ApiOutputInterface $output,
        array $input
    ): ResponseInterface {
        if ($this->configContainer->isFeatureEnabled(ConfigurationKeyEnum::PODCAST) === false) {
            throw new FunctionDisabledException(T_('Enable: podcast'));
        }
        $browse = $this->modelFactory->createBrowse();
        $browse->reset_filters();
        $browse->set_type('podcast');
        $browse->set_sort('title', 'ASC');

        $method = ($input['exact'] ?? '') ? 'exact_match' : 'alpha_match';
        Api::set_filter($method, ($input['filter'] ?? ''), $browse);
        Api::set_filter('add', ($input['add'] ?? ''), $browse);
        Api::set_filter('update', ($input['update'] ?? ''), $browse);

<<<<<<< HEAD
        $podcastIds = $browse->get_objects();
        if ($podcastIds === []) {
            $result = $output->emptyResult('podcast');
        } else {
            $result = $output->podcasts(
                array_map('intval', $podcastIds),
                ($input['include'] ?? '') === 'episodes',
                true,
                (int) ($input['limit'] ?? 0),
                (int) ($input['offset'] ?? 0)
            );
=======
        $user = User::get_from_username(Session::username($input['auth']));
        ob_end_clean();
        $episodes = $input['include'] == 'episodes';
        switch ($input['api_format']) {
            case 'json':
                JSON_Data::set_offset($input['offset']);
                JSON_Data::set_limit($input['limit']);
                echo JSON_Data::podcasts($podcasts, $user->id, $episodes);
                break;
            default:
                XML_Data::set_offset($input['offset']);
                XML_Data::set_limit($input['limit']);
                echo XML_Data::podcasts($podcasts, $user->id, $episodes);
>>>>>>> 123ea845
        }

        return $response->withBody(
            $this->streamFactory->createStream($result)
        );
    }
}<|MERGE_RESOLUTION|>--- conflicted
+++ resolved
@@ -28,19 +28,12 @@
 use Ampache\Config\ConfigContainerInterface;
 use Ampache\Config\ConfigurationKeyEnum;
 use Ampache\Module\Api\Api;
-<<<<<<< HEAD
 use Ampache\Module\Api\Authentication\GatekeeperInterface;
 use Ampache\Module\Api\Method\Exception\FunctionDisabledException;
 use Ampache\Module\Api\Output\ApiOutputInterface;
 use Ampache\Repository\Model\ModelFactoryInterface;
 use Psr\Http\Message\ResponseInterface;
 use Psr\Http\Message\StreamFactoryInterface;
-=======
-use Ampache\Module\Api\Json_Data;
-use Ampache\Module\Api\Xml_Data;
-use Ampache\Module\System\Session;
-use Ampache\Repository\Model\User;
->>>>>>> 123ea845
 
 final class PodcastsMethod implements MethodInterface
 {
@@ -99,33 +92,18 @@
         Api::set_filter('add', ($input['add'] ?? ''), $browse);
         Api::set_filter('update', ($input['update'] ?? ''), $browse);
 
-<<<<<<< HEAD
         $podcastIds = $browse->get_objects();
         if ($podcastIds === []) {
             $result = $output->emptyResult('podcast');
         } else {
             $result = $output->podcasts(
                 array_map('intval', $podcastIds),
+                $gatekeeper->getUser()->getId(),
                 ($input['include'] ?? '') === 'episodes',
                 true,
                 (int) ($input['limit'] ?? 0),
                 (int) ($input['offset'] ?? 0)
             );
-=======
-        $user = User::get_from_username(Session::username($input['auth']));
-        ob_end_clean();
-        $episodes = $input['include'] == 'episodes';
-        switch ($input['api_format']) {
-            case 'json':
-                JSON_Data::set_offset($input['offset']);
-                JSON_Data::set_limit($input['limit']);
-                echo JSON_Data::podcasts($podcasts, $user->id, $episodes);
-                break;
-            default:
-                XML_Data::set_offset($input['offset']);
-                XML_Data::set_limit($input['limit']);
-                echo XML_Data::podcasts($podcasts, $user->id, $episodes);
->>>>>>> 123ea845
         }
 
         return $response->withBody(
