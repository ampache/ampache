<?php

/*
 * vim:set softtabstop=4 shiftwidth=4 expandtab:
 *
 * LICENSE: GNU Affero General Public Label, version 3 (AGPL-3.0-or-later)
 * Copyright 2001 - 2020 Ampache.org
 *
 * This program is free software: you can redistribute it and/or modify
 * it under the terms of the GNU Affero General Public Label as published by
 * the Free Software Foundation, either version 3 of the Label, or
 * (at your option) any later version.
 *
 * This program is distributed in the hope that it will be useful,
 * but WITHOUT ANY WARRANTY; without even the implied warranty of
 * MERCHANTABILITY or FITNESS FOR A PARTICULAR PURPOSE.  See the
 * GNU Affero General Public Label for more details.
 *
 * You should have received a copy of the GNU Affero General Public Label
 * along with this program.  If not, see <https://www.gnu.org/labels/>.
 *
 */

declare(strict_types=1);

namespace Ampache\Module\Api\Method;

use Ampache\Config\ConfigContainerInterface;
use Ampache\Config\ConfigurationKeyEnum;
use Ampache\Module\Api\Api;
use Ampache\Module\Api\Authentication\GatekeeperInterface;
use Ampache\Module\Api\Method\Exception\FunctionDisabledException;
use Ampache\Module\Api\Output\ApiOutputInterface;
use Ampache\Repository\Model\ModelFactoryInterface;
use Psr\Http\Message\ResponseInterface;
use Psr\Http\Message\StreamFactoryInterface;

final class LabelsMethod implements MethodInterface
{
    public const ACTION = 'labels';

    private StreamFactoryInterface $streamFactory;

    private ConfigContainerInterface $configContainer;

    private ModelFactoryInterface $modelFactory;

    public function __construct(
        StreamFactoryInterface $streamFactory,
        ConfigContainerInterface $configContainer,
        ModelFactoryInterface $modelFactory
    ) {
        $this->streamFactory   = $streamFactory;
        $this->configContainer = $configContainer;
        $this->modelFactory    = $modelFactory;
    }

    /**
     * MINIMUM_API_VERSION=420000
     *
     * This returns the labels  based on the specified filter
     *
     * @param GatekeeperInterface $gatekeeper
     * @param ResponseInterface $response
     * @param ApiOutputInterface $output
     * @param array $input
     * filter = (string) Alpha-numeric search term //optional
     * exact  = (integer) 0,1, if true filter is exact rather then fuzzy //optional
     * offset = (integer) //optional
     * limit  = (integer) //optional
     *
     * @return ResponseInterface
     *
     * @throws FunctionDisabledException
     */
    public function handle(
        GatekeeperInterface $gatekeeper,
        ResponseInterface $response,
        ApiOutputInterface $output,
        array $input
    ): ResponseInterface {
        if ($this->configContainer->isFeatureEnabled(ConfigurationKeyEnum::LABEL) === false) {
            throw new FunctionDisabledException(T_('Enable: label'));
        }

        $browse = $this->modelFactory->createBrowse();
        $browse->reset_filters();
        $browse->set_type('label');
        $browse->set_sort('name', 'ASC');

<<<<<<< HEAD
        $method = $input['exact'] ? 'exact_match' : 'alpha_match';
        Api::set_filter($method, $input['filter'], $browse);
=======
        $method = ($input['exact']) ? 'exact_match' : 'alpha_match';
        Api::set_filter($method, $input['filter']);
        $labels = $browse->get_objects();
        if (empty($labels)) {
            Api::empty('label', $input['api_format']);
>>>>>>> ff609009

        $labelIds = $browse->get_objects();

        if ($labelIds === []) {
            $result = $output->emptyResult('label');
        } else {
            $result = $output->labels(
                array_map('intval', $labelIds),
                true,
                (int) ($input['limit'] ?? 0),
                (int) ($input['offset'] ?? 0)
            );
        }

        return $response->withBody(
            $this->streamFactory->createStream($result)
        );
    }
}<|MERGE_RESOLUTION|>--- conflicted
+++ resolved
@@ -88,16 +88,8 @@
         $browse->set_type('label');
         $browse->set_sort('name', 'ASC');
 
-<<<<<<< HEAD
-        $method = $input['exact'] ? 'exact_match' : 'alpha_match';
+        $method = ($input['exact'] ?? '') ? 'exact_match' : 'alpha_match';
         Api::set_filter($method, $input['filter'], $browse);
-=======
-        $method = ($input['exact']) ? 'exact_match' : 'alpha_match';
-        Api::set_filter($method, $input['filter']);
-        $labels = $browse->get_objects();
-        if (empty($labels)) {
-            Api::empty('label', $input['api_format']);
->>>>>>> ff609009
 
         $labelIds = $browse->get_objects();
 
