<?php

/**
 * vim:set softtabstop=4 shiftwidth=4 expandtab:
 *
 * LICENSE: GNU Affero General Public License, version 3 (AGPL-3.0-or-later)
 * Copyright Ampache.org, 2001-2023
 *
 * This program is free software: you can redistribute it and/or modify
 * it under the terms of the GNU Affero General Public License as published by
 * the Free Software Foundation, either version 3 of the License, or
 * (at your option) any later version.
 *
 * This program is distributed in the hope that it will be useful,
 * but WITHOUT ANY WARRANTY; without even the implied warranty of
 * MERCHANTABILITY or FITNESS FOR A PARTICULAR PURPOSE.  See the
 * GNU Affero General Public License for more details.
 *
 * You should have received a copy of the GNU Affero General Public License
 * along with this program.  If not, see <https://www.gnu.org/licenses/>.
 *
 */

namespace Ampache\Module\Artist\Deletion;

<<<<<<< HEAD
use Ampache\Repository\LabelRepositoryInterface;
use Ampache\Repository\Model\Art;
=======
use Ampache\Module\Art\ArtCleanupInterface;
>>>>>>> db361f0c
use Ampache\Repository\Model\Artist;
use Ampache\Repository\Model\ModelFactoryInterface;
use Ampache\Repository\Model\Rating;
use Ampache\Repository\Model\Userflag;
use Ampache\Module\Album\Deletion\AlbumDeleterInterface;
use Ampache\Module\Album\Deletion\Exception\AlbumDeletionException;
use Ampache\Module\Artist\Deletion\Exception\ArtistDeletionException;
use Ampache\Module\System\LegacyLogger;
use Ampache\Repository\AlbumRepositoryInterface;
use Ampache\Repository\ArtistRepositoryInterface;
use Ampache\Repository\ShoutRepositoryInterface;
use Ampache\Repository\UserActivityRepositoryInterface;
use Psr\Log\LoggerInterface;

final class ArtistDeleter implements ArtistDeleterInterface
{
    private AlbumDeleterInterface $albumDeleter;

    private ArtistRepositoryInterface $artistRepository;

    private AlbumRepositoryInterface $albumRepository;

    private ModelFactoryInterface $modelFactory;

    private LoggerInterface $logger;

    private ShoutRepositoryInterface $shoutRepository;

    private UserActivityRepositoryInterface $useractivityRepository;

<<<<<<< HEAD
    private LabelRepositoryInterface $labelRepository;
=======
    private ArtCleanupInterface $artCleanup;
>>>>>>> db361f0c

    public function __construct(
        AlbumDeleterInterface $albumDeleter,
        ArtistRepositoryInterface $artistRepository,
        AlbumRepositoryInterface $albumRepository,
        ModelFactoryInterface $modelFactory,
        LoggerInterface $logger,
        ShoutRepositoryInterface $shoutRepository,
        UserActivityRepositoryInterface $useractivityRepository,
<<<<<<< HEAD
        LabelRepositoryInterface $labelRepository
=======
        ArtCleanupInterface $artCleanup
>>>>>>> db361f0c
    ) {
        $this->albumDeleter           = $albumDeleter;
        $this->artistRepository       = $artistRepository;
        $this->albumRepository        = $albumRepository;
        $this->modelFactory           = $modelFactory;
        $this->logger                 = $logger;
        $this->shoutRepository        = $shoutRepository;
        $this->useractivityRepository = $useractivityRepository;
<<<<<<< HEAD
        $this->labelRepository        = $labelRepository;
=======
        $this->artCleanup             = $artCleanup;
>>>>>>> db361f0c
    }

    /**
     * @throws ArtistDeletionException
     */
    public function remove(
        Artist $artist
    ): void {
        $album_ids = $this->albumRepository->getAlbumByArtist($artist->id);

        foreach ($album_ids as $albumId) {
            $album = $this->modelFactory->createAlbum($albumId);

            try {
                $this->albumDeleter->delete($album);
            } catch (AlbumDeletionException $e) {
                $this->logger->critical(
                    sprintf(
                        "Error when deleting the album `%d`.",
                        $albumId
                    ),
                    [LegacyLogger::CONTEXT_TYPE => __CLASS__]
                );

                throw new ArtistDeletionException();
            }
        }

        $artistId = $artist->getId();

        $deleted = $this->artistRepository->delete($artistId);
        if ($deleted) {
            $this->artCleanup->collectGarbageForObject('artist', $artistId);
            Userflag::garbage_collection('artist', $artistId);
            Rating::garbage_collection('artist', $artistId);
            $this->labelRepository->collectGarbage();
            $this->shoutRepository->collectGarbage('artist', $artistId);
            $this->useractivityRepository->collectGarbage('artist', $artistId);
        }
    }
}<|MERGE_RESOLUTION|>--- conflicted
+++ resolved
@@ -23,12 +23,8 @@
 
 namespace Ampache\Module\Artist\Deletion;
 
-<<<<<<< HEAD
 use Ampache\Repository\LabelRepositoryInterface;
-use Ampache\Repository\Model\Art;
-=======
 use Ampache\Module\Art\ArtCleanupInterface;
->>>>>>> db361f0c
 use Ampache\Repository\Model\Artist;
 use Ampache\Repository\Model\ModelFactoryInterface;
 use Ampache\Repository\Model\Rating;
@@ -59,11 +55,8 @@
 
     private UserActivityRepositoryInterface $useractivityRepository;
 
-<<<<<<< HEAD
     private LabelRepositoryInterface $labelRepository;
-=======
     private ArtCleanupInterface $artCleanup;
->>>>>>> db361f0c
 
     public function __construct(
         AlbumDeleterInterface $albumDeleter,
@@ -73,11 +66,8 @@
         LoggerInterface $logger,
         ShoutRepositoryInterface $shoutRepository,
         UserActivityRepositoryInterface $useractivityRepository,
-<<<<<<< HEAD
-        LabelRepositoryInterface $labelRepository
-=======
+        LabelRepositoryInterface $labelRepository,
         ArtCleanupInterface $artCleanup
->>>>>>> db361f0c
     ) {
         $this->albumDeleter           = $albumDeleter;
         $this->artistRepository       = $artistRepository;
@@ -86,11 +76,8 @@
         $this->logger                 = $logger;
         $this->shoutRepository        = $shoutRepository;
         $this->useractivityRepository = $useractivityRepository;
-<<<<<<< HEAD
         $this->labelRepository        = $labelRepository;
-=======
         $this->artCleanup             = $artCleanup;
->>>>>>> db361f0c
     }
 
     /**
