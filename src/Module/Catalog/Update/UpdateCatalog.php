--- conflicted
+++ resolved
@@ -127,7 +127,8 @@
                     true
                 );
                 $interactor->info('------------------', true);
-                Album::update_album_artist();
+
+                $this->albumArtistUpdater->update();
             }
             if ($verification === true) {
                 ob_start();
@@ -148,11 +149,6 @@
                     true
                 );
                 $interactor->info('------------------', true);
-<<<<<<< HEAD
-
-                $this->albumArtistUpdater->update();
-=======
->>>>>>> fae99b58
             }
             if ($addArt === true) {
                 ob_start();
