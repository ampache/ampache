--- conflicted
+++ resolved
@@ -25,16 +25,11 @@
 namespace Ampache\Module\Catalog\Update;
 
 use Ahc\Cli\IO\Interactor;
-<<<<<<< HEAD
+use Ampache\Config\AmpConfig;
 use Ampache\Module\Album\AlbumArtistUpdaterInterface;
-=======
-use Ampache\Config\AmpConfig;
->>>>>>> 241b192c
-use Ampache\Repository\Model\Album;
-use Ampache\Repository\Model\Artist;
-use Ampache\Repository\Model\Catalog;
 use Ampache\Module\Catalog\GarbageCollector\CatalogGarbageCollectorInterface;
 use Ampache\Module\System\Dba;
+use Ampache\Repository\Model\Catalog;
 use Ampache\Repository\Model\ModelFactoryInterface;
 use PDOStatement;
 
@@ -142,31 +137,18 @@
                     true
                 );
                 $catalog->add_to_catalog($options);
-<<<<<<< HEAD
+
+                $buffer = ob_get_contents();
+
+                ob_end_clean();
+
+                $interactor->info(
+                    $this->cleanBuffer($buffer),
+                    true
+                );
+                $interactor->info('------------------', true);
 
                 $this->albumArtistUpdater->update();
-
-                // update artists who need a recent update
-                $artists = $catalog->get_artist_ids('count');
-                foreach ($artists as $artist_id) {
-                    if ($artist_id > 0) {
-                        $artist = $this->modelFactory->createArtist($artist_id);
-                        $artist->update_album_count();
-                    }
-                }
-=======
->>>>>>> 241b192c
-
-                $buffer = ob_get_contents();
-
-                ob_end_clean();
-
-                $interactor->info(
-                    $this->cleanBuffer($buffer),
-                    true
-                );
-                $interactor->info('------------------', true);
-                Album::update_album_artist();
             }
             if ($addArt === true) {
                 ob_start();
@@ -230,7 +212,17 @@
         if ($cleanup === true || $verification === true) {
             $this->catalogGarbageCollector->collect();
         }
-        Catalog::update_counts();
+
+        // update artists who need a recent update
+        $artists = $catalog->get_artist_ids('count');
+        foreach ($artists as $artist_id) {
+            if ($artist_id > 0) {
+                $artist = $this->modelFactory->createArtist($artist_id);
+                $artist->update_album_count();
+            }
+        }
+
+
         if ($optimizeDatabase === true) {
             ob_start();
 
