<?php
/*
 * vim:set softtabstop=4 shiftwidth=4 expandtab:
 *
 * LICENSE: GNU Affero General Public License, version 3 (AGPL-3.0-or-later)
 * Copyright 2001 - 2020 Ampache.org
 *
 * This program is free software: you can redistribute it and/or modify
 * it under the terms of the GNU Affero General Public License as published by
 * the Free Software Foundation, either version 3 of the License, or
 * (at your option) any later version.
 *
 * This program is distributed in the hope that it will be useful,
 * but WITHOUT ANY WARRANTY; without even the implied warranty of
 * MERCHANTABILITY or FITNESS FOR A PARTICULAR PURPOSE.  See the
 * GNU Affero General Public License for more details.
 *
 * You should have received a copy of the GNU Affero General Public License
 * along with this program.  If not, see <https://www.gnu.org/licenses/>.
 *
 */

declare(strict_types=0);

namespace Ampache\Module\Catalog\Update;

use Ahc\Cli\IO\Interactor;
use Ampache\Config\AmpConfig;
use Ampache\Repository\Model\Album;
use Ampache\Repository\Model\Artist;
use Ampache\Repository\Model\Catalog;
use Ampache\Module\Catalog\GarbageCollector\CatalogGarbageCollectorInterface;
use Ampache\Module\System\Dba;
use PDOStatement;

final class UpdateCatalog extends AbstractCatalogUpdater implements UpdateCatalogInterface
{
    private CatalogGarbageCollectorInterface $catalogGarbageCollector;

    public function __construct(
        CatalogGarbageCollectorInterface $catalogGarbageCollector
    ) {
        $this->catalogGarbageCollector = $catalogGarbageCollector;
    }

    public function update(
        Interactor $interactor,
        bool $deactivateMemoryLimit,
        bool $addNew,
        bool $addArt,
        bool $importPlaylists,
        bool $cleanup,
        bool $missing,
        bool $verification,
        bool $updateInfo,
        bool $optimizeDatabase,
        ?string $catalogName,
        string $catalogType
    ): void {
        if ($deactivateMemoryLimit === true) {
            // Temporarily deactivate PHP memory limit
            echo "\033[31m- " . T_("Deactivated PHP memory limit") . " -\033[0m\n";
            ini_set('memory_limit','-1');
            echo "------------------\n\n";
        }

        $options = [
            'gather_art' => false,
            'parse_playlist' => $importPlaylists
        ];

        $db_results = $this->lookupCatalogs($catalogType, $catalogName);
        $external   = false;

        ob_end_clean();

        while ($row = Dba::fetch_assoc($db_results)) {
            $catalog = Catalog::create_from_id($row['id']);
            /* HINT: Catalog Name */
            $interactor->info(
                sprintf(T_('Reading Catalog: "%s"'), $catalog->name),
                true
            );

            if ($missing === true) {
                ob_start();

                $interactor->info(
                    T_('Look for missing file media entries'),
                    true
                );
                $files = $catalog->check_catalog_proc();
                foreach ($files as $path) {
<<<<<<< HEAD
                    /* HINT: filename (File path) */
=======
                    /* HINT: filename (File path) OR table name (podcast, clip, etc) */
>>>>>>> f88f1145
                    $interactor->info(
                        sprintf(T_('Missing: %s'), $path),
                        true
                    );
                }

                $buffer = ob_get_contents();

                ob_end_clean();

                $interactor->info(
                    $this->cleanBuffer($buffer),
                    true
                );
<<<<<<< HEAD
                $interactor->info('------------------', true);
            } else {
                if ($cleanup === true) {
                    ob_start();

                    // Clean out dead files
                    $interactor->info(
                        T_('Start cleaning orphaned media entries'),
                        true
                    );
                    $catalog->clean_catalog();

                    $buffer = ob_get_contents();

                    ob_end_clean();

                    $interactor->info(
                        $this->cleanBuffer($buffer),
                        true
                    );
                    $interactor->info('------------------', true);
                }
                if ($addNew === true || $importPlaylists === true) {
                    ob_start();

                    // Look for new files
                    $interactor->info(
                        T_('Start adding new media'),
                        true
                    );
                    $catalog->add_to_catalog($options);

                    $buffer = ob_get_contents();

                    ob_end_clean();

=======
                $interactor->info(
                    '------------------',
                    true
                );
            } else {
                if ($cleanup === true) {
                    ob_start();

                    // Clean out dead files
                    $interactor->info(
                        T_('Start cleaning orphaned media entries'),
                        true
                    );
                    $catalog->clean_catalog();

                    $buffer = ob_get_contents();

                    ob_end_clean();

                    $interactor->info(
                        $this->cleanBuffer($buffer),
                        true
                    );
                    $interactor->info(
                        '------------------',
                        true
                    );
                }
                if ($addNew === true || $importPlaylists === true) {
                    ob_start();

                    // Look for new files
                    $interactor->info(
                        T_('Start adding new media'),
                        true
                    );
                    $catalog->add_to_catalog($options);

                    $buffer = ob_get_contents();

                    ob_end_clean();

>>>>>>> f88f1145
                    $interactor->info(
                        $this->cleanBuffer($buffer),
                        true
                    );
<<<<<<< HEAD
                    $interactor->info('------------------', true);
=======
                    $interactor->info(
                        '------------------',
                        true
                    );
>>>>>>> f88f1145
                }
                if ($verification === true) {
                    ob_start();

                    // Verify Existing
                    $interactor->info(
                        T_('Start verifying media related to Catalog entries'),
                        true
                    );
                    $catalog->verify_catalog_proc();

                    $buffer = ob_get_contents();

                    ob_end_clean();

                    $interactor->info(
                        $this->cleanBuffer($buffer),
                        true
                    );
<<<<<<< HEAD
                    $interactor->info('------------------', true);
=======
                    $interactor->info(
                        '------------------',
                        true
                    );
>>>>>>> f88f1145
                }
            }
            if ($addArt === true) {
                ob_start();

                // Look for media art
                $interactor->info(
                    T_('Start searching new media art'),
                    true
                );
                $catalog->gather_art();

                $buffer = ob_get_contents();

                ob_end_clean();

                $interactor->info(
                    $this->cleanBuffer($buffer),
                    true
                );
                $interactor->info(
                        '------------------',
                        true
                    );
            }
            if ($updateInfo === true && !$external) {
                ob_start();

                // only update from external metadata once.
                $external = true;

                $interactor->info(
                    T_('Update artist information and fetch similar artists from last.fm'),
                    true
                );
                // clean out the bad artists first
                Catalog::clean_duplicate_artists();

                // Look for updated artist information. (1 month since last update MBID IS NOT NULL) LIMIT 500
                $artists = $catalog->get_artist_ids('time');
                $catalog->update_from_external($artists, 'artist');

                // Look for updated recommendations / similar artists  LIMIT 500
                $artist_info = $catalog->get_artist_ids('info');
                $catalog->gather_artist_info($artist_info);

                $buffer = ob_get_contents();

                ob_end_clean();

                $interactor->info(
                    $this->cleanBuffer($buffer),
                    true
                );
                if (AmpConfig::get('label')) {
                    $interactor->info(
                        T_('Update Label information and fetch details using the MusicBrainz plugin'),
                        true
                    );
                    $labels = $catalog->get_label_ids('tag_generated');
                    $catalog->update_from_external($labels, 'label');

                    $buffer = ob_get_contents();

                    ob_end_clean();

                    $interactor->info(
                        $this->cleanBuffer($buffer),
                        true
                    );
                }
                $interactor->info(
                        '------------------',
                        true
                    );
            }
            if ($cleanup === true || $verification === true) {
                $this->catalogGarbageCollector->collect();
            }
            if ($missing !== true) {
                // clean up after the action
                Catalog::clean_empty_albums();
                Album::update_album_artist();
                Catalog::update_mapping('artist');
                Catalog::update_mapping('album');
                Catalog::update_counts();
            }
            if ($cleanup === true || $verification === true) {
                $this->catalogGarbageCollector->collect();
            }
            // clean up after the action
            Catalog::clean_empty_albums();
            Album::update_album_artist();
            Catalog::update_mapping('artist');
            Catalog::update_mapping('album');
            Catalog::update_counts();
        }
        if ($optimizeDatabase === true) {
            ob_start();

            // Optimize Database Tables
            $interactor->info(
                T_('Optimizing database tables'),
                true
            );
            Dba::optimize_tables();

            $buffer = ob_get_contents();

            ob_end_clean();

            $interactor->info(
                $this->cleanBuffer($buffer),
                true
            );

            $interactor->info(
                        '------------------',
                        true
                    );
        }
    }

    public function updatePath(
        Interactor $interactor,
        string $catalogType,
        ?string $catalogName,
        ?string $newPath
    ): void {
        // argument may be incorrect when not setting a type
        if (is_dir($catalogType) && !$newPath) {
            $newPath     = $catalogType;
            $catalogType = 'local';
        }
        $result  = $this->lookupCatalogs(
            $catalogType,
            $catalogName
        );
        // trim everything
        $newPath = rtrim(trim((string)$newPath), "/");

        if ($newPath === null || !is_dir($newPath)) {
            $interactor->error(
                T_('The new path is invalid'),
                true
            );

            return;
        }

        while ($row = Dba::fetch_assoc($result)) {
            $catalog = Catalog::create_from_id($row['id']);
            /* HINT: Catalog Name */
            $interactor->info(
                sprintf(T_('Reading Catalog: "%s"'), $catalog->name),
                true
            );
            $interactor->info(
                sprintf('- %s - ', T_('Moving Catalog path')),
                true
            );
            $interactor->eol();
            $interactor->info(
                sprintf('%s -> %s', $catalog->path, $newPath)
            );
            $interactor->eol(2);

            // Migrate a catalog from the current path to a new one.
            if (isset($catalog->path)) {
                if ($catalog->move_catalog_proc($newPath)) {
                    $interactor->info(
                        sprintf('- %s -', T_('The Catalog path has changed')),
                        true
                    );
                } else {
                    $interactor->info(
                        sprintf('- %s -', T_('There Was a Problem')),
                        true
                    );
                }
            } else {
                $interactor->info(
                    sprintf('- %s -', T_('There is an error with your parameters')),
                    true
                );
            }
            $interactor->info(
                '------------------',
                true
            );
        }
    }

    private function lookupCatalogs(
        string $catalogType,
        ?string $catalogName
    ): PDOStatement {
        $where = sprintf(
            'catalog_type = \'%s\'',
            Dba::escape($catalogType)
        );
        if ($catalogName !== null) {
            $where = sprintf(
                '%s AND name = \'%s\'',
                $where,
                Dba::escape($catalogName)
            );
        }

        return Dba::read(
            sprintf(
                'SELECT `id` FROM `catalog` WHERE %s',
                $where
            )
        );
    }
}<|MERGE_RESOLUTION|>--- conflicted
+++ resolved
@@ -91,11 +91,7 @@
                 );
                 $files = $catalog->check_catalog_proc();
                 foreach ($files as $path) {
-<<<<<<< HEAD
-                    /* HINT: filename (File path) */
-=======
                     /* HINT: filename (File path) OR table name (podcast, clip, etc) */
->>>>>>> f88f1145
                     $interactor->info(
                         sprintf(T_('Missing: %s'), $path),
                         true
@@ -110,8 +106,10 @@
                     $this->cleanBuffer($buffer),
                     true
                 );
-<<<<<<< HEAD
-                $interactor->info('------------------', true);
+                $interactor->info(
+                    '------------------',
+                    true
+                );
             } else {
                 if ($cleanup === true) {
                     ob_start();
@@ -131,7 +129,10 @@
                         $this->cleanBuffer($buffer),
                         true
                     );
-                    $interactor->info('------------------', true);
+                    $interactor->info(
+                        '------------------',
+                        true
+                    );
                 }
                 if ($addNew === true || $importPlaylists === true) {
                     ob_start();
@@ -147,26 +148,6 @@
 
                     ob_end_clean();
 
-=======
-                $interactor->info(
-                    '------------------',
-                    true
-                );
-            } else {
-                if ($cleanup === true) {
-                    ob_start();
-
-                    // Clean out dead files
-                    $interactor->info(
-                        T_('Start cleaning orphaned media entries'),
-                        true
-                    );
-                    $catalog->clean_catalog();
-
-                    $buffer = ob_get_contents();
-
-                    ob_end_clean();
-
                     $interactor->info(
                         $this->cleanBuffer($buffer),
                         true
@@ -175,34 +156,6 @@
                         '------------------',
                         true
                     );
-                }
-                if ($addNew === true || $importPlaylists === true) {
-                    ob_start();
-
-                    // Look for new files
-                    $interactor->info(
-                        T_('Start adding new media'),
-                        true
-                    );
-                    $catalog->add_to_catalog($options);
-
-                    $buffer = ob_get_contents();
-
-                    ob_end_clean();
-
->>>>>>> f88f1145
-                    $interactor->info(
-                        $this->cleanBuffer($buffer),
-                        true
-                    );
-<<<<<<< HEAD
-                    $interactor->info('------------------', true);
-=======
-                    $interactor->info(
-                        '------------------',
-                        true
-                    );
->>>>>>> f88f1145
                 }
                 if ($verification === true) {
                     ob_start();
@@ -222,14 +175,10 @@
                         $this->cleanBuffer($buffer),
                         true
                     );
-<<<<<<< HEAD
-                    $interactor->info('------------------', true);
-=======
-                    $interactor->info(
-                        '------------------',
-                        true
-                    );
->>>>>>> f88f1145
+                    $interactor->info(
+                        '------------------',
+                        true
+                    );
                 }
             }
             if ($addArt === true) {
@@ -317,15 +266,6 @@
                 Catalog::update_mapping('album');
                 Catalog::update_counts();
             }
-            if ($cleanup === true || $verification === true) {
-                $this->catalogGarbageCollector->collect();
-            }
-            // clean up after the action
-            Catalog::clean_empty_albums();
-            Album::update_album_artist();
-            Catalog::update_mapping('artist');
-            Catalog::update_mapping('album');
-            Catalog::update_counts();
         }
         if ($optimizeDatabase === true) {
             ob_start();
