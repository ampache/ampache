--- conflicted
+++ resolved
@@ -63,11 +63,7 @@
         $import   = [];
         $pinfo    = pathinfo($playlist_file);
         $track    = 1;
-<<<<<<< HEAD
-        $web_path = AmpConfig::get('web_path') . '/client';
-=======
-        $web_path = AmpConfig::get_web_path();
->>>>>>> 871535f5
+        $web_path = AmpConfig::get_web_path('/client');
         if (isset($files)) {
             foreach ($files as $file) {
                 $found    = false;
