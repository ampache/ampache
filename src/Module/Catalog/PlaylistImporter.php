<?php

declare(strict_types=1);

/**
 * vim:set softtabstop=4 shiftwidth=4 expandtab:
 *
 * LICENSE: GNU Affero General Public License, version 3 (AGPL-3.0-or-later)
 * Copyright Ampache.org, 2001-2024
 *
 * This program is free software: you can redistribute it and/or modify
 * it under the terms of the GNU Affero General Public License as published by
 * the Free Software Foundation, either version 3 of the License, or
 * (at your option) any later version.
 *
 * This program is distributed in the hope that it will be useful,
 * but WITHOUT ANY WARRANTY; without even the implied warranty of
 * MERCHANTABILITY or FITNESS FOR A PARTICULAR PURPOSE.  See the
 * GNU Affero General Public License for more details.
 *
 * You should have received a copy of the GNU Affero General Public License
 * along with this program.  If not, see <https://www.gnu.org/licenses/>.
 *
 */

namespace Ampache\Module\Catalog;

use Ampache\Config\AmpConfig;
use Ampache\Module\Playback\Stream_Url;
use Ampache\Module\System\Dba;
use Ampache\Repository\Model\Playlist;
use Generator;

final class PlaylistImporter
{
    /**
     * Attempts to create a Public Playlist based on the playlist file
     *
     * @return null|array{
     *     count: int,
     *     id: int,
     *     results: list<array{track: int, file: string, found: int}>
     * }
     */
    public static function import_playlist(string $playlist_file, int $user_id, string $playlist_type): ?array
    {
        $data = (string) file_get_contents($playlist_file);
        if (substr($playlist_file, -3, 3) === 'm3u' || substr($playlist_file, -4, 4) === 'm3u8') {
            $files = self::parse_m3u($data);
        } elseif (substr($playlist_file, -3, 3) === 'pls') {
            $files = self::parse_pls($data);
        } elseif (substr($playlist_file, -3, 3) === 'asx') {
            $files = self::parse_asx($data);
        } elseif (substr($playlist_file, -4, 4) === 'xspf') {
            $files = self::parse_xspf($data);
        }

<<<<<<< HEAD
        $songs    = [];
        $import   = [];
        $pinfo    = pathinfo($playlist_file);
        $track    = 1;
        $web_path = AmpConfig::get_web_path('/client');
=======
        $web_path = AmpConfig::get_web_path();

        $songs  = [];
        $import = [];
        $pinfo  = pathinfo($playlist_file);
        $track  = 1;
>>>>>>> aa570472
        if (isset($files)) {
            foreach ($files as $file) {
                $found    = false;
                $file     = trim((string)$file);
                $orig     = $file;
                $url_data = Stream_Url::parse($file);
                // Check to see if it's a url from this ampache instance
                if (array_key_exists('id', $url_data) && !empty($web_path) && substr($file, 0, strlen($web_path)) == $web_path) {
                    $sql        = 'SELECT COUNT(*) FROM `song` WHERE `id` = ?';
                    $db_results = Dba::read($sql, [$url_data['id']]);
                    if (Dba::num_rows($db_results) && (int)$url_data['id'] > 0) {
                        debug_event(self::class, "import_playlist identified: {" . $url_data['id'] . "}", 5);
                        $songs[$track] = (int)$url_data['id'];
                        $track++;
                        $found = true;
                    }
                } else {
                    // Remove file:// prefix if any
                    if (strpos($file, "file://") !== false) {
                        $file = urldecode(substr($file, 7));
                        if (strtoupper(substr(PHP_OS, 0, 3)) === 'WIN') {
                            // Removing starting / on Windows OS.
                            if (substr($file, 0, 1) == '/') {
                                $file = substr($file, 1);
                            }
                            // Restore real directory separator
                            $file = str_replace("/", DIRECTORY_SEPARATOR, $file);
                        }
                    }

                    // First, try to find the file as absolute path
                    $sql        = "SELECT `id` FROM `song` WHERE `file` = ?";
                    $db_results = Dba::read($sql, [$file]);
                    $results    = Dba::fetch_assoc($db_results);

                    if (array_key_exists('id', $results) && (int)($results['id'] ?? 0) > 0) {
                        debug_event(self::class, "import_playlist identified: {" . (int)$results['id'] . "}", 5);
                        $songs[$track] = (int)$results['id'];
                        $track++;
                        $found = true;
                    } else {
                        // Not found in absolute path, create it from relative path
                        $file = ($pinfo['dirname'] ?? '') . DIRECTORY_SEPARATOR . $file;
                        // Normalize the file path. realpath requires the files to exists.
                        $file = realpath($file);
                        if ($file) {
                            $db_results = Dba::read($sql, [$file]);
                            $results    = Dba::fetch_assoc($db_results);

                            if (array_key_exists('id', $results) && (int)($results['id'] ?? 0) > 0) {
                                debug_event(self::class, "import_playlist identified: {" . (int)$results['id'] . "}", 5);
                                $songs[$track] = (int)$results['id'];
                                $track++;
                                $found = true;
                            }
                        }
                    }
                } // if it's a file
                if (!$found) {
                    debug_event(self::class, "import_playlist skipped: {{$orig}}", 5);
                }
                // add the results to an array to display after
                $import[] = [
                    'track' => $track - 1,
                    'file' => $orig,
                    'found' => (int)$found
                ];
            }
        }

        debug_event(self::class, "import_playlist Parsed " . $playlist_file . ", found " . count($songs) . " songs", 5);

        if (count($songs)) {
            $name        = $pinfo['filename'];
            $playlist_id = (int)Playlist::create($name, $playlist_type, $user_id);

            if ($playlist_id < 1) {
                return null;
            }

            $playlist = new Playlist($playlist_id);
            $playlist->delete_all();
            $playlist->add_songs($songs);

            return [
                'id' => $playlist_id,
                'count' => count($songs),
                'results' => $import
            ];
        }

        return null;
    }

    /**
     * this takes m3u filename and then attempts to found song filenames listed in the m3u
     *
     * @return Generator<string>
     */
    private static function parse_m3u(string $data): Generator
    {
        $results = explode("\n", $data);

        foreach ($results as $value) {
            $value = trim($value);
            if (!empty($value) && substr($value, 0, 1) != '#') {
                yield $value;
            }
        }
    }

    /**
     * this takes pls filename and then attempts to found song filenames listed in the pls
     *
     * @return Generator<string>
     */
    private static function parse_pls(string $data): Generator
    {
        $results = explode("\n", $data);

        foreach ($results as $value) {
            $value = trim($value);
            if (preg_match("/file[0-9]+[\s]*\=(.*)/i", $value, $matches)) {
                $file = trim($matches[1]);
                if (!empty($file)) {
                    yield $file;
                }
            }
        }
    }

    /**
     * this takes asx filename and then attempts to found song filenames listed in the asx
     *
     * @return Generator<string>
     */
    private static function parse_asx(string $data): Generator
    {
        $xml   = simplexml_load_string($data);

        if ($xml) {
            foreach ($xml->entry as $entry) {
                $file = trim((string)$entry->ref['href']);
                if (!empty($file)) {
                    yield $file;
                }
            }
        }
    }

    /**
     * parse_xspf
     * this takes xspf filename and then attempts to found song filenames listed in the xspf
     *
     * @return Generator<string>
     */
    private static function parse_xspf(string $data): Generator
    {
        $xml   = simplexml_load_string($data);
        if ($xml) {
            foreach ($xml->trackList->track as $track) {
                $file = trim((string)$track->location);
                if (!empty($file)) {
                    yield $file;
                }
            }
        }
    }
}<|MERGE_RESOLUTION|>--- conflicted
+++ resolved
@@ -55,20 +55,12 @@
             $files = self::parse_xspf($data);
         }
 
-<<<<<<< HEAD
-        $songs    = [];
-        $import   = [];
-        $pinfo    = pathinfo($playlist_file);
-        $track    = 1;
         $web_path = AmpConfig::get_web_path('/client');
-=======
-        $web_path = AmpConfig::get_web_path();
 
         $songs  = [];
         $import = [];
         $pinfo  = pathinfo($playlist_file);
         $track  = 1;
->>>>>>> aa570472
         if (isset($files)) {
             foreach ($files as $file) {
                 $found    = false;
