--- conflicted
+++ resolved
@@ -448,11 +448,7 @@
             $db_results = Dba::read($sql, array($this->id));
             while ($row = Dba::fetch_assoc($db_results)) {
                 $results['total']++;
-<<<<<<< HEAD
-                debug_event('seafile_catalog', 'Verify starting work on ' . $row['file'] . '(' . $row['id'] . ')', 5);
-=======
                 debug_event('seafile_catalog', 'Verify starting work on ' . $row['file'] . ' (' . $row['id'] . ')', 5);
->>>>>>> 63b50516
                 $fileinfo = $this->seafile->from_virtual_path($row['file']);
 
                 $file = $this->seafile->get_file($fileinfo['path'], $fileinfo['filename']);
