--- conflicted
+++ resolved
@@ -27,7 +27,6 @@
 use Ampache\Repository\Model\Art;
 use Ampache\Repository\Model\Artist;
 use Ampache\Repository\Model\Catalog;
-use Ampache\Repository\Model\database_object;
 use Ampache\Repository\Model\Label;
 use Ampache\Repository\Model\Metadata\Repository\Metadata;
 use Ampache\Repository\Model\Metadata\Repository\MetadataField;
@@ -92,11 +91,7 @@
         Tmp_Playlist::garbage_collection();
         $this->shoutRepository->collectGarbage();
         Tag::garbage_collection();
-<<<<<<< HEAD
-        database_object::remove_from_cache('user_catalog');
-=======
         Catalog::clear_catalog_cache();
->>>>>>> 63b50516
 
         // TODO: use InnoDB with foreign keys and on delete cascade to get rid of garbage collection
         Metadata::garbage_collection();
