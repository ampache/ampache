<?php

declare(strict_types=1);

/**
 * vim:set softtabstop=4 shiftwidth=4 expandtab:
 *
 * LICENSE: GNU Affero General Public License, version 3 (AGPL-3.0-or-later)
 * Copyright Ampache.org, 2001-2023
 *
 * This program is free software: you can redistribute it and/or modify
 * it under the terms of the GNU Affero General Public License as published by
 * the Free Software Foundation, either version 3 of the License, or
 * (at your option) any later version.
 *
 * This program is distributed in the hope that it will be useful,
 * but WITHOUT ANY WARRANTY; without even the implied warranty of
 * MERCHANTABILITY or FITNESS FOR A PARTICULAR PURPOSE.  See the
 * GNU Affero General Public License for more details.
 *
 * You should have received a copy of the GNU Affero General Public License
 * along with this program.  If not, see <https://www.gnu.org/licenses/>.
 *
 */

namespace Ampache\Module\Catalog\GarbageCollector;

use Ampache\Module\Art\ArtCleanupInterface;
use Ampache\Module\Metadata\MetadataManagerInterface;
use Ampache\Module\Util\Recommendation;
use Ampache\Repository\BookmarkRepositoryInterface;
<<<<<<< HEAD
use Ampache\Repository\LabelRepositoryInterface;
use Ampache\Repository\Model\Art;
=======
>>>>>>> db361f0c
use Ampache\Repository\Model\Artist;
use Ampache\Repository\Model\Catalog;
use Ampache\Repository\Model\Playlist;
use Ampache\Repository\Model\Rating;
use Ampache\Repository\Model\Song;
use Ampache\Repository\Model\Tag;
use Ampache\Repository\Model\Tmp_Playlist;
use Ampache\Repository\Model\Userflag;
use Ampache\Repository\Model\Video;
use Ampache\Module\Statistics\Stats;
use Ampache\Repository\AlbumRepositoryInterface;
use Ampache\Repository\PodcastEpisodeRepositoryInterface;
use Ampache\Repository\ShoutRepositoryInterface;
use Ampache\Repository\UserActivityRepositoryInterface;
use Ampache\Repository\UserRepositoryInterface;
use Ampache\Repository\WantedRepositoryInterface;

/**
 * This is a wrapper for all of the different database cleaning
 * functions, it runs them in an order that resembles correctness.
 */
final class CatalogGarbageCollector implements CatalogGarbageCollectorInterface
{
    private AlbumRepositoryInterface $albumRepository;

    private BookmarkRepositoryInterface $bookmarkRepository;

    private ShoutRepositoryInterface $shoutRepository;

    private UserActivityRepositoryInterface $useractivityRepository;

    private UserRepositoryInterface $userRepository;

    private MetadataManagerInterface $metadataManager;

    private PodcastEpisodeRepositoryInterface $podcastEpisodeRepository;

    private WantedRepositoryInterface $wantedRepository;

<<<<<<< HEAD
    private LabelRepositoryInterface $labelRepository;
=======
    private ArtCleanupInterface $artCleanup;
>>>>>>> db361f0c

    public function __construct(
        AlbumRepositoryInterface $albumRepository,
        BookmarkRepositoryInterface $bookmarkRepository,
        ShoutRepositoryInterface $shoutRepository,
        UserActivityRepositoryInterface $useractivityRepository,
        UserRepositoryInterface $userRepository,
        MetadataManagerInterface $metadataManager,
        PodcastEpisodeRepositoryInterface $podcastEpisodeRepository,
        WantedRepositoryInterface $wantedRepository,
<<<<<<< HEAD
        LabelRepositoryInterface $labelRepository
=======
        ArtCleanupInterface $artCleanup
>>>>>>> db361f0c
    ) {
        $this->albumRepository          = $albumRepository;
        $this->bookmarkRepository       = $bookmarkRepository;
        $this->shoutRepository          = $shoutRepository;
        $this->useractivityRepository   = $useractivityRepository;
        $this->userRepository           = $userRepository;
        $this->metadataManager          = $metadataManager;
        $this->podcastEpisodeRepository = $podcastEpisodeRepository;
        $this->wantedRepository         = $wantedRepository;
<<<<<<< HEAD
        $this->labelRepository          = $labelRepository;
=======
        $this->artCleanup               = $artCleanup;
>>>>>>> db361f0c
    }

    public function collect(): void
    {
        Song::garbage_collection();
        Artist::garbage_collection();
        $this->albumRepository->collectGarbage();
        Video::garbage_collection();
        $this->bookmarkRepository->collectGarbage();
        $this->wantedRepository->collectGarbage();
        $this->artCleanup->collectGarbage();
        Stats::garbage_collection();
        Rating::garbage_collection();
        Userflag::garbage_collection();
        $this->labelRepository->collectGarbage();
        Recommendation::garbage_collection();
        $this->useractivityRepository->collectGarbage();
        $this->userRepository->collectGarbage();
        Playlist::garbage_collection();
        Tmp_Playlist::garbage_collection();
        $this->shoutRepository->collectGarbage();
        Tag::garbage_collection();
        Catalog::clear_catalog_cache();

        $this->metadataManager->collectGarbage();
        $this->podcastEpisodeRepository->collectGarbage();
    }
}<|MERGE_RESOLUTION|>--- conflicted
+++ resolved
@@ -29,11 +29,7 @@
 use Ampache\Module\Metadata\MetadataManagerInterface;
 use Ampache\Module\Util\Recommendation;
 use Ampache\Repository\BookmarkRepositoryInterface;
-<<<<<<< HEAD
 use Ampache\Repository\LabelRepositoryInterface;
-use Ampache\Repository\Model\Art;
-=======
->>>>>>> db361f0c
 use Ampache\Repository\Model\Artist;
 use Ampache\Repository\Model\Catalog;
 use Ampache\Repository\Model\Playlist;
@@ -73,11 +69,9 @@
 
     private WantedRepositoryInterface $wantedRepository;
 
-<<<<<<< HEAD
     private LabelRepositoryInterface $labelRepository;
-=======
+
     private ArtCleanupInterface $artCleanup;
->>>>>>> db361f0c
 
     public function __construct(
         AlbumRepositoryInterface $albumRepository,
@@ -88,11 +82,8 @@
         MetadataManagerInterface $metadataManager,
         PodcastEpisodeRepositoryInterface $podcastEpisodeRepository,
         WantedRepositoryInterface $wantedRepository,
-<<<<<<< HEAD
-        LabelRepositoryInterface $labelRepository
-=======
+        LabelRepositoryInterface $labelRepository,
         ArtCleanupInterface $artCleanup
->>>>>>> db361f0c
     ) {
         $this->albumRepository          = $albumRepository;
         $this->bookmarkRepository       = $bookmarkRepository;
@@ -102,11 +93,8 @@
         $this->metadataManager          = $metadataManager;
         $this->podcastEpisodeRepository = $podcastEpisodeRepository;
         $this->wantedRepository         = $wantedRepository;
-<<<<<<< HEAD
         $this->labelRepository          = $labelRepository;
-=======
         $this->artCleanup               = $artCleanup;
->>>>>>> db361f0c
     }
 
     public function collect(): void
