--- conflicted
+++ resolved
@@ -662,11 +662,7 @@
             }
             $file_time = filemtime($row['file']);
             // check the modification time on the file to see if it's worth checking the tags.
-<<<<<<< HEAD
-            if ($verify_by_time && ($this->last_update > $file_time || $row['`min_update_time`'] > $file_time)) {
-=======
             if ($verify_by_time && ($this->last_update > $file_time || (array_key_exists('min_update_time', $row) && (int)$row['min_update_time'] > $file_time))) {
->>>>>>> f88f1145
                 continue;
             }
 
