--- conflicted
+++ resolved
@@ -23,14 +23,20 @@
 namespace Ampache\Module\Catalog;
 
 use Ampache\Config\AmpConfig;
+use Ampache\Module\Podcast\PodcastByCatalogLoaderInterface;
 use Ampache\Module\Podcast\PodcastEpisodeDownloaderInterface;
-use Ampache\Module\Podcast\PodcastByCatalogLoaderInterface;
 use Ampache\Module\Podcast\PodcastStateEnum;
 use Ampache\Module\Podcast\PodcastSyncerInterface;
+use Ampache\Module\System\AmpError;
+use Ampache\Module\System\Core;
+use Ampache\Module\System\Dba;
+use Ampache\Module\Util\ObjectTypeToClassNameMapper;
+use Ampache\Module\Util\Recommendation;
+use Ampache\Module\Util\Ui;
 use Ampache\Module\Util\UtilityFactoryInterface;
+use Ampache\Module\Util\VaInfo;
 use Ampache\Repository\Model\Album;
 use Ampache\Repository\Model\Art;
-use Ampache\Repository\Model\Artist;
 use Ampache\Repository\Model\Catalog;
 use Ampache\Repository\Model\Media;
 use Ampache\Repository\Model\Metadata\Repository\Metadata;
@@ -41,13 +47,6 @@
 use Ampache\Repository\Model\Song;
 use Ampache\Repository\Model\Song_Preview;
 use Ampache\Repository\Model\Video;
-use Ampache\Module\System\AmpError;
-use Ampache\Module\System\Core;
-use Ampache\Module\System\Dba;
-use Ampache\Module\Util\ObjectTypeToClassNameMapper;
-use Ampache\Module\Util\Recommendation;
-use Ampache\Module\Util\Ui;
-use Ampache\Module\Util\VaInfo;
 use Ampache\Repository\PodcastEpisodeRepositoryInterface;
 use Ampache\Repository\SongRepositoryInterface;
 use Exception;
@@ -607,18 +606,6 @@
 
         $class_name = ObjectTypeToClassNameMapper::map($tableName);
 
-<<<<<<< HEAD
-=======
-        if (AmpConfig::get('memory_cache')) {
-            $media_ids = array();
-            while ($row = Dba::fetch_assoc($db_results, false)) {
-                $media_ids[] = $row['id'];
-            }
-            $class_name::build_cache($media_ids);
-            $db_results = Dba::read($sql);
-        }
-        $verify_by_time = AmpConfig::get('catalog_verify_by_time');
->>>>>>> 241b192c
         while ($row = Dba::fetch_assoc($db_results)) {
             $count++;
             if (Ui::check_ticker()) {
@@ -692,11 +679,7 @@
             }
             if ($dead_count) {
                 $dead_total += $dead_count;
-<<<<<<< HEAD
-                $sql        = "DELETE FROM `$media_type` WHERE `id` IN " . '(' . implode(',', $dead) . ')';
-=======
                 $sql = "DELETE FROM `$media_type` WHERE `id` IN " . '(' . implode(',', $dead) . ')';
->>>>>>> 241b192c
                 Dba::write($sql);
             }
         }
