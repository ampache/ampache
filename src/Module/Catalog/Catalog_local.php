<?php
/*
 * vim:set softtabstop=4 shiftwidth=4 expandtab:
 *
 * LICENSE: GNU Affero General Public License, version 3 (AGPL-3.0-or-later)
 * Copyright 2001 - 2020 Ampache.org
 *
 * This program is free software: you can redistribute it and/or modify
 * it under the terms of the GNU Affero General Public License as published by
 * the Free Software Foundation, either version 3 of the License, or
 * (at your option) any later version.
 *
 * This program is distributed in the hope that it will be useful,
 * but WITHOUT ANY WARRANTY; without even the implied warranty of
 * MERCHANTABILITY or FITNESS FOR A PARTICULAR PURPOSE.  See the
 * GNU Affero General Public License for more details.
 *
 * You should have received a copy of the GNU Affero General Public License
 * along with this program.  If not, see <https://www.gnu.org/licenses/>.
 *
 */

namespace Ampache\Module\Catalog;

use Ampache\Config\AmpConfig;
<<<<<<< HEAD
use Ampache\Model\Album;
use Ampache\Model\Art;
use Ampache\Model\Artist;
use Ampache\Model\Catalog;
use Ampache\Model\Media;
use Ampache\Model\Metadata\Repository\Metadata;
use Ampache\Model\Metadata\Repository\MetadataField;
use Ampache\Model\Podcast_Episode;
use Ampache\Model\Rating;
use Ampache\Model\Song;
use Ampache\Model\Song_Preview;
use Ampache\Model\Video;
use Ampache\Module\Cache\DatabaseObjectCache;
use Ampache\Module\Cache\DatabaseObjectCacheInterface;
=======
use Ampache\Repository\Model\Album;
use Ampache\Repository\Model\Art;
use Ampache\Repository\Model\Artist;
use Ampache\Repository\Model\Catalog;
use Ampache\Repository\Model\Media;
use Ampache\Repository\Model\Metadata\Repository\Metadata;
use Ampache\Repository\Model\Metadata\Repository\MetadataField;
use Ampache\Repository\Model\Podcast_Episode;
use Ampache\Repository\Model\Rating;
use Ampache\Repository\Model\Song;
use Ampache\Repository\Model\Song_Preview;
use Ampache\Repository\Model\Video;
>>>>>>> 707c32af
use Ampache\Module\System\AmpError;
use Ampache\Module\System\Core;
use Ampache\Module\System\Dba;
use Ampache\Module\Util\ObjectTypeToClassNameMapper;
use Ampache\Module\Util\Recommendation;
use Ampache\Module\Util\Ui;
use Ampache\Module\Util\VaInfo;
use Exception;

/**
 * This class handles all actual work in regards to local catalogs.
 */
class Catalog_local extends Catalog
{
    private $version     = '000001';
    private $type        = 'local';
    private $description = 'Local Catalog';

    private $count;
    private $songs_to_gather;
    private $videos_to_gather;

    /**
     * get_description
     * This returns the description of this catalog
     */
    public function get_description()
    {
        return $this->description;
    } // get_description

    /**
     * get_version
     * This returns the current version
     */
    public function get_version()
    {
        return $this->version;
    } // get_version

    /**
     * get_type
     * This returns the current catalog type
     */
    public function get_type()
    {
        return $this->type;
    } // get_type

    /**
     * get_create_help
     * This returns hints on catalog creation
     */
    public function get_create_help()
    {
        return "";
    } // get_create_help

    /**
     * is_installed
     * This returns true or false if local catalog is installed
     */
    public function is_installed()
    {
        $sql        = "SHOW TABLES LIKE 'catalog_local'";
        $db_results = Dba::query($sql);

        return (Dba::num_rows($db_results) > 0);
    } // is_installed

    /**
     * install
     * This function installs the local catalog
     */
    public function install()
    {
        $collation = (AmpConfig::get('database_collation', 'utf8_unicode_ci'));
        $charset   = (AmpConfig::get('database_charset', 'utf8'));
        $engine    = ($charset == 'utf8mb4') ? 'InnoDB' : 'MYISAM';

        $sql = "CREATE TABLE `catalog_local` (`id` INT( 11 ) UNSIGNED NOT NULL AUTO_INCREMENT PRIMARY KEY , " . "`path` VARCHAR( 255 ) COLLATE $collation NOT NULL , " . "`catalog_id` INT( 11 ) NOT NULL" . ") ENGINE = $engine DEFAULT CHARSET=$charset COLLATE=$collation";
        Dba::query($sql);

        return true;
    } // install

    /**
     * @return array|mixed
     */
    public function catalog_fields()
    {
        $fields['path'] = array('description' => T_('Path'), 'type' => 'text');

        return $fields;
    }

    public $path;

    /**
     * Constructor
     *
     * Catalog class constructor, pulls catalog information
     * @param integer $catalog_id
     */
    public function __construct($catalog_id = null)
    {
        if ($catalog_id) {
            $this->id = (int)($catalog_id);
            $info     = $this->get_info($catalog_id);

            foreach ($info as $key => $value) {
                $this->$key = $value;
            }
        }
    }

    /**
     * get_from_path
     *
     * Try to figure out which catalog path most closely resembles this one.
     * This is useful when creating a new catalog to make sure we're not
     * doubling up here.
     * @param $path
     * @return boolean|mixed
     */
    public static function get_from_path($path)
    {
        // First pull a list of all of the paths for the different catalogs
        $sql        = "SELECT `catalog_id`, `path` FROM `catalog_local`";
        $db_results = Dba::read($sql);

        $catalog_paths  = array();
        $component_path = $path;

        while ($row = Dba::fetch_assoc($db_results)) {
            $catalog_paths[$row['path']] = $row['catalog_id'];
        }

        // Break it down into its component parts and start looking for a catalog
        do {
            if ($catalog_paths[$component_path]) {
                return $catalog_paths[$component_path];
            }

            // Keep going until the path stops changing
            $old_path       = $component_path;
            $component_path = realpath($component_path . '/../');
        } while (strcmp($component_path, $old_path) != 0);

        return false;
    }

    /**
     * create_type
     *
     * This creates a new catalog type entry for a catalog
     * It checks to make sure its parameters is not already used before creating
     * the catalog.
     * @param $catalog_id
     * @param array $data
     * @return boolean
     */
    public static function create_type($catalog_id, $data)
    {
        // Clean up the path just in case
        $path = rtrim(rtrim(trim($data['path']), '/'), '\\');

        if (!self::check_path($path)) {
            AmpError::add('general', T_('Path was not specified'));

            return false;
        }

        // Make sure this path isn't already in use by an existing catalog
        $sql        = 'SELECT `id` FROM `catalog_local` WHERE `path` = ?';
        $db_results = Dba::read($sql, array($path));

        if (Dba::num_rows($db_results)) {
            debug_event('local.catalog', 'Cannot add catalog with duplicate path ' . $path, 1);
            /* HINT: directory (file path) */
            AmpError::add('general', sprintf(T_('This path belongs to an existing local Catalog: %s'), $path));

            return false;
        }

        $sql = 'INSERT INTO `catalog_local` (`path`, `catalog_id`) VALUES (?, ?)';
        Dba::write($sql, array($path, $catalog_id));

        return true;
    }

    /**
     * add_files
     *
     * Recurses through $this->path and pulls out all mp3s and returns the
     * full path in an array. Passes gather_type to determine if we need to
     * check id3 information against the db.
     * @param string $path
     * @param array $options
     * @param integer $counter
     * @return boolean
     */
    public function add_files($path, $options, $counter = 0)
    {
        // See if we want a non-root path for the add
        if (isset($options['subdirectory'])) {
            $path = $options['subdirectory'];
            unset($options['subdirectory']);

            // Make sure the path doesn't end in a / or \
            $path = rtrim($path, '/');
            $path = rtrim($path, '\\');
        }

        // Correctly detect the slash we need to use here
        if (strpos($path, '/') !== false) {
            $slash_type = '/';
        } else {
            $slash_type = '\\';
        }

        /* Open up the directory */
        $handle = opendir($path);

        if (!is_resource($handle)) {
            debug_event('local.catalog', "Unable to open $path", 3);
            /* HINT: directory (file path) */
            AmpError::add('catalog_add', sprintf(T_('Unable to open: %s'), $path));

            return false;
        }

        /* Change the dir so is_dir works correctly */
        if (!chdir($path)) {
            debug_event('local.catalog', "Unable to chdir to $path", 2);
            /* HINT: directory (file path) */
            AmpError::add('catalog_add', sprintf(T_('Unable to change to directory: %s'), $path));

            return false;
        }

        /* Recurse through this dir and create the files array */
        while (false !== ($file = readdir($handle))) {
            /* Skip to next if we've got . or .. */
            if (substr($file, 0, 1) == '.') {
                continue;
            }
            // reduce the crazy log info
            if ($counter % 1000 == 0) {
                debug_event('local.catalog', "Reading $file inside $path", 5);
                debug_event('local.catalog', "Memory usage: " . (string) UI::format_bytes(memory_get_usage(true)), 5);
            }
            $counter++;

            /* Create the new path */
            $full_file = $path . $slash_type . $file;
            $this->add_file($full_file, $options, $counter);
        } // end while reading directory

        if ($counter % 1000 == 0) {
            debug_event('local.catalog', "Finished reading $path , closing handle", 5);
        }

        // This should only happen on the last run
        if ($path == $this->path) {
            Ui::update_text('add_count_' . $this->id, $this->count);
        }

        /* Close the dir handle */
        @closedir($handle);

        return true;
    } // add_files

    /**
     * add_file
     *
     * @param $full_file
     * @param array $options
     * @param integer $counter
     * @return boolean
     * @throws Exception
     */
    public function add_file($full_file, $options, $counter = 0)
    {
        // Ensure that we've got our cache
        $this->_create_filecache();

        /* First thing first, check if file is already in catalog.
         * This check is very quick, so it should be performed before any other checks to save time
         */
        if (isset($this->_filecache[strtolower($full_file)])) {
            return false;
        }

        // In case this is the second time through clear this variable
        // if it was set the day before
        unset($failed_check);

        if (AmpConfig::get('no_symlinks')) {
            if (is_link($full_file)) {
                debug_event('local.catalog', "Skipping symbolic link $full_file", 5);

                return false;
            }
        }

        /* If it's a dir run this function again! */
        if (is_dir($full_file)) {
            $this->add_files($full_file, $options, $counter);

            /* Change the dir so is_dir works correctly */
            if (!chdir($full_file)) {
                debug_event('local.catalog', "Unable to chdir to $full_file", 2);
                /* HINT: directory (file path) */
                AmpError::add('catalog_add', sprintf(T_('Unable to change to directory: %s'), $full_file));
            }

            /* Skip to the next file */
            return true;
        } // it's a directory

        $is_audio_file = Catalog::is_audio_file($full_file);
        $is_video_file = false;
        if (AmpConfig::get('catalog_video_pattern')) {
            $is_video_file = Catalog::is_video_file($full_file);
        }
        $is_playlist = false;
        if ($options['parse_playlist'] && AmpConfig::get('catalog_playlist_pattern')) {
            $is_playlist = Catalog::is_playlist_file($full_file);
        }

        /* see if this is a valid audio file or playlist file */
        if ($is_audio_file || $is_video_file || $is_playlist) {
            /* Now that we're sure its a file get filesize  */
            $file_size = Core::get_filesize($full_file);

            if (!$file_size) {
                debug_event('local.catalog', "Unable to get filesize for $full_file", 2);
                /* HINT: FullFile */
                AmpError::add('catalog_add', sprintf(T_('Unable to get the filesize for "%s"'), $full_file));
            } // file_size check

            if (!Core::is_readable($full_file)) {
                // not readable, warn user
                debug_event('local.catalog', "$full_file is not readable by Ampache", 2);
                /* HINT: filename (file path) */
                AmpError::add('catalog_add', sprintf(T_("The file couldn't be read. Does it exist? %s"), $full_file));

                return false;
            }

            // Check to make sure the filename is of the expected charset
            if (function_exists('iconv')) {
                $convok       = false;
                $site_charset = AmpConfig::get('site_charset');
                $lc_charset   = $site_charset;
                if (AmpConfig::get('lc_charset')) {
                    $lc_charset = AmpConfig::get('lc_charset');
                }

                $enc_full_file = iconv($lc_charset, $site_charset, $full_file);
                if ($lc_charset != $site_charset) {
                    $convok = (strcmp($full_file, iconv($site_charset, $lc_charset, $enc_full_file)) == 0);
                } else {
                    $convok = (strcmp($enc_full_file, $full_file) == 0);
                }
                if (!$convok) {
                    debug_event('local.catalog',
                        $full_file . ' has non-' . $site_charset . ' characters and can not be indexed, converted filename:' . $enc_full_file,
                        1);
                    /* HINT: FullFile */
                    AmpError::add('catalog_add', sprintf(T_('"%s" does not match site charset'), $full_file));

                    return false;
                }
                $full_file = $enc_full_file;

                // Check again with good encoding
                if (isset($this->_filecache[strtolower($full_file)])) {
                    return false;
                }
            } // end if iconv

            if ($is_playlist) {
                debug_event('local.catalog', 'Found playlist file to import: ' . $full_file, 5);
                $this->_playlists[] = $full_file;
            } // if it's a playlist

            else {
                if (count($this->get_gather_types('music')) > 0) {
                    if ($is_audio_file) {
                        $this->insert_local_song($full_file, $options);
                    } else {
                        debug_event('local.catalog', $full_file . " ignored, bad media type for this music catalog.",
                            5);

                        return false;
                    }
                } else {
                    if (count($this->get_gather_types('video')) > 0) {
                        if ($is_video_file) {
                            $this->insert_local_video($full_file, $options);
                        } else {
                            debug_event('local.catalog',
                                $full_file . " ignored, bad media type for this video catalog.", 5);

                            return false;
                        }
                    }
                }

                $this->count++;
                $file = str_replace(array('(', ')', '\''), '', $full_file);
                if (Ui::check_ticker()) {
                    Ui::update_text('add_count_' . $this->id, $this->count);
                    Ui::update_text('add_dir_' . $this->id, scrub_out($file));
                } // update our current state
            } // if it's not an m3u

            return true;
        } // if it matches the pattern
        else {
            if ($counter % 1000 == 0) {
                debug_event('local.catalog', "$full_file ignored, non-audio file or 0 bytes", 5);
            }

            return false;
        } // else not an audio file
    }

    /**
     * add_to_catalog
     * this function adds new files to an
     * existing catalog
     * @param array $options
     */
    public function add_to_catalog($options = null)
    {
        if ($options == null) {
            $options = array(
                'gather_art' => true,
                'parse_playlist' => false
            );
        }

        $this->count                  = 0;
        $this->songs_to_gather        = array();
        $this->videos_to_gather       = array();

        if (!defined('SSE_OUTPUT')) {
            require Ui::find_template('show_adds_catalog.inc.php');
            flush();
        }

        /* Set the Start time */
        $start_time = time();

        // Make sure the path doesn't end in a / or \
        $this->path = rtrim($this->path, '/');
        $this->path = rtrim($this->path, '\\');

        // Prevent the script from timing out and flush what we've got
        set_time_limit(0);
        $current_time = time();

        // If podcast catalog, we don't want to analyze files for now
        if ($this->gather_types == "podcast") {
            $this->sync_podcasts();
        } else {
            /* Get the songs and then insert them into the db */
            $this->add_files($this->path, $options);

            if ($options['parse_playlist'] && count($this->_playlists)) {
                // Foreach Playlists we found
                foreach ($this->_playlists as $full_file) {
                    debug_event('local.catalog', 'Processing playlist: ' . $full_file, 5);
                    $result = self::import_playlist($full_file);
                    if ($result['success']) {
                        $file = basename($full_file);
                    } // end if import worked
                } // end foreach playlist files
            }

            if ($options['gather_art']) {
                $catalog_id = $this->id;
                if (!defined('SSE_OUTPUT')) {
                    require Ui::find_template('show_gather_art.inc.php');
                    flush();
                }
                $this->gather_art($this->songs_to_gather, $this->videos_to_gather);
            }
        }

        /* Update the Catalog last_update */
        $this->update_last_add();

        $time_diff = ($current_time - $start_time) ?: 0;
        $rate      = number_format(($time_diff > 0) ? $this->count / $time_diff : 0, 2);
        if ($rate < 1) {
            $rate = T_('N/A');
        }

        if (!defined('SSE_OUTPUT')) {
            Ui::show_box_top();
            Ui::update_text(T_('Catalog Updated'),
                sprintf(T_('Total Time: [%s] Total Media: [%s] Media Per Second: [%s]'), date('i:s', $time_diff),
                    $this->count, $rate));
            Ui::show_box_bottom();
        }
    } // add_to_catalog

    /**
     * verify_catalog_proc
     * This function compares the DB's information with the ID3 tags
     */
    public function verify_catalog_proc()
    {
        debug_event('local.catalog', 'Verify starting on ' . $this->name, 5);
        set_time_limit(0);

        $stats         = self::get_stats($this->id);
        $number        = $stats['items'];
        $total_updated = 0;
        $this->count   = 0;

        $this->update_last_update();

        /** @var Song|Video $media_type */
        foreach (array(Video::class, Song::class) as $media_type) {
            $total = $stats['items'];
            if ($total == 0) {
                continue;
            }
            $chunks = floor($total / 10000);
            foreach (range(0, $chunks) as $chunk) {
                // Try to be nice about memory usage
                if ($chunk > 0) {
                    $this->getDatabaseObjectCache()->clear();
                }
                $total_updated += $this->_verify_chunk(ObjectTypeToClassNameMapper::reverseMap($media_type), $chunk, 10000);
            }
        }

        debug_event('local.catalog', "Verify finished, $total_updated updated in " . $this->name, 5);

        return array('total' => $number, 'updated' => $total_updated);
    } // verify_catalog_proc

    /**
     * _verify_chunk
     * This verifies a chunk of the catalog, done to save
     * memory
     * @param $tableName
     * @param $chunk
     * @param $chunk_size
     * @return integer
     */
    private function _verify_chunk($tableName, $chunk, $chunk_size)
    {
        debug_event('local.catalog', "Verify starting chunk $chunk", 5);
        $count   = $chunk * $chunk_size;
        $changed = 0;

        $sql        = "SELECT `id`, `file` FROM `$tableName` " . "WHERE `catalog`='$this->id' ORDER BY `$tableName`.`update_time` ASC, `$tableName`.`file` LIMIT $count, $chunk_size";
        $db_results = Dba::read($sql);

        $class_name = ObjectTypeToClassNameMapper::map($tableName);

        if (AmpConfig::get('memory_cache')) {
            $media_ids = array();
            while ($row = Dba::fetch_assoc($db_results, false)) {
                $media_ids[] = $row['id'];
            }
            $class_name::build_cache($media_ids);
            $db_results = Dba::read($sql);
        }
        while ($row = Dba::fetch_assoc($db_results)) {
            $count++;
            if (Ui::check_ticker()) {
                $file = str_replace(array('(', ')', '\''), '', $row['file']);
                Ui::update_text('verify_count_' . $this->id, $count);
                Ui::update_text('verify_dir_' . $this->id, scrub_out($file));
            }

            if (!Core::is_readable(Core::conv_lc_file($row['file']))) {
                /* HINT: filename (file path) */
                AmpError::add('general', sprintf(T_("The file couldn't be read. Does it exist? %s"), $row['file']));
                debug_event('local.catalog', $row['file'] . ' does not exist or is not readable', 5);
                continue;
            }

            $media      = new $class_name($row['id']);
            $info       = self::update_media_from_tags($media, $this->get_gather_types(), $this->sort_pattern,
                $this->rename_pattern);
            if ($info['change']) {
                $changed++;
            }
            unset($info);
        }

        Ui::update_text('verify_count_' . $this->id, $count);

        return $changed;
    } // _verify_chunk

    /**
     * clean catalog procedure
     *
     * Removes local songs that no longer exist.
     */
    public function clean_catalog_proc()
    {
        if (!Core::is_readable($this->path)) {
            // First sanity check; no point in proceeding with an unreadable
            // catalog root.
            debug_event('local.catalog', 'Catalog path:' . $this->path . ' unreadable, clean failed', 1);
            AmpError::add('general', T_('Catalog root unreadable, stopping clean'));
            echo AmpError::display('general');

            return 0;
        }

        $dead_total  = 0;
        $stats       = self::get_stats($this->id);
        $this->count = 0;
        foreach (array('video', 'song') as $media_type) {
            $total = $stats['items'];
            if ($total == 0) {
                continue;
            }
            $chunks = floor($total / 10000);
            $dead   = array();
            foreach (range(0, $chunks) as $chunk) {
                $dead = array_merge($dead, $this->_clean_chunk($media_type, $chunk, 10000));
            }

            $dead_count = count($dead);
            // The AlmightyOatmeal sanity check
            // Check for unmounted path
            if (!file_exists($this->path)) {
                if ($dead_count >= $total) {
                    debug_event('local.catalog', 'All files would be removed. Doing nothing.', 1);
                    AmpError::add('general', T_('All files would be removed. Doing nothing'));
                    continue;
                }
            }
            if ($dead_count) {
                $dead_total += $dead_count;
                $sql        = "DELETE FROM `$media_type` WHERE `id` IN " . '(' . implode(',', $dead) . ')';
                $db_results = Dba::write($sql);
            }
        }

        Metadata::garbage_collection();
        MetadataField::garbage_collection();

        return $dead_total;
    }

    /**
     * _clean_chunk
     * This is the clean function, its broken into
     * said chunks to try to save a little memory
     * @param $media_type
     * @param $chunk
     * @param $chunk_size
     * @return array
     */
    private function _clean_chunk($media_type, $chunk, $chunk_size)
    {
        debug_event('local.catalog', "Starting chunk $chunk", 5);
        $dead  = array();
        $count = $chunk * $chunk_size;

        $tableName = ObjectTypeToClassNameMapper::reverseMap($media_type);

        $sql        = "SELECT `id`, `file` FROM `$tableName` " . "WHERE `catalog`='$this->id' LIMIT $count, $chunk_size";
        $db_results = Dba::read($sql);

        while ($results = Dba::fetch_assoc($db_results)) {
            //debug_event('local.catalog', 'Cleaning check on ' . $results['file'] . '(' . $results['id'] . ')', 5);
            $count++;
            if (Ui::check_ticker()) {
                $file = str_replace(array('(', ')', '\''), '', $results['file']);
                Ui::update_text('clean_count_' . $this->id, $count);
                Ui::update_text('clean_dir_' . $this->id, scrub_out($file));
            }
            $file_info = Core::get_filesize(Core::conv_lc_file($results['file']));
            if (!file_exists(Core::conv_lc_file($results['file'])) || $file_info < 1) {
                debug_event('local.catalog', 'File not found or empty: ' . $results['file'], 5);
                /* HINT: filename (file path) */
                AmpError::add('general', sprintf(T_('File was not found or is 0 Bytes: %s'), $results['file']));


                // Store it in an array we'll delete it later...
                $dead[] = $results['id'];
            } // if error
            else {
                if (!Core::is_readable(Core::conv_lc_file($results['file']))) {
                    debug_event('local.catalog', $results['file'] . ' is not readable, but does exist', 1);
                }
            }
        }

        return $dead;
    } //_clean_chunk

    /**
     * clean_file
     *
     * Clean up a single file checking that it's missing or just unreadable.
     *
     * @param string $file
     * @param string $media_type
     */
    public function clean_file($file, $media_type = 'song')
    {
        $file_info = Core::get_filesize(Core::conv_lc_file($file));
        if (!file_exists(Core::conv_lc_file($file)) || $file_info < 1) {
            debug_event('local.catalog', 'File not found or empty: ' . $file, 5);
            /* HINT: filename (file path) */
            AmpError::add('general', sprintf(T_('File was not found or is 0 Bytes: %s'), $file));
            $sql = "DELETE FROM `$media_type` WHERE `file` = '" . Dba::escape($file) . "'";
            Dba::write($sql);
        } // if error
        else {
            if (!Core::is_readable(Core::conv_lc_file($file))) {
                debug_event('local.catalog', $file . ' is not readable, but does exist', 1);
            }
        }
    } // clean_file

    /**
     * insert_local_song
     *
     * Insert a song that isn't already in the database.
     * @param $file
     * @param array $options
     * @return boolean|int
     * @throws Exception
     * @throws Exception
     */
    private function insert_local_song($file, $options = array())
    {
        $vainfo = new VaInfo($file, $this->get_gather_types('music'), '', '', '', $this->sort_pattern,
            $this->rename_pattern);
        $vainfo->get_info();

        $key = VaInfo::get_tag_type($vainfo->tags);

        $results            = VaInfo::clean_tag_info($vainfo->tags, $key, $file);
        $results['catalog'] = $this->id;

        if (isset($options['user_upload'])) {
            $results['user_upload'] = $options['user_upload'];
        }

        if (isset($options['license'])) {
            $results['license'] = $options['license'];
        }

        if ((int)$options['artist_id'] > 0) {
            $results['artist_id']      = $options['artist_id'];
            $results['albumartist_id'] = $options['artist_id'];
            $artist                    = new Artist($results['artist_id']);
            if ($artist->id) {
                $results['artist'] = $artist->name;
            }
        }

        if ((int)$options['album_id'] > 0) {
            $results['album_id'] = $options['album_id'];
            $album               = new Album($results['album_id']);
            if ($album->id) {
                $results['album'] = $album->name;
            }
        }

        if (count($this->get_gather_types('music')) > 0) {
            if (AmpConfig::get('catalog_check_duplicate')) {
                if (Song::find($results)) {
                    debug_event('local.catalog', 'skipping_duplicate ' . $file, 5);

                    return false;
                }
            }

            if ($options['move_match_pattern']) {
                $patres = VaInfo::parse_pattern($file, $this->sort_pattern, $this->rename_pattern);
                if ($patres['artist'] != $results['artist'] || $patres['album'] != $results['album'] || $patres['track'] != $results['track'] || $patres['title'] != $results['title']) {
                    // Remove first left directories from filename to match pattern
                    $cntslash = substr_count($pattern, preg_quote(DIRECTORY_SEPARATOR)) + 1;
                    $filepart = explode(DIRECTORY_SEPARATOR, $file);
                    if (count($filepart) > $cntslash) {
                        $mvfile  = implode(DIRECTORY_SEPARATOR, array_slice($filepart, 0, count($filepart) - $cntslash));
                        $pattern = $this->sort_pattern . DIRECTORY_SEPARATOR . $this->rename_pattern;
                        preg_match_all('/\%\w/', $pattern, $elements);
                        foreach ($elements[0] as $key => $value) {
                            $key     = translate_pattern_code($value);
                            $pattern = str_replace($value, $results[$key], $pattern);
                        }
                        $mvfile .= DIRECTORY_SEPARATOR . $pattern . '.' . pathinfo($file, PATHINFO_EXTENSION);
                        debug_event('local.catalog',
                            'Unmatching pattern, moving `' . $file . '` to `' . $mvfile . '`...', 5);

                        $mvdir = pathinfo($mvfile, PATHINFO_DIRNAME);
                        if (!is_dir($mvdir)) {
                            mkdir($mvdir, 0777, true);
                        }
                        if (rename($file, $mvfile)) {
                            $results['file'] = $mvfile;
                        } else {
                            debug_event('local.catalog', 'File rename failed', 3);
                        }
                    }
                }
            }
        }

        $song_id = Song::insert($results);
        if ($song_id) {
            // If song rating tag exists and is well formed (array user=>rating), add it
            if (array_key_exists('rating', $results) && is_array($results['rating'])) {
                // For each user's ratings, call the function
                foreach ($results['rating'] as $user => $rating) {
                    debug_event('local.catalog', "Setting rating for Song $song_id to $rating for user $user", 5);
                    $o_rating = new Rating($song_id, 'song');
                    $o_rating->set_rating($rating, $user);
                }
            }
            // Extended metadata loading is not deferred, retrieve it now
            if (!AmpConfig::get('deferred_ext_metadata')) {
                $song = new Song($song_id);
                Recommendation::get_artist_info($song->artist);
            }
            if (Song::isCustomMetadataEnabled()) {
                $song    = new Song($song_id);
                $results = array_diff_key($results, array_flip($song->getDisabledMetadataFields()));
                self::add_metadata($song, $results);
            }
            $this->songs_to_gather[] = $song_id;

            $this->_filecache[strtolower($file)] = $song_id;
        }

        return $song_id;
    }

    /**
     * insert_local_video
     * This inserts a video file into the video file table the tag
     * information we can get is super sketchy so it's kind of a crap shoot
     * here
     * @param $file
     * @param array $options
     * @return integer
     * @throws Exception
     * @throws Exception
     */
    public function insert_local_video($file, $options = array())
    {
        /* Create the vainfo object and get info */
        $gtypes = $this->get_gather_types('video');
        $vainfo = new VaInfo($file, $gtypes, '', '', '', $this->sort_pattern, $this->rename_pattern);
        $vainfo->get_info();

        $tag_name           = VaInfo::get_tag_type($vainfo->tags, 'metadata_order_video');
        $results            = VaInfo::clean_tag_info($vainfo->tags, $tag_name, $file);
        $results['catalog'] = $this->id;

        $video_id = Video::insert($results, $gtypes, $options);
        if ($results['art']) {
            $art = new Art($video_id, 'video');
            $art->insert_url($results['art']);

            if (AmpConfig::get('generate_video_preview')) {
                Video::generate_preview($video_id);
            }
        } else {
            $this->videos_to_gather[] = $video_id;
        }

        $this->_filecache[strtolower($file)] = 'v_' . $video_id;

        return $video_id;
    } // insert_local_video

    private function sync_podcasts()
    {
        $podcasts = self::get_podcasts();
        foreach ($podcasts as $podcast) {
            $podcast->sync_episodes(false);
            $episodes = $podcast->get_episodes('pending');
            foreach ($episodes as $episode_id) {
                $episode = new Podcast_Episode($episode_id);
                $episode->gather();
                $this->count++;
            }
        }
    }

    /**
     * check_local_mp3
     * Checks the song to see if it's there already returns true if found, false if not
     * @param string $full_file
     * @param string $gather_type
     * @return boolean
     */
    public function check_local_mp3($full_file, $gather_type = '')
    {
        $file_date = filemtime($full_file);
        if ($file_date < $this->last_add) {
            debug_event('local.catalog', 'Skipping ' . $full_file . ' File modify time before last add run', 3);

            return true;
        }

        $sql        = "SELECT `id` FROM `song` WHERE `file` = ?";
        $db_results = Dba::read($sql, array($full_file));

        // If it's found then return true
        if (Dba::fetch_row($db_results)) {
            return true;
        }

        return false;
    } // check_local_mp3

    /**
     * @param string $file_path
     * @return string|string[]
     */
    public function get_rel_path($file_path)
    {
        $catalog_path = rtrim($this->path, "/");

        return (str_replace($catalog_path . "/", "", $file_path));
    }

    /**
     * format
     *
     * This makes the object human-readable.
     */
    public function format()
    {
        parent::format();
        $this->f_info      = $this->path;
        $this->f_full_info = $this->path;
    }

    /**
     * @param Podcast_Episode|Song|Song_Preview|Video $media
     * @return Media|Podcast_Episode|Song|Song_Preview|Video|null
     */
    public function prepare_media($media)
    {
        // Do nothing, it's just file...
        return $media;
    }

    /**
     * check_path
     * Checks the path to see if it's there or conflicting with an existing catalot
     * @param string $path
     * @return boolean
     */
    public static function check_path($path)
    {
        if (!strlen($path)) {
            AmpError::add('general', T_('Path was not specified'));

            return false;
        }

        // Make sure that there isn't a catalog with a directory above this one
        if (self::get_from_path($path)) {
            AmpError::add('general', T_('Specified path is inside an existing catalog'));

            return false;
        }

        // Make sure the path is readable/exists
        if (!Core::is_readable($path)) {
            debug_event('local.catalog', 'Cannot add catalog at unopenable path ' . $path, 1);
            /* HINT: directory (file path) */
            AmpError::add('general', sprintf(T_("The folder couldn't be read. Does it exist? %s"), scrub_out($path)));

            return false;
        }

        return true;
    } // check_path

    /**
     * move_catalog_proc
     * This function updates the file path of the catalog to a new location
     * @param string $new_path
     * @return boolean
     */
    public function move_catalog_proc($new_path)
    {
        if (!self::check_path($new_path)) {
            return false;
        }
        if ($this->path == $new_path) {
            debug_event('local.catalog', 'The new path equals the old path: ' . $new_path, 5);

            return false;
        }
        $sql    = "UPDATE `catalog_local` SET `path` = ? WHERE `catalog_id` = ?";
        $params = array($new_path, $this->id);
        Dba::write($sql, $params);

        $sql    = "UPDATE `song` SET `file` = REPLACE(`file`, '" . Dba::escape($this->path) . "', ' " . Dba::escape($new_path) . "') WHERE `catalog` = ?";
        $params = array($this->id);
        Dba::write($sql, $params);

        return true;
    } // move_catalog_proc

    private function getDatabaseObjectCache(): DatabaseObjectCacheInterface
    {
        global $dic;

        return $dic->get(DatabaseObjectCacheInterface::class);
    }
}<|MERGE_RESOLUTION|>--- conflicted
+++ resolved
@@ -23,22 +23,6 @@
 namespace Ampache\Module\Catalog;
 
 use Ampache\Config\AmpConfig;
-<<<<<<< HEAD
-use Ampache\Model\Album;
-use Ampache\Model\Art;
-use Ampache\Model\Artist;
-use Ampache\Model\Catalog;
-use Ampache\Model\Media;
-use Ampache\Model\Metadata\Repository\Metadata;
-use Ampache\Model\Metadata\Repository\MetadataField;
-use Ampache\Model\Podcast_Episode;
-use Ampache\Model\Rating;
-use Ampache\Model\Song;
-use Ampache\Model\Song_Preview;
-use Ampache\Model\Video;
-use Ampache\Module\Cache\DatabaseObjectCache;
-use Ampache\Module\Cache\DatabaseObjectCacheInterface;
-=======
 use Ampache\Repository\Model\Album;
 use Ampache\Repository\Model\Art;
 use Ampache\Repository\Model\Artist;
@@ -51,7 +35,6 @@
 use Ampache\Repository\Model\Song;
 use Ampache\Repository\Model\Song_Preview;
 use Ampache\Repository\Model\Video;
->>>>>>> 707c32af
 use Ampache\Module\System\AmpError;
 use Ampache\Module\System\Core;
 use Ampache\Module\System\Dba;
@@ -590,7 +573,7 @@
             foreach (range(0, $chunks) as $chunk) {
                 // Try to be nice about memory usage
                 if ($chunk > 0) {
-                    $this->getDatabaseObjectCache()->clear();
+                    static::getDatabaseObjectCache()->clear();
                 }
                 $total_updated += $this->_verify_chunk(ObjectTypeToClassNameMapper::reverseMap($media_type), $chunk, 10000);
             }
@@ -1073,11 +1056,4 @@
 
         return true;
     } // move_catalog_proc
-
-    private function getDatabaseObjectCache(): DatabaseObjectCacheInterface
-    {
-        global $dic;
-
-        return $dic->get(DatabaseObjectCacheInterface::class);
-    }
 }