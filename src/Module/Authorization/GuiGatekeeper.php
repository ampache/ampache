<?php
/*
 * vim:set softtabstop=4 shiftwidth=4 expandtab:
 *
 * LICENSE: GNU Affero General Public License, version 3 (AGPL-3.0-or-later)
 * Copyright 2001 - 2020 Ampache.org
 *
 * This program is free software: you can redistribute it and/or modify
 * it under the terms of the GNU Affero General Public License as published by
 * the Free Software Foundation, either version 3 of the License, or
 * (at your option) any later version.
 *
 * This program is distributed in the hope that it will be useful,
 * but WITHOUT ANY WARRANTY; without even the implied warranty of
 * MERCHANTABILITY or FITNESS FOR A PARTICULAR PURPOSE.  See the
 * GNU Affero General Public License for more details.
 *
 * You should have received a copy of the GNU Affero General Public License
 * along with this program.  If not, see <https://www.gnu.org/licenses/>.
 *
 */

declare(strict_types=1);

namespace Ampache\Module\Authorization;

use Ampache\Module\Authorization\Check\PrivilegeCheckerInterface;
use Ampache\Module\System\Core;
use Ampache\Repository\Model\User;

/**
 * Routes access checks and other authorization related calls to its static versions
 */
final class GuiGatekeeper implements GuiGatekeeperInterface
{
    private PrivilegeCheckerInterface $privilegeChecker;

    public function __construct(
        PrivilegeCheckerInterface $privilegeChecker
    ) {
        $this->privilegeChecker = $privilegeChecker;
    }

    public function mayAccess(
        string $access_type,
        int $access_level
    ): bool {
        return $this->privilegeChecker->check($access_type, $access_level);
    }

    public function getUserId(): int
    {
<<<<<<< HEAD
        return (int) $this->getUser()->id;
=======
        return $this->getUser()->getId();
>>>>>>> de211cb4
    }

    public function getUser(): User
    {
        return Core::get_global('user');
    }
}<|MERGE_RESOLUTION|>--- conflicted
+++ resolved
@@ -50,11 +50,7 @@
 
     public function getUserId(): int
     {
-<<<<<<< HEAD
-        return (int) $this->getUser()->id;
-=======
         return $this->getUser()->getId();
->>>>>>> de211cb4
     }
 
     public function getUser(): User
