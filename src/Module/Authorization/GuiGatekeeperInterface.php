--- conflicted
+++ resolved
@@ -37,11 +37,7 @@
     public function getUserId(): int;
 
     /**
-<<<<<<< HEAD
-     * Returns the current logged in user
-=======
      * Returns the currently logged in user
->>>>>>> de211cb4
      */
     public function getUser(): User;
 }