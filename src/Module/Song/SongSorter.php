<?php
/*
 * vim:set softtabstop=4 shiftwidth=4 expandtab:
 *
 * LICENSE: GNU Affero General Public License, version 3 (AGPL-3.0-or-later)
 * Copyright 2001 - 2020 Ampache.org
 *
 * This program is free software: you can redistribute it and/or modify
 * it under the terms of the GNU Affero General Public License as published by
 * the Free Software Foundation, either version 3 of the License, or
 * (at your option) any later version.
 *
 * This program is distributed in the hope that it will be useful,
 * but WITHOUT ANY WARRANTY; without even the implied warranty of
 * MERCHANTABILITY or FITNESS FOR A PARTICULAR PURPOSE.  See the
 * GNU Affero General Public License for more details.
 *
 * You should have received a copy of the GNU Affero General Public License
 * along with this program.  If not, see <https://www.gnu.org/licenses/>.
 *
 */

declare(strict_types=0);

namespace Ampache\Module\Song;

use Ahc\Cli\IO\Interactor;
use Ampache\Config\AmpConfig;
use Ampache\Repository\Model\Album;
use Ampache\Repository\Model\Catalog;
use Ampache\Module\System\Core;
use Ampache\Module\System\Dba;
use Ampache\Repository\Model\Song;
use Ampache\Repository\Model\Tag;
use RuntimeException;

final class SongSorter implements SongSorterInterface
{
    public function sort(
        Interactor $interactor,
        bool $dryRun = true,
        bool $filesOnly = false,
        int $limit = 0,
<<<<<<< HEAD
=======
        bool $windowsCompat = false,
>>>>>>> f88f1145
        ?string $various_artist_override = null,
        ?string $catalogName = null
    ): void {
        $various_artist = 'Various Artists';

        if ($various_artist_override !== null) {
            $interactor->info(
                T_(sprintf('Setting Various Artists name to: %s', $various_artist_override)),
                true
            );

            $various_artist = Dba::escape(preg_replace("/[^a-z0-9\. -]/i", "", $various_artist_override));
        }
        $move_count = 0;

        if (!empty($catalogName)) {
            $sql        = "SELECT `id` FROM `catalog` WHERE `catalog_type`='local' AND `name` = ?;";
            $db_results = Dba::read($sql, array($catalogName));
        } else {
            $sql        = "SELECT `id` FROM `catalog` WHERE `catalog_type`='local';";
            $db_results = Dba::read($sql);
        }

        while ($row = Dba::fetch_assoc($db_results)) {
            $catalog = Catalog::create_from_id($row['id']);
            /* HINT: Catalog Name */
            $interactor->info(
                sprintf(T_('Starting Catalog: %s'), stripslashes($catalog->name)),
                true
            );
            $songs = $catalog->get_songs();

            // Foreach through each file and find it a home!
            foreach ($songs as $song) {
                if ($limit > 0 && $move_count == $limit) {
                    /* HINT: filename (File path) */
                    $interactor->info(
                        sprintf(nT_('%d file updated.', '%d files updated.', $move_count), $move_count),
                        true
                    );

                    return;
                }
                // Check for file existence
                if (!file_exists($song->file)) {
                    debug_event('sort_files', 'Missing: ' . $song->file, 1);
<<<<<<< HEAD
                    /* HINT: filename (File path) */
=======
                    /* HINT: filename (File path) OR table name (podcast, clip, etc) */
>>>>>>> f88f1145
                    $interactor->info(
                        sprintf(T_('Missing: %s'), $song->file),
                        true
                    );
<<<<<<< HEAD

=======
>>>>>>> f88f1145
                    continue;
                }
                $song->format();
                // sort_find_home will replace the % with the correct values.
                $directory = ($filesOnly)
                    ? dirname($song->file)
<<<<<<< HEAD
                    : $this->sort_find_home($interactor, $song, $catalog->sort_pattern, $catalog->path, $various_artist);
                $filename  = $this->sort_find_home($interactor, $song, $catalog->rename_pattern, null, $various_artist);
=======
                    : $this->sort_find_home($interactor, $song, $catalog->sort_pattern, $catalog->path, $various_artist, $windowsCompat);
                $filename  = $this->sort_find_home($interactor, $song, $catalog->rename_pattern, null, $various_artist, $windowsCompat);
>>>>>>> f88f1145
                if ($directory === false || $filename === false) {
                    $fullpath = $song->file;
                } else {
                    $fullpath = rtrim($directory, "\/") . '/' . ltrim($filename, "\/") . "." . pathinfo($song->file, PATHINFO_EXTENSION);
                }

                /* We need to actually do the moving (fake it if we are testing)
                 * Don't try to move it, if it's already the same friggin thing!
                 */
                if ($song->file != $fullpath && strlen($fullpath)) {
                    $interactor->info(
                        T_("Examine File..."),
                        true
                    );
                    /* HINT: filename (File path) */
                    $interactor->info(
                        sprintf(T_('Source: %s'), $song->file),
                        true
                    );
                    /* HINT: filename (File path) */
                    $interactor->info(
                        sprintf(T_('Destin: %s'), $fullpath),
                        true
                    );
                    flush();
<<<<<<< HEAD
                    if ($this->sort_move_file($interactor, $song, $fullpath, $dryRun)) {
=======
                    if ($this->sort_move_file($interactor, $song, $fullpath, $dryRun, $windowsCompat)) {
>>>>>>> f88f1145
                        $move_count++;
                    }
                }
            }
            /* HINT: filename (File path) */
            $interactor->info(
                sprintf(nT_('%d file updated.', '%d files updated.', $move_count), $move_count),
                true
            );
        }
    }

    /**
     * Get the directory for this file from the catalog and the song info using the sort_pattern
     * takes into account various artists and the alphabet_prefix
     * @param Interactor $interactor
     * @param $song
     * @param $sort_pattern
     * @param $base
     * @param string $various_artist
     * @param bool $windowsCompat
     * @return false|string
     */
    private function sort_find_home(
        Interactor $interactor,
        $song,
        $sort_pattern,
        $base = null,
        $various_artist = "Various Artists",
        $windowsCompat = false
    ) {
        $home = '';
        if ($base) {
            $home = rtrim($base, "\/");
            $home = rtrim($home, "\\");
        }

        // Create the filename that this file should have
<<<<<<< HEAD
        $album  = $this->sort_clean_name($song->f_album_full) ?? '%A';
        $artist = $this->sort_clean_name($song->f_artist_full) ?? '%a';
        $track  = $this->sort_clean_name($song->track) ?? '%T';
        if ((int) $track < 10 && (int) $track > 0) {
            $track = '0' . (string) $track;
        }

        $title   = $this->sort_clean_name($song->title) ?? '%t';
        $year    = $this->sort_clean_name($song->year) ?? '%y';
        $comment = $this->sort_clean_name($song->comment) ?? '%c';
=======
        $album  = $this->sort_clean_name($song->f_album_full, $windowsCompat) ?? '%A';
        $artist = $this->sort_clean_name($song->f_artist_full, $windowsCompat) ?? '%a';
        $track  = $this->sort_clean_name($song->track, $windowsCompat) ?? '%T';
        if ((int) $track < 10) {
            $track = '0' . (string) $track;
        }

        $title   = $this->sort_clean_name($song->title, $windowsCompat) ?? '%t';
        $year    = $this->sort_clean_name($song->year, $windowsCompat) ?? '%y';
        $comment = $this->sort_clean_name($song->comment, $windowsCompat) ?? '%c';
>>>>>>> f88f1145

        // Do the various check
        $album_object = new Album($song->album);
        $album_object->format();
        if ($album_object->get_album_artist_fullname() != "") {
            $artist = $album_object->f_album_artist_name;
        } elseif ($album_object->artist_count != 1) {
            $artist = $various_artist;
        }
        $disk           = $album_object->disk ?? '%d';
<<<<<<< HEAD
        $catalog_number = $album_object->catalog_number ?? '%C';
        $barcode        = $album_object->barcode ?? '%b';
=======
        $catalog_number = $this->sort_clean_name($album_object->catalog_number) ?? '%C';
        $barcode        = $this->sort_clean_name($album_object->barcode) ?? '%b';
>>>>>>> f88f1145
        $original_year  = $album_object->original_year ?? '%Y';
        $genre          = (!empty($album_object->tags)) ? Tag::get_display($album_object->tags) : '%b';
        $release_type   = $album_object->release_type ?? '%r';
        $release_status = $album_object->release_status ?? '%R';

        // Replace everything we can find
        $replace_array = array('%a', '%A', '%t', '%T', '%y', '%Y', '%c', '%C', '%r', '%R', '%d', '%g', '%b');
        $content_array = array($artist, $album, $title, $track, $year, $original_year, $comment, $catalog_number, $release_type, $release_status, $disk, $genre, $barcode);
        $sort_pattern  = str_replace($replace_array, $content_array, $sort_pattern);

        // Remove non A-Z0-9 chars
        $sort_pattern = preg_replace("[^\\\/A-Za-z0-9\-\_\ \'\, \(\)]", "_", $sort_pattern);

        // Replace non-critical search patterns
        $post_replace_array = array('%Y', '%c', '%C', '%r', '%R', '%g', '%b', ' []', ' ()');
        $post_content_array = array('', '', '', '', '', '', '', '', '', '');
        $sort_pattern       = str_replace($post_replace_array, $post_content_array, $sort_pattern);

        $home .= "/$sort_pattern";
        // dont send a mismatched file!
<<<<<<< HEAD
        if (strpos($sort_pattern, '%') !== false) {
            /* HINT: $sort_pattern after replacing %x values */
            $interactor->info(
                sprintf(T_('The sort_pattern has left over variables. %s'), $sort_pattern),
                true
            );
=======
        foreach ($replace_array as $replace_string) {
            if (strpos($sort_pattern, $replace_string) !== false) {
                /* HINT: $sort_pattern after replacing %x values */
                $interactor->info(
                    sprintf(T_('The sort_pattern has left over variables. %s'), $sort_pattern),
                    true
                );
>>>>>>> f88f1145

                return false;
            }
        }

        return $home;
    }

    /**
     * This is run on every individual element of the search before it is put together
     * It removes / and \ and windows-incompatible characters (if you use -w|--windows)
     * @param string $string
     * @param bool $windowsCompat
     * @return string|string[]|null
     */
    public function sort_clean_name($string, $windowsCompat = false)
    {
<<<<<<< HEAD

        // First remove any / or \ chars
        $string = preg_replace('/[\/\\\]/', '-', $string);
        $string = str_replace(':', ' ', $string);
        $string = preg_replace('/[\!\:\*]/', '_', $string);
=======
        if (empty($string)) {
            return $string;
        }
        $string = ($windowsCompat)
            ? str_replace(['/', '\\', ':', '*', '<', '>', '"', '|', '?'], '_', $string)
            : str_replace(['/', '\\'], '_', $string);
>>>>>>> f88f1145

        return $string;
    }

    /**
     * All this function does is, move the friggin file and then update the database
     * We can't use the rename() function of PHP because it's functionality depends on the
     * current phase of the moon, the alignment of the planets and my current BAL
     * Instead we cheeseball it and walk through the new dir structure and make
     * sure that the directories exist, once the dirs exist then we do a copy
     * and unlink.. This is a little unsafe, and as such it verifies the copy
     * worked by doing a filesize() before unlinking.
     * @param Interactor $interactor
     * @param $song
     * @param $fullname
     * @param $test_mode
     * @return bool
     */
    private function sort_move_file(
        Interactor $interactor,
        Song $song,
        $fullname,
        $test_mode,
        $windowsCompat = false
    ) {
        $old_dir   = dirname($song->file);
        $info      = pathinfo($fullname);
        $directory = $info['dirname'];
        $file      = $info['basename'];
        $data      = preg_split("/[\/\\\]/", $directory);
        $path      = '';

        // We not need the leading /
        unset($data[0]);

        foreach ($data as $dir) {
            $dir = $this->sort_clean_name($dir, $windowsCompat);
            $path .= '/' . $dir;

            // We need to check for the existence of this directory
            if (!is_dir($path)) {
                if ($test_mode) {
                    /* HINT: Directory (File path) */
                    $interactor->info(
                        sprintf(T_('Create directory "%s"'), $path),
                        true
                    );
                } else {
                    debug_event('sort_files', "Creating $path directory", 4);
                    $results = mkdir($path);
                    if (!$results) {
                        /* HINT: Directory (File path) */
                        $interactor->info(
                            sprintf(T_("There was a problem creating this directory: %s"), $path),
                            true
                        );

                        return false;
                    }
                } // else we aren't in test mode
            } // if it's not a dir
        } // foreach dir

        // Now that we've got the correct directory structure let's try to copy it
        if ($test_mode) {
            $sql = "UPDATE `song` SET `file` = " . Dba::escape($fullname) . " WHERE `id` = " . Dba::escape($song->id) . ";";
            $interactor->info(
                sprintf('SQL: %s', $sql),
                true
            );
            flush();
        } else {
            if (file_exists($fullname)) {
                debug_event('sort_files', 'Error: $fullname already exists', 1);
                /* HINT: filename (File path) */
                $interactor->info(
                    sprintf(T_('Don\'t overwrite an existing file: "%s"'), $fullname),
                    true
                );

                return false;
            }
            // HINT: %1$s: file, %2$s: directory
            $interactor->info(
                sprintf(T_('Copying "%1$s" to "%2$s"'), $file, $directory),
                true
            );

            $results = copy($song->file, $fullname);
            if (!$results) {
                /* HINT: filename (File path) */
                $interactor->info(
                    sprintf(T_('There was an error trying to copy file to "%s"'), $fullname),
                    true
                );

                return false;
            }
            debug_event('sort_files', 'Copied ' . $song->file . ' to ' . $fullname, 4);


            // Look for the folder art and copy that as well
            if ($old_dir != $directory) {
                // don't move things into the same dir
                if (!AmpConfig::get('album_art_preferred_filename') || strstr(AmpConfig::get('album_art_preferred_filename'), ";")) {
                    $folder_art  = $directory . DIRECTORY_SEPARATOR . 'folder.jpg';
                    $old_art     = $old_dir . DIRECTORY_SEPARATOR . 'folder.jpg';
                } else {
<<<<<<< HEAD
                    $folder_art  = $directory . DIRECTORY_SEPARATOR . $this->sort_clean_name(AmpConfig::get('album_art_preferred_filename'));
                    $old_art     = $old_dir . DIRECTORY_SEPARATOR . $this->sort_clean_name(AmpConfig::get('album_art_preferred_filename'));
=======
                    $folder_art  = $directory . DIRECTORY_SEPARATOR . $this->sort_clean_name(AmpConfig::get('album_art_preferred_filename'), $windowsCompat);
                    $old_art     = $old_dir . DIRECTORY_SEPARATOR . $this->sort_clean_name(AmpConfig::get('album_art_preferred_filename'), $windowsCompat);
>>>>>>> f88f1145
                }
                // copy art that exists
                if (file_exists($old_art)) {
                    if (copy($old_art, $folder_art) === false) {
                        unlink($fullname); // delete the copied file on failure

                        throw new RuntimeException('Unable to copy ' . $old_art . ' to ' . $folder_art);
                    }
                    debug_event('sort_files', 'Copied ' . $old_art . ' to ' . $folder_art, 4);
                }
            }
            // Check the filesize
            $new_sum = Core::get_filesize($fullname);
            $old_sum = Core::get_filesize($song->file);

            if ($new_sum != $old_sum || $new_sum == 0) {
                /* HINT: filename (File path) */
                $interactor->info(
                    sprintf(T_('Size comparison failed. Not deleting "%s"'), $song->file),
                    true
                );
                unlink($fullname); // delete the copied file on failure

                return false;
            } // end if sum's don't match

            // If we've made it this far it should be safe
            $results = unlink($song->file);
            if (!$results) {
                /* HINT: filename (File path) */
                $interactor->info(
                    sprintf(T_('There was an error trying to delete "%s"'), $song->file),
                    true
                );
            }

            // Update the catalog
            $sql = "UPDATE `song` SET `file` = ? WHERE `id` = ?;";
            Dba::write($sql, array($fullname, $song->id));
        } // end else

        return true;
    }
}<|MERGE_RESOLUTION|>--- conflicted
+++ resolved
@@ -41,10 +41,7 @@
         bool $dryRun = true,
         bool $filesOnly = false,
         int $limit = 0,
-<<<<<<< HEAD
-=======
         bool $windowsCompat = false,
->>>>>>> f88f1145
         ?string $various_artist_override = null,
         ?string $catalogName = null
     ): void {
@@ -91,32 +88,19 @@
                 // Check for file existence
                 if (!file_exists($song->file)) {
                     debug_event('sort_files', 'Missing: ' . $song->file, 1);
-<<<<<<< HEAD
-                    /* HINT: filename (File path) */
-=======
                     /* HINT: filename (File path) OR table name (podcast, clip, etc) */
->>>>>>> f88f1145
                     $interactor->info(
                         sprintf(T_('Missing: %s'), $song->file),
                         true
                     );
-<<<<<<< HEAD
-
-=======
->>>>>>> f88f1145
                     continue;
                 }
                 $song->format();
                 // sort_find_home will replace the % with the correct values.
                 $directory = ($filesOnly)
                     ? dirname($song->file)
-<<<<<<< HEAD
-                    : $this->sort_find_home($interactor, $song, $catalog->sort_pattern, $catalog->path, $various_artist);
-                $filename  = $this->sort_find_home($interactor, $song, $catalog->rename_pattern, null, $various_artist);
-=======
                     : $this->sort_find_home($interactor, $song, $catalog->sort_pattern, $catalog->path, $various_artist, $windowsCompat);
                 $filename  = $this->sort_find_home($interactor, $song, $catalog->rename_pattern, null, $various_artist, $windowsCompat);
->>>>>>> f88f1145
                 if ($directory === false || $filename === false) {
                     $fullpath = $song->file;
                 } else {
@@ -142,11 +126,7 @@
                         true
                     );
                     flush();
-<<<<<<< HEAD
-                    if ($this->sort_move_file($interactor, $song, $fullpath, $dryRun)) {
-=======
                     if ($this->sort_move_file($interactor, $song, $fullpath, $dryRun, $windowsCompat)) {
->>>>>>> f88f1145
                         $move_count++;
                     }
                 }
@@ -185,18 +165,6 @@
         }
 
         // Create the filename that this file should have
-<<<<<<< HEAD
-        $album  = $this->sort_clean_name($song->f_album_full) ?? '%A';
-        $artist = $this->sort_clean_name($song->f_artist_full) ?? '%a';
-        $track  = $this->sort_clean_name($song->track) ?? '%T';
-        if ((int) $track < 10 && (int) $track > 0) {
-            $track = '0' . (string) $track;
-        }
-
-        $title   = $this->sort_clean_name($song->title) ?? '%t';
-        $year    = $this->sort_clean_name($song->year) ?? '%y';
-        $comment = $this->sort_clean_name($song->comment) ?? '%c';
-=======
         $album  = $this->sort_clean_name($song->f_album_full, $windowsCompat) ?? '%A';
         $artist = $this->sort_clean_name($song->f_artist_full, $windowsCompat) ?? '%a';
         $track  = $this->sort_clean_name($song->track, $windowsCompat) ?? '%T';
@@ -207,7 +175,6 @@
         $title   = $this->sort_clean_name($song->title, $windowsCompat) ?? '%t';
         $year    = $this->sort_clean_name($song->year, $windowsCompat) ?? '%y';
         $comment = $this->sort_clean_name($song->comment, $windowsCompat) ?? '%c';
->>>>>>> f88f1145
 
         // Do the various check
         $album_object = new Album($song->album);
@@ -218,13 +185,8 @@
             $artist = $various_artist;
         }
         $disk           = $album_object->disk ?? '%d';
-<<<<<<< HEAD
-        $catalog_number = $album_object->catalog_number ?? '%C';
-        $barcode        = $album_object->barcode ?? '%b';
-=======
         $catalog_number = $this->sort_clean_name($album_object->catalog_number) ?? '%C';
         $barcode        = $this->sort_clean_name($album_object->barcode) ?? '%b';
->>>>>>> f88f1145
         $original_year  = $album_object->original_year ?? '%Y';
         $genre          = (!empty($album_object->tags)) ? Tag::get_display($album_object->tags) : '%b';
         $release_type   = $album_object->release_type ?? '%r';
@@ -245,14 +207,6 @@
 
         $home .= "/$sort_pattern";
         // dont send a mismatched file!
-<<<<<<< HEAD
-        if (strpos($sort_pattern, '%') !== false) {
-            /* HINT: $sort_pattern after replacing %x values */
-            $interactor->info(
-                sprintf(T_('The sort_pattern has left over variables. %s'), $sort_pattern),
-                true
-            );
-=======
         foreach ($replace_array as $replace_string) {
             if (strpos($sort_pattern, $replace_string) !== false) {
                 /* HINT: $sort_pattern after replacing %x values */
@@ -260,7 +214,6 @@
                     sprintf(T_('The sort_pattern has left over variables. %s'), $sort_pattern),
                     true
                 );
->>>>>>> f88f1145
 
                 return false;
             }
@@ -278,20 +231,12 @@
      */
     public function sort_clean_name($string, $windowsCompat = false)
     {
-<<<<<<< HEAD
-
-        // First remove any / or \ chars
-        $string = preg_replace('/[\/\\\]/', '-', $string);
-        $string = str_replace(':', ' ', $string);
-        $string = preg_replace('/[\!\:\*]/', '_', $string);
-=======
         if (empty($string)) {
             return $string;
         }
         $string = ($windowsCompat)
             ? str_replace(['/', '\\', ':', '*', '<', '>', '"', '|', '?'], '_', $string)
             : str_replace(['/', '\\'], '_', $string);
->>>>>>> f88f1145
 
         return $string;
     }
@@ -400,13 +345,8 @@
                     $folder_art  = $directory . DIRECTORY_SEPARATOR . 'folder.jpg';
                     $old_art     = $old_dir . DIRECTORY_SEPARATOR . 'folder.jpg';
                 } else {
-<<<<<<< HEAD
-                    $folder_art  = $directory . DIRECTORY_SEPARATOR . $this->sort_clean_name(AmpConfig::get('album_art_preferred_filename'));
-                    $old_art     = $old_dir . DIRECTORY_SEPARATOR . $this->sort_clean_name(AmpConfig::get('album_art_preferred_filename'));
-=======
                     $folder_art  = $directory . DIRECTORY_SEPARATOR . $this->sort_clean_name(AmpConfig::get('album_art_preferred_filename'), $windowsCompat);
                     $old_art     = $old_dir . DIRECTORY_SEPARATOR . $this->sort_clean_name(AmpConfig::get('album_art_preferred_filename'), $windowsCompat);
->>>>>>> f88f1145
                 }
                 // copy art that exists
                 if (file_exists($old_art)) {
