--- conflicted
+++ resolved
@@ -74,13 +74,9 @@
                 $song->file
             );
             
-            $result = $vainfo->read_id3();
-<<<<<<< HEAD
+            $result     = $vainfo->read_id3();
             $fileformat = $result['fileformat'];
             if ($fileformat == 'mp3') {
-=======
-            if ($result['fileformat'] == 'mp3') {
->>>>>>> dc3f30ed
                 $tdata = $result['tags']['id3v2'];
                 $apics = $result['id3v2']['APIC'];
                 $meta  = $this->getMetadata($song);
@@ -89,11 +85,8 @@
                 $apics = $result['flac']['PICTURE'];
                 $meta  = $this->getVorbisMetadata($song);
             }
-<<<<<<< HEAD
             $apic_typeid = ($fileformat == 'flac' || $fileformat == 'ogg') ? 'typeid' : 'picturetypeid';
 
-=======
->>>>>>> dc3f30ed
             $ndata = $vainfo->prepare_metadata_for_writing($tdata);
 
             if (isset($changed)) {
@@ -129,7 +122,6 @@
                     }
                 }
             }
-<<<<<<< HEAD
             $file_has_pics = isset($apics);
             if ($file_has_pics) {
                 foreach ($apics as $apic) {
@@ -156,25 +148,6 @@
                     $idx = $art->check_for_duplicate($apics, $ndata, $new_pic, $apic_typeid);
                     if (is_null($idx)) {
                         $ndata['attached_picture'][] = $new_pic;
-=======
-            if ($this->configContainer->isFeatureEnabled(ConfigurationKeyEnum::WRITE_ID3_ART) === true) {
-                $art         = new Art($song->album, 'album');
-                $album_image = $art->get(true);
-                if ($album_image != '') {
-                    $ndata['attached_picture'][] = array('data' => $album_image, 'mime' => $art->raw_mime,
-                        'picturetypeid' => 3, 'description' => $song->f_album);
-                }
-                $art = new Art($song->artist, 'artist');
-                if ($art->has_db_info()) {
-                    $artist_image                = $art->get(true);
-                    $ndata['attached_picture'][] = array('data' => $artist_image, 'mime' => $art->raw_mime,
-                        'picturetypeid' => 8, 'description' => $song->f_artist);
-                }
-            } else {    // rewrite original images
-                if (!is_null($apics)) {
-                    foreach ($apics as $apic) {
-                        $ndata['attached_picture'][] = $apic;
->>>>>>> dc3f30ed
                     }
                 }
             }
