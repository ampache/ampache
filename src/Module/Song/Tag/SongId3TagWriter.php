<?php
/*
 * vim:set softtabstop=4 shiftwidth=4 expandtab:
 *
 * LICENSE: GNU Affero General Public License, version 3 (AGPL-3.0-or-later)
 * Copyright 2001 - 2020 Ampache.org
 *
 * This program is free software: you can redistribute it and/or modify
 * it under the terms of the GNU Affero General Public License as published by
 * the Free Software Foundation, either version 3 of the License, or
 * (at your option) any later version.
 *
 * This program is distributed in the hope that it will be useful,
 * but WITHOUT ANY WARRANTY; without even the implied warranty of
 * MERCHANTABILITY or FITNESS FOR A PARTICULAR PURPOSE.  See the
 * GNU Affero General Public License for more details.
 *
 * You should have received a copy of the GNU Affero General Public License
 * along with this program.  If not, see <https://www.gnu.org/licenses/>.
 */

namespace Ampache\Module\Song\Tag;

use Ampache\Module\Util\UtilityFactoryInterface;
use Ampache\Config\ConfigContainerInterface;
use Ampache\Config\ConfigurationKeyEnum;
use Ampache\Repository\Model\Art;
use Ampache\Repository\Model\Catalog;
use Ampache\Repository\Model\Song;
use Ampache\Module\System\LegacyLogger;
use Ampache\Module\Util\VaInfo;
use Psr\Log\LoggerInterface;

final class SongId3TagWriter implements SongId3TagWriterInterface
{
    private ConfigContainerInterface $configContainer;
    private LoggerInterface $logger;

    public function __construct(
        ConfigContainerInterface $configContainer,
        LoggerInterface $logger
    ) {
        $this->configContainer = $configContainer;
        $this->logger          = $logger;
    }

    /**
     * Write the current song id3 metadata to the file
     */
    public function write(
        Song $song,
        ?array $data = null,
        ?array $changed = null
    ): void {
        if ($this->configContainer->isFeatureEnabled(ConfigurationKeyEnum::WRITE_ID3) === false) {
            return;
        }
        global $dic;
        $utilityFactory = $dic->get(UtilityFactoryInterface::class);
 
        $catalog = Catalog::create_from_id($song->catalog);
        if ($catalog->get_type() == 'local') {
            $this->logger->debug(
                sprintf('Writing id3 metadata to file %s', $song->file),
                [LegacyLogger::CONTEXT_TYPE => __CLASS__]
            );

            if ($this->configContainer->isFeatureEnabled(ConfigurationKeyEnum::ENABLE_CUSTOM_METADATA) === true) {
                foreach ($song->getMetadata() as $metadata) {
                    $meta[$metadata->getField()->getName()] = $metadata->getData();
                }
            }
            $vainfo = $utilityFactory->createVaInfo(
                $song->file
            );
            
            $result = $vainfo->read_id3();
            if ($result['fileformat'] == 'mp3') {
                $tdata = $result['tags']['id3v2'];
                $apics = $result['id3v2']['APIC'];
                $meta  = $this->getMetadata($song);
            } else {
                $tdata = $result['tags']['vorbiscomment'];
                $apics = $result['flac']['PICTURE'];
                $meta  = $this->getVorbisMetadata($song);
            }
<<<<<<< HEAD
            $apic_typeid   = ($fileformat == 'flac' || $fileformat == 'ogg') ? 'typeid' : 'picturetypeid';
            $apic_mimetype = ($fileformat == 'flac' || $fileformat == 'ogg') ? 'image_mime' : 'mime';

=======
>>>>>>> 3a913352
            $ndata = $vainfo->prepare_metadata_for_writing($tdata);

            if (isset($changed)) {
                foreach ($changed as $key => $value) {
                    switch ($value) {
                        case 'artist':
                        case 'artist_name':
                            $ndata['artist'][0] = $song->f_artist;
                            break;
                        case 'album':
                        case 'album_name':
                            $ndata['album'][0] = $song->f_album;
                            break;
                        case 'track':
                            $ndata['track_number'][0] = $data['track'];
                            break;
                        case 'label':
                            $ndata['publisher'][0] = $data['label'];
                            break;
                        case 'edit_tags':
                            $ndata['genre'][0] = $data['edit_tags'];
                            break;
                        default:
                            $ndata[$value][0] = $data[$value];
                            break;
                    }
                }
            } else {
                // Fill in existing tag frames
                foreach ($meta as $key => $value) {
                    if ($key != 'text' && $key != 'totaltracks') {
                        $ndata[$key][0] = $meta[$key] ?:'';
                    }
                }
            }
<<<<<<< HEAD
            $file_has_pics = (isset($apics) ? true : false);
            if ($file_has_pics) {
                foreach ($apics as $apic) {
                    $ndata['attached_picture'][] = $apic;
                }
            }
            
            if ($this->configContainer->isFeatureEnabled(ConfigurationKeyEnum::WRITE_ID3_ART) === true) {
                $art         = new Art($song->album, 'album');
                if ($art->has_db_info()) {
                    $album_image                 = $art->get(true);
                    $new_pic                     = array('data' => $album_image, 'mime' => $art->raw_mime,
                        'picturetypeid' => 3, 'description' => $song->f_album);
                    $idx = $art->check_for_duplicate($apics, $ndata, $new_pic, $apic_typeid);
                    if (is_null($idx)) {
                        $ndata['attached_picture'][] = $new_pic;
                    }
=======
            if ($this->configContainer->isFeatureEnabled(ConfigurationKeyEnum::WRITE_ID3_ART) === true) {
                $art         = new Art($song->album, 'album');
                $album_image = $art->get(true);
                if ($album_image != '') {
                    $ndata['attached_picture'][] = array('data' => $album_image, 'mime' => $art->raw_mime,
                        'picturetypeid' => 3, 'description' => $song->f_album);
>>>>>>> 3a913352
                }
                $art = new Art($song->artist, 'artist');
                if ($art->has_db_info()) {
                    $artist_image                = $art->get(true);
<<<<<<< HEAD
                    $new_pic                     = array('data' => $artist_image, 'mime' => $art->raw_mime,
                        'picturetypeid' => 8, 'description' => $song->f_artist_full);
                    $idx = $art->check_for_duplicate($apics, $ndata, $new_pic, $apic_typeid);
                    if (is_null($idx)) {
                        $ndata['attached_picture'][] = $new_pic;
=======
                    $ndata['attached_picture'][] = array('data' => $artist_image, 'mime' => $art->raw_mime,
                        'picturetypeid' => 8, 'description' => $song->f_artist);
                }
            } else {    // rewrite original images
                if (!is_null($apics)) {
                    foreach ($apics as $apic) {
                        $ndata['attached_picture'][] = $apic;
>>>>>>> 3a913352
                    }
                }
            }
            $vainfo->write_id3($ndata);
        }
    } //write

    private function getVorbisMetadata(
        Song $song
    ): array {
        $meta = [];

        $meta['date']        = $song->year;
        $meta['time']        = $song->time;
        $meta['title']       = $song->title;
        $meta['comment']     = $song->comment;
        $meta['album']       = $song->f_album_full;
        $meta['artist']      = $song->f_artist_full;
        $meta['albumartist'] = $song->f_albumartist_full;
        $meta['composer']    = $song->composer;
        $meta['publisher']   = $song->f_publisher;
        $meta['track']       = $song->f_track;
        $meta['discnumber']  = $song->disk;
        $meta['genre']       = [];

        if (!empty($song->tags)) {
            foreach ($song->tags as $tag) {
                if (!in_array($tag['name'], $meta['genre'])) {
                    $meta['genre'][] = $tag['name'];
                }
            }
        }
        $meta['genre'] = implode(',', $meta['genre']);

        return $meta;
    }

    /**
     * Get an array of metadata for writing id3 file tags.
     */
    private function getMetadata(
        Song $song
    ): array {
        $meta = [];

        $meta['year']          = $song->year;
        $meta['time']          = $song->time;
        $meta['title']         = $song->title;
        $meta['comment']       = $song->comment;
        $meta['album']         = $song->f_album_full;
        $meta['artist']        = $song->f_artist_full;
        $meta['band']          = $song->f_albumartist_full;
        $meta['composer']      = $song->composer;
        $meta['publisher']     = $song->f_publisher;
        $meta['track_number']  = $song->f_track;
        $meta['part_of_a_set'] = $song->disk;
        $meta['genre']         = [];

        if (!empty($song->tags)) {
            foreach ($song->tags as $tag) {
                if (!in_array($tag['name'], $meta['genre'])) {
                    $meta['genre'][] = $tag['name'];
                }
            }
        }
        $meta['genre'] = implode(',', $meta['genre']);

        return $meta;
    }
}<|MERGE_RESOLUTION|>--- conflicted
+++ resolved
@@ -84,12 +84,10 @@
                 $apics = $result['flac']['PICTURE'];
                 $meta  = $this->getVorbisMetadata($song);
             }
-<<<<<<< HEAD
+
             $apic_typeid   = ($fileformat == 'flac' || $fileformat == 'ogg') ? 'typeid' : 'picturetypeid';
             $apic_mimetype = ($fileformat == 'flac' || $fileformat == 'ogg') ? 'image_mime' : 'mime';
 
-=======
->>>>>>> 3a913352
             $ndata = $vainfo->prepare_metadata_for_writing($tdata);
 
             if (isset($changed)) {
@@ -125,7 +123,7 @@
                     }
                 }
             }
-<<<<<<< HEAD
+            
             $file_has_pics = (isset($apics) ? true : false);
             if ($file_has_pics) {
                 foreach ($apics as $apic) {
@@ -143,33 +141,15 @@
                     if (is_null($idx)) {
                         $ndata['attached_picture'][] = $new_pic;
                     }
-=======
-            if ($this->configContainer->isFeatureEnabled(ConfigurationKeyEnum::WRITE_ID3_ART) === true) {
-                $art         = new Art($song->album, 'album');
-                $album_image = $art->get(true);
-                if ($album_image != '') {
-                    $ndata['attached_picture'][] = array('data' => $album_image, 'mime' => $art->raw_mime,
-                        'picturetypeid' => 3, 'description' => $song->f_album);
->>>>>>> 3a913352
                 }
                 $art = new Art($song->artist, 'artist');
                 if ($art->has_db_info()) {
                     $artist_image                = $art->get(true);
-<<<<<<< HEAD
                     $new_pic                     = array('data' => $artist_image, 'mime' => $art->raw_mime,
                         'picturetypeid' => 8, 'description' => $song->f_artist_full);
                     $idx = $art->check_for_duplicate($apics, $ndata, $new_pic, $apic_typeid);
                     if (is_null($idx)) {
                         $ndata['attached_picture'][] = $new_pic;
-=======
-                    $ndata['attached_picture'][] = array('data' => $artist_image, 'mime' => $art->raw_mime,
-                        'picturetypeid' => 8, 'description' => $song->f_artist);
-                }
-            } else {    // rewrite original images
-                if (!is_null($apics)) {
-                    foreach ($apics as $apic) {
-                        $ndata['attached_picture'][] = $apic;
->>>>>>> 3a913352
                     }
                 }
             }
