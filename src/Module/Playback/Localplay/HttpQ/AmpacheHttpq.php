--- conflicted
+++ resolved
@@ -104,11 +104,7 @@
      */
     public function uninstall()
     {
-<<<<<<< HEAD
-        $sql        = "DROP TABLE `localplay_httpq`";
-=======
         $sql = "DROP TABLE `localplay_httpq`";
->>>>>>> 241b192c
         Dba::write($sql);
 
         // Remove the pref we added for this
@@ -144,12 +140,7 @@
     public function delete_instance($uid)
     {
         $uid = Dba::escape($uid);
-<<<<<<< HEAD
-
-        $sql        = "DELETE FROM `localplay_httpq` WHERE `id`='$uid'";
-=======
         $sql = "DELETE FROM `localplay_httpq` WHERE `id`='$uid'";
->>>>>>> 241b192c
         Dba::write($sql);
 
         return true;
@@ -188,11 +179,7 @@
         $name = Dba::escape($data['name']);
         $pass = Dba::escape($data['password']);
 
-<<<<<<< HEAD
-        $sql        = "UPDATE `localplay_httpq` SET `host`='$host', `port`='$port', `name`='$name', `password`='$pass' WHERE `id`='$uid'";
-=======
         $sql = "UPDATE `localplay_httpq` SET `host`='$host', `port`='$port', `name`='$name', `password`='$pass' WHERE `id`='$uid'";
->>>>>>> 241b192c
         Dba::write($sql);
 
         return true;
