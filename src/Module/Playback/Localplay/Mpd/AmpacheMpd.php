<?php
/*
 * vim:set softtabstop=4 shiftwidth=4 expandtab:
 *
 * LICENSE: GNU Affero General Public License, version 3 (AGPL-3.0-or-later)
 * Copyright 2001 - 2020 Ampache.org
 *
 * This program is free software: you can redistribute it and/or modify
 * it under the terms of the GNU Affero General Public License as published by
 * the Free Software Foundation, either version 3 of the License, or
 * (at your option) any later version.
 *
 * This program is distributed in the hope that it will be useful,
 * but WITHOUT ANY WARRANTY; without even the implied warranty of
 * MERCHANTABILITY or FITNESS FOR A PARTICULAR PURPOSE.  See the
 * GNU Affero General Public License for more details.
 *
 * You should have received a copy of the GNU Affero General Public License
 * along with this program.  If not, see <https://www.gnu.org/licenses/>.
 *
 */

namespace Ampache\Module\Playback\Localplay\Mpd;

use Ampache\Config\AmpConfig;
use Ampache\Repository\Model\Democratic;
use Ampache\Module\Playback\Localplay\localplay_controller;
use Ampache\Repository\Model\Live_Stream;
use Ampache\Repository\Model\ModelFactoryInterface;
use Ampache\Repository\Model\Preference;
use Ampache\Repository\Model\Song;
use Ampache\Module\Playback\Stream_Url;
use Ampache\Module\System\Core;
use Ampache\Module\System\Dba;

/**
 * AmpacheMpd Class
 *
 * the Ampache Mpd Controller, this is the glue between
 * the MPD class and the Ampache Localplay class
 */
class AmpacheMpd extends localplay_controller
{
    /* Variables */
    private $version     = '000003';
    private $description = 'Controls an instance of MPD';

    private $_add_count = 0;

    /* Constructed variables */
    private $_mpd;

    /**
     * get_description
     * Returns the description
     */
    public function get_description()
    {
        return $this->description;
    } // get_description

    /**
     * get_version
     * This returns the version information
     */
    public function get_version()
    {
        return $this->version;
    } // get_version

    /**
     * is_installed
     * This returns true or false if MPD controller is installed
     */
    public function is_installed()
    {
        $sql        = "SHOW TABLES LIKE 'localplay_mpd'";
        $db_results = Dba::read($sql);

        return (Dba::num_rows($db_results) > 0);
    } // is_installed

    /**
     * install
     * This function installs the MPD Localplay controller
     */
    public function install()
    {
        $collation = (AmpConfig::get('database_collation', 'utf8mb4_unicode_ci'));
        $charset   = (AmpConfig::get('database_charset', 'utf8mb4'));
        $engine    = ($charset == 'utf8mb4') ? 'InnoDB' : 'MYISAM';
        /* We need to create the MPD table */
        $sql = "CREATE TABLE `localplay_mpd` (`id` INT(11) UNSIGNED NOT NULL AUTO_INCREMENT PRIMARY KEY, `name` VARCHAR(128) COLLATE $collation NOT NULL, `owner` INT(11) NOT NULL, `host` VARCHAR(255) COLLATE $collation NOT NULL, `port` INT(11) UNSIGNED NOT NULL DEFAULT '6600', `password` VARCHAR(255) COLLATE $collation NOT NULL, `access` SMALLINT(4) UNSIGNED NOT NULL DEFAULT '0') ENGINE = $engine DEFAULT CHARSET=$charset COLLATE=$collation";
        Dba::query($sql);

        // Add an internal preference for the users current active instance
        Preference::insert('mpd_active', T_('MPD Active Instance'), 0, 25, 'integer', 'internal', 'mpd');

        return true;
    } // install

    /**
     * uninstall
     * This removes the Localplay controller
     */
    public function uninstall()
    {
        $sql = "DROP TABLE `localplay_mpd`";
        Dba::write($sql);

        Preference::delete('mpd_active');

        return true;
    } // uninstall

    /**
     * add_instance
     * This takes key'd data and inserts a new MPD instance
     * @param array $data
     */
    public function add_instance($data)
    {
        foreach ($data as $key => $value) {
            switch ($key) {
                case 'name':
                case 'host':
                case 'port':
                case 'password':
                    ${$key} = Dba::escape($value);
                    break;
                default:

                    break;
            } // end switch
        } // end foreach

        $user_id = Dba::escape(Core::get_global('user')->id);

        $sql = "INSERT INTO `localplay_mpd` (`name`, `host`, `port`, `password`, `owner`) VALUES ('$name', '$host', '$port', '$password', '$user_id')";

        Dba::write($sql);
    } // add_instance

    /**
     * delete_instance
     * This takes a UID and deletes the instance in question
     * @param $uid
     * @return boolean
     */
    public function delete_instance($uid)
    {
        $uid = Dba::escape($uid);
        $sql = "DELETE FROM `localplay_mpd` WHERE `id`='$uid'";
        Dba::write($sql);

        return true;
    } // delete_instance

    /**
     * get_instances
     * This returns a key'd array of the instance information with
     * [UID]=>[NAME]
     */
    public function get_instances()
    {
        $sql = "SELECT * FROM `localplay_mpd` ORDER BY `name`";

        $db_results = Dba::read($sql);
        $results    = array();
        while ($row = Dba::fetch_assoc($db_results)) {
            $results[$row['id']] = $row['name'];
        }

        return $results;
    } // get_instances

    /**
     * get_instance
     * This returns the specified instance and all it's pretty variables
     * If no instance is passed current is used
     * @param string $instance
     * @return array
     */
    public function get_instance($instance = '')
    {
        $instance   = is_numeric($instance) ? (int) $instance : (int) AmpConfig::get('mpd_active', 0);
        $sql        = ($instance > 1) ? "SELECT * FROM `localplay_mpd` WHERE `id`= ?" : "SELECT * FROM `localplay_mpd`";
        $db_results = Dba::query($sql, array($instance));

        return Dba::fetch_assoc($db_results);
    } // get_instance

    /**
     * update_instance
     * This takes an ID and an array of data and updates the instance specified
     * @param $uid
     * @param array $data
     * @return boolean
     */
    public function update_instance($uid, $data)
    {
        $uid  = Dba::escape($uid);
        $host = $data['host'] ? Dba::escape($data['host']) : '127.0.0.1';
        $port = $data['port'] ? Dba::escape($data['port']) : '6600';
        $name = Dba::escape($data['name']);
        $pass = Dba::escape($data['password']);
        $sql  = "UPDATE `localplay_mpd` SET `host`='$host', `port`='$port', `name`='$name', `password`='$pass' WHERE `id`='$uid'";
        Dba::write($sql);

        return true;
    } // update_instance

    /**
     * instance_fields
     * This returns a key'd array of [NAME]=>array([DESCRIPTION]=>VALUE,[TYPE]=>VALUE) for the
     * fields so that we can on-the-fly generate a form
     */
    public function instance_fields()
    {
        $fields['name']     = array('description' => T_('Instance Name'), 'type' => 'text');
        $fields['host']     = array('description' => T_('Hostname'), 'type' => 'text');
        $fields['port']     = array('description' => T_('Port'), 'type' => 'number');
        $fields['password'] = array('description' => T_('Password'), 'type' => 'password');

        return $fields;
    } // instance_fields

    /**
     * set_active_instance
     * This sets the specified instance as the 'active' one
     * @param string $uid
     * @param string $user_id
     * @return boolean
     */
    public function set_active_instance($uid, $user_id = '')
    {
        // Not an admin? bubkiss!
        if (!Core::get_global('user')->has_access('100')) {
            $user_id = Core::get_global('user')->id;
        }

        $user_id = $user_id ?: Core::get_global('user')->id;

        Preference::update('mpd_active', $user_id, $uid);
        AmpConfig::set('mpd_active', $uid, true);
        debug_event('mdp.controller', 'set_active_instance: ' . $uid . ' ' . $user_id, 5);

        return true;
    } // set_active_instance

    /**
     * get_active_instance
     * This returns the UID of the current active instance
     * false if none are active
     */
    public function get_active_instance()
    {
    } // get_active_instance

    /**
     * add_url
     * This is the new hotness
     * @param Stream_Url $url
     * @return boolean
     */
    public function add_url(Stream_Url $url)
    {
        // If we haven't added anything then maybe we should clear the
        // playlist.
        if ($this->_add_count < 1) {
            $this->_mpd->RefreshInfo();
            if ($this->_mpd->status['state'] == mpd::STATE_STOPPED) {
                $this->clear_playlist();
            }
        }

        if (!$this->_mpd->PlAdd($url->url)) {
            debug_event('mdp.controller', 'add_url failed to add: ' . json_encode($url), 1);

            return false;
        }

        $this->_add_count++;

        return true;
    }

    /**
     * delete_track
     * This must take a single ID (as returned by the get function)
     * and delete it from the current playlist
     * @param integer $object_id
     * @return boolean|string
     */
    public function delete_track($object_id)
    {
        return $this->_mpd->PLRemove($object_id);
    } // delete_track

    /**
     * clear_playlist
     * This deletes the entire MPD playlist
     */
    public function clear_playlist()
    {
        return $this->_mpd->PLClear();
    } // clear_playlist

    /**
     * play
     * This just tells MPD to start playing, it does not
     * take any arguments
     */
    public function play()
    {
        return $this->_mpd->Play();
    } // play

    /**
     * stop
     * This just tells MPD to stop playing, it does not take
     * any arguments
     */
    public function stop()
    {
        return $this->_mpd->Stop();
    } // stop

    /**
     * skip
     * This tells MPD to skip to the specified song
     * @param $song
     * @return boolean
     */
    public function skip($song)
    {
        if (!$this->_mpd->SkipTo($song)) {
            return false;
        }
        sleep(2);
        $this->stop();
        sleep(2);
        $this->play();

        return true;
    } // skip

    /**
     * This tells MPD to increase the volume by 5
     */
    public function volume_up()
    {
        return $this->_mpd->AdjustVolume('5');
    } // volume_up

    /**
     * This tells MPD to decrease the volume by 5
     */
    public function volume_down()
    {
        return $this->_mpd->AdjustVolume('-5');
    } // volume_down

    /**
     * next
     * This just tells MPD to skip to the next song
     */
    public function next()
    {
        return $this->_mpd->Next();
    } // next

    /**
     * prev
     * This just tells MPD to skip to the prev song
     */
    public function prev()
    {
        return $this->_mpd->Previous();
    } // prev

    /**
     * pause
     * This tells MPD to pause the current song
     */
    public function pause()
    {
        return $this->_mpd->Pause();
    } // pause


    /**
     * volume
     * This tells MPD to set the volume to the parameter
     * @param $volume
     * @return boolean|string
     */
    public function volume($volume)
    {
        return $this->_mpd->SetVolume($volume);
    } // volume

    /**
     * repeat
     * This tells MPD to set the repeating the playlist (i.e. loop) to either
     * on or off.
     * @param $state
     * @return boolean|string
     */
    public function repeat($state)
    {
        return $this->_mpd->SetRepeat($state);
    } // repeat

    /**
     * random
     * This tells MPD to turn on or off the playing of songs from the
     * playlist in random order.
     * @param $onoff
     * @return boolean|string
     */
    public function random($onoff)
    {
        return $this->_mpd->SetRandom($onoff);
    } // random

    /**
     * move
     * This tells MPD to move a song
     * @param $source
     * @param $destination
     * @return boolean|string
     */
    public function move($source, $destination)
    {
        return $this->_mpd->PLMoveTrack($source, $destination);
    } // move

    /**
     * get_songs
     * This functions returns an array containing information about
     * the songs that MPD currently has in its playlist. This must be
     * done in a standardized fashion
     * @return array
     */
    public function get()
    {
        // If we don't have the playlist yet, pull it
        if (!isset($this->_mpd->playlist)) {
            $this->_mpd->RefreshInfo();
        }

        /* Get the Current Playlist */
        $playlist = $this->_mpd->playlist;
        $results  = array();
        // if there isn't anything to return don't do it
        if (empty($playlist)) {
            return $results;
        }

        foreach ($playlist as $entry) {
            $data = array();

            /* Required Elements */
            $data['id']  = $entry['Pos'];
            $data['raw'] = $entry['file'];

            $url_data = $this->parse_url($entry['file']);

            switch ($url_data['primary_key']) {
                case 'oid':
                    $data['oid'] = $url_data['oid'];
                    $song        = new Song($data['oid']);
                    $song->format();
                    $data['name'] = $song->f_title . ' - ' . $song->f_album . ' - ' . $song->f_artist;
                    $data['link'] = $song->f_link;
                    break;
                case 'demo_id':
                    $democratic   = new Democratic($url_data['demo_id']);
                    $data['name'] = T_('Democratic') . ' - ' . $democratic->name;
                    $data['link'] = '';
                    break;
                case 'random':
                    $data['name'] = T_('Random') . ' - ' . scrub_out(ucfirst($url_data['type']));
                    $data['link'] = '';
                    break;
                default:
<<<<<<< HEAD
                    /** If we don't know it, look up by filename */
                    $filename = Dba::escape($entry['file']);
                    $sql      = "SELECT `id`, 'song' AS `type` FROM `song` WHERE `file` LIKE '%$filename' " . "UNION ALL " . "SELECT `id`, 'live_stream' AS `type` FROM `live_stream` WHERE `url`='$filename' ";
=======
                    // If we don't know it, look up by filename
                    $filename = Dba::escape($entry['file']);
                    $sql      = "SELECT `id`, 'song' AS `type` FROM `song` WHERE `file` LIKE '%$filename' UNION ALL SELECT `id`, 'live_stream' AS `type` FROM `live_stream` WHERE `url`='$filename' ";
>>>>>>> e623eb6c

                    $db_results = Dba::read($sql);
                    if ($row = Dba::fetch_assoc($db_results)) {
                        $media = static::getModelFactory()->mapObjectType(
                            $row['type'],
                            (int) $row['id']
                        );
                        $media->format();
                        switch ($row['type']) {
                            case 'song':
                                $data['name'] = $media->f_title . ' - ' . $media->f_album . ' - ' . $media->f_artist;
                                $data['link'] = $media->f_link;
                                break;
                            case 'live_stream':
                                /** @var Live_Stream $media */
                                $site_url     = $media->getSiteUrl() ? '(' . $media->getSiteUrl() . ')' : '';
                                $data['name'] = sprintf(
                                    '%s %s',
                                    $media->getName(),
                                    $site_url
                                );
                                $data['link'] = $media->getSiteUrl();
                                break;
                        } // end switch on type
                    } // end if results

                    else {
                        $title_string = ($entry['Title'] && $entry['Album'] && $entry['Artist']) ? $entry['Title'] . ' - ' . $entry['Album'] . ' - ' . $entry['Artist'] : T_('Unknown');
                        $data['name'] = $title_string;
                        $data['link'] = '';
                    }
                    break;
            } // end switch on primary key type

            /* Optional Elements */
            $data['track'] = $entry['Pos'] + 1;

            $results[] = $data;
        } // foreach playlist items

        return $results;
    } // get

    /**
     * get_status
     * This returns bool/int values for features, loop, repeat and any other
     * features that this Localplay method supports.
     * @return array
     */
    public function status()
    {
        $track = $this->_mpd->status['song'];
        $array = array();

        /* Construct the Array */
        $array['state']  = $this->_mpd->status['state'];
        $array['volume'] = $this->_mpd->status['volume'];
        $array['repeat'] = $this->_mpd->status['repeat'];
        $array['random'] = $this->_mpd->status['random'];
        $array['track']  = $track + 1;

        $playlist_item = $this->_mpd->playlist[$track];

        $url_data = $this->parse_url($playlist_item['file']);

        debug_event('mdp.controller',
            'Status result. Current song (' . $track . ') info: ' . json_encode($playlist_item), 5);

        if (count($url_data) > 0 && !empty($url_data['oid'])) {
            $song                  = new Song($url_data['oid']);
            $array['track_title']  = $song->title;
            $array['track_artist'] = $song->get_artist_name();
            $array['track_album']  = $song->get_album_name();
        } else {
            if (!empty($playlist_item['Title'])) {
                $array['track_title'] = $playlist_item['Title'];
            } else {
                if (!empty($playlist_item['Name'])) {
                    $array['track_title'] = $playlist_item['Name'];
                } else {
                    $array['track_title'] = $playlist_item['file'];
                }
            }
            if (!empty($playlist_item['Artist'])) {
                $array['track_artist'] = $playlist_item['Artist'];
            }
            if (!empty($playlist_item['Album'])) {
                $array['track_album'] = $playlist_item['Album'];
            }
        }

        return $array;
    } // get_status

    /**
     * connect
     * This functions creates the connection to MPD and returns
     * a boolean value for the status, to save time this handle
     * is stored in this class
     */
    public function connect()
    {
        // Look at the current instance and pull the options for said instance
        $options    = self::get_instance();
        $this->_mpd = new mpd($options['host'], $options['port'], $options['password'], 'debug_event');

        if ($this->_mpd->connected) {
            return true;
        }

        return false;
    } // connect

    /**
     * @deprecated Inject by constructor
     */
    private static function getModelFactory(): ModelFactoryInterface
    {
        global $dic;

        return $dic->get(ModelFactoryInterface::class);
    }
}<|MERGE_RESOLUTION|>--- conflicted
+++ resolved
@@ -485,15 +485,9 @@
                     $data['link'] = '';
                     break;
                 default:
-<<<<<<< HEAD
                     /** If we don't know it, look up by filename */
                     $filename = Dba::escape($entry['file']);
-                    $sql      = "SELECT `id`, 'song' AS `type` FROM `song` WHERE `file` LIKE '%$filename' " . "UNION ALL " . "SELECT `id`, 'live_stream' AS `type` FROM `live_stream` WHERE `url`='$filename' ";
-=======
-                    // If we don't know it, look up by filename
-                    $filename = Dba::escape($entry['file']);
                     $sql      = "SELECT `id`, 'song' AS `type` FROM `song` WHERE `file` LIKE '%$filename' UNION ALL SELECT `id`, 'live_stream' AS `type` FROM `live_stream` WHERE `url`='$filename' ";
->>>>>>> e623eb6c
 
                     $db_results = Dba::read($sql);
                     if ($row = Dba::fetch_assoc($db_results)) {
