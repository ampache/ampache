--- conflicted
+++ resolved
@@ -105,11 +105,7 @@
      */
     public function uninstall()
     {
-<<<<<<< HEAD
-        $sql        = "DROP TABLE `localplay_mpd`";
-=======
         $sql = "DROP TABLE `localplay_mpd`";
->>>>>>> 241b192c
         Dba::write($sql);
 
         Preference::delete('mpd_active');
@@ -208,12 +204,7 @@
         $port = $data['port'] ? Dba::escape($data['port']) : '6600';
         $name = Dba::escape($data['name']);
         $pass = Dba::escape($data['password']);
-<<<<<<< HEAD
-
-        $sql        = "UPDATE `localplay_mpd` SET `host`='$host', `port`='$port', `name`='$name', `password`='$pass' WHERE `id`='$uid'";
-=======
         $sql  = "UPDATE `localplay_mpd` SET `host`='$host', `port`='$port', `name`='$name', `password`='$pass' WHERE `id`='$uid'";
->>>>>>> 241b192c
         Dba::write($sql);
 
         return true;
