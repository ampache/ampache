--- conflicted
+++ resolved
@@ -209,13 +209,8 @@
     /**
      * media_to_url
      * @param array{
-<<<<<<< HEAD
-     *  object_type: LibraryItemEnum,
-     *  object_id: int,
-=======
-     *  object_type?: string,
+     *  object_type?: LibraryItemEnum,
      *  object_id?: int,
->>>>>>> 6929b204
      *  client?: string,
      *  action?: string,
      *  cache?: string,
@@ -225,7 +220,6 @@
      *  custom_play_action?: string
      * } $media
      */
-<<<<<<< HEAD
     public static function media_to_url(
         array $media,
         string $additional_params = '',
@@ -233,17 +227,11 @@
         ?User $user = null
     ): ?Stream_Url {
         // @todo use LibraryItemLoader
-        $type      = $media['object_type']->value;
-        $object_id = $media['object_id'];
-=======
-    public static function media_to_url(array $media, string $additional_params = '', string $urltype = 'web', ?User $user = null): ?Stream_Url
-    {
-        $type      = $media['object_type'] ?? null;
+        $type      = $media['object_type']->value ?? null;
         $object_id = $media['object_id'] ?? null;
         if ($type === null || $object_id === null) {
             return null;
         }
->>>>>>> 6929b204
         $className = ObjectTypeToClassNameMapper::map($type);
         /** @var library_item $object */
         $object = new $className($object_id);
