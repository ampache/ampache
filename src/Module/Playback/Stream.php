<?php

/*
 * vim:set softtabstop=4 shiftwidth=4 expandtab:
 *
 * LICENSE: GNU Affero General Public License, version 3 (AGPL-3.0-or-later)
 * Copyright 2001 - 2020 Ampache.org
 *
 * This program is free software: you can redistribute it and/or modify
 * it under the terms of the GNU Affero General Public License as published by
 * the Free Software Foundation, either version 3 of the License, or
 * (at your option) any later version.
 *
 * This program is distributed in the hope that it will be useful,
 * but WITHOUT ANY WARRANTY; without even the implied warranty of
 * MERCHANTABILITY or FITNESS FOR A PARTICULAR PURPOSE.  See the
 * GNU Affero General Public License for more details.
 *
 * You should have received a copy of the GNU Affero General Public License
 * along with this program.  If not, see <https://www.gnu.org/licenses/>.
 *
 */

declare(strict_types=0);

namespace Ampache\Module\Playback;

use Ampache\Repository\Model\Video;
use Ampache\Module\Authorization\Access;
use Ampache\Module\Util\ObjectTypeToClassNameMapper;
use Ampache\Config\AmpConfig;
use Ampache\Module\System\Core;
use Ampache\Module\System\Dba;
use Ampache\Module\System\Session;
use Ampache\Repository\PreferenceRepositoryInterface;
use Ampache\Repository\Model\User;

class Stream
{
    private static $session;

    /**
     * set_session
     *
     * This overrides the normal session value, without adding
     * an additional session into the database, should be called
     * with care
     * @param integer|string $sid
     */
    public static function set_session($sid)
    {
        self::$session=$sid;
    } // set_session

    /**
     * get_session
     * @return string
     */
    public static function get_session()
    {
        if (!self::$session) {
            // Generate the session ID.  This is slightly wasteful.
            $data         = array();
            $data['type'] = 'stream';
            // This shouldn't be done here but at backend endpoint side
            if (Core::get_request('client') !== '') {
                $data['agent'] = Core::get_request('client');
            }

            // Copy session geolocation
            // Same thing, should be done elsewhere
            $sid = session_id();
            if ($sid) {
                $location = Session::get_geolocation($sid);
                if (isset($location['latitude'])) {
                    $data['geo_latitude'] = $location['latitude'];
                }
                if (isset($location['longitude'])) {
                    $data['geo_longitude'] = $location['longitude'];
                }
                if (isset($location['name'])) {
                    $data['geo_name'] = $location['name'];
                }
            }

            self::$session = Session::create($data);
        }

        return self::$session;
    }

    /**
     * get_allowed_bitrate
     * @return integer
     */
    public static function get_allowed_bitrate()
    {
        $max_bitrate = AmpConfig::get('max_bit_rate');
        $min_bitrate = AmpConfig::get('min_bit_rate');
        // FIXME: This should be configurable for each output type
        $user_bit_rate = AmpConfig::get('transcode_bitrate', '128');

        // If the user's crazy, that's no skin off our back
        if ($user_bit_rate < $min_bitrate) {
            $min_bitrate = $user_bit_rate;
        }

        // Are there site-wide constraints? (Dynamic downsampling.)
        if ($max_bitrate > 1) {
            $sql = 'SELECT COUNT(*) FROM `now_playing` ' .
                'WHERE `user` IN ' .
                '(SELECT DISTINCT `user_preference`.`user` ' .
                'FROM `preference` JOIN `user_preference` ' .
                'ON `preference`.`id` = ' .
                '`user_preference`.`preference` ' .
                "WHERE `preference`.`name` = 'play_type' " .
                "AND `user_preference`.`value` = 'downsample')";

            $db_results = Dba::read($sql);
            $results    = Dba::fetch_row($db_results);

            $active_streams = (int) ($results[0]) ?: 0;
            debug_event(self::class, 'Active transcoding streams: ' . $active_streams, 5);

            // We count as one for the algorithm
            // FIXME: Should this reflect the actual bit rates?
            $active_streams++;
            $bit_rate = floor($max_bitrate / $active_streams);

            // Exit if this would be insane
            if ($bit_rate < ($min_bitrate ?: 8)) {
                debug_event(self::class, 'Max transcode bandwidth already allocated. Active streams: ' . $active_streams, 2);
                header('HTTP/1.1 503 Service Temporarily Unavailable');

                return 0;
            }

            // Never go over the user's sample rate
            if ($bit_rate > $user_bit_rate) {
                $bit_rate = $user_bit_rate;
            }
        } // end if we've got bitrates
        else {
            $bit_rate = $user_bit_rate;
        }

        return (int) $bit_rate;
    }

    /**
     * start_transcode
     *
     * This is a rather complex function that starts the transcoding or
     * resampling of a media and returns the opened file handle.
     * @param $media
     * @param string $type
     * @param string $player
     * @param array $options
     * @return array|false
     */
    public static function start_transcode($media, $type = null, $player = null, $options = array())
    {
        $transcode_settings = $media->get_transcode_settings($type, $player, $options);
        // Bail out early if we're unutterably broken
        if ($transcode_settings === false) {
            debug_event(self::class, 'Transcode requested, but get_transcode_settings failed', 2);

            return false;
        }

        // don't ignore user bitrates
        $bit_rate = (int) self::get_allowed_bitrate();
        if (!$options['bitrate']) {
            debug_event(self::class, 'Configured bitrate is ' . $bit_rate, 5);
            // Validate the bitrate
            $bit_rate = self::validate_bitrate($bit_rate);
        } elseif ($bit_rate > (int) $options['bitrate'] || $bit_rate = 0) {
            // use the file bitrate if lower than the gathered
            $bit_rate = $options['bitrate'];
        }

        // Never upsample a media
        if ($media->type == $transcode_settings['format'] && ($bit_rate * 1000) > $media->bitrate && $media->bitrate > 0) {
            debug_event(self::class, 'Clamping bitrate to avoid upsampling to ' . $bit_rate, 5);
            $bit_rate = self::validate_bitrate($media->bitrate / 1000);
        }

        debug_event(self::class, 'Final transcode bitrate is ' . $bit_rate, 4);

        $song_file = self::scrub_arg($media->file);

        // Finalise the command line
        $command = $transcode_settings['command'];

        $string_map = array(
            '%FILE%' => $song_file,
            '%SAMPLE%' => $bit_rate, // Deprecated
            '%BITRATE%' => $bit_rate
        );
        if (isset($options['maxbitrate'])) {
            $string_map['%MAXBITRATE%'] = $options['maxbitrate'];
        } else {
            $string_map['%MAXBITRATE%'] = 8000;
        }
        if (isset($options['frame'])) {
            $frame                = gmdate("H:i:s", $options['frame']);
            $string_map['%TIME%'] = $frame;
        }
        if (isset($options['duration'])) {
            $duration                 = gmdate("H:i:s", $options['duration']);
            $string_map['%DURATION%'] = $duration;
        }
        if (isset($options['resolution'])) {
            $string_map['%RESOLUTION%'] = $options['resolution'];
        } else {
            $string_map['%RESOLUTION%'] = ($media->f_resolution) ?: '1280x720';
        }
        if (isset($options['quality'])) {
            $string_map['%QUALITY%'] = (31 * (101 - $options['quality'])) / 100;
        } else {
            $string_map['%QUALITY%'] = 10;
        }
        if (!empty($options['subtitle'])) {
            // This is too specific to ffmpeg/avconv
            $string_map['%SRTFILE%'] = str_replace(':', '\:', addslashes($options['subtitle']));
        }

        foreach ($string_map as $search => $replace) {
            $command = str_replace($search, $replace, $command, $ret);
            if ($ret === null) {
                debug_event(self::class, "$search not in transcode command", 5);
            }
        }

        return self::start_process($command, array('format' => $transcode_settings['format']));
    }

    /**
     * This function behaves like escapeshellarg, but isn't broken
     * @param $arg
     * @return string
     */
    private static function scrub_arg($arg)
    {
        if (strtoupper(substr(PHP_OS, 0, 3)) === 'WIN') {
            return '"' . str_replace(array('"', '%'), array('', ''), $arg) . '"';
        } else {
            return "'" . str_replace("'", "'\\''", $arg) . "'";
        }
    }

    /**
     * get_image_preview
     * @param Video $media
     * @return string
     */
    public static function get_image_preview($media)
    {
        $image = null;
        $sec   = ($media->time >= 30) ? 30 : (int) ($media->time / 2);
        $frame = gmdate("H:i:s", $sec);

        if (AmpConfig::get('transcode_cmd') && AmpConfig::get('transcode_input') && AmpConfig::get('encode_get_image')) {
            $command    = AmpConfig::get('transcode_cmd') . ' ' . AmpConfig::get('transcode_input') . ' ' . AmpConfig::get('encode_get_image');
            $string_map = array(
                '%FILE%' => self::scrub_arg($media->file),
                '%TIME%' => $frame
            );
            foreach ($string_map as $search => $replace) {
                $command = str_replace($search, $replace, $command, $ret);
                if ($ret === null) {
                    debug_event(self::class, "$search not in transcode command", 5);
                }
            }
            $proc = self::start_process($command);

            if (is_resource($proc['handle'])) {
                $image = '';
                do {
                    $image .= fread($proc['handle'], 1024);
                } while (!feof($proc['handle']));
                fclose($proc['handle']);
            }
        } else {
            debug_event(self::class, 'Missing transcode_cmd / encode_get_image parameters to generate media preview.', 3);
        }

        return $image;
    }

    /**
     * start_process
     * @param $command
     * @param array $settings
     * @return array
     */
    private static function start_process($command, $settings = array())
    {
        debug_event(self::class, "Transcode command: " . $command, 3);

        $descriptors = array(1 => array('pipe', 'w'));
        if (strtoupper(substr(PHP_OS, 0, 3)) !== 'WIN') {
            // Windows doesn't like to provide stderr as a pipe
            $descriptors[2] = array('pipe', 'w');
            $cmdPrefix      = "exec ";
        } else {
            $cmdPrefix = "start /B ";
        }

        debug_event(self::class, "Transcode command prefix: " . $cmdPrefix, 3);

        $process = proc_open($cmdPrefix . $command, $descriptors, $pipes);
        if ($process === false) {
            debug_event(self::class, 'Transcode command failed to open.', 1);
            $parray = array(
                'handle' => null
            );
        } else {
            $parray  = array(
                'process' => $process,
                'handle' => $pipes[1],
                'stderr' => $pipes[2]
            );

            if (strtoupper(substr(PHP_OS, 0, 3)) !== 'WIN') {
                stream_set_blocking($pipes[2], false); // Be sure stderr is non-blocking
            }
        }

        return array_merge($parray, $settings);
    }

    /**
     * kill_process
     * @param $transcoder
     */
    public static function kill_process($transcoder)
    {
        $status = proc_get_status($transcoder['process']);
        if ($status['running'] == true) {
            $pid = $status['pid'];
            debug_event(self::class, 'Stream process about to be killed. pid:' . $pid, 1);

            (strtoupper(substr(PHP_OS, 0, 3)) !== 'WIN') ? exec("kill -9 $pid") : exec("taskkill /F /T /PID $pid");

            proc_close($transcoder['process']);
        } else {
            debug_event(self::class, 'Process is not running, kill skipped.', 5);
        }
    }

    /**
     * validate_bitrate
     * this function takes a bitrate and returns a valid one
     * @param $bitrate
     * @return integer
     */
    public static function validate_bitrate($bitrate)
    {
        /* Round to standard bitrates */
        return (int) (16 * (floor((int) $bitrate / 16)));
    }

    /**
     * garbage_collection
     *
     * This will garbage collect the Now Playing data,
     * this is done on every play start.
     */
    public static function garbage_collection()
    {
        // Remove any Now Playing entries for sessions that have been GC'd
        $sql = "DELETE FROM `now_playing` USING `now_playing` " .
            "LEFT JOIN `session` ON `session`.`id` = `now_playing`.`id` " .
            "WHERE (`session`.`id` IS NULL AND `now_playing`.`id` NOT IN (SELECT `username` FROM `user`)) OR `now_playing`.`expire` < '" . time() . "'";
        Dba::write($sql);
    }

    /**
     * insert_now_playing
     *
     * This will insert the Now Playing data.
     * @param integer $object_id
     * @param integer $uid
     * @param integer $length
     * @param string $sid
     * @param string $type
     */
    public static function insert_now_playing($object_id, $uid, $length, $sid, $type)
    {
        // Ensure that this client only has a single row
        $sql = 'REPLACE INTO `now_playing` ' .
            '(`id`, `object_id`, `object_type`, `user`, `expire`, `insertion`) ' .
            'VALUES (?, ?, ?, ?, ?, ?)';
        Dba::write($sql, array($sid, $object_id, strtolower((string) $type), $uid, (int) (time() + (int) $length), time()));
    }

    /**
     * clear_now_playing
     *
     * There really isn't anywhere else for this function, shouldn't have
     * deleted it in the first place.
     * @return boolean
     */
    public static function clear_now_playing()
    {
        $sql = 'TRUNCATE `now_playing`';
        Dba::write($sql);

        return true;
    }

    /**
     * get_now_playing
     *
     * This returns the Now Playing information
     * @return array
     */
    public static function get_now_playing()
    {
        $sql = 'SELECT `session`.`agent`, `np`.* FROM `now_playing` AS `np` ';
        $sql .= 'LEFT JOIN `session` ON `session`.`id` = `np`.`id` ';

        if (AmpConfig::get('now_playing_per_user')) {
            $sql .= 'INNER JOIN ( ' .
                'SELECT MAX(`insertion`) AS `max_insertion`, `user` ' .
                'FROM `now_playing` ' .
                'GROUP BY `user`' .
                ') `np2` ' .
                'ON `np`.`user` = `np2`.`user` ' .
                'AND `np`.`insertion` = `np2`.`max_insertion` ';
        }
        $sql .= "WHERE `np`.`object_type` IN ('song', 'video')";

        if (!Access::check('interface', 100)) {
<<<<<<< HEAD
            // We need to check only for users which have allowed view of personnal info
            $personal_info_id = static::getPreferenceRepository()->getIdByName('allow_personal_info_now');
=======
            // We need to check only for users which have allowed view of personal info
            $personal_info_id = Preference::id_from_name('allow_personal_info_now');
>>>>>>> 23a3440d
            if ($personal_info_id) {
                $current_user = Core::get_global('user')->id;
                $sql .= " AND (`np`.`user` IN (SELECT `user` FROM `user_preference` WHERE ((`preference`='$personal_info_id' AND `value`='1') OR `user`='$current_user'))) ";
            }
        }

        $sql .= 'ORDER BY `np`.`expire` DESC';
        $db_results = Dba::read($sql);

        $results = array();

        while ($row = Dba::fetch_assoc($db_results)) {
            $class_name = ObjectTypeToClassNameMapper::map($row['object_type']);
            $media      = new $class_name($row['object_id']);
            $media->format();
            $client = new User($row['user']);
            $client->format();
            $results[] = array(
                'media' => $media,
                'client' => $client,
                'agent' => $row['agent'],
                'expire' => $row['expire']
            );
        } // end while

        return $results;
    } // get_now_playing

    /**
     * check_lock_media
     *
     * This checks to see if the media is already being played.
     * @param integer $media_id
     * @param string $type
     * @return boolean
     */
    public static function check_lock_media($media_id, $type)
    {
        $sql = 'SELECT `object_id` FROM `now_playing` WHERE ' .
            '`object_id` = ? AND `object_type` = ?';
        $db_results = Dba::read($sql, array($media_id, $type));

        if (Dba::num_rows($db_results)) {
            debug_event(self::class, 'Unable to play media currently locked by another user', 3);

            return false;
        }

        return true;
    }

    /**
     * run_playlist_method
     *
     * This takes care of the different types of 'playlist methods'. The
     * reason this is here is because it deals with streaming rather than
     * playlist mojo. If something needs to happen this will echo the
     * javascript required to cause a reload of the iframe.
     * @return boolean
     */
    public static function run_playlist_method()
    {
        // If this wasn't ajax included run away
        if (!defined('AJAX_INCLUDE')) {
            return false;
        }

        switch (AmpConfig::get('playlist_method')) {
            case 'send':
                $_SESSION['iframe']['target'] = AmpConfig::get('web_path') . '/stream.php?action=basket';
                break;
            case 'send_clear':
                $_SESSION['iframe']['target'] = AmpConfig::get('web_path') . '/stream.php?action=basket&playlist_method=clear';
                break;
            case 'clear':
            case 'default':
            default:
                return true;
        } // end switch on method

        // Load our javascript
        echo "<script>";
        echo Core::get_reloadutil() . "('" . $_SESSION['iframe']['target'] . "');";
        echo "</script>";

        return true;
    } // run_playlist_method

    /**
     * get_base_url
     * This returns the base requirements for a stream URL this does not include anything after the index.php?sid=????
     * @param boolean $local
     * @return string
     */
    public static function get_base_url($local = false)
    {
        $session_string = '';
        if (AmpConfig::get('use_auth') && AmpConfig::get('require_session')) {
            $session_string = 'ssid=' . self::get_session() . '&';
        }

        if ($local) {
            $web_path = AmpConfig::get('local_web_path');
        } else {
            $web_path = AmpConfig::get('web_path');
        }

        if (AmpConfig::get('force_http_play')) {
            $web_path = str_replace("https://", "http://", $web_path);
        }

        $http_port = AmpConfig::get('http_port');
        if (!empty($http_port) && $http_port != 80 && $http_port != 443) {
            if (preg_match("/:(\d+)/", $web_path, $matches)) {
                $web_path = str_replace(':' . $matches['1'], ':' . $http_port, $web_path);
            } else {
                $web_path = str_replace(AmpConfig::get('http_host'), AmpConfig::get('http_host') . ':' . $http_port, $web_path);
            }
        }

        return $web_path . "/play/index.php?$session_string";
    } // get_base_url

    /**
     * @deprecated Inject by constructor
     */
    private static function getPreferenceRepository(): PreferenceRepositoryInterface
    {
        global $dic;

        return $dic->get(PreferenceRepositoryInterface::class);
    }
}<|MERGE_RESOLUTION|>--- conflicted
+++ resolved
@@ -433,13 +433,8 @@
         $sql .= "WHERE `np`.`object_type` IN ('song', 'video')";
 
         if (!Access::check('interface', 100)) {
-<<<<<<< HEAD
-            // We need to check only for users which have allowed view of personnal info
+            // We need to check only for users which have allowed view of personal info
             $personal_info_id = static::getPreferenceRepository()->getIdByName('allow_personal_info_now');
-=======
-            // We need to check only for users which have allowed view of personal info
-            $personal_info_id = Preference::id_from_name('allow_personal_info_now');
->>>>>>> 23a3440d
             if ($personal_info_id) {
                 $current_user = Core::get_global('user')->id;
                 $sql .= " AND (`np`.`user` IN (SELECT `user` FROM `user_preference` WHERE ((`preference`='$personal_info_id' AND `value`='1') OR `user`='$current_user'))) ";
