--- conflicted
+++ resolved
@@ -47,23 +47,13 @@
         $this->userCreator     = $userCreator;
 
         $this
-<<<<<<< HEAD
-            ->option('-p|--password', 'Password', 'strval', mt_rand())
-            ->option('-e|--email', 'E-Mail', 'strval', '')
-            ->option('-w|--website', 'Website', 'strval', '')
-            ->option('-n|--name', 'Name', 'strval', '')
-            ->option('-l|--level', 'Access Level', 'intval', $this->configContainer->get('auto_user') ?? AccessLevelEnum::LEVEL_GUEST)
-            ->argument('<username>', 'The name of the new user')
-            ->usage('<bold>  admin:addUser some-user</end> <comment> ## Add the user `some-user`</end><eol/>');
-=======
             ->option('-p|--password', T_('Password'), 'strval', mt_rand())
             ->option('-e|--email', T_('E-mail'), 'strval', '')
             ->option('-w|--website', T_('Website'), 'strval', '')
             ->option('-n|--name', T_('Name'), 'strval', '')
-            ->option('-l|--level', T_('Access Level'), 'intval', $this->configContainer->get('auto_user') ?? 5)
+            ->option('-l|--level', T_('Access Level'), 'intval', $this->configContainer->get('auto_user') ?? AccessLevelEnum::LEVEL_GUEST)
             ->argument('<username>', T_('Username'))
             ->usage('<bold>  admin:addUser some-user</end> <comment> ## ' . T_('Add a User with the name `some-user`') . '</end><eol/>');
->>>>>>> 804f3fe9
     }
 
     public function execute(
