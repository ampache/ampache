--- conflicted
+++ resolved
@@ -47,10 +47,7 @@
             ->option('-x|--execute', T_('Disables dry-run'), 'boolval', false)
             ->option('-f|--files', T_('Rename files and keep them in the current folder'), 'boolval', false)
             ->option('-l|--limit', T_('Limit how many moves to allow before stopping'), 'intval', 0)
-<<<<<<< HEAD
-=======
             ->option('-w|--windows', T_('Replace all Windows-incompatible characters with an underscore'), 'boolval', false)
->>>>>>> f88f1145
             ->option('-n|--name', T_('Sets the default name for `Various Artists`'), 'strval')
             ->argument('[catalogName]', T_('Name of Catalog (optional)'))
             ->usage('<bold>  cleanup:sortSongs</end> <comment> ## ' . T_('Sort song files') . '<eol/>');
@@ -80,10 +77,7 @@
             $dryRun,
             $values['files'],
             $values['limit'],
-<<<<<<< HEAD
-=======
             $values['windows'],
->>>>>>> f88f1145
             $values['name'],
             $catalogName
         );
