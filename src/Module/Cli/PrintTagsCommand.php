--- conflicted
+++ resolved
@@ -80,10 +80,7 @@
             $dir_pattern,
             $file_pattern
         );
-<<<<<<< HEAD
-=======
 
->>>>>>> 7594f986
         if ($dir_pattern !== '' || $file_pattern !== '') {
             /* HINT: %1 $dir_pattern (e.g. %A/%Y %a), %2 $file_pattern (e.g. %d - %t) */
             $interactor->info(
