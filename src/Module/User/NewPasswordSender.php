<?php

declare(strict_types=0);

/**
 * vim:set softtabstop=4 shiftwidth=4 expandtab:
 *
 * LICENSE: GNU Affero General Public License, version 3 (AGPL-3.0-or-later)
 * Copyright Ampache.org, 2001-2024
 *
 * This program is free software: you can redistribute it and/or modify
 * it under the terms of the GNU Affero General Public License as published by
 * the Free Software Foundation, either version 3 of the License, or
 * (at your option) any later version.
 *
 * This program is distributed in the hope that it will be useful,
 * but WITHOUT ANY WARRANTY; without even the implied warranty of
 * MERCHANTABILITY or FITNESS FOR A PARTICULAR PURPOSE.  See the
 * GNU Affero General Public License for more details.
 *
 * You should have received a copy of the GNU Affero General Public License
 * along with this program.  If not, see <https://www.gnu.org/licenses/>.
 *
 */

namespace Ampache\Module\User;

use Ampache\Module\Authorization\AccessLevelEnum;
use Ampache\Module\Util\Mailer;
use Ampache\Repository\Model\User;
use Ampache\Repository\UserRepositoryInterface;
use PHPMailer\PHPMailer\Exception;

final class NewPasswordSender implements NewPasswordSenderInterface
{
    private PasswordGeneratorInterface $passwordGenerator;

    private UserRepositoryInterface $userRepository;

    public function __construct(
        PasswordGeneratorInterface $passwordGenerator,
        UserRepositoryInterface $userRepository
    ) {
        $this->passwordGenerator = $passwordGenerator;
        $this->userRepository    = $userRepository;
    }

    /**
     * @throws Exception
     */
    public function send(
        string $email,
        string $current_ip
    ): bool {
        // get the Client and set the new password
        $user = $this->userRepository->findByEmail($email);

        // do not do anything if they aren't a user
        if ($user === null) {
            return false;
        }

        // do not allow administrator password resets
<<<<<<< HEAD
        if ($client->has_access(AccessLevelEnum::ADMIN)) {
=======
        if ($user->has_access(100)) {
>>>>>>> 1463fca9
            debug_event(__CLASS__, 'Administrator can\'t reset their password.', 1);

            return false;
        }

        $time        = time();
        $last_reset  = (int)User::get_user_data($user->id, 'password_reset', 0)['password_reset'];
        $reset_limit = ($time - 3600) > $last_reset; // don't let a user spam resets
        if ($user->email == $email && Mailer::is_mail_enabled() && $reset_limit) {
            $newpassword = $this->passwordGenerator->generate();

            $message = sprintf(
                /* HINT: %1 IP Address, %2 Username */
                T_('A user from "%1$s" has requested a password reset for "%2$s"'),
                $current_ip,
                $user->username
            );
            $message .= "\n";
            $message .= sprintf(T_("The password has been set to: %s"), $newpassword);

            $mailer = new Mailer();
            $mailer->set_default_sender();
            $mailer->setSubject(T_('Lost Password'));
            $mailer->setRecipient((string) $user->email, (string) $user->fullname);
            $mailer->setMessage($message);

            if ($mailer->send()) {
                // only update the password when the email was sent
                $user->update_password($newpassword);
                User::set_user_data($user->id, 'password_reset', $time);

                return true;
            }
        }

        return false;
    }
}<|MERGE_RESOLUTION|>--- conflicted
+++ resolved
@@ -61,11 +61,7 @@
         }
 
         // do not allow administrator password resets
-<<<<<<< HEAD
-        if ($client->has_access(AccessLevelEnum::ADMIN)) {
-=======
         if ($user->has_access(100)) {
->>>>>>> 1463fca9
             debug_event(__CLASS__, 'Administrator can\'t reset their password.', 1);
 
             return false;
