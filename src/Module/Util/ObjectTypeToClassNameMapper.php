--- conflicted
+++ resolved
@@ -64,7 +64,6 @@
 {
     /** @var array<string, class-string<database_object>> */
     private const OBJECT_TYPE_MAPPING = [
-<<<<<<< HEAD
         ObjectTypeEnum::ALBUM->value => Album::class,
         ObjectTypeEnum::ALBUM_DISK->value => AlbumDisk::class,
         ObjectTypeEnum::ART->value => Art::class,
@@ -85,59 +84,23 @@
         ObjectTypeEnum::SONG_PREVIEW->value => Song_Preview::class,
         ObjectTypeEnum::TAG_HIDDEN->value => Tag::class,
         ObjectTypeEnum::TAG->value => Tag::class,
+        ObjectTypeEnum::TV_SHOW->value => TVShow::class,
         ObjectTypeEnum::TV_SHOW_EPISODE->value => TVShow_Episode::class,
         ObjectTypeEnum::TV_SHOW_SEASON->value => TVShow_Season::class,
         ObjectTypeEnum::USER->value => User::class,
         ObjectTypeEnum::VIDEO->value => Video::class,
         ObjectTypeEnum::WANTED->value => Wanted::class,
-=======
-        'album' => Album::class,
-        'album_disk' => AlbumDisk::class,
-        'art' => Art::class,
-        'artist' => Artist::class,
-        'bookmark' => Bookmark::class,
-        'clip' => Clip::class,
-        'genre' => Tag::class,
-        'label' => Label::class,
-        'live_stream' => Live_Stream::class,
-        'movie' => Movie::class,
-        'personal_video' => Personal_Video::class,
-        'playlist' => Playlist::class,
-        'podcast' => Podcast::class,
-        'podcast_episode' => Podcast_Episode::class,
-        'search' => Search::class,
-        'share' => Share::class,
-        'song' => Song::class,
-        'song_preview' => Song_Preview::class,
-        'tag_hidden' => Tag::class,
-        'tag' => Tag::class,
-        'tvshow' => TvShow::class,
-        'tvshow_episode' => TVShow_Episode::class,
-        'tvshow_season' => TVShow_Season::class,
-        'user' => User::class,
-        'video' => Video::class,
-        'wanted' => Wanted::class,
->>>>>>> e3ce9d25
     ];
 
     /** @var array<class-string, ObjectTypeEnum> */
     public const VIDEO_TYPES = [
-<<<<<<< HEAD
         Clip::class => ObjectTypeEnum::CLIP,
         Movie::class => ObjectTypeEnum::MOVIE,
         Personal_Video::class => ObjectTypeEnum::PERSONAL_VIDEO,
+        TVShow::class => ObjectTypeEnum::TV_SHOW,
         TVShow_Episode::class => ObjectTypeEnum::TV_SHOW_EPISODE,
         TVShow_Season::class => ObjectTypeEnum::TV_SHOW_SEASON,
         Video::class => ObjectTypeEnum::VIDEO,
-=======
-        Clip::class => 'clip',
-        Movie::class => 'movie',
-        Personal_Video::class => 'personal_video',
-        TvShow::class => 'tvshow',
-        TVShow_Episode::class => 'tvshow_episode',
-        TVShow_Season::class => 'tvshow_season',
-        Video::class => 'video',
->>>>>>> e3ce9d25
     ];
 
     /**
