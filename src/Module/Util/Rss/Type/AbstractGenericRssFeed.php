<?php

declare(strict_types=1);

/**
 * vim:set softtabstop=4 shiftwidth=4 expandtab:
 *
 * LICENSE: GNU Affero General Public License, version 3 (AGPL-3.0-or-later)
 * Copyright Ampache.org, 2001-2024
 *
 * This program is free software: you can redistribute it and/or modify
 * it under the terms of the GNU Affero General Public License as published by
 * the Free Software Foundation, either version 3 of the License, or
 * (at your option) any later version.
 *
 * This program is distributed in the hope that it will be useful,
 * but WITHOUT ANY WARRANTY; without even the implied warranty of
 * MERCHANTABILITY or FITNESS FOR A PARTICULAR PURPOSE.  See the
 * GNU Affero General Public License for more details.
 *
 * You should have received a copy of the GNU Affero General Public License
 * along with this program.  If not, see <https://www.gnu.org/licenses/>.
 *
 */

namespace Ampache\Module\Util\Rss\Type;

use Ampache\Config\AmpConfig;
use Generator;
use PhpTal\PhpTalInterface;
use Traversable;

abstract readonly class AbstractGenericRssFeed implements FeedTypeInterface
{
    public function configureTemplate(PhpTalInterface $tal): void
    {
        $tal->setTemplate((string) realpath(__DIR__ . '/../../../../../resources/templates/rss/generic_rss_feed.xml'));
        $tal->set('TITLE', AmpConfig::get('site_title') . ' - ' . $this->getTitle());
        $tal->set('ITEMS', $this->getItems());
<<<<<<< HEAD
        $tal->set('LINK', AmpConfig::get_web_path('/client'));
        $tal->set('PUBDATE', $this->getPubDate());
=======
        $tal->set('LINK', AmpConfig::get_web_path());
        $tal->set(
            'PUBDATE',
            ($this->getPubDate()) ? date('r', (int)$this->getPubDate()) : null
        );
        $tal->set('IMAGE', $this->getImage());
>>>>>>> c90f8eeb
    }

    /**
     * @return Generator<array{
     *  title: string,
     *  link: string,
     *  description: string,
     *  comments: ?string,
     *  pubDate: string,
     *  guid: string,
     *  image?: string
     * }>
     */
    abstract protected function getItems(): Traversable;

    /**
     * this is the pub date we should use for the Now Playing information,
     * this is a little specific as it uses the 'newest' expire we can find
     */
    protected function getPubDate(): ?int
    {
        return null;
    }

    /**
     * Feed image link
     */
    protected function getImage(): ?string
    {
        return null;
    }

    abstract protected function getTitle(): string;
}<|MERGE_RESOLUTION|>--- conflicted
+++ resolved
@@ -37,17 +37,12 @@
         $tal->setTemplate((string) realpath(__DIR__ . '/../../../../../resources/templates/rss/generic_rss_feed.xml'));
         $tal->set('TITLE', AmpConfig::get('site_title') . ' - ' . $this->getTitle());
         $tal->set('ITEMS', $this->getItems());
-<<<<<<< HEAD
         $tal->set('LINK', AmpConfig::get_web_path('/client'));
-        $tal->set('PUBDATE', $this->getPubDate());
-=======
-        $tal->set('LINK', AmpConfig::get_web_path());
         $tal->set(
             'PUBDATE',
             ($this->getPubDate()) ? date('r', (int)$this->getPubDate()) : null
         );
         $tal->set('IMAGE', $this->getImage());
->>>>>>> c90f8eeb
     }
 
     /**
