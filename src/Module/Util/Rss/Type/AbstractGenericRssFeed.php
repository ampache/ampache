--- conflicted
+++ resolved
@@ -37,12 +37,8 @@
         $tal->setTemplate((string) realpath(__DIR__ . '/../../../../../resources/templates/rss/generic_rss_feed.xml'));
         $tal->set('TITLE', AmpConfig::get('site_title') . ' - ' . $this->getTitle());
         $tal->set('ITEMS', $this->getItems());
-<<<<<<< HEAD
         $tal->set('LINK', AmpConfig::get_web_path('/client'));
-=======
-        $tal->set('LINK', AmpConfig::get_web_path());
         $tal->set('LINK_RSS', AmpConfig::get_web_path() . ($_SERVER['SCRIPT_URI'] ?? '/rss.php') . '?' . $_SERVER['QUERY_STRING']);
->>>>>>> 143a4594
         $tal->set(
             'PUBDATE',
             ($this->getPubDate()) ? date('r', (int)$this->getPubDate()) : null
