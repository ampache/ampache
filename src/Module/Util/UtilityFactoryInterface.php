--- conflicted
+++ resolved
@@ -29,7 +29,6 @@
 {
     public function createMailer(): MailerInterface;
 
-<<<<<<< HEAD
     public function createQrCodeBuilder(): BuilderInterface;
 
     /**
@@ -38,7 +37,7 @@
     public function createHttpClient(
         array $options = []
     ): ClientInterface;
-=======
+
     public function createVaInfo(
         string $file,
         array $gatherTypes = [],
@@ -48,5 +47,4 @@
         string $filePattern = '',
         bool $isLocal = true
     ): VaInfoInterface;
->>>>>>> 9267e190
 }