--- conflicted
+++ resolved
@@ -702,11 +702,7 @@
             return AmpConfig::get_web_path('/client') . AmpConfig::get('theme_path') . '/images/ampache-' . $color . '.png';
         }
 
-<<<<<<< HEAD
-        return AmpConfig::get_web_path('/client') . AmpConfig::get('theme_path') . '/images/ampache-' . AmpConfig::get('theme_color') . '.png';
-=======
-        return AmpConfig::get_web_path() . AmpConfig::get('theme_path') . '/images/ampache-' . AmpConfig::get('theme_color', 'dark') . '.png';
->>>>>>> 85899de3
+        return AmpConfig::get_web_path('/client') . AmpConfig::get('theme_path') . '/images/ampache-' . AmpConfig::get('theme_color', 'dark') . '.png';
     }
 
     /**
