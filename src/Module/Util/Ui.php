--- conflicted
+++ resolved
@@ -400,13 +400,8 @@
         $path       = 'themes/' . AmpConfig::get('theme_name', 'reborn') . '/images/icons/';
         // Can't use GLOB_BRACE for Alpine compatibility https://github.com/ampache/ampache/issues/4008
         $filesearch = array_merge(
-<<<<<<< HEAD
-            glob(__DIR__ . '/../../../' . $path . 'icon_' . $name . '.svg'),
-            glob(__DIR__ . '/../../../' . $path . 'icon_' . $name . '.png')
-=======
-            glob(__DIR__ . '/../../../public/' . $path . 'icon_' . $name . '.svg') ?: [],
-            glob(__DIR__ . '/../../../public/' . $path . 'icon_' . $name . '.png') ?: []
->>>>>>> bbebeb1c
+            glob(__DIR__ . '/../../../' . $path . 'icon_' . $name . '.svg') ?: [],
+            glob(__DIR__ . '/../../../' . $path . 'icon_' . $name . '.png') ?: []
         );
 
         if (empty($filesearch)) {
@@ -418,13 +413,8 @@
                 // finally fall back to the public images folder
                 // Can't use GLOB_BRACE for Alpine compatibility https://github.com/ampache/ampache/issues/4008
                 $filesearch = array_merge(
-<<<<<<< HEAD
-                    glob(__DIR__ . '/../../../' . $path . 'icon_' . $name . '.svg'),
-                    glob(__DIR__ . '/../../../' . $path . 'icon_' . $name . '.png')
-=======
-                    glob(__DIR__ . '/../../../public/' . $path . 'icon_' . $name . '.svg') ?: [],
-                    glob(__DIR__ . '/../../../public/' . $path . 'icon_' . $name . '.png') ?: []
->>>>>>> bbebeb1c
+                    glob(__DIR__ . '/../../../' . $path . 'icon_' . $name . '.svg') ?: [],
+                    glob(__DIR__ . '/../../../' . $path . 'icon_' . $name . '.png') ?: []
                 );
             }
         }
@@ -515,13 +505,8 @@
         $path       = 'themes/' . AmpConfig::get('theme_name', 'reborn') . '/images/';
         // Can't use GLOB_BRACE for Alpine compatibility https://github.com/ampache/ampache/issues/4008
         $filesearch = array_merge(
-<<<<<<< HEAD
-            glob(__DIR__ . '/../../../' . $path . $name . '.svg'),
-            glob(__DIR__ . '/../../../' . $path . $name . '.png')
-=======
-            glob(__DIR__ . '/../../../public/' . $path . $name . '.svg') ?: [],
-            glob(__DIR__ . '/../../../public/' . $path . $name . '.png') ?: []
->>>>>>> bbebeb1c
+            glob(__DIR__ . '/../../../' . $path . $name . '.svg') ?: [],
+            glob(__DIR__ . '/../../../' . $path . $name . '.png') ?: []
         );
 
         if (empty($filesearch)) {
@@ -532,13 +517,8 @@
                 // finally fall back to the public images folder
                 // Can't use GLOB_BRACE for Alpine compatibility https://github.com/ampache/ampache/issues/4008
                 $filesearch = array_merge(
-<<<<<<< HEAD
-                    glob(__DIR__ . '/../../../' . $path . $name . '.svg'),
-                    glob(__DIR__ . '/../../../' . $path . $name . '.png')
-=======
-                    glob(__DIR__ . '/../../../public/' . $path . $name . '.svg') ?: [],
-                    glob(__DIR__ . '/../../../public/' . $path . $name . '.png') ?: []
->>>>>>> bbebeb1c
+                    glob(__DIR__ . '/../../../' . $path . $name . '.svg') ?: [],
+                    glob(__DIR__ . '/../../../' . $path . $name . '.png') ?: []
                 );
             }
         }
