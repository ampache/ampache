--- conflicted
+++ resolved
@@ -160,22 +160,6 @@
     }
 
     /**
-<<<<<<< HEAD
-     * flip_class
-     *
-     * First initialized with an array of two class names. Subsequent calls
-     * reverse the array then return the first element.
-     * @return mixed
-     */
-    public static function flip_class()
-    {
-        if (self::$_classes === null) {
-            self::$_classes = ['odd', 'even'];
-        }
-        self::$_classes = array_reverse(self::$_classes);
-
-        return self::$_classes[0];
-=======
      * clean_utf8
      *
      * Removes characters that aren't valid in XML (which is a subset of valid
@@ -201,7 +185,6 @@
         }
 
         return '';
->>>>>>> 0d50c259
     }
 
     /**
