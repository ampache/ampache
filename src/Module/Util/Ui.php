--- conflicted
+++ resolved
@@ -411,13 +411,8 @@
             return self::$_icon_cache[$name];
         }
 
-<<<<<<< HEAD
-        $path       = AmpConfig::get('theme_path') . 'images/icons/';
+        $path       = 'themes/' . AmpConfig::get('theme_name', 'reborn') . '/images/icons/';
         $filesearch = glob(__DIR__ . '/../../../' . $path . 'icon_' . $name . '.{svg,png}', GLOB_BRACE);
-=======
-        $path       = 'themes/' . AmpConfig::get('theme_name', 'reborn') . '/images/icons/';
-        $filesearch = glob(__DIR__ . '/../../../public/' . $path . 'icon_' . $name . '.{svg,png}', GLOB_BRACE);
->>>>>>> 387c91b8
 
         if (empty($filesearch)) {
             // if the theme is missing an icon, fall back to default images folder
@@ -514,13 +509,8 @@
         }
 
         // always check themes first
-<<<<<<< HEAD
-        $path       = 'themes/' . AmpConfig::get('theme_name') . '/images/';
+        $path       = 'themes/' . AmpConfig::get('theme_name', 'reborn') . '/images/';
         $filesearch = glob(__DIR__ . '/../../../' . $path . $name . '.{svg,png}', GLOB_BRACE);
-=======
-        $path       = 'themes/' . AmpConfig::get('theme_name', 'reborn') . '/images/';
-        $filesearch = glob(__DIR__ . '/../../../public/' . $path . $name . '.{svg,png}', GLOB_BRACE);
->>>>>>> 387c91b8
         if (empty($filesearch)) {
             $path = 'images/';
             // check private resources folder for svg files
