--- conflicted
+++ resolved
@@ -636,13 +636,8 @@
             echo "<style>#loginPage #headerlogo, #registerPage #logo { background-image: url('" . AmpConfig::get('custom_login_logo') . "') !important; }</style>";
         }
 
-<<<<<<< HEAD
         $favicon = AmpConfig::get('custom_favicon', false) ?: AmpConfig::get_web_path('/client') . "/favicon.ico";
-        echo "<link rel='shortcut icon' href='" . $favicon . "' />\n";
-=======
-        $favicon = AmpConfig::get('custom_favicon', false) ?: AmpConfig::get_web_path() . "/favicon.ico";
         echo "<link rel=\"shortcut icon\" href=\"" . $favicon . "\">\n";
->>>>>>> 82a16322
     }
 
     /**
