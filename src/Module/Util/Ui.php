--- conflicted
+++ resolved
@@ -364,19 +364,11 @@
     public static function get_material_symbol(string $name, ?string $title = null, ?string $id_attrib = null, ?string $class_attrib = null): string
     {
         $title    = $title ?? T_(ucfirst($name));
-<<<<<<< HEAD
-        $filepath = __DIR__ . '/../../../lib/components/material-symbols/' . $name . '.svg';
-        if (!is_file($filepath)) {
-            // fall back to error icon if icon is missing
-            debug_event(self::class, 'Runtime Error: icon ' . $name . ' not found.', 1);
-            $filepath = __DIR__ . '/../../../images/icon_error.svg';
-=======
         $filepath = __DIR__ . '/../../../resources/images/material-symbols/' . $name . '.svg';
         if (!is_file($filepath)) {
             // fall back to error icon if icon is missing
             debug_event(self::class, 'Runtime Error: icon ' . $name . ' not found.', 1);
             $filepath = __DIR__ . '/../../../resources/images/icon_error.svg';
->>>>>>> dabdd68e
         }
         $tag = '';
         // load svg file
@@ -419,17 +411,8 @@
             return self::$_icon_cache[$name];
         }
 
-<<<<<<< HEAD
         $path       = AmpConfig::get('theme_path') . 'images/icons/';
         $filesearch = glob(__DIR__ . '/../../../' . $path . 'icon_' . $name . '.{svg,png}', GLOB_BRACE);
-
-        if (empty($filesearch)) {
-            // if the theme is missing an icon, fall back to default images folder
-            $path       = 'images/';
-            $filesearch = glob(__DIR__ . '/../../../' . $path . 'icon_' . $name . '.{svg,png}', GLOB_BRACE);
-=======
-        $path       = AmpConfig::get('theme_path') . '/images/icons/';
-        $filesearch = glob(__DIR__ . '/../../../public' . $path . 'icon_' . $name . '.{svg,png}', GLOB_BRACE);
 
         if (empty($filesearch)) {
             // if the theme is missing an icon, fall back to default images folder
@@ -438,9 +421,8 @@
             $filesearch = glob(__DIR__ . '/../../../resources/' . $path . 'icon_' . $name . '.svg', GLOB_BRACE);
             if (empty($filesearch)) {
                 // finally fall back to the public images folder
-                $filesearch = glob(__DIR__ . '/../../../public/' . $path . 'icon_' . $name . '.{svg,png}', GLOB_BRACE);
-            }
->>>>>>> dabdd68e
+                $filesearch = glob(__DIR__ . '/../../../' . $path . 'icon_' . $name . '.{svg,png}', GLOB_BRACE);
+            }
         }
 
         if (!empty($filesearch) && is_file($filesearch[0])) {
@@ -526,21 +508,16 @@
             return self::$_image_cache[$name];
         }
 
-<<<<<<< HEAD
-        $path       = AmpConfig::get('theme_path') . '/images/';
-        $filesearch = glob(__DIR__ . '/../../../' . $path . $name . '.{svg,png}', GLOB_BRACE);
-=======
         // always check themes first
         $path       = 'themes/' . AmpConfig::get('theme_name') . '/images/';
-        $filesearch = glob(__DIR__ . '/../../../public/' . $path . $name . '.{svg,png}', GLOB_BRACE);
->>>>>>> dabdd68e
+        $filesearch = glob(__DIR__ . '/../../../' . $path . $name . '.{svg,png}', GLOB_BRACE);
         if (empty($filesearch)) {
             $path = 'images/';
             // check private resources folder for svg files
             $filesearch = glob(__DIR__ . '/../../../resources/' . $path . $name . '.svg', GLOB_BRACE);
             if (empty($filesearch)) {
                 // finally fall back to the public images folder
-                $filesearch = glob(__DIR__ . '/../../../public/' . $path . $name . '.{svg,png}', GLOB_BRACE);
+                $filesearch = glob(__DIR__ . '/../../../' . $path . $name . '.{svg,png}', GLOB_BRACE);
             }
         }
         if (empty($filesearch)) {
