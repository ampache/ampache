<?php

declare(strict_types=0);

/**
 * vim:set softtabstop=4 shiftwidth=4 expandtab:
 *
 * LICENSE: GNU Affero General Public License, version 3 (AGPL-3.0-or-later)
 * Copyright Ampache.org, 2001-2024
 *
 * This program is free software: you can redistribute it and/or modify
 * it under the terms of the GNU Affero General Public License as published by
 * the Free Software Foundation, either version 3 of the License, or
 * (at your option) any later version.
 *
 * This program is distributed in the hope that it will be useful,
 * but WITHOUT ANY WARRANTY; without even the implied warranty of
 * MERCHANTABILITY or FITNESS FOR A PARTICULAR PURPOSE.  See the
 * GNU Affero General Public License for more details.
 *
 * You should have received a copy of the GNU Affero General Public License
 * along with this program.  If not, see <https://www.gnu.org/licenses/>.
 *
 */

namespace Ampache\Module\Util;

use Ampache\Config\ConfigContainerInterface;
use Ampache\Module\Api\Api;
use Ampache\Module\Playback\Localplay\LocalPlay;
use Ampache\Module\Playback\Localplay\LocalPlayTypeEnum;
use Ampache\Module\System\Plugin\PluginTypeEnum;
use Ampache\Module\Util\Rss\Type\RssFeedTypeEnum;
use Ampache\Repository\MetadataFieldRepositoryInterface;
use Ampache\Repository\Model\Playlist;
use Ampache\Repository\Model\Plugin;
use Ampache\Repository\Model\Search;
use Ampache\Config\AmpConfig;
use Ampache\Module\System\Core;
use Ampache\Module\System\Dba;
use Ampache\Repository\Model\Preference;
use Ampache\Repository\Model\User;

/**
 * A collection of methods related to the user interface
 */
class Ui implements UiInterface
{
    private static $_ticker;
    private static $_icon_cache;
    private static $_image_cache;

    public function __construct(
        private readonly ConfigContainerInterface $configContainer
    ) {
    }

    /**
     * This dumps out some html and an icon for the type of rss that we specify
     *
     * @param array<string, string>|null $params
     */
    public static function getRssLink(
        RssFeedTypeEnum $type,
        ?User $user = null,
        string $title = '',
        ?array $params = null
    ): string {
        $strparams = "";
        if ($params != null && is_array($params)) {
            foreach ($params as $key => $value) {
                $strparams .= "&" . scrub_out($key) . "=" . scrub_out($value);
            }
        }

        $rsstoken = '';
        if ($user !== null) {
            $rsstoken = "&rsstoken=" . $user->getRssToken();
        }

        $string = '<a class="nohtml" href="' . AmpConfig::get(
            'web_path'
        ) . '/rss.php?type=' . $type->value . $rsstoken . $strparams . '" target="_blank">' . Ui::get_material_symbol(
            'rss_feed',
            T_('RSS Feed')
        );
        if (!empty($title)) {
            $string .= '&nbsp;' . $title;
        }
        $string .= '</a>';

        return $string;
    }

    /**
     * find_template
     *
     * Return the path to the template file wanted. The file can be overwritten
     * by the theme if it's not a php file, or if it is and if option
     * allow_php_themes is set to true.
     * @param string $template
     */
    public static function find_template($template, bool $extern = false): string
    {
        $path      = AmpConfig::get('theme_path') . '/templates/' . $template;
        $realpath  = __DIR__ . '/../../../public/client/' . $path;
        $extension = strtolower(pathinfo($path, PATHINFO_EXTENSION));
        if (($extension != 'php' || AmpConfig::get('allow_php_themes')) && file_exists($realpath) && is_file($realpath)) {
            return $path;
        } else {
            if ($extern === true) {
                return '/templates/' . $template;
            }

            return __DIR__ . '/../../../public/client/templates/' . $template;
        }
    }

    public function showObjectNotFound(): void
    {
        $this->showHeader();
        echo T_('You have requested an object that does not exist');
        $this->showQueryStats();
        $this->showFooter();
    }

    /**
     * Displays the default error page
     */
    public function accessDenied(string $error = 'Access Denied'): void
    {
        // Clear any buffered crap
        ob_end_clean();
        header("HTTP/1.1 403 $error");
        require_once self::find_template('show_denied.inc.php');
    }

    /**
     * Displays an error page when you can't write the config
     */
    public function permissionDenied(string $fileName): void
    {
        // Clear any buffered crap
        ob_end_clean();
        header("HTTP/1.1 403 Permission Denied");
        require_once self::find_template('show_denied_permission.inc.php');
    }

    /**
     * ajax_include
     *
     * Does some trickery with the output buffer to return the output of a
     * template.
     */
    public static function ajax_include(string $template): string
    {
        ob_start();
        require self::find_template('') . $template;
        $output = ob_get_contents();
        ob_end_clean();

        return $output ?: '';
    }

    /**
     * check_iconv
     *
     * Checks to see whether iconv is available.
     */
    public static function check_iconv(): bool
    {
        if (function_exists('iconv') && function_exists('iconv_substr')) {
            return true;
        }

        return false;
    }

    /**
     * check_ticker
     *
     * Stupid little cutesie thing to ratelimit output of long-running
     * operations.
     */
    public static function check_ticker(): bool
    {
        if (defined('SSE_OUTPUT') || defined('API')) {
            return false;
        }
        if (!isset(self::$_ticker) || (time() > self::$_ticker + 1)) {
            self::$_ticker = time();

            return true;
        }

        return false;
    }

    /**
     * clean_utf8
     *
     * Removes characters that aren't valid in XML
     * (which is a subset of valid UTF-8, but close enough for our purposes.)
     * See http://www.w3.org/TR/2006/REC-xml-20060816/#charsets
     * @param string $string
     */
    public static function clean_utf8($string): string
    {
        if ($string) {
            $clean = preg_replace(
                '/[^\x{9}\x{a}\x{d}\x{20}-\x{d7ff}\x{e000}-\x{fffd}\x{10000}-\x{10ffff}]|[\x{7f}-\x{84}\x{86}-\x{9f}\x{fdd0}-\x{fddf}\x{1fffe}-\x{1ffff}\x{2fffe}-\x{2ffff}\x{3fffe}-\x{3ffff}\x{4fffe}-\x{4ffff}\x{5fffe}-\x{5ffff}\x{6fffe}-\x{6ffff}\x{7fffe}-\x{7ffff}\x{8fffe}-\x{8ffff}\x{9fffe}-\x{9ffff}\x{afffe}-\x{affff}\x{bfffe}-\x{bffff}\x{cfffe}-\x{cffff}\x{dfffe}-\x{dffff}\x{efffe}-\x{effff}\x{ffffe}-\x{fffff}\x{10fffe}-\x{10ffff}]/u',
                '',
                $string
            );

            if ($clean) {
                return rtrim((string)$clean);
            }

            debug_event(self::class, 'Charset cleanup failed, something might break', 1);
        }

        return '';
    }

    /**
     * format_bytes
     *
     * Turns a size in bytes into the best human-readable value
     * @param $value
     * @param int $precision
     * @param int $pass
     */
    public static function format_bytes($value, $precision = 2, $pass = 0): string
    {
        if (!$value) {
            return '';
        }
        while (strlen((string)floor($value)) > 3) {
            $value /= 1024;
            $pass++;
        }

        switch ($pass) {
            case 1:
                $unit = 'kB';
                break;
            case 2:
                $unit = 'MB';
                break;
            case 3:
                $unit = 'GB';
                break;
            case 4:
                $unit = 'TB';
                break;
            case 5:
                $unit = 'PB';
                break;
            default:
                $unit = 'B';
                break;
        }

        return ((string)round($value, $precision)) . ' ' . $unit;
    }

    /**
     * unformat_bytes
     *
     * Parses a human-readable size
     * @param string|int $value
     * @return string
     * @noinspection PhpMissingBreakStatementInspection
     */
    public static function unformat_bytes($value): string
    {
        if (preg_match('/^([0-9]+) *([[:alpha:]]+)$/', (string)$value, $matches)) {
            $value = (int)$matches[1];
            $unit  = strtolower(substr($matches[2], 0, 1));
        } else {
            return (string)$value;
        }

        switch ($unit) {
            case 'p':
                $value *= 1024;
                // Intentional break fall-through
            case 't':
                $value *= 1024;
                // Intentional break fall-through
            case 'g':
                $value *= 1024;
                // Intentional break fall-through
            case 'm':
                $value *= 1024;
                // Intentional break fall-through
            case 'k':
                $value *= 1024;
                // Intentional break fall-through
        }

        return (string)$value;
    }

    /**
     * get_icon
     *
     * Returns an <img> or <svg> tag for the specified icon
     */
    public static function get_icon(string $name, ?string $title = null, ?string $id_attrib = null, ?string $class_attrib = null): string
    {
        $title    = $title ?? T_(ucfirst($name));
        $icon_url = self::_find_icon($name);
        $icontype = pathinfo($icon_url, PATHINFO_EXTENSION);
        $tag      = '';
        if ($icontype == 'svg') {
            // load svg file
            $svgicon = simplexml_load_file($icon_url);
            if ($svgicon !== false) {
                if (empty($svgicon->title)) {
                    $svgicon->addChild('title', $title);
                } else {
                    $svgicon->title = $title;
                }
                if (empty($svgicon->desc)) {
                    $svgicon->addChild('desc', $title);
                } else {
                    $svgicon->desc = $title;
                }

                if (!empty($id_attrib)) {
                    $svgicon->addAttribute('id', $id_attrib);
                }
                if (empty($class_attrib)) {
                    $class_attrib = 'icon icon-' . $name;
                }
                $svgicon->addAttribute('class', $class_attrib);

                $tag = explode("\n", (string)$svgicon->asXML(), 2)[1];
            }
        } else {
            // fall back to png
            $tag = '<img src="' . $icon_url . '" ';
            $tag .= 'alt="' . $title . '" ';
            $tag .= 'title="' . $title . '" ';
            if ($id_attrib !== null) {
                $tag .= 'id="' . $id_attrib . '" ';
            }
            if ($class_attrib !== null) {
                $tag .= 'class="' . $class_attrib . '" ';
            }
            $tag .= '/>';
        }

        return $tag;
    }

    /**
     * get_material_symbol
     *
     * Returns an <svg> tag for the specified Material Symbol
     */
    public static function get_material_symbol(string $name, ?string $title = null, ?string $id_attrib = null, ?string $class_attrib = null): string
    {
        $title    = $title ?? T_(ucfirst($name));
        $filepath = __DIR__ . '/../../../resources/images/material-symbols/' . $name . '.svg';
        if (!is_file($filepath)) {
            // fall back to error icon if icon is missing
            debug_event(self::class, 'Runtime Error: icon ' . $name . ' not found.', 1);
            $filepath = __DIR__ . '/../../../resources/images/icon_error.svg';
        }
        $tag = '';
        // load svg file
        $svgicon = simplexml_load_file($filepath);
        if ($svgicon !== false) {
            if (empty($svgicon->title)) {
                $svgicon->addChild('title', $title);
            } else {
                $svgicon->title = $title;
            }
            if (empty($svgicon->desc)) {
                $svgicon->addChild('desc', $title);
            } else {
                $svgicon->desc = $title;
            }

            if (!empty($id_attrib)) {
                $svgicon->addAttribute('id', $id_attrib);
            }
            if (empty($class_attrib)) {
                $class_attrib = '';
            }
            $svgicon->addAttribute('class', 'material-symbol material-symbol-' . $name . " " . $class_attrib);

            $tag = explode("\n", (string)$svgicon->asXML(), 3)[1];
        }

        return $tag;
    }

    /**
     * _find_icon
     *
     * Does the finding icon thing. match svg first over png
     * @param string $name
     */
    private static function _find_icon($name): string
    {
        if (isset(self::$_icon_cache[$name])) {
            return self::$_icon_cache[$name];
        }

        $path       = 'themes/' . AmpConfig::get('theme_name', 'reborn') . '/images/icons/';
        $filesearch = glob(__DIR__ . '/../../../public/client/' . $path . 'icon_' . $name . '.{svg,png}', GLOB_BRACE);

        if (empty($filesearch)) {
            // if the theme is missing an icon, fall back to default images folder
            $path = 'images/';
            // check private resources folder for svg files
            $filesearch = glob(__DIR__ . '/../../../resources/' . $path . 'icon_' . $name . '.svg', GLOB_BRACE);
            if (empty($filesearch)) {
                // finally fall back to the public images folder
                $filesearch = glob(__DIR__ . '/../../../public/client/' . $path . 'icon_' . $name . '.{svg,png}', GLOB_BRACE);
            }
        }

        if (!empty($filesearch) && is_file($filesearch[0])) {
            $filename = pathinfo($filesearch[0], PATHINFO_BASENAME);
        } else {
            // fall back to error icon if icon is missing
            debug_event(self::class, 'Runtime Error: icon ' . $name . ' not found.', 1);

            return __DIR__ . '/../../../resources/images/icon_error.svg';
        }
        if (pathinfo($filename, PATHINFO_EXTENSION) === 'svg') {
            $url = $filesearch[0];
        } else {
            $url = AmpConfig::get_web_path() . '/' . $path . $filename;
        }
        // cache the url so you don't need to keep searching
        self::$_icon_cache[$name] = $url;

        return $url;
    }

    /**
     * get_image
     *
     * Returns an <img> or <svg> tag for the specified image
     */
    public static function get_image(string $name, ?string $title = null, ?string $id_attrib = null, ?string $class_attrib = null): string
    {
        $title     = $title ?? ucfirst($name);
        $image_url = self::_find_image($name);
        $imagetype = pathinfo($image_url, PATHINFO_EXTENSION);
        $tag       = '';
        if ($imagetype == 'svg') {
            // load svg file
            $svgimage = simplexml_load_file($image_url);
            if ($svgimage !== false) {
                if (empty($svgimage->title)) {
                    $svgimage->addChild('title', $title);
                } else {
                    $svgimage->title = $title;
                }
                if (empty($svgimage->desc)) {
                    $svgimage->addChild('desc', $title);
                } else {
                    $svgimage->desc = $title;
                }

                if (!empty($id_attrib)) {
                    $svgimage->addAttribute('id', $id_attrib);
                }

                $class_attrib = ($class_attrib) ?? 'image image-' . $name;
                $svgimage->addAttribute('class', $class_attrib);

                $tag = explode("\n", (string)$svgimage->asXML(), 2)[1];
            }
        } else {
            // fall back to png
            $tag = '<img src="' . $image_url . '" ';
            $tag .= 'alt="' . $title . '" ';
            $tag .= 'title="' . $title . '" ';
            if ($id_attrib !== null) {
                $tag .= 'id="' . $id_attrib . '" ';
            }
            if ($class_attrib !== null) {
                $tag .= 'class="' . $class_attrib . '" ';
            }
            $tag .= '/>';
        }

        return $tag;
    }

    /**
     * _find_image
     *
     * Does the finding image thing. match svg first over png
     * @param string $name
     */
    private static function _find_image($name): string
    {
        if (isset(self::$_image_cache[$name])) {
            return self::$_image_cache[$name];
        }

        // always check themes first
        $path       = 'themes/' . AmpConfig::get('theme_name', 'reborn') . '/images/';
        $filesearch = glob(__DIR__ . '/../../../public/client/' . $path . $name . '.{svg,png}', GLOB_BRACE);
        if (empty($filesearch)) {
            $path = 'images/';
            // check private resources folder for svg files
            $filesearch = glob(__DIR__ . '/../../../resources/' . $path . $name . '.svg', GLOB_BRACE);
            if (empty($filesearch)) {
                // finally fall back to the public images folder
                $filesearch = glob(__DIR__ . '/../../../public/client/' . $path . $name . '.{svg,png}', GLOB_BRACE);
            }
        }
        if (empty($filesearch)) {
            // if the theme is missing an image. fall back to default images folder
            $filename = $name . '.png';
            $path     = 'images/';
        } else {
            $filename = pathinfo($filesearch[0], PATHINFO_BASENAME);
        }
        if (
            $filesearch &&
            pathinfo($filename, PATHINFO_EXTENSION) === 'svg'
        ) {
            $url = $filesearch[0];
        } else {
            $url = AmpConfig::get_web_path() . '/' . $path . $filename;
        }
        // cache the url so you don't need to keep searching
        self::$_image_cache[$name] = $url;

        return $url;
    }

    /**
     * Show the requested template file
     */
    public function show(string $template, array $context = []): void
    {
        extract($context);

        require_once self::find_template($template);
    }

    public function showFooter(): void
    {
        static::show_footer();
    }

    public function showHeader(): void
    {
        require_once self::find_template('header.inc.php');
    }

    /**
     * show_footer
     *
     * Shows the footer template and possibly profiling info.
     *
     * @deprecated use non-static version
     */
    public static function show_footer(): void
    {
        if (!defined("TABLE_RENDERED")) {
            show_table_render();
        }
        $user = Core::get_global('user');
        if ($user instanceof User) {
            $plugins = Plugin::get_plugins(PluginTypeEnum::FOOTER_WIDGET);
            foreach ($plugins as $plugin_name) {
                $plugin = new Plugin($plugin_name);
                if ($plugin->_plugin !== null && $plugin->load($user)) {
                    $plugin->_plugin->display_on_footer();
                }
            }
        }

        require_once self::find_template('footer.inc.php');
        if (Core::get_request('profiling') !== '') {
            Dba::show_profile();
        }
    }

    public function showBoxTop(string $title = '', string $class = ''): void
    {
        static::show_box_top($title, $class);
    }

    public function showBoxBottom(): void
    {
        static::show_box_bottom();
    }

    /**
     * show_box_top
     *
     * This shows the top of the box.
     * @param string $title
     * @param string $class
     *
     * @deprecated Use non-static version
     */
    public static function show_box_top($title = '', $class = ''): void
    {
        require self::find_template('show_box_top.inc.php');
    }

    /**
     * show_box_bottom
     *
     * This shows the bottom of the box
     *
     * @deprecated Use non-static version
     */
    public static function show_box_bottom(): void
    {
        require self::find_template('show_box_bottom.inc.php');
    }

    /**
     * This shows the query stats
     */
    public function showQueryStats(): void
    {
        require self::find_template('show_query_stats.inc.php');
    }

    public static function show_custom_style(): void
    {
        if (AmpConfig::get('custom_login_background', false)) {
            echo "<style> body { background-position: center; background-size: cover; background-image: url('" . AmpConfig::get('custom_login_background') . "') !important; }</style>";
        }

        if (AmpConfig::get('custom_login_logo', false)) {
            echo "<style>#loginPage #headerlogo, #registerPage #headerlogo { background-image: url('" . AmpConfig::get('custom_login_logo') . "') !important; }</style>";
        }

<<<<<<< HEAD
        $favicon = AmpConfig::get('custom_favicon', false) ?: AmpConfig::get('web_path') . "/client/favicon.ico";
=======
        $favicon = AmpConfig::get('custom_favicon', false) ?: AmpConfig::get_web_path() . "/favicon.ico";
>>>>>>> 871535f5
        echo "<link rel='shortcut icon' href='" . $favicon . "' />\n";
    }

    /**
     * update_text
     *
     * Convenience function that, if the output is going to a browser,
     * blarfs JS to do a fancy update.  Otherwise it just outputs the text.
     * @param string $field
     * @param $value
     */
    public static function update_text($field, $value): void
    {
        if (defined('API')) {
            return;
        }
        if (defined('CLI')) {
            echo $value . "\n";

            return;
        }

        static $update_id = 1;

        if (defined('SSE_OUTPUT')) {
            echo "id: " . $update_id . "\n";
            echo "data: displayNotification('" . json_encode($value) . "', 5000)\n\n";
        } elseif (!empty($field)) {
            echo "<script>updateText('" . $field . "', '" . json_encode($value) . "');</script>\n";
        } else {
            echo "<br />" . $value . "<br /><br />\n";
        }

        ob_flush();
        flush();
        $update_id++;
    }

    /**
     * get_logo_url
     *
     * Get the custom logo or logo relating to your theme color
     * @param string $color
     */
    public static function get_logo_url($color = null): string
    {
        if (AmpConfig::get('custom_logo')) {
            return AmpConfig::get('custom_logo');
        }
        if ($color !== null) {
<<<<<<< HEAD
            return AmpConfig::get('web_path') . '/client' . AmpConfig::get('theme_path') . '/images/ampache-' . $color . '.png';
        }

        return AmpConfig::get('web_path') . '/client' . AmpConfig::get('theme_path') . '/images/ampache-' . AmpConfig::get('theme_color') . '.png';
=======
            return AmpConfig::get_web_path() . AmpConfig::get('theme_path') . '/images/ampache-' . $color . '.png';
        }

        return AmpConfig::get_web_path() . AmpConfig::get('theme_path') . '/images/ampache-' . AmpConfig::get('theme_color') . '.png';
>>>>>>> 871535f5
    }

    /**
     * @param $type
     */
    public static function is_grid_view($type): bool
    {
        $isgv = true;
        $name = 'browse_' . $type . '_grid_view';
        if (isset($_COOKIE[$name])) {
            $isgv = ($_COOKIE[$name] == 'true');
        }

        return $isgv;
    }

    /**
     * shows a confirmation of an action
     *
     * @param string $title The Title of the message
     * @param string $text The details of the message
     * @param string $next_url Where to go next
     * @param int $cancel T/F show a cancel button that uses return_referer()
     * @param string $form_name
     * @param bool $visible
     */
    public function showConfirmation(
        $title,
        $text,
        $next_url,
        $cancel = 0,
        $form_name = 'confirmation',
        $visible = true
    ): void {
        $webPath = $this->configContainer->getWebPath();

        if (substr_count($next_url, $webPath)) {
            $path = $next_url;
        } else {
            $path = sprintf('%s/%s', $webPath, $next_url);
        }
        $this->show(
            'show_confirmation.inc.php',
            [
                'title' => $title,
                'text' => $text,
                'path' => $path,
                'form_name' => $form_name,
                'cancel' => $cancel
            ]
        );
    }

    /**
     * shows a simple continue button after an action
     */
    public function showContinue(
        string $title,
        string $text,
        string $next_url
    ): void {
        $webPath = $this->configContainer->getWebPath();

        if (substr_count($next_url, $webPath)) {
            $path = $next_url;
        } else {
            $path = sprintf('%s/%s', $webPath, $next_url);
        }

        $this->show(
            'show_continue.inc.php',
            [
                'title' => $title,
                'text' => $text,
                'path' => $path
            ]
        );
    }

    /**
     * This function is used to escape user data that is getting redisplayed
     * onto the page, it htmlentities the mojo
     * This is the inverse of the scrub_in function
     */
    public function scrubOut(?string $string): string
    {
        if ($string === null) {
            return '';
        }

        return htmlentities((string) $string, ENT_QUOTES, AmpConfig::get('site_charset'));
    }

    /**
     * takes the key and then creates the correct type of input for updating it
     */
    public function createPreferenceInput(
        string $name,
        $value
    ): void {
        if (!Preference::has_access($name)) {
            if ($value == '1') {
                echo T_("Enabled");
            } elseif ($value == '0') {
                echo T_("Disabled");
            } elseif (preg_match('/_pass$/', $name) || preg_match('/_api_key$/', $name)) {
                echo "******";
            } else {
                echo $value;
            }

            return;
        } // if we don't have access to it

        switch ($name) {
            case 'access_control':
            case 'access_list':
            case 'ajax_load':
            case 'album_group':
            case 'album_release_type':
            case 'allow_democratic_playback':
            case 'allow_localplay_playback':
            case 'allow_personal_info_agent':
            case 'allow_personal_info_now':
            case 'allow_personal_info_recent':
            case 'allow_personal_info_time':
            case 'allow_stream_playback':
            case 'allow_upload':
            case 'allow_video':
            case 'api_enable_3':
            case 'api_enable_4':
            case 'api_enable_5':
            case 'api_enable_6':
            case 'api_hide_dupe_searches':
            case 'autoupdate':
            case 'autoupdate_lastversion_new':
            case 'bookmark_latest':
            case 'broadcast_by_default':
            case 'browse_filter':
            case 'browser_notify':
            case 'catalog_check_duplicate':
            case 'catalogfav_gridview':
            case 'condPL':
            case 'cron_cache':
            case 'custom_logo_user':
            case 'daap_backend':
            case 'demo_clear_sessions':
            case 'demo_mode':
            case 'demo_use_search':
            case 'direct_link':
            case 'display_menu':
            case 'download':
            case 'force_http_play':
            case 'geolocation':
            case 'hide_genres':
            case 'hide_single_artist':
            case 'home_moment_albums':
            case 'home_moment_videos':
            case 'home_now_playing':
            case 'home_recently_played':
            case 'home_recently_played_all':
            case 'libitem_contextmenu':
            case 'lock_songs':
            case 'mb_overwrite_name':
            case 'no_symlinks':
            case 'notify_email':
            case 'now_playing_per_user':
            case 'perpetual_api_session':
            case 'personalfav_display':
            case 'quarantine':
            case 'ratingmatch_flags':
            case 'ratingmatch_write_tags':
            case 'rio_global_stats':
            case 'rio_track_stats':
            case 'share':
            case 'share_social':
            case 'show_album_artist':
            case 'show_artist':
            case 'show_donate':
            case 'show_header_login':
            case 'show_license':
            case 'show_lyrics':
            case 'show_original_year':
            case 'show_played_times':
            case 'show_playlist_username':
            case 'show_skipped_times':
            case 'show_wrapped':
            case 'show_subtitle':
            case 'sidebar_light':
            case 'sidebar_hide_browse':
            case 'sidebar_hide_dashboard':
            case 'sidebar_hide_information':
            case 'sidebar_hide_playlist':
            case 'sidebar_hide_search':
            case 'sidebar_hide_switcher':
            case 'sidebar_hide_video':
            case 'song_page_title':
            case 'stream_beautiful_url':
            case 'subsonic_always_download':
            case 'subsonic_backend':
            case 'tadb_overwrite_name':
            case 'topmenu':
            case 'ui_fixed':
            case 'unique_playlist':
            case 'upload':
            case 'upload_allow_edit':
            case 'upload_allow_remove':
            case 'upload_catalog_pattern':
            case 'upload_subdir':
            case 'upload_user_artist':
            case 'upnp_backend':
            case 'use_auth':
            case 'use_original_year':
            case 'use_play2':
            case 'webdav_backend':
            case 'webplayer_aurora':
            case 'webplayer_confirmclose':
            case 'webplayer_flash':
            case 'webplayer_html5':
            case 'webplayer_pausetabs':
            case 'xml_rpc':
                $is_true  = '';
                $is_false = '';
                if ($value == '1') {
                    $is_true = "selected=\"selected\"";
                } else {
                    $is_false = "selected=\"selected\"";
                }
                echo "<select name=\"$name\">\n";
                echo "\t<option value=\"1\" $is_true>" . T_('On') . "</option>\n";
                echo "\t<option value=\"0\" $is_false>" . T_('Off') . "</option>\n";
                echo "</select>\n";
                break;
            case 'upload_catalog':
                show_catalog_select('upload_catalog', $value, '', true, 'music', 'local');
                break;
            case 'play_type':
                $is_stream     = '';
                $is_localplay  = '';
                $is_democratic = '';
                $is_web_player = '';
                switch ($value) {
                    case 'localplay':
                        $is_localplay = 'selected="selected"';
                        break;
                    case 'democratic':
                        $is_democratic = 'selected="selected"';
                        break;
                    case 'web_player':
                        $is_web_player = 'selected="selected"';
                        break;
                    default:
                        $is_stream = 'selected="selected"';
                }
                echo "<select name=\"$name\">\n";
                echo "\t<option value=\"\">" . T_('None') . "</option>\n";
                if (AmpConfig::get('allow_stream_playback')) {
                    echo "\t<option value=\"stream\" $is_stream>" . T_('Stream') . "</option>\n";
                }
                if (AmpConfig::get('allow_democratic_playback')) {
                    echo "\t<option value=\"democratic\" $is_democratic>" . T_('Democratic') . "</option>\n";
                }
                if (AmpConfig::get('allow_localplay_playback')) {
                    echo "\t<option value=\"localplay\" $is_localplay>" . T_('Localplay') . "</option>\n";
                }
                echo "\t<option value=\"web_player\" $is_web_player>" . T_('Web Player') . "</option>\n";
                echo "</select>\n";
                break;
            case 'playlist_type':
                $is_m3u        = '';
                $is_simple_m3u = '';
                $is_pls        = '';
                $is_asx        = '';
                $is_ram        = '';
                $is_xspf       = '';
                switch ($value) {
                    case 'simple_m3u':
                        $is_simple_m3u = 'selected="selected"';
                        break;
                    case 'pls':
                        $is_pls = 'selected="selected"';
                        break;
                    case 'asx':
                        $is_asx = 'selected="selected"';
                        break;
                    case 'ram':
                        $is_ram = 'selected="selected"';
                        break;
                    case 'xspf':
                        $is_xspf = 'selected="selected"';
                        break;
                    case 'm3u':
                    default:
                        $is_m3u = 'selected="selected"';
                }
                echo "<select name=\"$name\">\n";
                echo "\t<option value=\"m3u\" $is_m3u>" . T_('M3U') . "</option>\n";
                echo "\t<option value=\"simple_m3u\" $is_simple_m3u>" . T_('Simple M3U') . "</option>\n";
                echo "\t<option value=\"pls\" $is_pls>" . T_('PLS') . "</option>\n";
                echo "\t<option value=\"asx\" $is_asx>" . T_('Asx') . "</option>\n";
                echo "\t<option value=\"ram\" $is_ram>" . T_('RAM') . "</option>\n";
                echo "\t<option value=\"xspf\" $is_xspf>" . T_('XSPF') . "</option>\n";
                echo "</select>\n";
                break;
            case 'lang':
                $languages = get_languages();
                echo '<select name="' . $name . '">' . "\n";
                foreach ($languages as $lang => $tongue) {
                    $selected = ($lang == $value) ? 'selected="selected"' : '';
                    echo "\t<option value=\"$lang\" " . $selected . ">$tongue</option>\n";
                } // end foreach
                echo "</select>\n";
                break;
            case 'localplay_controller':
                $controllers = array_keys(LocalPlayTypeEnum::TYPE_MAPPING);
                echo "<select name=\"$name\">\n";
                echo "\t<option value=\"\">" . T_('None') . "</option>\n";
                foreach ($controllers as $controller) {
                    if (!LocalPlay::is_enabled($controller)) {
                        continue;
                    }
                    $is_selected = '';
                    if ($value == $controller) {
                        $is_selected = 'selected="selected"';
                    }
                    echo "\t<option value=\"" . $controller . "\" $is_selected>" . ucfirst($controller) . "</option>\n";
                } // end foreach
                echo "</select>\n";
                break;
            case 'api_force_version':
                $is_0 = '';
                $is_3 = '';
                $is_4 = '';
                $is_5 = '';
                $is_6 = '';
                if (!in_array($value, Api::API_VERSIONS)) {
                    $is_0 = 'selected="selected"';
                } elseif ($value == 3) {
                    $is_3 = 'selected="selected"';
                } elseif ($value == 4) {
                    $is_4 = 'selected="selected"';
                } elseif ($value == 5) {
                    $is_5 = 'selected="selected"';
                } elseif ($value == 6) {
                    $is_6 = 'selected="selected"';
                }
                echo "<select name=\"$name\">\n";
                echo "<option value=\"0\" $is_0>" . T_('Off') . "</option>\n";
                echo "<option value=\"3\" $is_3>" . T_('Allow API3 Only') . "</option>\n";
                echo "<option value=\"4\" $is_4>" . T_('Allow API4 Only') . "</option>\n";
                echo "<option value=\"5\" $is_5>" . T_('Allow API5 Only') . "</option>\n";
                echo "<option value=\"6\" $is_6>" . T_('Allow API6 Only') . "</option>\n";
                echo "</select>\n";
                break;
            case 'jp_volume':
                $is_0  = '';
                $is_1  = '';
                $is_2  = '';
                $is_3  = '';
                $is_4  = '';
                $is_5  = '';
                $is_6  = '';
                $is_7  = '';
                $is_8  = '';
                $is_9  = '';
                $is_10 = '';
                if ($value == 0.0) {
                    $is_0 = 'selected="selected"';
                } elseif ($value == 0.1) {
                    $is_1 = 'selected="selected"';
                } elseif ($value == 0.2) {
                    $is_2 = 'selected="selected"';
                } elseif ($value == 0.3) {
                    $is_3 = 'selected="selected"';
                } elseif ($value == 0.4) {
                    $is_4 = 'selected="selected"';
                } elseif ($value == 0.5) {
                    $is_5 = 'selected="selected"';
                } elseif ($value == 0.6) {
                    $is_6 = 'selected="selected"';
                } elseif ($value == 0.7) {
                    $is_7 = 'selected="selected"';
                } elseif ($value == 0.8) {
                    $is_8 = 'selected="selected"';
                } elseif ($value == 0.9) {
                    $is_9 = 'selected="selected"';
                } elseif ($value == 1.0) {
                    $is_10 = 'selected="selected"';
                }
                echo "<select name=\"$name\">\n";
                echo "<option value=0.00 $is_0>0%</option>\n";
                echo "<option value=0.10 $is_1>10%</option>\n";
                echo "<option value=0.20 $is_2>20%</option>\n";
                echo "<option value=0.30 $is_3>30%</option>\n";
                echo "<option value=0.40 $is_4>40%</option>\n";
                echo "<option value=0.50 $is_5>50%</option>\n";
                echo "<option value=0.60 $is_6>60%</option>\n";
                echo "<option value=0.70 $is_7>70%</option>\n";
                echo "<option value=0.80 $is_8>80%</option>\n";
                echo "<option value=0.90 $is_9>90%</option>\n";
                echo "<option value=1.00 $is_10>100%</option>\n";
                echo "</select>\n";
                break;
            case 'ratingmatch_stars':
                $is_0 = '';
                $is_1 = '';
                $is_2 = '';
                $is_3 = '';
                $is_4 = '';
                $is_5 = '';
                if ($value == 0) {
                    $is_0 = 'selected="selected"';
                } elseif ($value == 1) {
                    $is_1 = 'selected="selected"';
                } elseif ($value == 2) {
                    $is_2 = 'selected="selected"';
                } elseif ($value == 3) {
                    $is_3 = 'selected="selected"';
                } elseif ($value == 4) {
                    $is_4 = 'selected="selected"';
                } elseif ($value == 5) {
                    $is_5 = 'selected="selected"';
                }
                echo "<select name=\"$name\">\n";
                echo "<option value=\"0\" $is_0>" . T_('Disabled') . "</option>\n";
                echo "<option value=\"1\" $is_1>" . T_('1 Star') . "</option>\n";
                echo "<option value=\"2\" $is_2>" . T_('2 Stars') . "</option>\n";
                echo "<option value=\"3\" $is_3>" . T_('3 Stars') . "</option>\n";
                echo "<option value=\"4\" $is_4>" . T_('4 Stars') . "</option>\n";
                echo "<option value=\"5\" $is_5>" . T_('5 Stars') . "</option>\n";
                echo "</select>\n";
                break;
            case 'localplay_level':
            case 'upload_access_level':
                $is_user            = '';
                $is_content_manager = '';
                $is_catalog_manager = '';
                $is_admin           = '';
                if ($value == '25') {
                    $is_user = 'selected="selected"';
                } elseif ($value == '50') {
                    $is_content_manager = 'selected="selected"';
                } elseif ($value == '75') {
                    $is_catalog_manager = 'selected="selected"';
                } elseif ($value == '100') {
                    $is_admin = 'selected="selected"';
                }
                echo "<select name=\"$name\">\n";
                echo "<option value=\"0\">" . T_('Disabled') . "</option>\n";
                echo "<option value=\"25\" $is_user>" . T_('User') . "</option>\n";
                echo "<option value=\"50\" $is_content_manager>" . T_('Content Manager') . "</option>\n";
                echo "<option value=\"75\" $is_catalog_manager>" . T_('Catalog Manager') . "</option>\n";
                echo "<option value=\"100\" $is_admin>" . T_('Admin') . "</option>\n";
                echo "</select>\n";
                break;
            case 'webplayer_removeplayed':
                $is_one   = '';
                $is_two   = '';
                $is_three = '';
                $is_five  = '';
                $is_ten   = '';
                $is_all   = '';
                if ($value == '1') {
                    $is_one = 'selected="selected"';
                } elseif ($value == '2') {
                    $is_two = 'selected="selected"';
                } elseif ($value == '3') {
                    $is_three = 'selected="selected"';
                } elseif ($value == '5') {
                    $is_five = 'selected="selected"';
                } elseif ($value == '10') {
                    $is_ten = 'selected="selected"';
                } elseif ($value == '999') {
                    $is_all = 'selected="selected"';
                }
                echo "<select name=\"$name\">\n";
                echo "<option value=\"0\">" . T_('Disabled') . "</option>\n";
                echo "<option value=\"1\" $is_one>" . T_('Keep last played track') . "</option>\n";
                /* HINT: Keep (2|3|4|5|10) previous tracks */
                echo "<option value=\"2\" $is_two>" . sprintf(T_('Keep %s previous tracks'), '2') . "</option>\n";
                echo "<option value=\"3\" $is_three>" . sprintf(T_('Keep %s previous tracks'), '3') . "</option>\n";
                echo "<option value=\"5\" $is_five>" . sprintf(T_('Keep %s previous tracks'), '5') . "</option>\n";
                echo "<option value=\"10\" $is_ten>" . sprintf(T_('Keep %s previous tracks'), '10') . "</option>\n";
                echo "<option value=\"999\" $is_all>" . T_('Remove all previous tracks') . "</option>\n";
                echo "</select>\n";
                break;
            case 'theme_name':
                $themes = get_themes();
                echo "<select name=\"$name\">\n";
                foreach ($themes as $theme) {
                    $is_selected = "";
                    if ($value == $theme['path']) {
                        $is_selected = "selected=\"selected\"";
                    }
                    echo "\t<option value=\"" . $theme['path'] . "\" $is_selected>" . $theme['name'] . "</option>\n";
                } // foreach themes
                echo "</select>\n";
                break;
            case 'theme_color':
                // This include a two-step configuration (first change theme and save, then change theme color and save)
                $theme_cfg = get_theme(AmpConfig::get('theme_name', 'reborn'));
                if ($theme_cfg !== null) {
                    echo "<select name=\"$name\">\n";
                    foreach ($theme_cfg['colors'] as $color) {
                        $is_selected = "";
                        if ($value == strtolower((string) $color)) {
                            $is_selected = "selected=\"selected\"";
                        }
                        echo "\t<option value=\"" . strtolower((string) $color) . "\" $is_selected>" . $color . "</option>\n";
                    } // foreach themes
                    echo "</select>\n";
                }
                break;
            case 'playlist_method':
                $is_send       = '';
                $is_send_clear = '';
                $is_clear      = '';
                $is_default    = '';
                if ($value == 'send') {
                    $is_send = 'selected="selected"';
                } elseif ($value == 'send_clear') {
                    $is_send_clear = 'selected="selected"';
                } elseif ($value == 'clear') {
                    $is_clear = 'selected="selected"';
                } elseif ($value == 'default') {
                    $is_default = 'selected="selected"';
                }
                echo "<select name=\"$name\">\n";
                echo "\t<option value=\"send\"$is_send>" . T_('Send on Add') . "</option>\n";
                echo "\t<option value=\"send_clear\"$is_send_clear>" . T_('Send and Clear on Add') . "</option>\n";
                echo "\t<option value=\"clear\"$is_clear>" . T_('Clear on Send') . "</option>\n";
                echo "\t<option value=\"default\"$is_default>" . T_('Default') . "</option>\n";
                echo "</select>\n";
                break;
            case 'transcode':
                $is_never   = '';
                $is_default = '';
                $is_always  = '';
                if ($value == 'never') {
                    $is_never = 'selected="selected"';
                } elseif ($value == 'default') {
                    $is_default = 'selected="selected"';
                } elseif ($value == 'always') {
                    $is_always = 'selected="selected"';
                }
                echo "<select name=\"$name\">\n";
                echo "\t<option value=\"never\"$is_never>" . T_('Never') . "</option>\n";
                echo "\t<option value=\"default\"$is_default>" . T_('Default') . "</option>\n";
                echo "\t<option value=\"always\"$is_always>" . T_('Always') . "</option>\n";
                echo "</select>\n";
                break;
            case 'album_sort':
                $is_sort_year_asc  = '';
                $is_sort_year_desc = '';
                $is_sort_name_asc  = '';
                $is_sort_name_desc = '';
                $is_sort_default   = '';
                if ($value == 'year_asc') {
                    $is_sort_year_asc = 'selected="selected"';
                } elseif ($value == 'year_desc') {
                    $is_sort_year_desc = 'selected="selected"';
                } elseif ($value == 'name_asc') {
                    $is_sort_name_asc = 'selected="selected"';
                } elseif ($value == 'name_desc') {
                    $is_sort_name_desc = 'selected="selected"';
                } else {
                    $is_sort_default = 'selected="selected"';
                }

                echo "<select name=\"$name\">\n";
                echo "\t<option value=\"default\" $is_sort_default>" . T_('Default') . "</option>\n";
                echo "\t<option value=\"year_asc\" $is_sort_year_asc>" . T_('Year ascending') . "</option>\n";
                echo "\t<option value=\"year_desc\" $is_sort_year_desc>" . T_('Year descending') . "</option>\n";
                echo "\t<option value=\"name_asc\" $is_sort_name_asc>" . T_('Name ascending') . "</option>\n";
                echo "\t<option value=\"name_desc\" $is_sort_name_desc>" . T_('Name descending') . "</option>\n";
                echo "</select>\n";
                break;
            case 'disabled_custom_metadata_fields':
                $ids             = explode(',', $value);
                $options         = [];
                foreach ($this->getMetadataFieldRepository()->getPropertyList() as $propertyId => $propertyName) {
                    $selected  = in_array($propertyId, $ids) ? ' selected="selected"' : '';
                    $options[] = '<option value="' . $propertyId . '"' . $selected . '>' . scrub_out($propertyName) . '</option>';
                }
                echo '<select multiple size="5" name="' . $name . '[]">' . implode("\n", $options) . '</select>';
                break;
            case 'personalfav_playlist':
            case 'personalfav_smartlist':
                $ids       = explode(',', $value);
                $options   = [];
                $playlists = ($name == 'personalfav_smartlist')
                    ? Search::get_search_array()
                    : Playlist::get_playlist_array();
                if (!empty($playlists)) {
                    foreach ($playlists as $list_id => $list_name) {
                        $selected  = in_array($list_id, $ids) ? ' selected="selected"' : '';
                        $options[] = '<option value="' . $list_id . '"' . $selected . '>' . scrub_out($list_name) . '</option>';
                    }
                    echo '<select multiple size="5" name="' . $name . '[]">' . implode("\n", $options) . '</select>';
                }
                break;
            case 'lastfm_grant_link':
            case 'librefm_grant_link':
                // construct links for granting access Ampache application to Last.fm and Libre.fm
                $plugin_name = ucfirst(str_replace('_grant_link', '', $name));
                $plugin      = new Plugin($plugin_name);
                $url         = $plugin->_plugin->url;
                $api_key     = rawurlencode(AmpConfig::get('lastfm_api_key'));
<<<<<<< HEAD
                $callback    = rawurlencode(AmpConfig::get('web_path') . '/client/preferences.php?tab=plugins&action=grant&plugin=' . $plugin_name);
=======
                $callback    = rawurlencode(AmpConfig::get_web_path() . '/preferences.php?tab=plugins&action=grant&plugin=' . $plugin_name);
>>>>>>> 871535f5
                /* HINT: Plugin Name */
                echo "<a href=\"$url/api/auth/?api_key=$api_key&cb=$callback\" target=\"_blank\">" . Ui::get_material_symbol('extension', sprintf(T_("Click to grant %s access to Ampache"), $plugin_name)) . '</a>';
                break;
            default:
                if (preg_match('/_pass$/', $name)) {
                    echo '<input type="password" name="' . $name . '" value="******" />';
                } else {
                    echo '<input type="text" name="' . $name . '" value="' . strip_tags($value) . '" />';
                }
                break;
        }
    }

    /**
     * This shows the preference box for the preferences pages.
     *
     * @var array<string, mixed> $preferences
     */
    public function showPreferenceBox(array $preferences): void
    {
        $this->show(
            'show_preference_box.inc.php',
            [
                'preferences' => $preferences,
                'ui' => $this
            ]
        );
    }


    /**
     * This function takes a boolean value and then prints out a friendly text
     * message.
     */
    public static function printBool(bool $value): string
    {
        if ($value) {
            $string = '<span class="item_on">' . T_('On') . '</span>';
        } else {
            $string = '<span class="item_off">' . T_('Off') . '</span>';
        }

        return $string;
    }

    /**
     * @todo inject dependency
     */
    private function getMetadataFieldRepository(): MetadataFieldRepositoryInterface
    {
        global $dic;

        return $dic->get(MetadataFieldRepositoryInterface::class);
    }
}<|MERGE_RESOLUTION|>--- conflicted
+++ resolved
@@ -436,7 +436,7 @@
         if (pathinfo($filename, PATHINFO_EXTENSION) === 'svg') {
             $url = $filesearch[0];
         } else {
-            $url = AmpConfig::get_web_path() . '/' . $path . $filename;
+            $url = AmpConfig::get_web_path('/client') . '/' . $path . $filename;
         }
         // cache the url so you don't need to keep searching
         self::$_icon_cache[$name] = $url;
@@ -533,7 +533,7 @@
         ) {
             $url = $filesearch[0];
         } else {
-            $url = AmpConfig::get_web_path() . '/' . $path . $filename;
+            $url = AmpConfig::get_web_path('/client') . '/' . $path . $filename;
         }
         // cache the url so you don't need to keep searching
         self::$_image_cache[$name] = $url;
@@ -644,11 +644,7 @@
             echo "<style>#loginPage #headerlogo, #registerPage #headerlogo { background-image: url('" . AmpConfig::get('custom_login_logo') . "') !important; }</style>";
         }
 
-<<<<<<< HEAD
-        $favicon = AmpConfig::get('custom_favicon', false) ?: AmpConfig::get('web_path') . "/client/favicon.ico";
-=======
-        $favicon = AmpConfig::get('custom_favicon', false) ?: AmpConfig::get_web_path() . "/favicon.ico";
->>>>>>> 871535f5
+        $favicon = AmpConfig::get('custom_favicon', false) ?: AmpConfig::get_web_path('/client') . "/favicon.ico";
         echo "<link rel='shortcut icon' href='" . $favicon . "' />\n";
     }
 
@@ -699,17 +695,10 @@
             return AmpConfig::get('custom_logo');
         }
         if ($color !== null) {
-<<<<<<< HEAD
-            return AmpConfig::get('web_path') . '/client' . AmpConfig::get('theme_path') . '/images/ampache-' . $color . '.png';
-        }
-
-        return AmpConfig::get('web_path') . '/client' . AmpConfig::get('theme_path') . '/images/ampache-' . AmpConfig::get('theme_color') . '.png';
-=======
-            return AmpConfig::get_web_path() . AmpConfig::get('theme_path') . '/images/ampache-' . $color . '.png';
-        }
-
-        return AmpConfig::get_web_path() . AmpConfig::get('theme_path') . '/images/ampache-' . AmpConfig::get('theme_color') . '.png';
->>>>>>> 871535f5
+            return AmpConfig::get_web_path('/client') . AmpConfig::get('theme_path') . '/images/ampache-' . $color . '.png';
+        }
+
+        return AmpConfig::get_web_path('/client') . AmpConfig::get('theme_path') . '/images/ampache-' . AmpConfig::get('theme_color') . '.png';
     }
 
     /**
@@ -744,7 +733,7 @@
         $form_name = 'confirmation',
         $visible = true
     ): void {
-        $webPath = $this->configContainer->getWebPath();
+        $webPath = $this->configContainer->getWebPath('/client');
 
         if (substr_count($next_url, $webPath)) {
             $path = $next_url;
@@ -771,7 +760,7 @@
         string $text,
         string $next_url
     ): void {
-        $webPath = $this->configContainer->getWebPath();
+        $webPath = $this->configContainer->getWebPath('/client');
 
         if (substr_count($next_url, $webPath)) {
             $path = $next_url;
@@ -1318,11 +1307,7 @@
                 $plugin      = new Plugin($plugin_name);
                 $url         = $plugin->_plugin->url;
                 $api_key     = rawurlencode(AmpConfig::get('lastfm_api_key'));
-<<<<<<< HEAD
-                $callback    = rawurlencode(AmpConfig::get('web_path') . '/client/preferences.php?tab=plugins&action=grant&plugin=' . $plugin_name);
-=======
-                $callback    = rawurlencode(AmpConfig::get_web_path() . '/preferences.php?tab=plugins&action=grant&plugin=' . $plugin_name);
->>>>>>> 871535f5
+                $callback    = rawurlencode(AmpConfig::get_web_path('/client') . '/preferences.php?tab=plugins&action=grant&plugin=' . $plugin_name);
                 /* HINT: Plugin Name */
                 echo "<a href=\"$url/api/auth/?api_key=$api_key&cb=$callback\" target=\"_blank\">" . Ui::get_material_symbol('extension', sprintf(T_("Click to grant %s access to Ampache"), $plugin_name)) . '</a>';
                 break;
