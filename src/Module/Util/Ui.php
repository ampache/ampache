<?php
/*
 * vim:set softtabstop=4 shiftwidth=4 expandtab:
 *
 * LICENSE: GNU Affero General Public License, version 3 (AGPL-3.0-or-later)
 * Copyright Ampache.org, 2001-2023
 *
 * This program is free software: you can redistribute it and/or modify
 * it under the terms of the GNU Affero General Public License as published by
 * the Free Software Foundation, either version 3 of the License, or
 * (at your option) any later version.
 *
 * This program is distributed in the hope that it will be useful,
 * but WITHOUT ANY WARRANTY; without even the implied warranty of
 * MERCHANTABILITY or FITNESS FOR A PARTICULAR PURPOSE.  See the
 * GNU Affero General Public License for more details.
 *
 * You should have received a copy of the GNU Affero General Public License
 * along with this program.  If not, see <https://www.gnu.org/licenses/>.
 *
 */

declare(strict_types=0);

namespace Ampache\Module\Util;

use Ampache\Config\ConfigContainerInterface;
use Ampache\Module\Api\Api;
use Ampache\Module\Playback\Localplay\LocalPlay;
use Ampache\Module\Playback\Localplay\LocalPlayTypeEnum;
use Ampache\Repository\Model\Metadata\Repository\MetadataField;
use Ampache\Repository\Model\Playlist;
use Ampache\Repository\Model\Plugin;
use Ampache\Config\AmpConfig;
use Ampache\Module\System\Core;
use Ampache\Module\System\Dba;
use Ampache\Repository\Model\Preference;

/**
 * A collection of methods related to the user interface
 */
class Ui implements UiInterface
{
    private static $_classes;
    private static $_ticker;
    private static $_icon_cache;
    private static $_image_cache;

    private ConfigContainerInterface $configContainer;

    public function __construct(
        ConfigContainerInterface $configContainer
    ) {
        $this->configContainer = $configContainer;
    }

    /**
     * find_template
     *
     * Return the path to the template file wanted. The file can be overwritten
     * by the theme if it's not a php file, or if it is and if option
     * allow_php_themes is set to true.
     * @param string $template
     * @return string
     */
    public static function find_template($template, bool $extern = false)
    {
        $path      = AmpConfig::get('theme_path') . '/templates/' . $template;
        $realpath  = __DIR__ . '/../../../public/' . $path;
        $extension = strtolower(pathinfo($path, PATHINFO_EXTENSION));
        if (($extension != 'php' || AmpConfig::get('allow_php_themes')) && file_exists($realpath) && is_file($realpath)) {
            return $path;
        } else {
            if ($extern === true) {
                return '/templates/' . $template;
            }

            return __DIR__ . '/../../../public/templates/' . $template;
        }
    }

    public function accessDenied(string $error = 'Access Denied'): void
    {
        // Clear any buffered crap
        ob_end_clean();
        header("HTTP/1.1 403 $error");
        require_once self::find_template('show_denied.inc.php');
    }

    public function permissionDenied(string $fileName): void
    {
        // Clear any buffered crap
        ob_end_clean();
        header("HTTP/1.1 403 Permission Denied");
        require_once self::find_template('show_denied_permission.inc.php');
    }

    /**
     * ajax_include
     *
     * Does some trickery with the output buffer to return the output of a
     * template.
     * @param string $template
     * @return string
     */
    public static function ajax_include($template)
    {
        ob_start();
        require self::find_template('') . $template;
        $output = ob_get_contents();
        ob_end_clean();

        return $output;
    }

    /**
     * check_iconv
     *
     * Checks to see whether iconv is available;
     * @return boolean
     */
    public static function check_iconv()
    {
        if (function_exists('iconv') && function_exists('iconv_substr')) {
            return true;
        }

        return false;
    }

    /**
     * check_ticker
     *
     * Stupid little cutesie thing to ratelimit output of long-running
     * operations.
     * @return boolean
     */
    public static function check_ticker()
    {
        if (defined('SSE_OUTPUT') || defined('API')) {
            return false;
        }
        if (!isset(self::$_ticker) || (time() > self::$_ticker + 1)) {
            self::$_ticker = time();

            return true;
        }

        return false;
    }

    /**
     * clean_utf8
     *
     * Removes characters that aren't valid in XML (which is a subset of valid
     * UTF-8, but close enough for our purposes.)
     * See http://www.w3.org/TR/2006/REC-xml-20060816/#charsets
     * @param string $string
     * @return string
     */
    public static function clean_utf8($string)
    {
        if ($string) {
            $clean = preg_replace(
                '/[^\x{9}\x{a}\x{d}\x{20}-\x{d7ff}\x{e000}-\x{fffd}\x{10000}-\x{10ffff}]|[\x{7f}-\x{84}\x{86}-\x{9f}\x{fdd0}-\x{fddf}\x{1fffe}-\x{1ffff}\x{2fffe}-\x{2ffff}\x{3fffe}-\x{3ffff}\x{4fffe}-\x{4ffff}\x{5fffe}-\x{5ffff}\x{6fffe}-\x{6ffff}\x{7fffe}-\x{7ffff}\x{8fffe}-\x{8ffff}\x{9fffe}-\x{9ffff}\x{afffe}-\x{affff}\x{bfffe}-\x{bffff}\x{cfffe}-\x{cffff}\x{dfffe}-\x{dffff}\x{efffe}-\x{effff}\x{ffffe}-\x{fffff}\x{10fffe}-\x{10ffff}]/u',
                '',
                $string
            );

            if ($clean) {
                return rtrim((string)$clean);
            }

            debug_event(self::class, 'Charset cleanup failed, something might break', 1);
        }

        return '';
    }

    /**
     * format_bytes
     *
     * Turns a size in bytes into the best human-readable value
     * @param $value
     * @param int $precision
     * @param int $pass
     * @return string
     */
    public static function format_bytes($value, $precision = 2, $pass = 0)
    {
        if (!$value) {
            return '';
        }
        while (strlen((string)floor($value)) > 3) {
            $value /= 1024;
            $pass++;
        }

        switch ($pass) {
            case 1:
                $unit = 'kB';
                break;
            case 2:
                $unit = 'MB';
                break;
            case 3:
                $unit = 'GB';
                break;
            case 4:
                $unit = 'TB';
                break;
            case 5:
                $unit = 'PB';
                break;
            default:
                $unit = 'B';
                break;
        }

        return ((string)round($value, $precision)) . ' ' . $unit;
    }

    /**
     * unformat_bytes
     *
     * Parses a human-readable size
     * @param $value
     * @return string
     * @noinspection PhpMissingBreakStatementInspection
     */
    public static function unformat_bytes($value)
    {
        if (preg_match('/^([0-9]+) *([[:alpha:]]+)$/', (string)$value, $matches)) {
            $value = $matches[1];
            $unit  = strtolower(substr($matches[2], 0, 1));
        } else {
            return (string)$value;
        }

        switch ($unit) {
            case 'p':
                $value *= 1024;
                // Intentional break fall-through
            case 't':
                $value *= 1024;
                // Intentional break fall-through
            case 'g':
                $value *= 1024;
                // Intentional break fall-through
            case 'm':
                $value *= 1024;
                // Intentional break fall-through
            case 'k':
                $value *= 1024;
                // Intentional break fall-through
        }

        return (string)$value;
    }

    /**
     * get_icon
     *
     * Returns an <img> or <svg> tag for the specified icon
     * @param string $name
     * @param string $title
     * @param string $id_attrib
     * @param string $class_attrib
     * @return string
     */
    public static function get_icon($name, $title = null, $id_attrib = null, $class_attrib = null)
    {
        if (is_array($name)) {
            $hover_name = $name[1];
            $name       = $name[0];
        }

        $title    = $title ?: T_(ucfirst($name));
        $icon_url = self::_find_icon($name);
        $icontype = pathinfo($icon_url, PATHINFO_EXTENSION);
        if (isset($hover_name)) {
            $hover_url = self::_find_icon($hover_name);
        }
        if ($icontype == 'svg') {
            // load svg file
            $svgicon = simplexml_load_file($icon_url);

            if (empty($svgicon->title)) {
                $svgicon->addChild('title', $title);
            } else {
                $svgicon->title = $title;
            }
            if (empty($svgicon->desc)) {
                $svgicon->addChild('desc', $title);
            } else {
                $svgicon->desc = $title;
            }

            if (!empty($id_attrib)) {
                $svgicon->addAttribute('id', $id_attrib);
            }

            $class_attrib = ($class_attrib) ?: 'icon icon-' . $name;
            $svgicon->addAttribute('class', $class_attrib);

            $tag = explode("\n", $svgicon->asXML(), 2)[1];
        } else {
            // fall back to png
            $tag = '<img src="' . $icon_url . '" ';
            $tag .= 'alt="' . $title . '" ';
            $tag .= 'title="' . $title . '" ';
            if ($id_attrib !== null) {
                $tag .= 'id="' . $id_attrib . '" ';
            }
            if ($class_attrib !== null) {
                $tag .= 'class="' . $class_attrib . '" ';
            }
            if (isset($hover_name) && isset($hover_url)) {
                $tag .= 'onmouseover="this.src=\'' . $hover_url . '\'; return true;"';
                $tag .= 'onmouseout="this.src=\'' . $icon_url . '\'; return true;" ';
            }
            $tag .= '/>';
        }

        return $tag;
    }

    /**
     * _find_icon
     *
     * Does the finding icon thing. match svg first over png
     * @param string $name
     * @return string
     */
    private static function _find_icon($name)
    {
        if (isset(self::$_icon_cache[$name])) {
            return self::$_icon_cache[$name];
        }

        $path       = AmpConfig::get('theme_path') . '/images/icons/';
        $filesearch = glob(__DIR__ . '/../../../public/' . $path . 'icon_' . $name . '.{svg,png}', GLOB_BRACE);
        if (empty($filesearch)) {
            // if the theme is missing an icon. fall back to default images folder
            $filename = 'icon_' . $name . '.png';
            $path     = '/images/';
        } else {
            $filename = pathinfo($filesearch[0], PATHINFO_BASENAME);
        }
        $url = AmpConfig::get('web_path') . $path . $filename;
        // cache the url so you don't need to keep searching
        self::$_icon_cache[$name] = $url;

        return $url;
    }

    /**
     * get_image
     *
     * Returns an <img> or <svg> tag for the specified image
     * @param string $name
     * @param string $title
     * @param string $id_attrib
     * @param string $class_attrib
     * @return string
     */
    public static function get_image($name, $title = null, $id_attrib = null, $class_attrib = null)
    {
        if (is_array($name)) {
            $hover_name = $name[1];
            $name       = $name[0];
        }

        $title = $title ?: ucfirst($name);

        $image_url = self::_find_image($name);
        $imagetype = pathinfo($image_url, PATHINFO_EXTENSION);
        if (isset($hover_name)) {
            $hover_url = self::_find_image($hover_name);
        }
        if ($imagetype == 'svg') {
            // load svg file
            $svgimage = simplexml_load_file($image_url);

            $svgimage->addAttribute('class', 'image');

            if (empty($svgimage->title)) {
                $svgimage->addChild('title', $title);
            } else {
                $svgimage->title = $title;
            }
            if (empty($svgimage->desc)) {
                $svgimage->addChild('desc', $title);
            } else {
                $svgimage->desc = $title;
            }

            if (!empty($id_attrib)) {
                $svgimage->addAttribute('id', $id_attrib);
            }

            $class_attrib = ($class_attrib) ?: 'image image-' . $name;
            $svgimage->addAttribute('class', $class_attrib);

            $tag = explode("\n", $svgimage->asXML(), 2)[1];
        } else {
            // fall back to png
            $tag = '<img src="' . $image_url . '" ';
            $tag .= 'alt="' . $title . '" ';
            $tag .= 'title="' . $title . '" ';
            if ($id_attrib !== null) {
                $tag .= 'id="' . $id_attrib . '" ';
            }
            if ($class_attrib !== null) {
                $tag .= 'class="' . $class_attrib . '" ';
            }
            if (isset($hover_name) && isset($hover_url)) {
                $tag .= 'onmouseover="this.src=\'' . $hover_url . '\'; return true;"';
                $tag .= 'onmouseout="this.src=\'' . $image_url . '\'; return true;" ';
            }
            $tag .= '/>';
        }

        return $tag;
    }

    /**
     * _find_image
     *
     * Does the finding image thing. match svg first over png
     * @param string $name
     * @return string
     */
    private static function _find_image($name)
    {
        if (isset(self::$_image_cache[$name])) {
            return self::$_image_cache[$name];
        }

        $path       = AmpConfig::get('theme_path') . '/images/';
        $filesearch = glob(__DIR__ . '/../../../public/' . $path . $name . '.{svg,png}', GLOB_BRACE);
        if (empty($filesearch)) {
            // if the theme is missing an image. fall back to default images folder
            $filename = $name . '.png';
            $path     = '/images/';
        } else {
            $filename = pathinfo($filesearch[0], PATHINFO_BASENAME);
        }
        $url = AmpConfig::get('web_path') . $path . $filename;
        // cache the url so you don't need to keep searching
        self::$_image_cache[$name] = $url;

        return $url;
    }

    /**
     * Show the requested template file
     */
    public function show(string $template, array $context = []): void
    {
        extract($context);

        require_once self::find_template($template);
    }

    public function showFooter(): void
    {
        static::show_footer();
    }

    public function showHeader(): void
    {
        require_once self::find_template('header.inc.php');
    }

    /**
     * show_footer
     *
     * Shows the footer template and possibly profiling info.
     *
     * @deprecated use non-static version
     */
    public static function show_footer()
    {
        if (!defined("TABLE_RENDERED")) {
            show_table_render();
        }

        $plugins = Plugin::get_plugins('display_on_footer');
        foreach ($plugins as $plugin_name) {
            $plugin = new Plugin($plugin_name);
            if ($plugin->load(Core::get_global('user'))) {
                $plugin->_plugin->display_on_footer();
            }
        }

        require_once self::find_template('footer.inc.php');
        if (Core::get_request('profiling') !== '') {
            Dba::show_profile();
        }
    }

    public function showBoxTop(string $title = '', string $class = ''): void
    {
        static::show_box_top($title, $class);
    }

    public function showBoxBottom(): void
    {
        static::show_box_bottom();
    }

    /**
     * show_box_top
     *
     * This shows the top of the box.
     * @param string $title
     * @param string $class
     *
     * @deprecated Use non-static version
     */
    public static function show_box_top($title = '', $class = '')
    {
        require self::find_template('show_box_top.inc.php');
    }

    /**
     * show_box_bottom
     *
     * This shows the bottom of the box
     *
     * @deprecated Use non-static version
     */
    public static function show_box_bottom()
    {
        require self::find_template('show_box_bottom.inc.php');
    }

    /**
     * This shows the query stats
     */
    public function showQueryStats(): void
    {
        require self::find_template('show_query_stats.inc.php');
    }

    public static function show_custom_style()
    {
        if (AmpConfig::get('custom_login_background', false)) {
            echo "<style> body { background-position: center; background-size: cover; background-image: url('" . AmpConfig::get('custom_login_background') . "') !important; }</style>";
        }

        if (AmpConfig::get('custom_login_logo', false)) {
            echo "<style>#loginPage #headerlogo, #registerPage #headerlogo { background-image: url('" . AmpConfig::get('custom_login_logo') . "') !important; }</style>";
        }

        $favicon = AmpConfig::get('custom_favicon', false) ?: AmpConfig::get('web_path') . "/favicon.ico";
        echo "<link rel='shortcut icon' href='" . $favicon . "' />\n";
    }

    /**
     * update_text
     *
     * Convenience function that, if the output is going to a browser,
     * blarfs JS to do a fancy update.  Otherwise it just outputs the text.
     * @param string $field
     * @param $value
     */
    public static function update_text($field, $value)
    {
        if (defined('API')) {
            return;
        }
        if (defined('CLI')) {
            echo $value . "\n";

            return;
        }

        static $update_id = 1;

        if (defined('SSE_OUTPUT')) {
            echo "id: " . $update_id . "\n";
            echo "data: displayNotification('" . json_encode($value) . "', 5000)\n\n";
        } else {
            if (!empty($field)) {
                echo "<script>updateText('" . $field . "', '" . json_encode($value) . "');</script>\n";
            } else {
                echo "<br />" . $value . "<br /><br />\n";
            }
        }

        ob_flush();
        flush();
        $update_id++;
    }

    /**
     * get_logo_url
     *
     * Get the custom logo or logo relating to your theme color
     * @param string $color
     * @return string
     */
    public static function get_logo_url($color = null)
    {
        if (AmpConfig::get('custom_logo')) {
            return AmpConfig::get('custom_logo');
        }
        if ($color !== null) {
            return AmpConfig::get('web_path') . AmpConfig::get('theme_path') . '/images/ampache-' . $color . '.png';
        }

        return AmpConfig::get('web_path') . AmpConfig::get('theme_path') . '/images/ampache-' . AmpConfig::get('theme_color') . '.png';
    }

    /**
     * @param $type
     * @return boolean
     */
    public static function is_grid_view($type)
    {
        $isgv = true;
        $name = 'browse_' . $type . '_grid_view';
        if (isset($_COOKIE[$name])) {
            $isgv = ($_COOKIE[$name] == 'true');
        }

        return $isgv;
    }

    /**
     * shows a confirmation of an action
     *
     * @param string $title The Title of the message
     * @param string $text The details of the message
     * @param string $next_url Where to go next
     * @param integer $cancel T/F show a cancel button that uses return_referer()
     * @param string $form_name
     * @param boolean $visible
     */
    public function showConfirmation(
        $title,
        $text,
        $next_url,
        $cancel = 0,
        $form_name = 'confirmation',
        $visible = true
    ): void {
        $webPath = $this->configContainer->getWebPath();

        if (substr_count($next_url, $webPath)) {
            $path = $next_url;
        } else {
            $path = sprintf('%s/%s', $webPath, $next_url);
        }

        require Ui::find_template('show_confirmation.inc.php');
    }

    /**
     * shows a simple continue button after an action
     */
    public function showContinue(
        string $title,
        string $text,
        string $next_url
    ): void {
        $webPath = $this->configContainer->getWebPath();

        if (substr_count($next_url, $webPath)) {
            $path = $next_url;
        } else {
            $path = sprintf('%s/%s', $webPath, $next_url);
        }

        require Ui::find_template('show_continue.inc.php');
    }

    /**
     * This function is used to escape user data that is getting redisplayed
     * onto the page, it htmlentities the mojo
     * This is the inverse of the scrub_in function
     */
    public function scrubOut(?string $string): string
    {
        if ($string === null) {
            return '';
        }

        return htmlentities((string) $string, ENT_QUOTES, AmpConfig::get('site_charset'));
    }

    /**
     * takes the key and then creates the correct type of input for updating it
     */
    public function createPreferenceInput(
        string $name,
        $value
    ) {
        if (!Preference::has_access($name)) {
            if ($value == '1') {
                echo T_("Enabled");
            } elseif ($value == '0') {
                echo T_("Disabled");
            } else {
                if (preg_match('/_pass$/', $name) || preg_match('/_api_key$/', $name)) {
                    echo "******";
                } else {
                    echo $value;
                }
            }

            return;
        } // if we don't have access to it

        switch ($name) {
            case 'access_control':
            case 'access_list':
            case 'ajax_load':
            case 'album_group':
            case 'album_release_type':
            case 'allow_democratic_playback':
            case 'allow_localplay_playback':
            case 'allow_personal_info_agent':
            case 'allow_personal_info_now':
            case 'allow_personal_info_recent':
            case 'allow_personal_info_time':
            case 'allow_stream_playback':
            case 'allow_upload':
            case 'allow_video':
            case 'api_enable_3':
            case 'api_enable_4':
            case 'api_enable_5':
            case 'api_enable_6':
            case 'api_hide_dupe_searches':
            case 'autoupdate':
            case 'autoupdate_lastversion_new':
            case 'broadcast_by_default':
            case 'browse_filter':
            case 'browser_notify':
            case 'catalog_check_duplicate':
            case 'catalogfav_gridview':
            case 'condPL':
            case 'cron_cache':
            case 'daap_backend':
            case 'demo_clear_sessions':
            case 'demo_mode':
            case 'demo_use_search':
            case 'direct_link':
            case 'display_menu':
            case 'download':
            case 'force_http_play':
            case 'geolocation':
            case 'hide_genres':
            case 'hide_single_artist':
            case 'home_moment_albums':
            case 'home_moment_videos':
            case 'home_now_playing':
            case 'home_recently_played':
            case 'libitem_contextmenu':
            case 'lock_songs':
            case 'mb_overwrite_name':
            case 'no_symlinks':
            case 'notify_email':
            case 'now_playing_per_user':
            case 'personalfav_display':
            case 'quarantine':
            case 'ratingmatch_flags':
            case 'ratingmatch_write_tags':
            case 'rio_global_stats':
            case 'rio_track_stats':
            case 'share':
            case 'share_social':
            case 'show_album_artist':
            case 'show_artist':
            case 'show_donate':
            case 'show_header_login':
            case 'show_license':
            case 'show_lyrics':
            case 'show_original_year':
            case 'show_played_times':
            case 'show_playlist_username':
            case 'show_skipped_times':
            case 'show_subtitle':
            case 'sidebar_light':
            case 'song_page_title':
            case 'stream_beautiful_url':
            case 'subsonic_always_download':
            case 'subsonic_backend':
            case 'tadb_overwrite_name':
            case 'topmenu':
            case 'ui_fixed':
            case 'unique_playlist':
            case 'upload':
            case 'upload_allow_edit':
            case 'upload_allow_remove':
            case 'upload_catalog_pattern':
            case 'upload_subdir':
            case 'upload_user_artist':
            case 'upnp_backend':
            case 'use_auth':
            case 'use_original_year':
            case 'use_play2':
            case 'webdav_backend':
            case 'webplayer_aurora':
            case 'webplayer_confirmclose':
            case 'webplayer_flash':
            case 'webplayer_html5':
            case 'webplayer_pausetabs':
            case 'xml_rpc':
                $is_true  = '';
                $is_false = '';
                if ($value == '1') {
                    $is_true = "selected=\"selected\"";
                } else {
                    $is_false = "selected=\"selected\"";
                }
                echo "<select name=\"$name\">\n";
                echo "\t<option value=\"1\" $is_true>" . T_('On') . "</option>\n";
                echo "\t<option value=\"0\" $is_false>" . T_('Off') . "</option>\n";
                echo "</select>\n";
                break;
            case 'upload_catalog':
                show_catalog_select('upload_catalog', $value, '', true, 'music');
                break;
            case 'play_type':
                $is_stream     = '';
                $is_localplay  = '';
                $is_democratic = '';
                $is_web_player = '';
                switch ($value) {
                    case 'localplay':
                        $is_localplay = 'selected="selected"';
                        break;
                    case 'democratic':
                        $is_democratic = 'selected="selected"';
                        break;
                    case 'web_player':
                        $is_web_player = 'selected="selected"';
                        break;
                    default:
                        $is_stream = 'selected="selected"';
                }
                echo "<select name=\"$name\">\n";
                echo "\t<option value=\"\">" . T_('None') . "</option>\n";
                if (AmpConfig::get('allow_stream_playback')) {
                    echo "\t<option value=\"stream\" $is_stream>" . T_('Stream') . "</option>\n";
                }
                if (AmpConfig::get('allow_democratic_playback')) {
                    echo "\t<option value=\"democratic\" $is_democratic>" . T_('Democratic') . "</option>\n";
                }
                if (AmpConfig::get('allow_localplay_playback')) {
                    echo "\t<option value=\"localplay\" $is_localplay>" . T_('Localplay') . "</option>\n";
                }
                echo "\t<option value=\"web_player\" $is_web_player>" . T_('Web Player') . "</option>\n";
                echo "</select>\n";
                break;
            case 'playlist_type':
                $is_m3u        = '';
                $is_simple_m3u = '';
                $is_pls        = '';
                $is_asx        = '';
                $is_ram        = '';
                $is_xspf       = '';
                switch ($value) {
                    case 'simple_m3u':
                        $is_simple_m3u = 'selected="selected"';
                        break;
                    case 'pls':
                        $is_pls = 'selected="selected"';
                        break;
                    case 'asx':
                        $is_asx = 'selected="selected"';
                        break;
                    case 'ram':
                        $is_ram = 'selected="selected"';
                        break;
                    case 'xspf':
                        $is_xspf = 'selected="selected"';
                        break;
                    case 'm3u':
                    default:
                        $is_m3u = 'selected="selected"';
                }
                echo "<select name=\"$name\">\n";
                echo "\t<option value=\"m3u\" $is_m3u>" . T_('M3U') . "</option>\n";
                echo "\t<option value=\"simple_m3u\" $is_simple_m3u>" . T_('Simple M3U') . "</option>\n";
                echo "\t<option value=\"pls\" $is_pls>" . T_('PLS') . "</option>\n";
                echo "\t<option value=\"asx\" $is_asx>" . T_('Asx') . "</option>\n";
                echo "\t<option value=\"ram\" $is_ram>" . T_('RAM') . "</option>\n";
                echo "\t<option value=\"xspf\" $is_xspf>" . T_('XSPF') . "</option>\n";
                echo "</select>\n";
                break;
            case 'lang':
                $languages = get_languages();
                echo '<select name="' . $name . '">' . "\n";
                foreach ($languages as $lang => $tongue) {
                    $selected = ($lang == $value) ? 'selected="selected"' : '';
                    echo "\t<option value=\"$lang\" " . $selected . ">$tongue</option>\n";
                } // end foreach
                echo "</select>\n";
                break;
            case 'localplay_controller':
                $controllers = array_keys(LocalPlayTypeEnum::TYPE_MAPPING);
                echo "<select name=\"$name\">\n";
                echo "\t<option value=\"\">" . T_('None') . "</option>\n";
                foreach ($controllers as $controller) {
                    if (!LocalPlay::is_enabled($controller)) {
                        continue;
                    }
                    $is_selected = '';
                    if ($value == $controller) {
                        $is_selected = 'selected="selected"';
                    }
                    echo "\t<option value=\"" . $controller . "\" $is_selected>" . ucfirst($controller) . "</option>\n";
                } // end foreach
                echo "</select>\n";
                break;
            case 'api_force_version':
                $is_0 = '';
                $is_3 = '';
                $is_4 = '';
                $is_5 = '';
<<<<<<< HEAD
=======
                $is_6 = '';
>>>>>>> 400a762f
                if (!in_array($value, Api::API_VERSIONS)) {
                    $is_0 = 'selected="selected"';
                } elseif ($value == 3) {
                    $is_3 = 'selected="selected"';
                } elseif ($value == 4) {
                    $is_4 = 'selected="selected"';
                } elseif ($value == 5) {
                    $is_5 = 'selected="selected"';
                } elseif ($value == 6) {
                    $is_6 = 'selected="selected"';
                }
                echo "<select name=\"$name\">\n";
                echo "<option value=\"0\" $is_0>" . T_('Off') . "</option>\n";
                echo "<option value=\"3\" $is_3>" . T_('Allow API3 Only') . "</option>\n";
                echo "<option value=\"4\" $is_4>" . T_('Allow API4 Only') . "</option>\n";
                echo "<option value=\"5\" $is_5>" . T_('Allow API5 Only') . "</option>\n";
                echo "<option value=\"6\" $is_6>" . T_('Allow API6 Only') . "</option>\n";
                echo "</select>\n";
                break;
            case 'ratingmatch_stars':
                $is_0 = '';
                $is_1 = '';
                $is_2 = '';
                $is_3 = '';
                $is_4 = '';
                $is_5 = '';
                if ($value == 0) {
                    $is_0 = 'selected="selected"';
                } elseif ($value == 1) {
                    $is_1 = 'selected="selected"';
                } elseif ($value == 2) {
                    $is_2 = 'selected="selected"';
                } elseif ($value == 3) {
                    $is_3 = 'selected="selected"';
                } elseif ($value == 4) {
                    $is_4 = 'selected="selected"';
                } elseif ($value == 5) {
                    $is_5 = 'selected="selected"';
                }
                echo "<select name=\"$name\">\n";
                echo "<option value=\"0\" $is_0>" . T_('Disabled') . "</option>\n";
                echo "<option value=\"1\" $is_1>" . T_('1 Star') . "</option>\n";
                echo "<option value=\"2\" $is_2>" . T_('2 Stars') . "</option>\n";
                echo "<option value=\"3\" $is_3>" . T_('3 Stars') . "</option>\n";
                echo "<option value=\"4\" $is_4>" . T_('4 Stars') . "</option>\n";
                echo "<option value=\"5\" $is_5>" . T_('5 Stars') . "</option>\n";
                echo "</select>\n";
                break;
            case 'localplay_level':
            case 'upload_access_level':
                $is_user            = '';
                $is_content_manager = '';
                $is_catalog_manager = '';
                $is_admin           = '';
                if ($value == '25') {
                    $is_user = 'selected="selected"';
                } elseif ($value == '50') {
                    $is_content_manager = 'selected="selected"';
                } elseif ($value == '75') {
                    $is_catalog_manager = 'selected="selected"';
                } elseif ($value == '100') {
                    $is_admin = 'selected="selected"';
                }
                echo "<select name=\"$name\">\n";
                echo "<option value=\"0\">" . T_('Disabled') . "</option>\n";
                echo "<option value=\"25\" $is_user>" . T_('User') . "</option>\n";
                echo "<option value=\"50\" $is_content_manager>" . T_('Content Manager') . "</option>\n";
                echo "<option value=\"75\" $is_catalog_manager>" . T_('Catalog Manager') . "</option>\n";
                echo "<option value=\"100\" $is_admin>" . T_('Admin') . "</option>\n";
                echo "</select>\n";
                break;
            case 'webplayer_removeplayed':
                $is_one   = '';
                $is_two   = '';
                $is_three = '';
                $is_five  = '';
                $is_ten   = '';
                $is_all   = '';
                if ($value == '1') {
                    $is_one = 'selected="selected"';
                } elseif ($value == '2') {
                    $is_two = 'selected="selected"';
                } elseif ($value == '3') {
                    $is_three = 'selected="selected"';
                } elseif ($value == '5') {
                    $is_five = 'selected="selected"';
                } elseif ($value == '10') {
                    $is_ten = 'selected="selected"';
                } elseif ($value == '999') {
                    $is_all = 'selected="selected"';
                }
                echo "<select name=\"$name\">\n";
                echo "<option value=\"0\">" . T_('Disabled') . "</option>\n";
                echo "<option value=\"1\" $is_one>" . T_('Keep last played track') . "</option>\n";
                /* HINT: Keep (2|3|4|5|10) previous tracks */
                echo "<option value=\"2\" $is_two>" . sprintf(T_('Keep %s previous tracks'), '2') . "</option>\n";
                echo "<option value=\"3\" $is_three>" . sprintf(T_('Keep %s previous tracks'), '3') . "</option>\n";
                echo "<option value=\"5\" $is_five>" . sprintf(T_('Keep %s previous tracks'), '5') . "</option>\n";
                echo "<option value=\"10\" $is_ten>" . sprintf(T_('Keep %s previous tracks'), '10') . "</option>\n";
                echo "<option value=\"999\" $is_all>" . T_('Remove all previous tracks') . "</option>\n";
                echo "</select>\n";
                break;
            case 'theme_name':
                $themes = get_themes();
                echo "<select name=\"$name\">\n";
                foreach ($themes as $theme) {
                    $is_selected = "";
                    if ($value == $theme['path']) {
                        $is_selected = "selected=\"selected\"";
                    }
                    echo "\t<option value=\"" . $theme['path'] . "\" $is_selected>" . $theme['name'] . "</option>\n";
                } // foreach themes
                echo "</select>\n";
                break;
            case 'theme_color':
                // This include a two-step configuration (first change theme and save, then change theme color and save)
                $theme_cfg = get_theme(AmpConfig::get('theme_name'));
                if ($theme_cfg !== null) {
                    echo "<select name=\"$name\">\n";
                    foreach ($theme_cfg['colors'] as $color) {
                        $is_selected = "";
                        if ($value == strtolower((string) $color)) {
                            $is_selected = "selected=\"selected\"";
                        }
                        echo "\t<option value=\"" . strtolower((string) $color) . "\" $is_selected>" . $color . "</option>\n";
                    } // foreach themes
                    echo "</select>\n";
                }
                break;
            case 'playlist_method':
                $is_send       = '';
                $is_send_clear = '';
                $is_clear      = '';
                $is_default    = '';
                if ($value == 'send') {
                    $is_send = 'selected="selected"';
                } elseif ($value == 'send_clear') {
                    $is_send_clear = 'selected="selected"';
                } elseif ($value == 'clear') {
                    $is_clear = 'selected="selected"';
                } elseif ($value == 'default') {
                    $is_default = 'selected="selected"';
                }
                echo "<select name=\"$name\">\n";
                echo "\t<option value=\"send\"$is_send>" . T_('Send on Add') . "</option>\n";
                echo "\t<option value=\"send_clear\"$is_send_clear>" . T_('Send and Clear on Add') . "</option>\n";
                echo "\t<option value=\"clear\"$is_clear>" . T_('Clear on Send') . "</option>\n";
                echo "\t<option value=\"default\"$is_default>" . T_('Default') . "</option>\n";
                echo "</select>\n";
                break;
            case 'transcode':
                $is_never   = '';
                $is_default = '';
                $is_always  = '';
                if ($value == 'never') {
                    $is_never = 'selected="selected"';
                } elseif ($value == 'default') {
                    $is_default = 'selected="selected"';
                } elseif ($value == 'always') {
                    $is_always = 'selected="selected"';
                }
                echo "<select name=\"$name\">\n";
                echo "\t<option value=\"never\"$is_never>" . T_('Never') . "</option>\n";
                echo "\t<option value=\"default\"$is_default>" . T_('Default') . "</option>\n";
                echo "\t<option value=\"always\"$is_always>" . T_('Always') . "</option>\n";
                echo "</select>\n";
                break;
            case 'album_sort':
                $is_sort_year_asc  = '';
                $is_sort_year_desc = '';
                $is_sort_name_asc  = '';
                $is_sort_name_desc = '';
                $is_sort_default   = '';
                if ($value == 'year_asc') {
                    $is_sort_year_asc = 'selected="selected"';
                } elseif ($value == 'year_desc') {
                    $is_sort_year_desc = 'selected="selected"';
                } elseif ($value == 'name_asc') {
                    $is_sort_name_asc = 'selected="selected"';
                } elseif ($value == 'name_desc') {
                    $is_sort_name_desc = 'selected="selected"';
                } else {
                    $is_sort_default = 'selected="selected"';
                }

                echo "<select name=\"$name\">\n";
                echo "\t<option value=\"default\" $is_sort_default>" . T_('Default') . "</option>\n";
                echo "\t<option value=\"year_asc\" $is_sort_year_asc>" . T_('Year ascending') . "</option>\n";
                echo "\t<option value=\"year_desc\" $is_sort_year_desc>" . T_('Year descending') . "</option>\n";
                echo "\t<option value=\"name_asc\" $is_sort_name_asc>" . T_('Name ascending') . "</option>\n";
                echo "\t<option value=\"name_desc\" $is_sort_name_desc>" . T_('Name descending') . "</option>\n";
                echo "</select>\n";
                break;
            case 'disabled_custom_metadata_fields':
                $ids             = explode(',', $value);
                $options         = array();
                $fieldRepository = new MetadataField();
                foreach ($fieldRepository->findAll() as $field) {
                    $selected  = in_array($field->getId(), $ids) ? ' selected="selected"' : '';
                    $options[] = '<option value="' . $field->getId() . '"' . $selected . '>' . $field->getName() . '</option>';
                }
                echo '<select multiple size="5" name="' . $name . '[]">' . implode("\n", $options) . '</select>';
                break;
            case 'personalfav_playlist':
            case 'personalfav_smartlist':
                $ids       = explode(',', $value);
                $options   = array();
                $playlists = ($name == 'personalfav_smartlist') ? Playlist::get_details('search') : Playlist::get_details();
                if (!empty($playlists)) {
                    foreach ($playlists as $list_id => $list_name) {
                        $selected  = in_array($list_id, $ids) ? ' selected="selected"' : '';
                        $options[] = '<option value="' . $list_id . '"' . $selected . '>' . $list_name . '</option>';
                    }
                    echo '<select multiple size="5" name="' . $name . '[]">' . implode("\n", $options) . '</select>';
                }
                break;
            case 'lastfm_grant_link':
            case 'librefm_grant_link':
                // construct links for granting access Ampache application to Last.fm and Libre.fm
                $plugin_name = ucfirst(str_replace('_grant_link', '', $name));
                $plugin      = new Plugin($plugin_name);
                $url         = $plugin->_plugin->url;
                $api_key     = rawurlencode(AmpConfig::get('lastfm_api_key'));
                $callback    = rawurlencode(AmpConfig::get('web_path') . '/preferences.php?tab=plugins&action=grant&plugin=' . $plugin_name);
                /* HINT: Plugin Name */
                echo "<a href=\"$url/api/auth/?api_key=$api_key&cb=$callback\" target=\"_blank\">" . Ui::get_icon('plugin', sprintf(T_("Click to grant %s access to Ampache"), $plugin_name)) . '</a>';
                break;
            default:
                if (preg_match('/_pass$/', $name)) {
                    echo '<input type="password" name="' . $name . '" value="******" />';
                } else {
                    echo '<input type="text" name="' . $name . '" value="' . $value . '" />';
                }
                break;
        }
    }

    /**
     * This shows the preference box for the preferences pages.
     *
     * @var array<string, mixed> $preferences
     */
    public function showPreferenceBox(array $preferences): void
    {
        $this->show(
            'show_preference_box.inc.php',
            [
                'preferences' => $preferences,
                'ui' => $this
            ]
        );
    }
}<|MERGE_RESOLUTION|>--- conflicted
+++ resolved
@@ -922,10 +922,7 @@
                 $is_3 = '';
                 $is_4 = '';
                 $is_5 = '';
-<<<<<<< HEAD
-=======
                 $is_6 = '';
->>>>>>> 400a762f
                 if (!in_array($value, Api::API_VERSIONS)) {
                     $is_0 = 'selected="selected"';
                 } elseif ($value == 3) {
