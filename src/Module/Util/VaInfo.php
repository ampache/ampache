--- conflicted
+++ resolved
@@ -1069,15 +1069,8 @@
                 case 'musicbrainz_releasetrackid':
                     $parsed['mb_trackid'] = $data[0];
                     break;
-<<<<<<< HEAD
-                case 'releasestatus':
-                    $parsed['release_status'] = $data[0];
-                    break;
-                case 'releasetype':
-=======
                 case 'releasetype':
                 case 'musicbrainz_albumtype':
->>>>>>> a1269cfa
                     $parsed['release_type'] = (is_array($data[0])) ? implode(", ", $data[0]) : implode(', ',
                         array_diff(preg_split("/[^a-zA-Z0-9*]/", $data[0]), array('')));
                     break;
