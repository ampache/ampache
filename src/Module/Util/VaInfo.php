<?php
/*
 * vim:set softtabstop=4 shiftwidth=4 expandtab:
 *
 * LICENSE: GNU Affero General Public License, version 3 (AGPL-3.0-or-later)
 * Copyright 2001 - 2020 Ampache.org
 *
 * This program is free software: you can redistribute it and/or modify
 * it under the terms of the GNU Affero General Public License as published by
 * the Free Software Foundation, either version 3 of the License, or
 * (at your option) any later version.
 *
 * This program is distributed in the hope that it will be useful,
 * but WITHOUT ANY WARRANTY; without even the implied warranty of
 * MERCHANTABILITY or FITNESS FOR A PARTICULAR PURPOSE.  See the
 * GNU Affero General Public License for more details.
 *
 * You should have received a copy of the GNU Affero General Public License
 * along with this program.  If not, see <https://www.gnu.org/licenses/>.
 *
 */

declare(strict_types=0);

namespace Ampache\Module\Util;

use Ampache\Repository\Model\Plugin;
use Ampache\Config\ConfigContainerInterface;
use Ampache\Config\ConfigurationKeyEnum;
use Ampache\Repository\Model\Catalog;
use Ampache\Module\System\Core;
use Ampache\Repository\UserRepositoryInterface;
use Ampache\Module\System\LegacyLogger;
use Psr\Log\LoggerInterface;
use Exception;
use getID3;
use getid3_writetags;

/**
 * This class handles the retrieval of media tags
 */
final class VaInfo implements VaInfoInterface
{
    public $encoding      = '';
    public $encodingId3v1 = '';
    public $encodingId3v2 = '';
    public $filename      = '';
    public $type          = '';
    public $tags          = array();
    public $gatherTypes   = array();
    public $islocal;

    protected $_raw           = array();
    protected $_getID3        = null;
    protected $_forcedSize    = 0;
    protected $_file_encoding = '';
    protected $_file_pattern  = '';
    protected $_dir_pattern   = '';

    private $_broken = false;
    private $_pathinfo;

    private UserRepositoryInterface $userRepository;

    private ConfigContainerInterface $configContainer;

    private LoggerInterface $logger;

    /**
     * Constructor
     *
     * This function just sets up the class, it doesn't pull the information.
     *
     * @SuppressWarnings(PHPMD.UnusedFormalParameter)
     * @param string $file
     * @param array $gatherTypes
     * @param string $encoding
     * @param string $encodingId3v1
     * @param string $encodingId3v2
     * @param string $dirPattern
     * @param string $filePattern
     * @param boolean $islocal
     */
    public function __construct(
        UserRepositoryInterface $userRepository,
        ConfigContainerInterface $configContainer,
        LoggerInterface $logger,
        $file,
        $gatherTypes = array(),
        $encoding = null,
        $encodingId3v1 = null,
        $dirPattern = '',
        $filePattern = '',
        $islocal = true
    ) {
        $this->islocal     = $islocal;
        $this->filename    = $file;
        $this->gatherTypes = $gatherTypes;
        $this->encoding    = $encoding ?: $configContainer->get(ConfigurationKeyEnum::SITE_CHARSET);

        /* These are needed for the filename mojo */
        $this->_file_pattern = $filePattern;
        $this->_dir_pattern  = $dirPattern;

        // FIXME: This looks ugly and probably wrong
        if (strtoupper(substr(PHP_OS, 0, 3)) == 'WIN') {
            $this->_pathinfo = str_replace('%3A', ':', urlencode($this->filename));
            $this->_pathinfo = pathinfo(str_replace('%5C', '\\', $this->_pathinfo));
        } else {
            $this->_pathinfo = pathinfo(str_replace('%2F', '/', urlencode($this->filename)));
        }
        $this->_pathinfo['extension'] = strtolower($this->_pathinfo['extension']);

        // convert all tag sources always to lowercase or results doesn't contains plugin results
        $enabled_sources = array_map('strtolower', $this->get_metadata_order());

        if (in_array('getid3', $enabled_sources) && $this->islocal) {
            // Initialize getID3 engine
            $this->_getID3 = new getID3();

            $this->_getID3->option_md5_data        = false;
            $this->_getID3->option_md5_data_source = false;
            $this->_getID3->option_tags_html       = false;
            $this->_getID3->option_extra_info      = true;
            $this->_getID3->option_tag_lyrics3     = true;
            $this->_getID3->option_tags_process    = true;
            $this->_getID3->option_tag_apetag      = true;
            $this->_getID3->encoding               = $this->encoding;

            // get id3tag encoding (try to work around off-spec id3v1 tags)
            try {
                $this->_raw = $this->_getID3->analyze(Core::conv_lc_file($file));
            } catch (Exception $error) {
                $logger->error(
                    'getID3 Broken file detected: $file: ' . $error->getMessage(),
                    [LegacyLogger::CONTEXT_TYPE => __CLASS__]
                );

                $this->_broken = true;

                return false;
            }

            if ($configContainer->get(ConfigurationKeyEnum::MB_DETECT_ORDER)) {
                $mb_order = $configContainer->get(ConfigurationKeyEnum::MB_DETECT_ORDER);
            } elseif (function_exists('mb_detect_order')) {
                $mb_order = (mb_detect_order()) ? implode(", ", mb_detect_order()) : 'auto';
            } else {
                $mb_order = "auto";
            }

            $test_tags = array('artist', 'album', 'genre', 'title');

            if ($encodingId3v1 !== null) {
                $this->encodingId3v1 = $encodingId3v1;
            } else {
                $tags = array();
                foreach ($test_tags as $tag) {
                    if ($value = $this->_raw['id3v1'][$tag]) {
                        $tags[$tag] = $value;
                    }
                }

                $this->encodingId3v1 = self::_detect_encoding($tags, $mb_order);
            }

            if ($configContainer->get(ConfigurationKeyEnum::GETID3_DETECT_ID3V2_ENCODING)) {
                // The user has told us to be moronic, so let's do that thing
                $tags = array();
                foreach ($test_tags as $tag) {
                    if ($value = $this->_raw['id3v2']['comments'][$tag]) {
                        $tags[$tag] = $value;
                    }
                }

                $this->encodingId3v2     = self::_detect_encoding($tags, $mb_order);
                $this->_getID3->encoding = $this->encodingId3v2;
            }

            $this->_getID3->encoding_id3v1 = $this->encodingId3v1;
        }

        $this->userRepository  = $userRepository;
        $this->configContainer = $configContainer;
        $this->logger          = $logger;
    }

    /**
     * @param $size
     */
    public function forceSize($size)
    {
        $this->_forcedSize = $size;
    }

    /**
     * _detect_encoding
     *
     * Takes an array of tags and attempts to automatically detect their
     * encoding.
     * @param $tags
     * @param $mb_order
     * @return string
     */
    private static function _detect_encoding($tags, $mb_order)
    {
        if (!function_exists('mb_detect_encoding')) {
            return 'ISO-8859-1';
        }

        $encodings = array();
        if (is_array($tags)) {
            foreach ($tags as $tag) {
                if (is_array($tag)) {
                    $tag = implode(" ", $tag);
                }
                $enc = mb_detect_encoding($tag, $mb_order, true);
                if ($enc !== false) {
                    $encodings[$enc]++;
                }
            }
        } else {
            $enc = mb_detect_encoding($tags, $mb_order, true);
            if ($enc !== false) {
                $encodings[$enc]++;
            }
        }

        //!!debug_event(self::class, 'encoding detection: ' . json_encode($encodings), 5);
        $high     = 0;
        $encoding = 'ISO-8859-1';
        foreach ($encodings as $key => $value) {
            if ($value > $high) {
                $encoding = $key;
                $high     = $value;
            }
        }

        if ($encoding != 'ASCII') {
            return (string)$encoding;
        } else {
            return 'ISO-8859-1';
        }
    }

    /**
     * get_info
     *
     * This function runs the various steps to gathering the metadata
     */
    public function get_info()
    {
        // If this is broken, don't waste time figuring it out a second time, just return their rotting carcass of a media file.
        if ($this->_broken) {
            $this->tags = $this->set_broken();

            return;
        }
        $enabled_sources = (array)$this->get_metadata_order();

        if (in_array('getid3', $enabled_sources) && $this->islocal) {
            try {
                $this->_raw = $this->_getID3->analyze(Core::conv_lc_file($this->filename));
            } catch (Exception $error) {
                $this->logger->error(
                    'getID3 Unable to catalog file: ' . $error->getMessage(),
                    [LegacyLogger::CONTEXT_TYPE => __CLASS__]
                );
            }
        }

        /* Figure out what type of file we are dealing with */
        $this->type = $this->_get_type() ?: '';

        if (in_array('filename', $enabled_sources)) {
            $this->tags['filename'] = $this->_parse_filename($this->filename);
        }

        if (in_array('getid3', $enabled_sources) && $this->islocal) {
            $this->tags['getid3'] = $this->_get_tags();
        }

        $this->_get_plugin_tags();
    } // get_info

    /**
     * write_id3
     * This function runs the various steps to gathering the metadata
     * @param $tagData
     * @throws Exception
     */
    public function write_id3($tagData)
    {
        $TaggingFormat = 'UTF-8';
        $tagWriter     = new getid3_writetags();
        $extension     = pathinfo($this->filename, PATHINFO_EXTENSION);
        $extensionMap  = [
            'mp3' => 'id3v2.3',
            'flac' => 'metaflac',
            'oga' => 'vorbiscomment'
        ];
        if (!array_key_exists(strtolower($extension), $extensionMap)) {
            $this->logger->debug(
                sprintf('Writing Tags: Files with %s extensions are currently ignored.', $extension),
                [LegacyLogger::CONTEXT_TYPE => __CLASS__]
            );

            return;
        }

        $format = $extensionMap[$extension];

        $tagWriter->filename          = $this->filename;
        $tagWriter->tagformats        = array($format);
        $tagWriter->overwrite_tags    = true;
        $tagWriter->tag_encoding      = $TaggingFormat;
        $tagWriter->remove_other_tags = true;
        $tagWriter->tag_data          = $tagData;
        /*
        *  Currently getid3 doesn't remove pictures on *nix, only vorbiscomments.
        *  This hasn't been tested on Windows and there is evidence that
        *  metaflac.exe behaves differently.
        */
        if ($extension !== 'mp3') {
            if (php_uname('s') == 'Linux') {
                /* First check for installation of metaflac and
                *  vorbiscomment system tools.
                */
                exec('which metaflac', $output, $retval);
                exec('which vorbiscomment', $output, $retval1);

                if ($retval !== 0 || $retval1 !== 0) {
                    $this->logger->debug(
                        'Metaflac and vorbiscomments must be installed to write tags to flac and oga files',
                        [LegacyLogger::CONTEXT_TYPE => __CLASS__]
                    );
                    
                    return;
                }
            }

            if (GETID3_OS_ISWINDOWS) {
                $command = 'metaflac.exe --remove --block-type=PICTURE ' . escapeshellarg($this->filename);
            } else {
                $command = 'metaflac --remove --block-type=PICTURE ' . escapeshellarg($this->filename);
            }
            $commandError = `$command`;
        }
        if ($tagWriter->WriteTags()) {
            foreach ($tagWriter->warnings as $message) {
                $this->logger->debug(
                    'Warning Writing Image: ' . $message,
                    [LegacyLogger::CONTEXT_TYPE => __CLASS__]
                );
            }
        }
        if (!empty($tagWriter->errors)) {
            foreach ($tagWriter->errors as $message) {
                $this->logger->error(
                    'Error Writing Image: ' . $message,
                    [LegacyLogger::CONTEXT_TYPE => __CLASS__]
                );
            }
        }
    } // write_id3

    /**
<<<<<<< HEAD
    * prepare_metadata_for_writing
    * Prepares vorbiscomments/id3v2 metadata for writing tag to file
    * @param array $frames
    * @return array
    */
=======
     * prepare_metadata_for_writing
     * Prepares vorbiscomments/id3v2 metadata for writing tag to file
     * @param array $frames
     * @return array
     */
>>>>>>> 3a913352
    public function prepare_metadata_for_writing($frames)
    {
        $ndata = array();
        foreach ($frames as $key => $text) {
            switch ($key) {
                case 'text':
                    foreach ($text as $tkey => $data) {
                        $ndata['text'][] = array('data' => $data, 'description' => $tkey, 'encodingid' => 0);
                    }
                    break;
                default:
                    $ndata[$key][] = $text[0];
                    break;
            }
        }

        return $ndata;
    } // prepare_id3_frames

    /**
     * read_id3
     * 
     * This function runs the various steps to gathering the metadata
     * @return array
     */
    public function read_id3()
    {
        // Get the Raw file information
        try {
            $this->_raw = $this->_getID3->analyze($this->filename);

            return $this->_raw;
        } catch (Exception $error) {
            $this->logger->error(
                'Unable to read file:' . $error->getMessage(),
                [LegacyLogger::CONTEXT_TYPE => __CLASS__]
            );
        }

        return array();
    } // read_id3

    /**
     * get_tag_type
     *
     * This takes the result set and the tag_order defined in your config
     * file and tries to figure out which tag type(s) it should use. If your
     * tag_order doesn't match anything then it throws up its hands and uses
     * everything in random order.
     * @param array $results
     * @param string $configKey
     * @return array
     */
    public static function get_tag_type($results, $configKey = 'metadata_order')
    {
        $tagorderMap = [
            'metadata_order' => static::getConfigContainer()->get(ConfigurationKeyEnum::METADATA_ORDER),
            'metadata_order_video' => static::getConfigContainer()->get(ConfigurationKeyEnum::METADATA_ORDER_VIDEO),
            'getid3_tag_order' => static::getConfigContainer()->get(ConfigurationKeyEnum::GETID3_TAG_ORDER)
        ];

        $order = array_map('strtolower', $tagorderMap[$configKey] ?? []);

        // Iterate through the defined key order adding them to an ordered array.
        $returned_keys = array();
        foreach ($order as $key) {
            if ($results[$key]) {
                $returned_keys[] = $key;
            }
        }

        // If we didn't find anything then default to everything.
        if (!isset($returned_keys)) {
            $returned_keys = array_keys($results);
            sort($returned_keys);
        }

        // Unless they explicitly set it, add bitrate/mode/mime/etc.
        if (is_array($returned_keys)) {
            if (!in_array('general', $returned_keys)) {
                $returned_keys[] = 'general';
            }
        }

        return $returned_keys;
    }

    /**
     * clean_tag_info
     *
     * This function takes the array from vainfo along with the
     * key we've decided on and the filename and returns it in a
     * sanitized format that Ampache can actually use
     * @param array $results
     * @param array $keys
     * @param string $filename
     * @return array
     */
    public static function clean_tag_info($results, $keys, $filename = null)
    {
        $info = array();

        $info['file'] = $filename;

        // Iteration!
        foreach ($keys as $key) {
            $tags = $results[$key];

            $info['file']    = $info['file'] ?: $tags['file'];
            $info['bitrate'] = $info['bitrate'] ?: (int) $tags['bitrate'];
            $info['rate']    = $info['rate'] ?: (int) $tags['rate'];
            $info['mode']    = $info['mode'] ?: $tags['mode'];
            // size will be added later, because of conflicts between real file size and getID3 reported filesize
            $info['mime']     = $info['mime'] ?: $tags['mime'];
            $info['encoding'] = $info['encoding'] ?: $tags['encoding'];
            $info['rating']   = $info['rating'] ?: $tags['rating'];
            $info['time']     = $info['time'] ?: (int) $tags['time'];
            $info['channels'] = $info['channels'] ?: $tags['channels'];

            // This because video title are almost always bad...
            $info['original_name'] = $info['original_name'] ?: stripslashes(trim((string)$tags['original_name']));
            $info['title']         = $info['title'] ?: stripslashes(trim((string)$tags['title']));

            // Not even sure if these can be negative, but better safe than llama.
            $info['year'] = Catalog::normalize_year($info['year'] ?: (int) $tags['year']);
            $info['disk'] = abs($info['disk'] ?: (int) $tags['disk']);

            $info['totaldisks'] = $info['totaldisks'] ?: (int) $tags['totaldisks'];

            $info['artist']      = $info['artist'] ?: trim((string)$tags['artist']);
            $info['albumartist'] = $info['albumartist'] ?: trim((string)$tags['albumartist']);

            $info['album'] = $info['album'] ?: trim((string)$tags['album']);

            $info['band']      = $info['band'] ?: trim((string)$tags['band']);
            $info['composer']  = $info['composer'] ?: trim((string)$tags['composer']);
            $info['publisher'] = $info['publisher'] ?: trim((string)$tags['publisher']);

            $info['genre'] = self::clean_array_tag('genre', $info, $tags);

            $info['mb_trackid']       = $info['mb_trackid'] ?: trim((string)$tags['mb_trackid']);
            $info['mb_albumid']       = $info['mb_albumid'] ?: trim((string)$tags['mb_albumid']);
            $info['mb_albumid_group'] = $info['mb_albumid_group'] ?: trim((string)$tags['mb_albumid_group']);
            $info['mb_artistid']      = $info['mb_artistid'] ?: trim((string)$tags['mb_artistid']);
            $info['mb_albumartistid'] = $info['mb_albumartistid'] ?: trim((string)$tags['mb_albumartistid']);
            if (trim((string)$tags['release_type']) !== '') {
                $info['release_type'] = $info['release_type'] ?: trim((string)$tags['release_type']);
            }
            // artists is an array treat it as one
            $info['artists'] = self::clean_array_tag('artists', $info, $tags);

            $info['original_year']  = $info['original_year'] ?: trim((string)$tags['original_year']);
            $info['barcode']        = $info['barcode'] ?: trim((string)$tags['barcode']);
            $info['catalog_number'] = $info['catalog_number'] ?: trim((string)$tags['catalog_number']);

            $info['language'] = $info['language'] ?: trim((string)$tags['language']);
            $info['comment']  = $info['comment'] ?: trim((string)$tags['comment']);

            $info['lyrics']    = $info['lyrics']
                ?: strip_tags(nl2br((string) $tags['lyrics']), "<br>");

            // extended checks to make sure "0" makes it through, which would otherwise eval to false
            $info['replaygain_track_gain'] = isset($info['replaygain_track_gain']) ? $info['replaygain_track_gain'] : (!is_null($tags['replaygain_track_gain']) ? (float) $tags['replaygain_track_gain'] : null);
            $info['replaygain_track_peak'] = isset($info['replaygain_track_peak']) ? $info['replaygain_track_peak'] : (!is_null($tags['replaygain_track_peak']) ? (float) $tags['replaygain_track_peak'] : null);
            $info['replaygain_album_gain'] = isset($info['replaygain_album_gain']) ? $info['replaygain_album_gain'] : (!is_null($tags['replaygain_album_gain']) ? (float) $tags['replaygain_album_gain'] : null);
            $info['replaygain_album_peak'] = isset($info['replaygain_album_peak']) ? $info['replaygain_album_peak'] : (!is_null($tags['replaygain_album_peak']) ? (float) $tags['replaygain_album_peak'] : null);
            $info['r128_track_gain']       = isset($info['r128_track_gain'])       ? $info['r128_track_gain'] :       (!is_null($tags['r128_track_gain'])       ? (int) $tags['r128_track_gain'] : null);
            $info['r128_album_gain']       = isset($info['r128_album_gain'])       ? $info['r128_album_gain'] :       (!is_null($tags['r128_album_gain'])       ? (int) $tags['r128_album_gain'] : null);

            $info['track']         = $info['track'] ?: (int) $tags['track'];
            $info['resolution_x']  = $info['resolution_x'] ?: (int) $tags['resolution_x'];
            $info['resolution_y']  = $info['resolution_y'] ?: (int) $tags['resolution_y'];
            $info['display_x']     = $info['display_x'] ?: (int) $tags['display_x'];
            $info['display_y']     = $info['display_y'] ?: (int) $tags['display_y'];
            $info['frame_rate']    = $info['frame_rate'] ?: (float) $tags['frame_rate'];
            $info['video_bitrate'] = $info['video_bitrate'] ?: (int) Catalog::check_int($tags['video_bitrate'], 4294967294, 0);
            $info['audio_codec']   = $info['audio_codec'] ?: trim((string) $tags['audio_codec']);
            $info['video_codec']   = $info['video_codec'] ?: trim((string) $tags['video_codec']);
            $info['description']   = $info['description'] ?: trim((string) $tags['description']);

            $info['tvshow']         = $info['tvshow'] ?: trim((string) $tags['tvshow']);
            $info['tvshow_year']    = $info['tvshow_year'] ?: trim((string) $tags['tvshow_year']);
            $info['tvshow_season']  = $info['tvshow_season'] ?: trim((string) $tags['tvshow_season']);
            $info['tvshow_episode'] = $info['tvshow_episode'] ?: trim((string) $tags['tvshow_episode']);
            $info['release_date']   = $info['release_date'] ?: trim((string) $tags['release_date']);
            $info['summary']        = $info['summary'] ?: trim((string) $tags['summary']);
            $info['tvshow_summary'] = $info['tvshow_summary'] ?: trim((string) $tags['tvshow_summary']);

            $info['tvshow_art']        = $info['tvshow_art'] ?: trim((string) $tags['tvshow_art']);
            $info['tvshow_season_art'] = $info['tvshow_season_art'] ?: trim((string) $tags['tvshow_season_art']);
            $info['art']               = $info['art'] ?: trim((string) $tags['art']);

            if (static::getConfigContainer()->get(ConfigurationKeyEnum::ENABLE_CUSTOM_METADATA) && is_array($tags)) {
                // Add rest of the tags without typecast to the array
                foreach ($tags as $tag => $value) {
                    if (!array_key_exists($tag, $info) && !is_array($value)) {
                        $info[$tag] = trim((string)$value);
                    }
                }
            }
        }

        // Determine the correct file size, do not get fooled by the size which may be returned by id3v2!
        if (isset($results['general']['size'])) {
            $size = $results['general']['size'];
        } else {
            $size = Core::get_filesize(Core::conv_lc_file($filename));
        }

        $info['size'] = $info['size'] ?: $size;

        return $info;
    }

    /**
     * clean_array_tag
     * @param string $field
     * @param $info
     * @param $tags
     * @return array
     */
    private static function clean_array_tag($field, $info, $tags)
    {
        $arr = array();
        if ((!$info[$field] || count($info[$field]) == 0) && $tags[$field]) {
            if (!is_array($tags[$field])) {
                // not all tag formats will return an array, but we need one
                $arr[] = trim((string)$tags[$field]);
            } else {
                // not only used for genre might otherwise be misleading
                foreach ($tags[$field] as $data) {
                    $arr[] = trim((string)$data);
                }
            }
        } else {
            $arr = $info[$field];
        }

        return $arr;
    }

    /**
     * get_mbid_array
     * @param string $mbid
     * @return array
     */
    public static function get_mbid_array($mbid)
    {
        $mbid_match_string = '/[a-z0-9][a-z0-9][a-z0-9][a-z0-9][a-z0-9][a-z0-9][a-z0-9][a-z0-9]-[a-z0-9][a-z0-9][a-z0-9][a-z0-9]-[a-z0-9][a-z0-9][a-z0-9][a-z0-9]-[a-z0-9][a-z0-9][a-z0-9][a-z0-9]-[a-z0-9][a-z0-9][a-z0-9][a-z0-9][a-z0-9][a-z0-9][a-z0-9][a-z0-9][a-z0-9][a-z0-9][a-z0-9][a-z0-9]/';
        if (preg_match($mbid_match_string, $mbid, $matches)) {
            return $matches;
        }

        return array($mbid);
    }

    /**
     * _get_type
     *
     * This function takes the raw information and figures out what type of
     * file we are dealing with.
     * @return string|false
     */
    private function _get_type()
    {
        // There are a few places that the file type can come from, in the end
        // we trust the encoding type.
        $video_type = $this->_raw['video']['dataformat'];
        if ($video_type) {
            return $this->_clean_type($video_type);
        }
        $stream_type = $this->_raw['audio']['streams']['0']['dataformat'];
        if ($stream_type) {
            return $this->_clean_type($stream_type);
        }
        $audio_type = $this->_raw['audio']['dataformat'];
        if ($audio_type) {
            return $this->_clean_type($audio_type);
        }
        $type = $this->_raw['fileformat'];
        if ($type) {
            return $this->_clean_type($type);
        }

        return false;
    }

    /**
     * _get_tags
     *
     * This processes the raw getID3 output and bakes it.
     * @return array
     * @throws Exception
     */
    private function _get_tags()
    {
        $results = array();

        // The tags can come in many different shapes and colors depending on the encoding.
        if (is_array($this->_raw['tags'])) {
            foreach ($this->_raw['tags'] as $key => $tag_array) {
                switch ($key) {
                    case 'ape':
                    case 'avi':
                    case 'flv':
                    case 'matroska':
                        $this->logger->debug(
                            'Cleaning ' . $key,
                            [LegacyLogger::CONTEXT_TYPE => __CLASS__]
                        );
                        $parsed = $this->_cleanup_generic($tag_array);
                        break;
                    case 'vorbiscomment':
                        $this->logger->debug(
                            'Cleaning vorbis',
                            [LegacyLogger::CONTEXT_TYPE => __CLASS__]
                        );
                        $parsed = $this->_cleanup_vorbiscomment($tag_array);
                        break;
                    case 'id3v1':
                        $this->logger->debug(
                            'Cleaning id3v1',
                            [LegacyLogger::CONTEXT_TYPE => __CLASS__]
                        );
                        $parsed = $this->_cleanup_id3v1($tag_array);
                        break;
                    case 'id3v2':
                        $this->logger->debug(
                            'Cleaning id3v2',
                            [LegacyLogger::CONTEXT_TYPE => __CLASS__]
                        );
                        $parsed = $this->_cleanup_id3v2($tag_array);
                        break;
                    case 'quicktime':
                        $this->logger->debug(
                            'Cleaning quicktime',
                            [LegacyLogger::CONTEXT_TYPE => __CLASS__]
                        );
                        $parsed = $this->_cleanup_quicktime($tag_array);
                        break;
                    case 'riff':
                        $this->logger->debug(
                            'Cleaning riff',
                            [LegacyLogger::CONTEXT_TYPE => __CLASS__]
                        );
                        $parsed = $this->_cleanup_riff($tag_array);
                        break;
                    case 'mpg':
                    case 'mpeg':
                        $key = 'mpeg';
                        $this->logger->debug(
                            'Cleaning MPEG',
                            [LegacyLogger::CONTEXT_TYPE => __CLASS__]
                        );
                        $parsed = $this->_cleanup_generic($tag_array);
                        break;
                    case 'asf':
                    case 'wmv':
                    case 'wma':
                        $key = 'asf';
                        $this->logger->debug(
                            'Cleaning WMV/WMA/ASF',
                            [LegacyLogger::CONTEXT_TYPE => __CLASS__]
                        );
                        $parsed = $this->_cleanup_generic($tag_array);
                        break;
                    case 'lyrics3':
                        $this->logger->debug(
                            'Cleaning lyrics3',
                            [LegacyLogger::CONTEXT_TYPE => __CLASS__]
                        );
                        $parsed = $this->_cleanup_lyrics($tag_array);
                        break;
                    default:
                        $this->logger->debug(
                            'Cleaning unrecognised tag type ' . $key . ' for file ' . $this->filename,
                            [LegacyLogger::CONTEXT_TYPE => __CLASS__]
                        );
                        $parsed = $this->_cleanup_generic($tag_array);
                        break;
                }

                $results[$key] = $parsed;
            }
        }

        $results['general'] = $this->_parse_general($this->_raw);

        $cleaned        = self::clean_tag_info($results, self::get_tag_type($results, 'getid3_tag_order'), $this->filename);
        $cleaned['raw'] = $results;

        return $cleaned;
    }

    /**
     * get_metadata_order_key
     * @return string
     */
    private function get_metadata_order_key()
    {
        if (!in_array('music', $this->gatherTypes)) {
            return 'metadata_order_video';
        }

        return 'metadata_order';
    }

    /**
     * get_metadata_order
     * @return array
     */
    private function get_metadata_order()
    {
        $tagorderMap = [
            'metadata_order' => static::getConfigContainer()->get(ConfigurationKeyEnum::METADATA_ORDER),
            'metadata_order_video' => static::getConfigContainer()->get(ConfigurationKeyEnum::METADATA_ORDER_VIDEO),
            'getid3_tag_order' => static::getConfigContainer()->get(ConfigurationKeyEnum::GETID3_TAG_ORDER)
        ];

        // convert to lower case to be sure it matches plugin names in Ampache\Plugin\PluginEnum
        return array_map('strtolower', $tagorderMap[$this->get_metadata_order_key()] ?? []);
    }

    /**
     * _get_plugin_tags
     *
     * Get additional metadata from plugins
     */
    private function _get_plugin_tags()
    {
        $tag_order    = $this->get_metadata_order();
        $plugin_names = Plugin::get_plugins('get_metadata');
        // don't loop over getid3 and filename
        $tag_order    = array_diff($tag_order, array('getid3','filename'));
        foreach ($tag_order as $tag_source) {
            if (in_array($tag_source, $plugin_names)) {
                $plugin            = new Plugin($tag_source);
                $installed_version = Plugin::get_plugin_version($plugin->_plugin->name);
                if ($installed_version) {
                    if ($plugin->load(Core::get_global('user'))) {
                        $this->tags[$tag_source] = $plugin->_plugin->get_metadata($this->gatherTypes,
                            self::clean_tag_info($this->tags,
                                self::get_tag_type($this->tags, $this->get_metadata_order_key()), $this->filename));
                    }
                }
            } elseif (!in_array($tag_source, array('filename', 'getid3'))) {
                $this->logger->debug(
                    '_get_plugin_tags: ' . $tag_source . ' is not a valid metadata_order plugin',
                    [LegacyLogger::CONTEXT_TYPE => __CLASS__]
                );
            }
        }
    }

    /**
     * _parse_general
     *
     * Gather and return the general information about a file (vbr/cbr,
     * sample rate, channels, etc.)
     * @param $tags
     * @return array
     */
    private function _parse_general($tags)
    {
        $parsed = array();

        if ((in_array('movie', $this->gatherTypes)) || (in_array('tvshow', $this->gatherTypes))) {
            $parsed['title'] = $this->formatVideoName(urldecode($this->_pathinfo['filename']));
        } else {
            $parsed['title'] = urldecode($this->_pathinfo['filename']);
        }

        $parsed['mode'] = $tags['audio']['bitrate_mode'];
        if ($parsed['mode'] == 'con') {
            $parsed['mode'] = 'cbr';
        }
        $parsed['bitrate']       = $tags['audio']['bitrate'];
        $parsed['channels']      = (int) $tags['audio']['channels'];
        $parsed['rate']          = (int) $tags['audio']['sample_rate'];
        $parsed['size']          = $this->_forcedSize ?: $tags['filesize'];
        $parsed['encoding']      = $tags['encoding'];
        $parsed['mime']          = $tags['mime_type'];
        $parsed['time']          = ($this->_forcedSize ? ((($this->_forcedSize - $tags['avdataoffset']) * 8) / $tags['bitrate']) : $tags['playtime_seconds']);
        $parsed['audio_codec']   = $tags['audio']['dataformat'];
        $parsed['video_codec']   = $tags['video']['dataformat'];
        $parsed['resolution_x']  = $tags['video']['resolution_x'];
        $parsed['resolution_y']  = $tags['video']['resolution_y'];
        $parsed['display_x']     = $tags['video']['display_x'];
        $parsed['display_y']     = $tags['video']['display_y'];
        $parsed['frame_rate']    = $tags['video']['frame_rate'];
        $parsed['video_bitrate'] = $tags['video']['bitrate'];

        if (isset($tags['ape'])) {
            if (isset($tags['ape']['items'])) {
                foreach ($tags['ape']['items'] as $key => $tag) {
                    switch (strtolower($key)) {
                        case 'replaygain_track_gain':
                        case 'replaygain_track_peak':
                        case 'replaygain_album_gain':
                        case 'replaygain_album_peak':
                            $parsed[$key] = !is_null($tag['data'][0]) ? (float) $tag['data'][0] : null;
                            break;
                        case 'r128_track_gain':
                        case 'r128_album_gain':
                            $parsed[$key] = !is_null($tag['data'][0]) ? (int) $tag['data'][0] : null;
                            break;
                    }
                }
            }
        }

        return $parsed;
    }

    /**
     * @param string $string
     * @return string
     */
    private function trimAscii($string)
    {
        return preg_replace('/[\x00-\x1F\x80-\xFF]/', '', trim((string)$string));
    }

    /**
     * _clean_type
     * This standardizes the type that we are given into a recognized type.
     * @param $type
     * @return string
     */
    private function _clean_type($type)
    {
        switch ($type) {
            case 'mp3':
            case 'mp2':
            case 'mpeg3':
                return 'mp3';
            case 'vorbis':
            case 'opus':
                return 'ogg';
            case 'asf':
            case 'wmv':
            case 'wma':
                return 'asf';
            case 'flac':
            case 'flv':
            case 'mpg':
            case 'mpeg':
            case 'avi':
            case 'quicktime':
                return $type;
            default:
                /* Log the fact that we couldn't figure it out */
                $this->logger->warning(
                    'Unable to determine file type from ' . $type . ' on file ' . $this->filename,
                    [LegacyLogger::CONTEXT_TYPE => __CLASS__]
                );

                return $type;
        }
    }

    /**
     * _cleanup_generic
     *
     * This does generic cleanup.
     * @param $tags
     * @return array
     * @throws Exception
     */
    private function _cleanup_generic($tags)
    {
        $parsed = array();
        foreach ($tags as $tagname => $data) {
            //debug_event(self::class, 'generic tag: ' . strtolower($tagname) . ' value: ' . $data[0], 5);
            switch (strtolower($tagname)) {
                case 'genre':
                    // Pass the array through
                    $parsed['genre'] = $this->parseGenres($data);
                    break;
                case 'track_number':
                case 'track':
                    $parsed['track'] = $data[0];
                    break;
                case 'musicbrainz_artistid':
                    $parsed['mb_artistid'] = $data[0];
                    break;
                case 'musicbrainz_albumid':
                    $parsed['mb_albumid'] = $data[0];
                    break;
                case 'musicbrainz_albumartistid':
                    $parsed['mb_albumartistid'] = $data[0];
                    break;
                case 'musicbrainz_releasegroupid':
                    $parsed['mb_albumid_group'] = $data[0];
                    break;
                case 'musicbrainz_trackid':
                    $parsed['mb_trackid'] = $data[0];
                    break;
                case 'musicbrainz_albumtype':
                    $parsed['release_type'] = (is_array($data[0])) ? implode(", ", $data[0]) : implode(', ',
                        array_diff(preg_split("/[^a-zA-Z0-9*]/", $data[0]), array('')));
                    break;
                default:
                    $parsed[$tagname] = $data[0];
                    break;
            }
        }

        return $parsed;
    }

    /**
     * _cleanup_lyrics
     *
     * This is supposed to handle lyrics3. FIXME: does it?
     * @param $tags
     * @return array
     */
    private function _cleanup_lyrics($tags)
    {
        $parsed = array();

        foreach ($tags as $tag => $data) {
            if ($tag == 'unsyncedlyrics' || $tag == 'unsynced lyrics' || $tag == 'unsynchronised lyric') {
                $tag = 'lyrics';
            }
            $parsed[$tag] = $data[0];
        }

        return $parsed;
    }

    /**
     * _cleanup_vorbiscomment
     *
     * Standardizes tag names from vorbis.
     * @param $tags
     * @return array
     * @throws Exception
     */
    private function _cleanup_vorbiscomment($tags)
    {
        $parsed = array();

        foreach ($tags as $tag => $data) {
            //debug_event(self::class, 'Vorbis tag: ' . $tag . ' value: ' . $data[0], 5);
            switch (strtolower($tag)) {
                case 'genre':
                    // Pass the array through
                    $parsed[$tag] = $this->parseGenres($data);
                    break;
                case 'tracknumber':
                case 'track_number':
                    $parsed['track'] = $data[0];
                    break;
                case 'discnumber':
                    $elements             = explode('/', $data[0]);
                    $parsed['disk']       = $elements[0];
                    $parsed['totaldisks'] = $elements[1];
                    break;
                case 'date':
                    $parsed['year'] = $data[0];
                    break;
                case 'musicbrainz_artistid':
                    $parsed['mb_artistid'] = $data[0];
                    break;
                case 'musicbrainz_albumid':
                    $parsed['mb_albumid'] = $data[0];
                    break;
                case 'musicbrainz_albumartistid':
                    $parsed['mb_albumartistid'] = $data[0];
                    break;
                case 'musicbrainz_releasegroupid':
                    $parsed['mb_albumid_group'] = $data[0];
                    break;
                case 'musicbrainz_trackid':
                    $parsed['mb_trackid'] = $data[0];
                    break;
                case 'musicbrainz_albumtype':
                    $parsed['release_type'] = (is_array($data[0])) ? implode(", ", $data[0]) : implode(', ',
                        array_diff(preg_split("/[^a-zA-Z0-9*]/", $data[0]), array('')));
                    break;
                case 'unsyncedlyrics':
                case 'unsynced lyrics':
                case 'lyrics':
                    $parsed['lyrics'] = $data[0];
                    break;
                case 'originaldate':
                    $parsed['originaldate'] = strtotime(str_replace(" ", "", $data[0]));
                    if (strlen($data['0']) > 4) {
                        $data[0] = date('Y', $parsed['originaldate']);
                    }
                    $parsed['original_year'] = ($parsed['original_year']) ?: $data[0];
                    break;
                case 'originalyear':
                    $parsed['original_year'] = $data[0];
                    break;
                case 'barcode':
                    $parsed['barcode'] = $data[0];
                    break;
                case 'catalognumber':
                    $parsed['catalog_number'] = $data[0];
                    break;
                case 'label':
                case 'organization':
                    $parsed['publisher'] = $data[0];
                    break;
                case 'rating':
                    $rating_user = -1;
                    if ($this->configContainer->get(ConfigurationKeyEnum::RATING_FILE_TAG_USER)) {
                        $rating_user = (int) $this->configContainer->get(ConfigurationKeyEnum::RATING_FILE_TAG_USER);
                    }
                    $parsed['rating'][$rating_user] = floor($data[0] * 5 / 100);
                    break;
                default:
                    $parsed[$tag] = $data[0];
                    break;
            }
        }

        return $parsed;
    }

    /**
     * _cleanup_id3v1
     *
     * Doesn't do much.
     * @param $tags
     * @return array
     */
    private function _cleanup_id3v1($tags)
    {
        $parsed = array();

        foreach ($tags as $tag => $data) {
            // This is our baseline for naming so everything's already right,
            // we just need to shuffle off the array.
            $parsed[$tag] = $data[0];
        }

        return $parsed;
    }

    /**
     * _cleanup_id3v2
     *
     * Whee, v2!
     * @param $tags
     * @return array
     * @throws Exception
     */
    private function _cleanup_id3v2($tags)
    {
        $parsed = array();

        foreach ($tags as $tag => $data) {
            //debug_event(self::class, 'id3v2 tag: ' . strtolower($tag) . ' value: ' . $data[0], 5);
            switch (strtolower($tag)) {
                case 'genre':
                    $parsed['genre'] = $this->parseGenres($data);
                    break;
                case 'part_of_a_set':
                    $elements             = explode('/', $data[0]);
                    $parsed['disk']       = $elements[0];
                    $parsed['totaldisks'] = $elements[1];
                    break;
                case 'track_number':
                    $parsed['track'] = $data[0];
                    break;
                case 'comment':
                    // First array key can be xFF\xFE in case of UTF-8, better to get it this way
                    $parsed['comment'] = reset($data);
                    break;
                case 'composer':
                    $BOM = chr(0xff) . chr(0xfe);
                    if (strlen($data[0]) == 2 && $data[0] == $BOM) {
                        $parsed['composer'] = str_replace($BOM, '', $data[0]);
                    } else {
                        $parsed['composer'] = reset($data);
                    }
                    break;
                case 'comments':
                    $parsed['comment'] = $data[0];
                    break;
                case 'unsynchronised_lyric':
                    $parsed['lyrics'] = $data[0];
                    break;
                case 'originaldate':
                    $parsed['originaldate'] = strtotime(str_replace(" ", "", $data[0]));
                    if (strlen($data['0']) > 4) {
                        $data[0] = date('Y', $parsed['originaldate']);
                    }
                    $parsed['original_year'] = ($parsed['original_year']) ?: $data[0];
                    break;
                case 'originalyear':
                    $parsed['original_year'] = $data[0];
                    break;
                case 'barcode':
                    $parsed['barcode'] = $data[0];
                    break;
                case 'catalognumber':
                    $parsed['catalog_number'] = $data[0];
                    break;
                case 'label':
                    $parsed['publisher'] = $data[0];
                    break;
                default:
                    $parsed[$tag] = $data[0];
                    break;
            }
        }

        // getID3 doesn't do all the parsing we need, so grab the raw data
        $id3v2 = $this->_raw['id3v2'];

        if (!empty($id3v2['UFID'])) {
            // Find the MBID for the track
            foreach ($id3v2['UFID'] as $ufid) {
                if ($ufid['ownerid'] == 'http://musicbrainz.org') {
                    $parsed['mb_trackid'] = $ufid['data'];
                }
            }
        }

        if (!empty($id3v2['TXXX'])) {
            // Find the MBIDs for the album and artist
            // Use trimAscii to remove noise (see #225 and #438 issues). Is this a GetID3 bug?
            // not a bug those strings are UTF-16 encoded
            // getID3 has copies of text properly converted to utf-8 encoding in comments/text
            $enable_custom_metadata = $this->configContainer->get(ConfigurationKeyEnum::ENABLE_CUSTOM_METADATA);
            foreach ($id3v2['TXXX'] as $txxx) {
                //debug_event(self::class, 'id3v2 TXXX: ' . strtolower($this->trimAscii($txxx['description'])) . ' value: ' . $id3v2['comments']['text'][$txxx['description']], 5);
                switch (strtolower($this->trimAscii($txxx['description']))) {
                    case 'artists':
                        // return artists as array not as string of artists with delimiter, don't process metadata in catalog
                        $parsed['artists'] = $this->splitSlashedlist($id3v2['comments']['text'][$txxx['description']], false);
                        break;
                    case 'musicbrainz album id':
                        $parsed['mb_albumid'] = $id3v2['comments']['text'][$txxx['description']];
                        break;
                    case 'musicbrainz release group id':
                        $parsed['mb_albumid_group'] = $id3v2['comments']['text'][$txxx['description']];
                        break;
                    case 'musicbrainz artist id':
                        $parsed['mb_artistid'] = $id3v2['comments']['text'][$txxx['description']];
                        break;
                    case 'musicbrainz album artist id':
                        $parsed['mb_albumartistid'] = $id3v2['comments']['text'][$txxx['description']];
                        break;
                    case 'musicbrainz album type':
                        $parsed['release_type'] = (is_array($id3v2['comments']['text'][$txxx['description']])) ? implode(", ",
                            $id3v2['comments']['text'][$txxx['description']]) : implode(', ',
                            array_diff(preg_split("/[^a-zA-Z0-9*]/", $id3v2['comments']['text'][$txxx['description']]),
                                array('')));
                        break;
                    // FIXME: shouldn't here $txxx['data'] be replaced by $id3v2['comments']['text'][$txxx['description']]
                    // all replaygain values aren't always correctly retrieved
                    case 'replaygain_track_gain':
                        $parsed['replaygain_track_gain'] = (float) $txxx['data'];
                        break;
                    case 'replaygain_track_peak':
                        $parsed['replaygain_track_peak'] = (float) $txxx['data'];
                        break;
                    case 'replaygain_album_gain':
                        $parsed['replaygain_album_gain'] = (float) $txxx['data'];
                        break;
                    case 'replaygain_album_peak':
                        $parsed['replaygain_album_peak'] = (float) $txxx['data'];
                        break;
                    case 'r128_track_gain':
                        $parsed['r128_track_gain'] = (int) $txxx['data'];
                        break;
                    case 'r128_album_gain':
                        $parsed['r128_album_gain'] = (int) $txxx['data'];
                        break;
                    case 'original_year':
                        $parsed['original_year'] = $id3v2['comments']['text'][$txxx['description']];
                        break;
                    case 'barcode':
                        $parsed['barcode'] = $id3v2['comments']['text'][$txxx['description']];
                        break;
                    case 'catalognumber':
                        $parsed['catalog_number'] = $id3v2['comments']['text'][$txxx['description']];
                        break;
                    case 'label':
                        $parsed['publisher'] = $id3v2['comments']['text'][$txxx['description']];
                        break;
                    default:
                        if ($enable_custom_metadata && !in_array($txxx['description'], $parsed)) {
                            $parsed[$txxx['description']] = $id3v2['comments']['text'][$txxx['description']];
                        }
                        break;
                }
            }
        }

        // Find the rating
        if (is_array($id3v2['POPM'])) {
            foreach ($id3v2['POPM'] as $popm) {
                if (
                    array_key_exists('email', $popm) &&
                    $user = $this->userRepository->findByEmail($popm['email'])
                ) {
                    if ($user) {
                        // Ratings are out of 255; scale it
                        $parsed['rating'][$user->id] = $popm['rating'] / 255 * 5;
                    }
                    continue;
                }
                // Rating made by an unknown user, adding it to super user (id=-1)
                $rating_user = -1;
                if ($this->configContainer->get(ConfigurationKeyEnum::RATING_FILE_TAG_USER)) {
                    $rating_user = (int) $this->configContainer->get(ConfigurationKeyEnum::RATING_FILE_TAG_USER);
                }
                $parsed['rating'][$rating_user] = $popm['rating'] / 255 * 5;
            }
        }

        return $parsed;
    }

    /**
     * _cleanup_riff
     * @param $tags
     * @return array
     */
    private function _cleanup_riff($tags)
    {
        $parsed = array();

        foreach ($tags as $tag => $data) {
            switch ($tag) {
                case 'product':
                    $parsed['album'] = $data[0];
                    break;
                default:
                    $parsed[$tag] = $data[0];
                    break;
            }
        }

        return $parsed;
    }

    /**
     * _cleanup_quicktime
     * @param $tags
     * @return array
     */
    private function _cleanup_quicktime($tags)
    {
        $parsed = array();

        foreach ($tags as $tag => $data) {
            switch (strtolower($tag)) {
                case 'creation_date':
                    $parsed['release_date'] = strtotime(str_replace(" ", "", $data[0]));
                    if (strlen($data['0']) > 4) {
                        $data[0] = date('Y', $parsed['release_date']);
                    }
                    $parsed['year'] = $data[0];
                    break;
                case 'musicbrainz track id':
                    $parsed['mb_trackid'] = $data[0];
                    break;
                case 'musicbrainz album id':
                    $parsed['mb_albumid'] = $data[0];
                    break;
                case 'musicbrainz album artist id':
                    $parsed['mb_albumartistid'] = $data[0];
                    break;
                case 'musicbrainz release group id':
                    $parsed['mb_albumid_group'] = $data[0];
                    break;
                case 'musicbrainz artist id':
                    $parsed['mb_artistid'] = $data[0];
                    break;
                case 'musicbrainz album type':
                    $parsed['release_type'] = (is_array($data[0])) ? implode(", ", $data[0]) : implode(', ',
                        array_diff(preg_split("/[^a-zA-Z0-9*]/", $data[0]), array('')));
                    break;
                case 'track_number':
                    $parsed['track'] = $data[0];
                    break;
                case 'disc_number':
                    $parsed['disk'] = $data[0];
                    break;
                case 'album_artist':
                    $parsed['albumartist'] = $data[0];
                    break;
                case 'originaldate':
                    $parsed['originaldate'] = strtotime(str_replace(" ", "", $data[0]));
                    if (strlen($data['0']) > 4) {
                        $data[0] = date('Y', $parsed['originaldate']);
                    }
                    $parsed['original_year'] = ($parsed['original_year']) ?: $data[0];
                    break;
                case 'originalyear':
                    $parsed['original_year'] = $data[0];
                    break;
                case 'barcode':
                    $parsed['barcode'] = $data[0];
                    break;
                case 'catalognumber':
                    $parsed['catalog_number'] = $data[0];
                    break;
                case 'label':
                    $parsed['publisher'] = $data[0];
                    break;
                case 'tv_episode':
                    $parsed['tvshow_episode'] = $data[0];
                    break;
                case 'tv_season':
                    $parsed['tvshow_season'] = $data[0];
                    break;
                case 'tv_show_name':
                    $parsed['tvshow'] = $data[0];
                    break;
                default:
                    $parsed[$tag] = $data[0];
                    break;
            }
        }

        return $parsed;
    }

    /**
     * _parse_filename
     * This function uses the file and directory patterns to pull out extra tag
     * information.
     *  parses TV show name variations:
     *    1. title.[date].S#[#]E#[#].ext        (Upper/lower case)
     *    2. title.[date].#[#]X#[#].ext        (both upper/lower case letters
     *    3. title.[date].Season #[#] Episode #[#].ext
     *    4. title.[date].###.ext        (maximum of 9 seasons)
     *  parse directory  path for name, season and episode numbers
     *   /TV shows/show name [(year)]/[season ]##/##.Episode.Title.ext
     *  parse movie names:
     *    title.[date].ext
     *    /movie title [(date)]/title.ext
     * @param string $filepath
     * @return array
     */
    private function _parse_filename($filepath)
    {
        $origin  = $filepath;
        $results = array();
        $file    = pathinfo($filepath, PATHINFO_FILENAME);

        if (in_array('tvshow', $this->gatherTypes)) {
            $season  = array();
            $episode = array();
            $tvyear  = array();
            $temp    = array();
            preg_match("~(?<=\(\[\<\{)[1|2][0-9]{3}|[1|2][0-9]{3}~", $filepath, $tvyear);
            $results['year'] = (!empty($tvyear)) ? (int) $tvyear[0] : null;

            if (preg_match("~[Ss](\d+)[Ee](\d+)~", $file, $seasonEpisode)) {
                $temp = preg_split("~(((\.|_|\s)[Ss]\d+(\.|_)*[Ee]\d+))~", $file, 2);
                preg_match("~(?<=[Ss])\d+~", $file, $season);
                preg_match("~(?<=[Ee])\d+~", $file, $episode);
            } else {
                if (preg_match("~[\_\-\.\s](\d{1,2})[xX](\d{1,2})~", $file, $seasonEpisode)) {
                    $temp = preg_split("~[\.\_\s\-\_]\d+[xX]\d{2}[\.\s\-\_]*|$~", $file);
                    preg_match("~\d+(?=[Xx])~", $file, $season);
                    preg_match("~(?<=[Xx])\d+~", $file, $episode);
                } else {
                    if (preg_match("~[S|s]eason[\_\-\.\s](\d+)[\.\-\s\_]?\s?[e|E]pisode[\s\-\.\_]?(\d+)[\.\s\-\_]?~",
                        $file, $seasonEpisode)) {
                        $temp = preg_split("~[\.\s\-\_][S|s]eason[\s\-\.\_](\d+)[\.\s\-\_]?\s?[e|E]pisode[\s\-\.\_](\d+)([\s\-\.\_])*~",
                            $file, 3);
                        preg_match("~(?<=[Ss]eason[\.\s\-\_])\d+~", $file, $season);
                        preg_match("~(?<=[Ee]pisode[\.\s\-\_])\d+~", $file, $episode);
                    } else {
                        if (preg_match("~[\_\-\.\s](\d)(\d\d)[\_\-\.\s]*~", $file, $seasonEpisode)) {
                            $temp      = preg_split("~[\.\s\-\_](\d)(\d\d)[\.\s\-\_]~", $file);
                            $season[0] = $seasonEpisode[1];
                            if (preg_match("~[\_\-\.\s](\d)(\d\d)[\_\-\.\s]~", $file, $seasonEpisode)) {
                                $temp       = preg_split("~[\.\s\-\_](\d)(\d\d)[\.\s\-\_]~", $file);
                                $season[0]  = $seasonEpisode[1];
                                $episode[0] = $seasonEpisode[2];
                            }
                        }
                    }
                }
            }

            $results['tvshow_season']  = $season[0];
            $results['tvshow_episode'] = $episode[0];
            $results['tvshow']         = $this->formatVideoName($temp[0]);
            $results['original_name']  = $this->formatVideoName($temp[1]);

            // Try to identify the show information from parent folder
            if (!$results['tvshow']) {
                $folders = preg_split("~" . DIRECTORY_SEPARATOR . "~", $filepath, -1, PREG_SPLIT_NO_EMPTY);
                if ($results['tvshow_season'] && $results['tvshow_episode']) {
                    // We have season and episode, we assume parent folder is the tvshow name
                    $filetitle         = end($folders);
                    $results['tvshow'] = $this->formatVideoName($filetitle);
                } else {
                    // Or we assume each parent folder contains one missing information
                    if (preg_match('/[\/\\\\]([^\/\\\\]*)[\/\\\\]Season (\d{1,2})[\/\\\\]((E|Ep|Episode)\s?(\d{1,2})[\/\\\\])?/i',
                        $filepath, $matches)) {
                        if ($matches != null) {
                            $results['tvshow']        = $this->formatVideoName($matches[1]);
                            $results['tvshow_season'] = $matches[2];
                            if (isset($matches[5])) {
                                $results['tvshow_episode'] = $matches[5];
                            } else {
                                // match pattern like 10.episode name.mp4
                                if (preg_match("~^(\d\d)[\_\-\.\s]?(.*)~", $file, $matches)) {
                                    $results['tvshow_episode'] = $matches[1];
                                    $results['original_name']  = $this->formatVideoName($matches[2]);
                                } else {
                                    // Fallback to match any 3-digit Season/Episode that fails the standard pattern above.
                                    preg_match("~(\d)(\d\d)[\_\-\.\s]?~", $file, $matches);
                                    $results['tvshow_episode'] = $matches[2];
                                }
                            }
                        }
                    }
                }
            }

            $results['title'] = $results['tvshow'];
        }

        if (in_array('movie', $this->gatherTypes)) {
            $results['original_name'] = $results['title'] = $this->formatVideoName($file);
        }

        if (in_array('music', $this->gatherTypes) || in_array('clip', $this->gatherTypes)) {
            $patres  = VaInfo::parse_pattern($filepath, $this->_dir_pattern, $this->_file_pattern);
            $results = array_merge($results, $patres);
            if ($this->islocal) {
                $results['size'] = Core::get_filesize(Core::conv_lc_file($origin));
            }
        }

        return $results;
    }

    /**
     * parse_pattern
     * @param string $filepath
     * @param string $dirPattern
     * @param string $filePattern
     * @return array
     */
    public static function parse_pattern($filepath, $dirPattern, $filePattern)
    {
        $logger          = static::getLogger();
        $results         = array();
        $slash_type_preg = DIRECTORY_SEPARATOR;
        if ($slash_type_preg == '\\') {
            $slash_type_preg .= DIRECTORY_SEPARATOR;
        }
        // Combine the patterns
        $pattern = preg_quote($dirPattern) . $slash_type_preg . preg_quote($filePattern);

        // Remove first left directories from filename to match pattern
        $cntslash = substr_count($pattern, preg_quote(DIRECTORY_SEPARATOR)) + 1;
        $filepart = explode(DIRECTORY_SEPARATOR, $filepath);
        if (count($filepart) > $cntslash) {
            $filepath = implode(DIRECTORY_SEPARATOR, array_slice($filepart, count($filepart) - $cntslash));
        }

        // Pull out the pattern codes into an array
        preg_match_all('/\%\w/', $pattern, $elements);

        // Mangle the pattern by turning the codes into regex captures
        $pattern = preg_replace('/\%[d]/', '([0-9]?)', $pattern);
        $pattern = preg_replace('/\%[TyY]/', '([0-9]+?)', $pattern);
        $pattern = preg_replace('/\%\w/', '(.+?)', $pattern);
        $pattern = str_replace('/', '\/', $pattern);
        $pattern = str_replace(' ', '\s', $pattern);
        $pattern = '/' . $pattern . '\..+$/';

        // Pull out our actual matches
        preg_match($pattern, $filepath, $matches);
        $logger->debug(
            'Checking ' . $pattern . ' _ ' . $matches . ' on ' . $filepath,
            [LegacyLogger::CONTEXT_TYPE => __CLASS__]
        );
        if ($matches != null) {
            // The first element is the full match text
            $matched = array_shift($matches);
            $logger->debug(
                $pattern . ' matched ' . $matched . ' on ' . $filepath,
                [LegacyLogger::CONTEXT_TYPE => __CLASS__]
            );

            // Iterate over what we found
            foreach ($matches as $key => $value) {
                $new_key = translate_pattern_code($elements['0'][$key]);
                if ($new_key !== false) {
                    $results[$new_key] = $value;
                }
            }

            $results['title'] = $results['title'] ?: basename($filepath);
        }

        return $results;
    }

    /**
     * removeCommonAbbreviations
     * @param string $name
     * @return string
     */
    private function removeCommonAbbreviations($name)
    {
        $abbr         = explode(",", $this->configContainer->get(ConfigurationKeyEnum::COMMON_ABBR));
        $commonabbr   = preg_replace("~\n~", '', $abbr);
        $commonabbr[] = '[1|2][0-9]{3}';   //Remove release year
        $abbr_count   = count($commonabbr);

        // scan for brackets, braces, etc and ignore case.
        for ($count = 0; $count < $abbr_count; $count++) {
            $commonabbr[$count] = "~\[*|\(*|\<*|\{*\b(?i)" . trim((string)$commonabbr[$count]) . "\b\]*|\)*|\>*|\}*~";
        }

        return preg_replace($commonabbr, '', $name);
    }

    /**
     * formatVideoName
     * @param string $name
     * @return string
     */
    private function formatVideoName($name)
    {
        return ucwords(trim((string)$this->removeCommonAbbreviations(str_replace(['.', '_', '-'], ' ', $name)),
            "\s\t\n\r\0\x0B\.\_\-"));
    }

    /**
     * set_broken
     *
     * This fills all tag types with Unknown (Broken)
     *
     * @return array Return broken title, album, artist
     */
    public function set_broken()
    {
        /* Pull In the config option */
        $order = $this->configContainer->get(ConfigurationKeyEnum::TAG_ORDER);

        if (!is_array($order)) {
            $order = array($order);
        }

        $key = array_shift($order);

        $broken                 = array();
        $broken[$key]           = array();
        $broken[$key]['title']  = '**BROKEN** ' . $this->filename;
        $broken[$key]['album']  = 'Unknown (Broken)';
        $broken[$key]['artist'] = 'Unknown (Broken)';

        return $broken;
    }
    // set_broken

    /**
     *
     * @param array $data
     * @return array
     * @throws Exception
     */
    private function parseGenres($data)
    {
        // get rid of that annoying genre!
        $data = str_replace('Folk, World, & Country', 'Folk World & Country', $data);
        if (isset($data) && is_array($data) && count($data) === 1) {
            $data = $this->splitSlashedlist((string)(reset($data)), false);
        }

        return $data;
    }

    /**
     * splitSlashedlist
     * Split items by configurable delimiter
     * Return first item as string = default
     * Return all items as array if doTrim = false passed as optional parameter
     * @param string $data
     * @param bool $doTrim
     * @return string|array
     */
    public function splitSlashedlist($data, $doTrim = true)
    {
        $delimiters = $this->configContainer->get(ConfigurationKeyEnum::ADDITIONAL_DELIMITERS);
        if (isset($data) && isset($delimiters)) {
            $pattern    = '~[\s]?(' . $delimiters . ')[\s]?~';
            $items      = preg_split($pattern, $data);
            $items      = array_map('trim', $items);
            if ($items === false) {
                throw new Exception('Pattern given in additional_genre_delimiters is not functional. Please ensure is it a valid regex (delimiter ~)');
            }
            $data = $items;
        }
        if ((isset($data) && isset($data[0])) && $doTrim) {
            return $data[0];
        }

        return $data;
    } // splitSlashedlist

    /**
     * @deprecated inject by constructor
     */
    private static function getConfigContainer(): ConfigContainerInterface
    {
        global $dic;

        return $dic->get(ConfigContainerInterface::class);
    }

    /**
     * @deprecated inject by constructor
     */
    private static function getLogger(): LoggerInterface
    {
        global $dic;

        return $dic->get(LoggerInterface::class);
    }
}<|MERGE_RESOLUTION|>--- conflicted
+++ resolved
@@ -365,19 +365,11 @@
     } // write_id3
 
     /**
-<<<<<<< HEAD
-    * prepare_metadata_for_writing
-    * Prepares vorbiscomments/id3v2 metadata for writing tag to file
-    * @param array $frames
-    * @return array
-    */
-=======
      * prepare_metadata_for_writing
      * Prepares vorbiscomments/id3v2 metadata for writing tag to file
      * @param array $frames
      * @return array
      */
->>>>>>> 3a913352
     public function prepare_metadata_for_writing($frames)
     {
         $ndata = array();
@@ -399,7 +391,7 @@
 
     /**
      * read_id3
-     * 
+     *
      * This function runs the various steps to gathering the metadata
      * @return array
      */
