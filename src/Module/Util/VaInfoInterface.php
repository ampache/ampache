--- conflicted
+++ resolved
@@ -48,19 +48,11 @@
     public function write_id3($tagData);
     
     /**
-<<<<<<< HEAD
-    * prepare_metadata_for_writing
-    * Prepares vorbiscomments/id3v2 metadata for writing tag to file
-    * @param array $frames
-    * @return array
-    */
-=======
      * prepare_metadata_for_writing
      * Prepares vorbiscomments/id3v2 metadata for writing tag to file
      * @param array $frames
      * @return array
      */
->>>>>>> 3a913352
     public function prepare_metadata_for_writing($frames);
 
     /**
