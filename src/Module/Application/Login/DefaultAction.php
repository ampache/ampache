--- conflicted
+++ resolved
@@ -105,11 +105,7 @@
                     ->createResponse(StatusCode::FOUND)
                     ->withHeader(
                         'Location',
-<<<<<<< HEAD
-                        $this->configContainer->get('web_path') . '/client'
-=======
-                        $this->configContainer->getWebPath()
->>>>>>> 871535f5
+                        $this->configContainer->getWebPath('/client')
                     );
             } elseif (array_key_exists($name, $_COOKIE)) {
                 // now auth so unset this cookie
@@ -348,7 +344,7 @@
             /* Make sure they are actually trying to get to this site and don't try
              * to redirect them back into an admin section
              */
-            $web_path = $this->configContainer->getWebPath();
+            $web_path = $this->configContainer->getWebPath('/client');
             if (
                 (substr($_POST['referrer'], 0, strlen((string) $web_path)) == $web_path) &&
                 strpos($_POST['referrer'], 'install.php') === false &&
@@ -370,7 +366,7 @@
                 ->createResponse(StatusCode::FOUND)
                 ->withHeader(
                     'Location',
-                    sprintf('%s/index.php', $this->configContainer->getWebPath())
+                    sprintf('%s/index.php', $this->configContainer->getWebPath('/client'))
                 );
         } // auth success
 
