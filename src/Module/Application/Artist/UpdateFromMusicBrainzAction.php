--- conflicted
+++ resolved
@@ -77,11 +77,7 @@
             $this->ui->showContinue(
                 T_('No Problem'),
                 T_('Artist information updated using MusicBrainz'),
-<<<<<<< HEAD
-                $this->configContainer->get('web_path') . "/client/artists.php?action=show&artist=" . $artistId
-=======
-                $this->configContainer->getWebPath() . "/artists.php?action=show&artist=" . $artistId
->>>>>>> 871535f5
+                $this->configContainer->getWebPath('/client') . "/artists.php?action=show&artist=" . $artistId
             );
         }
         $this->ui->showQueryStats();
