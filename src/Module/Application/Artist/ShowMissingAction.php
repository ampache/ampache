<?php
/*
 * vim:set softtabstop=4 shiftwidth=4 expandtab:
 *
 *  LICENSE: GNU Affero General Public License, version 3 (AGPL-3.0-or-later)
 * Copyright 2001 - 2020 Ampache.org
 *
 * This program is free software: you can redistribute it and/or modify
 * it under the terms of the GNU Affero General Public License as published by
 * the Free Software Foundation, either version 3 of the License, or
 * (at your option) any later version.
 *
 * This program is distributed in the hope that it will be useful,
 * but WITHOUT ANY WARRANTY; without even the implied warranty of
 * MERCHANTABILITY or FITNESS FOR A PARTICULAR PURPOSE.  See the
 * GNU Affero General Public License for more details.
 *
 * You should have received a copy of the GNU Affero General Public License
 * along with this program.  If not, see <https://www.gnu.org/licenses/>.
 *
 */

declare(strict_types=1);

namespace Ampache\Module\Application\Artist;

use Ampache\Module\Application\ApplicationActionInterface;
use Ampache\Module\Authorization\GuiGatekeeperInterface;
use Ampache\Module\Util\UiInterface;
use Ampache\Module\Wanted\MissingArtistLookupInterface;
use Psr\Http\Message\ResponseInterface;
use Psr\Http\Message\ServerRequestInterface;

final class ShowMissingAction implements ApplicationActionInterface
{
    public const REQUEST_KEY = 'show_missing';

    private UiInterface $ui;

    private MissingArtistLookupInterface $missingArtistLookup;

    public function __construct(
        UiInterface $ui,
        MissingArtistLookupInterface $missingArtistLookup
    ) {
        $this->ui                  = $ui;
        $this->missingArtistLookup = $missingArtistLookup;
    }

    public function run(ServerRequestInterface $request, GuiGatekeeperInterface $gatekeeper): ?ResponseInterface
    {
        $this->ui->showHeader();
<<<<<<< HEAD
        $this->ui->show(
            'show_missing_artist.inc.php',
            [
                'wartist' => $this->missingArtistLookup->lookup(
                    $request->getQueryParams()['mbid'] ?? ''
                )
            ]
        );
=======

        set_time_limit(600);
        $mbid    = $_REQUEST['mbid'];
        $wartist = Wanted::get_missing_artist($mbid);

        require Ui::find_template('show_missing_artist.inc.php');

>>>>>>> 85d9071a
        $this->ui->showQueryStats();
        $this->ui->showFooter();

        return null;
    }
}<|MERGE_RESOLUTION|>--- conflicted
+++ resolved
@@ -49,8 +49,9 @@
 
     public function run(ServerRequestInterface $request, GuiGatekeeperInterface $gatekeeper): ?ResponseInterface
     {
+        set_time_limit(600);
+
         $this->ui->showHeader();
-<<<<<<< HEAD
         $this->ui->show(
             'show_missing_artist.inc.php',
             [
@@ -59,15 +60,6 @@
                 )
             ]
         );
-=======
-
-        set_time_limit(600);
-        $mbid    = $_REQUEST['mbid'];
-        $wartist = Wanted::get_missing_artist($mbid);
-
-        require Ui::find_template('show_missing_artist.inc.php');
-
->>>>>>> 85d9071a
         $this->ui->showQueryStats();
         $this->ui->showFooter();
 
