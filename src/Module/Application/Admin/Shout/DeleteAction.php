<?php

declare(strict_types=1);

/**
 * vim:set softtabstop=4 shiftwidth=4 expandtab:
 *
 * LICENSE: GNU Affero General Public License, version 3 (AGPL-3.0-or-later)
 * Copyright Ampache.org, 2001-2024
 *
 * This program is free software: you can redistribute it and/or modify
 * it under the terms of the GNU Affero General Public License as published by
 * the Free Software Foundation, either version 3 of the License, or
 * (at your option) any later version.
 *
 * This program is distributed in the hope that it will be useful,
 * but WITHOUT ANY WARRANTY; without even the implied warranty of
 * MERCHANTABILITY or FITNESS FOR A PARTICULAR PURPOSE.  See the
 * GNU Affero General Public License for more details.
 *
 * You should have received a copy of the GNU Affero General Public License
 * along with this program.  If not, see <https://www.gnu.org/licenses/>.
 *
 */

namespace Ampache\Module\Application\Admin\Shout;

use Ampache\Config\ConfigContainerInterface;
use Ampache\Module\Application\ApplicationActionInterface;
use Ampache\Module\Application\Exception\AccessDeniedException;
use Ampache\Module\Application\Exception\ObjectNotFoundException;
use Ampache\Module\Authorization\AccessLevelEnum;
use Ampache\Module\Authorization\AccessTypeEnum;
use Ampache\Module\Authorization\GuiGatekeeperInterface;
use Ampache\Module\Util\UiInterface;
use Ampache\Repository\ShoutRepositoryInterface;
use Psr\Http\Message\ResponseInterface;
use Psr\Http\Message\ServerRequestInterface;

final readonly class DeleteAction implements ApplicationActionInterface
{
    public const REQUEST_KEY = 'delete';

    public function __construct(
        private UiInterface $ui,
        private ConfigContainerInterface $configContainer,
        private ShoutRepositoryInterface $shoutRepository
    ) {
    }

    public function run(ServerRequestInterface $request, GuiGatekeeperInterface $gatekeeper): ?ResponseInterface
    {
        if ($gatekeeper->mayAccess(AccessTypeEnum::INTERFACE, AccessLevelEnum::ADMIN) === false) {
            throw new AccessDeniedException();
        }

        $shoutId = (int)($request->getQueryParams()['shout_id'] ?? 0);

        $shout = $this->shoutRepository->findById($shoutId);
        if ($shout === null) {
            throw new ObjectNotFoundException($shoutId);
        }

        $this->shoutRepository->delete($shout);

        $webPath = $this->configContainer->getWebPath('/admin');

        $this->ui->showHeader();
        $this->ui->showConfirmation(
            T_('No Problem'),
            T_('Shoutbox post has been deleted'),
<<<<<<< HEAD
            sprintf('%s/admin/shout.php', $this->configContainer->getWebPath(false))
=======
            sprintf('%s/shout.php', $webPath)
>>>>>>> 871535f5
        );

        $this->ui->showQueryStats();
        $this->ui->showFooter();

        return null;
    }
}<|MERGE_RESOLUTION|>--- conflicted
+++ resolved
@@ -69,11 +69,7 @@
         $this->ui->showConfirmation(
             T_('No Problem'),
             T_('Shoutbox post has been deleted'),
-<<<<<<< HEAD
-            sprintf('%s/admin/shout.php', $this->configContainer->getWebPath(false))
-=======
             sprintf('%s/shout.php', $webPath)
->>>>>>> 871535f5
         );
 
         $this->ui->showQueryStats();
