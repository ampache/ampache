--- conflicted
+++ resolved
@@ -153,11 +153,7 @@
             T_('New User Added'),
             /* HINT: %1 Username, %2 Access (Guest, User, Admin) */
             sprintf(T_('%1$s has been created with an access level of %2$s'), $username, $useraccess),
-<<<<<<< HEAD
-            sprintf('%s/admin/users.php', $this->configContainer->getWebPath(false))
-=======
             sprintf('%s/users.php', $this->configContainer->getWebPath('/admin'))
->>>>>>> 871535f5
         );
 
         $this->ui->showQueryStats();
