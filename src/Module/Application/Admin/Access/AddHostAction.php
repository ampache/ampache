--- conflicted
+++ resolved
@@ -120,13 +120,8 @@
                 T_('No Problem'),
                 T_('Your new Access Control List(s) have been created'),
                 sprintf(
-<<<<<<< HEAD
-                    '%s/admin/access.php',
-                    $this->configContainer->getWebPath(false)
-=======
                     '%s/access.php',
                     $this->configContainer->getWebPath('/admin')
->>>>>>> 871535f5
                 )
             );
         } else {
