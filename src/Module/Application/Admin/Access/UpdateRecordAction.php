--- conflicted
+++ resolved
@@ -117,13 +117,8 @@
                 T_('No Problem'),
                 T_('Your Access Control List has been updated'),
                 sprintf(
-<<<<<<< HEAD
-                    '%s/admin/access.php',
-                    $this->configContainer->getWebPath(false)
-=======
                     '%s/access.php',
                     $this->configContainer->getWebPath('/admin')
->>>>>>> 871535f5
                 )
             );
         }
