<?php

/**
 * vim:set softtabstop=4 shiftwidth=4 expandtab:
 *
 * LICENSE: GNU Affero General Public License, version 3 (AGPL-3.0-or-later)
 * Copyright Ampache.org, 2001-2024
 *
 * This program is free software: you can redistribute it and/or modify
 * it under the terms of the GNU Affero General Public License as published by
 * the Free Software Foundation, either version 3 of the License, or
 * (at your option) any later version.
 *
 * This program is distributed in the hope that it will be useful,
 * but WITHOUT ANY WARRANTY; without even the implied warranty of
 * MERCHANTABILITY or FITNESS FOR A PARTICULAR PURPOSE.  See the
 * GNU Affero General Public License for more details.
 *
 * You should have received a copy of the GNU Affero General Public License
 * along with this program.  If not, see <https://www.gnu.org/licenses/>.
 *
 */

namespace Ampache\Module\Application\Admin\Catalog;

use Ampache\Config\ConfigContainerInterface;
use Ampache\Config\ConfigurationKeyEnum;
use Ampache\Module\Authorization\AccessTypeEnum;
use Ampache\Module\Util\RequestParserInterface;
use Ampache\Repository\Model\Catalog;
use Ampache\Module\Application\ApplicationActionInterface;
use Ampache\Module\Application\Exception\AccessDeniedException;
use Ampache\Module\Authorization\AccessLevelEnum;
use Ampache\Module\Authorization\GuiGatekeeperInterface;
use Ampache\Module\Util\UiInterface;
use Psr\Http\Message\ResponseInterface;
use Psr\Http\Message\ServerRequestInterface;

final class DeleteCatalogAction implements ApplicationActionInterface
{
    public const REQUEST_KEY = 'delete_catalog';

    private UiInterface $ui;

    private ConfigContainerInterface $configContainer;

    private RequestParserInterface $requestParser;

    public function __construct(
        UiInterface $ui,
        ConfigContainerInterface $configContainer,
        RequestParserInterface $requestParser
    ) {
        $this->ui              = $ui;
        $this->configContainer = $configContainer;
        $this->requestParser   = $requestParser;
    }

    public function run(ServerRequestInterface $request, GuiGatekeeperInterface $gatekeeper): ?ResponseInterface
    {
        if (
            $gatekeeper->mayAccess(AccessTypeEnum::INTERFACE, AccessLevelEnum::MANAGER) === false ||
            $this->configContainer->isFeatureEnabled(ConfigurationKeyEnum::DEMO_MODE) === true ||
            !$this->requestParser->verifyForm('delete_catalog')
        ) {
            throw new AccessDeniedException();
        }
        $deleted  = false;
        $catalogs = isset($_REQUEST['catalogs']) ? filter_var_array($_REQUEST['catalogs'], FILTER_SANITIZE_NUMBER_INT) : [];
        if (is_array($catalogs) && !empty($catalogs)) {
            $deleted = true;
            // Delete the sucker, we don't need to check perms as that's done above
            foreach ($catalogs as $catalog_id) {
                $deleted = Catalog::delete((int)$catalog_id);
                if (!$deleted) {
                    break;
                }
            }
        }

        $this->ui->showHeader();

<<<<<<< HEAD
        $next_url = sprintf('%s/admin/catalog.php', $this->configContainer->getWebPath(false));
=======
        $next_url = sprintf('%s/catalog.php', $this->configContainer->getWebPath('/admin'));
>>>>>>> 871535f5
        if ($deleted) {
            $this->ui->showConfirmation(
                T_('No Problem'),
                T_('The Catalog has been deleted'),
                $next_url
            );
        } else {
            $this->ui->showConfirmation(
                T_('There Was a Problem'),
                T_("There was an error deleting this Catalog"),
                $next_url
            );
        }

        $this->ui->showQueryStats();
        $this->ui->showFooter();

        return null;
    }
}<|MERGE_RESOLUTION|>--- conflicted
+++ resolved
@@ -80,11 +80,7 @@
 
         $this->ui->showHeader();
 
-<<<<<<< HEAD
-        $next_url = sprintf('%s/admin/catalog.php', $this->configContainer->getWebPath(false));
-=======
         $next_url = sprintf('%s/catalog.php', $this->configContainer->getWebPath('/admin'));
->>>>>>> 871535f5
         if ($deleted) {
             $this->ui->showConfirmation(
                 T_('No Problem'),
