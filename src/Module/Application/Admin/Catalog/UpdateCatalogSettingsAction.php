<?php

declare(strict_types=0);

/**
 * vim:set softtabstop=4 shiftwidth=4 expandtab:
 *
 * LICENSE: GNU Affero General Public License, version 3 (AGPL-3.0-or-later)
 * Copyright Ampache.org, 2001-2024
 *
 * This program is free software: you can redistribute it and/or modify
 * it under the terms of the GNU Affero General Public License as published by
 * the Free Software Foundation, either version 3 of the License, or
 * (at your option) any later version.
 *
 * This program is distributed in the hope that it will be useful,
 * but WITHOUT ANY WARRANTY; without even the implied warranty of
 * MERCHANTABILITY or FITNESS FOR A PARTICULAR PURPOSE.  See the
 * GNU Affero General Public License for more details.
 *
 * You should have received a copy of the GNU Affero General Public License
 * along with this program.  If not, see <https://www.gnu.org/licenses/>.
 *
 */

namespace Ampache\Module\Application\Admin\Catalog;

use Ampache\Config\ConfigContainerInterface;
use Ampache\Config\ConfigurationKeyEnum;
use Ampache\Repository\Model\Catalog;
use Ampache\Module\Util\UiInterface;
use Psr\Http\Message\ResponseInterface;
use Psr\Http\Message\ServerRequestInterface;

final class UpdateCatalogSettingsAction extends AbstractCatalogAction
{
    public const REQUEST_KEY = 'update_catalog_settings';

    private ConfigContainerInterface $configContainer;

    private UiInterface $ui;

    public function __construct(
        UiInterface $ui,
        ConfigContainerInterface $configContainer
    ) {
        parent::__construct($ui);
        $this->configContainer = $configContainer;
        $this->ui              = $ui;
    }

    /**
     * @param int[] $catalogIds
     */
    protected function handle(
        ServerRequestInterface $request,
        array $catalogIds
    ): ?ResponseInterface {
        if ($this->configContainer->isFeatureEnabled(ConfigurationKeyEnum::DEMO_MODE) === true) {
            return null;
        }

        /* Update the catalog */
        Catalog::update_settings($_POST);

<<<<<<< HEAD
        $url   = sprintf('%s/admin/catalog.php', $this->configContainer->getWebPath(false));
=======
        $url   = sprintf('%s/catalog.php', $this->configContainer->getWebPath('/admin'));
>>>>>>> 871535f5
        $title = T_('No Problem');
        $body  = T_('The Catalog has been updated');

        $this->ui->showConfirmation($title, $body, $url);

        return null;
    }
}<|MERGE_RESOLUTION|>--- conflicted
+++ resolved
@@ -63,11 +63,7 @@
         /* Update the catalog */
         Catalog::update_settings($_POST);
 
-<<<<<<< HEAD
-        $url   = sprintf('%s/admin/catalog.php', $this->configContainer->getWebPath(false));
-=======
         $url   = sprintf('%s/catalog.php', $this->configContainer->getWebPath('/admin'));
->>>>>>> 871535f5
         $title = T_('No Problem');
         $body  = T_('The Catalog has been updated');
 
