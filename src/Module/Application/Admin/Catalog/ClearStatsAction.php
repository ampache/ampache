--- conflicted
+++ resolved
@@ -65,11 +65,7 @@
         $this->ui->showHeader();
 
         Stats::clear();
-<<<<<<< HEAD
-        $url   = sprintf('%s/admin/catalog.php', $this->configContainer->getWebPath(false));
-=======
         $url   = sprintf('%s/catalog.php', $this->configContainer->getWebPath('/admin'));
->>>>>>> 871535f5
         $title = T_('No Problem');
         $body  = T_('Catalog statistics have been cleared');
 
