<?php

declare(strict_types=0);

/**
 * vim:set softtabstop=4 shiftwidth=4 expandtab:
 *
 * LICENSE: GNU Affero General Public License, version 3 (AGPL-3.0-or-later)
 * Copyright Ampache.org, 2001-2024
 *
 * This program is free software: you can redistribute it and/or modify
 * it under the terms of the GNU Affero General Public License as published by
 * the Free Software Foundation, either version 3 of the License, or
 * (at your option) any later version.
 *
 * This program is distributed in the hope that it will be useful,
 * but WITHOUT ANY WARRANTY; without even the implied warranty of
 * MERCHANTABILITY or FITNESS FOR A PARTICULAR PURPOSE.  See the
 * GNU Affero General Public License for more details.
 *
 * You should have received a copy of the GNU Affero General Public License
 * along with this program.  If not, see <https://www.gnu.org/licenses/>.
 *
 */

namespace Ampache\Module\Application\Admin\Catalog;

use Ampache\Config\ConfigContainerInterface;
use Ampache\Config\ConfigurationKeyEnum;
use Ampache\Module\Util\UiInterface;
use Psr\Http\Message\ResponseInterface;
use Psr\Http\Message\ServerRequestInterface;

final class FullServiceAction extends AbstractCatalogAction
{
    public const REQUEST_KEY = 'full_service';

    private ConfigContainerInterface $configContainer;

    private UiInterface $ui;

    public function __construct(
        UiInterface $ui,
        ConfigContainerInterface $configContainer
    ) {
        parent::__construct($ui);
        $this->configContainer = $configContainer;
        $this->ui              = $ui;
    }

    /**
     * @param int[] $catalogIds
     */
    protected function handle(
        ServerRequestInterface $request,
        array $catalogIds
    ): ?ResponseInterface {
        if ($this->configContainer->isFeatureEnabled(ConfigurationKeyEnum::DEMO_MODE) === true) {
            return null;
        }
        $options = [
            'gather_art' => true,
            'parse_playlist' => true
        ];

        catalog_worker('full_service', $catalogIds, $options);

        $this->ui->showConfirmation(
            T_('Catalog update process has started'),
            '',
<<<<<<< HEAD
            sprintf('%s/admin/catalog.php', $this->configContainer->getWebPath(false)),
=======
            sprintf('%s/catalog.php', $this->configContainer->getWebPath('/admin')),
>>>>>>> 871535f5
            0,
            'confirmation',
            false
        );

        return null;
    }
}<|MERGE_RESOLUTION|>--- conflicted
+++ resolved
@@ -68,11 +68,7 @@
         $this->ui->showConfirmation(
             T_('Catalog update process has started'),
             '',
-<<<<<<< HEAD
-            sprintf('%s/admin/catalog.php', $this->configContainer->getWebPath(false)),
-=======
             sprintf('%s/catalog.php', $this->configContainer->getWebPath('/admin')),
->>>>>>> 871535f5
             0,
             'confirmation',
             false
