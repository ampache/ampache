<?php

declare(strict_types=0);

/**
 * vim:set softtabstop=4 shiftwidth=4 expandtab:
 *
 * LICENSE: GNU Affero General Public License, version 3 (AGPL-3.0-or-later)
 * Copyright Ampache.org, 2001-2024
 *
 * This program is free software: you can redistribute it and/or modify
 * it under the terms of the GNU Affero General Public License as published by
 * the Free Software Foundation, either version 3 of the License, or
 * (at your option) any later version.
 *
 * This program is distributed in the hope that it will be useful,
 * but WITHOUT ANY WARRANTY; without even the implied warranty of
 * MERCHANTABILITY or FITNESS FOR A PARTICULAR PURPOSE.  See the
 * GNU Affero General Public License for more details.
 *
 * You should have received a copy of the GNU Affero General Public License
 * along with this program.  If not, see <https://www.gnu.org/licenses/>.
 *
 */

namespace Ampache\Module\Application\Admin\Catalog;

use Ampache\Config\ConfigContainerInterface;
use Ampache\Config\ConfigurationKeyEnum;
use Ampache\Module\Application\ApplicationActionInterface;
use Ampache\Module\Application\Exception\AccessDeniedException;
use Ampache\Module\Authorization\AccessLevelEnum;
use Ampache\Module\Authorization\AccessTypeEnum;
use Ampache\Module\Authorization\GuiGatekeeperInterface;
use Ampache\Module\Playback\Stream;
use Ampache\Module\Util\UiInterface;
use Psr\Http\Message\ResponseInterface;
use Psr\Http\Message\ServerRequestInterface;

final class ClearNowPlayingAction implements ApplicationActionInterface
{
    public const REQUEST_KEY = 'clear_now_playing';

    private UiInterface $ui;

    private ConfigContainerInterface $configContainer;

    public function __construct(
        UiInterface $ui,
        ConfigContainerInterface $configContainer
    ) {
        $this->ui              = $ui;
        $this->configContainer = $configContainer;
    }

    public function run(ServerRequestInterface $request, GuiGatekeeperInterface $gatekeeper): ?ResponseInterface
    {
        if ($gatekeeper->mayAccess(AccessTypeEnum::INTERFACE, AccessLevelEnum::MANAGER) === false) {
            throw new AccessDeniedException();
        }

        $this->ui->showHeader();

        if ($this->configContainer->isFeatureEnabled(ConfigurationKeyEnum::DEMO_MODE) === true) {
            $this->ui->showQueryStats();
            $this->ui->showFooter();

            return null;
        }
        Stream::clear_now_playing();

        $this->ui->showConfirmation(
            T_('No Problem'),
            T_('All Now Playing data has been cleared'),
            sprintf(
<<<<<<< HEAD
                '%s/admin/catalog.php',
                $this->configContainer->getWebPath(false)
=======
                '%s/catalog.php',
                $this->configContainer->getWebPath('/admin')
>>>>>>> 871535f5
            )
        );

        $this->ui->showQueryStats();
        $this->ui->showFooter();

        return null;
    }
}<|MERGE_RESOLUTION|>--- conflicted
+++ resolved
@@ -73,13 +73,8 @@
             T_('No Problem'),
             T_('All Now Playing data has been cleared'),
             sprintf(
-<<<<<<< HEAD
-                '%s/admin/catalog.php',
-                $this->configContainer->getWebPath(false)
-=======
                 '%s/catalog.php',
                 $this->configContainer->getWebPath('/admin')
->>>>>>> 871535f5
             )
         );
 
