--- conflicted
+++ resolved
@@ -73,14 +73,9 @@
         // instead of waiting until contents are generated, which could take a long time.
         ob_implicit_flush();
 
-<<<<<<< HEAD
-        $requestData  = $request->getParsedBody();
+        $requestData  = (array)$request->getParsedBody();
         $catalogId    = (int) ($requestData['export_catalog'] ?? 0);
         $exportFormat = CatalogExportTypeEnum::tryFrom($requestData['export_format'] ?? '') ?? CatalogExportTypeEnum::CSV;
-=======
-        $requestData = (array)$request->getParsedBody();
-        $catalogId   = (int) ($requestData['export_catalog'] ?? 0);
->>>>>>> 31ead128
 
         try {
             $catalog = $this->catalogLoader->getById($catalogId);
