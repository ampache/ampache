--- conflicted
+++ resolved
@@ -113,11 +113,7 @@
         $this->ui->showConfirmation(
             T_('Filter Updated'),
             sprintf(T_('%1$s has been updated'), $filter_name),
-<<<<<<< HEAD
-            sprintf('%s/admin/filter.php', $this->configContainer->getWebPath(false))
-=======
             sprintf('%s/filter.php', $this->configContainer->getWebPath('/admin'))
->>>>>>> 871535f5
         );
 
         $this->ui->showQueryStats();
