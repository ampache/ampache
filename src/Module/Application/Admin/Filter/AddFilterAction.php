--- conflicted
+++ resolved
@@ -111,11 +111,7 @@
         $this->ui->showConfirmation(
             T_('New Filter Added'),
             sprintf(T_('%1$s has been created'), $filter_name),
-<<<<<<< HEAD
-            sprintf('%s/admin/filter.php', $this->configContainer->getWebPath(false))
-=======
             sprintf('%s/filter.php', $this->configContainer->getWebPath('/admin'))
->>>>>>> 871535f5
         );
 
         $this->ui->showQueryStats();
