<?php

declare(strict_types=0);

/**
 * vim:set softtabstop=4 shiftwidth=4 expandtab:
 *
 * LICENSE: GNU Affero General Public License, version 3 (AGPL-3.0-or-later)
 * Copyright Ampache.org, 2001-2024
 *
 * This program is free software: you can redistribute it and/or modify
 * it under the terms of the GNU Affero General Public License as published by
 * the Free Software Foundation, either version 3 of the License, or
 * (at your option) any later version.
 *
 * This program is distributed in the hope that it will be useful,
 * but WITHOUT ANY WARRANTY; without even the implied warranty of
 * MERCHANTABILITY or FITNESS FOR A PARTICULAR PURPOSE.  See the
 * GNU Affero General Public License for more details.
 *
 * You should have received a copy of the GNU Affero General Public License
 * along with this program.  If not, see <https://www.gnu.org/licenses/>.
 *
 */

namespace Ampache\Module\Application\Admin\System;

use Ampache\Config\ConfigContainerInterface;
use Ampache\Config\ConfigurationKeyEnum;
use Ampache\Module\Authorization\AccessTypeEnum;
use Ampache\Module\System\Session;
use Ampache\Repository\Model\Album;
use Ampache\Repository\Model\Artist;
use Ampache\Repository\Model\Song;
use Ampache\Module\Application\ApplicationActionInterface;
use Ampache\Module\Application\Exception\AccessDeniedException;
use Ampache\Module\Authorization\AccessLevelEnum;
use Ampache\Module\Authorization\GuiGatekeeperInterface;
use Ampache\Module\Util\UiInterface;
use Psr\Http\Message\ResponseInterface;
use Psr\Http\Message\ServerRequestInterface;

/**
 * @todo Check if those `clear cache` calls are really necessary
 * Those caches exist just for the lifetime of a request (or a cli process).
 * It makes no sense to explicitly clear them within a gui request
 */
final class ClearCacheAction implements ApplicationActionInterface
{
    public const REQUEST_KEY = 'clear_cache';

    private ConfigContainerInterface $configContainer;

    private UiInterface $ui;

    public function __construct(
        ConfigContainerInterface $configContainer,
        UiInterface $ui
    ) {
        $this->configContainer = $configContainer;
        $this->ui              = $ui;
    }

    public function run(ServerRequestInterface $request, GuiGatekeeperInterface $gatekeeper): ?ResponseInterface
    {
        if (
            $gatekeeper->mayAccess(AccessTypeEnum::INTERFACE, AccessLevelEnum::ADMIN) === false ||
            $this->configContainer->isFeatureEnabled(ConfigurationKeyEnum::DEMO_MODE) === true
        ) {
            throw new AccessDeniedException();
        }

        $this->ui->showHeader();

        $text = T_('Your cache has been cleared successfully');
        switch ($_REQUEST['type']) {
            case 'song':
                Song::clear_cache();
                break;
            case 'artist':
                Artist::clear_cache();
                break;
            case 'album':
                Album::clear_cache();
                break;
            case 'perpetual_api_session':
                $text = T_('Succeeded');
                Session::destroy_perpetual();
                break;
        }

        $this->ui->showConfirmation(
            T_('No Problem'),
            $text,
<<<<<<< HEAD
            sprintf('%s/admin/system.php?action=show_debug', $this->configContainer->getWebPath(false))
=======
            sprintf('%s/system.php?action=show_debug', $this->configContainer->getWebPath('/admin'))
>>>>>>> 871535f5
        );

        $this->ui->showQueryStats();
        $this->ui->showFooter();

        return null;
    }
}<|MERGE_RESOLUTION|>--- conflicted
+++ resolved
@@ -92,11 +92,7 @@
         $this->ui->showConfirmation(
             T_('No Problem'),
             $text,
-<<<<<<< HEAD
-            sprintf('%s/admin/system.php?action=show_debug', $this->configContainer->getWebPath(false))
-=======
             sprintf('%s/system.php?action=show_debug', $this->configContainer->getWebPath('/admin'))
->>>>>>> 871535f5
         );
 
         $this->ui->showQueryStats();
