--- conflicted
+++ resolved
@@ -76,11 +76,7 @@
         $catalog->uninstall();
 
         /* Show Confirmation */
-<<<<<<< HEAD
-        $url   = sprintf('%s/admin/modules.php?action=show_catalog_types', $this->configContainer->getWebPath(false));
-=======
         $url   = sprintf('%s/modules.php?action=show_catalog_types', $this->configContainer->getWebPath('/admin'));
->>>>>>> 871535f5
         $title = T_('No Problem');
         $body  = T_('The Module has been disabled');
 
