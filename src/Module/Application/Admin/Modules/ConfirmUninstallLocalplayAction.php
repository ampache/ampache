--- conflicted
+++ resolved
@@ -61,13 +61,8 @@
 
         $type = scrub_in((string) filter_input(INPUT_GET, 'type', FILTER_SANITIZE_SPECIAL_CHARS));
         $url  = sprintf(
-<<<<<<< HEAD
-            '%s/admin/modules.php?action=uninstall_localplay&type=%s',
-            $this->configContainer->getWebPath(false),
-=======
             '%s/modules.php?action=uninstall_localplay&type=%s',
             $this->configContainer->getWebPath('/admin'),
->>>>>>> 871535f5
             $type
         );
         $title = T_('Are You Sure?');
