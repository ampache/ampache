--- conflicted
+++ resolved
@@ -90,11 +90,7 @@
         Preference::update('localplay_controller', $user->getId(), $localplay->type);
 
         /* Show Confirmation */
-<<<<<<< HEAD
-        $url   = sprintf('%s/admin/modules.php?action=show_localplay', $this->configContainer->getWebPath(false));
-=======
         $url   = sprintf('%s/modules.php?action=show_localplay', $this->configContainer->getWebPath('/admin'));
->>>>>>> 871535f5
         $title = T_('No Problem');
         $body  = T_('Localplay has been enabled');
         $this->ui->showConfirmation($title, $body, $url);
