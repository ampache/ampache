--- conflicted
+++ resolved
@@ -61,13 +61,8 @@
 
         $plugin = scrub_in((string) $_REQUEST['plugin']);
         $url    = sprintf(
-<<<<<<< HEAD
-            '%s/admin/modules.php?action=uninstall_plugin&plugin=%s',
-            $this->configContainer->getWebPath(false),
-=======
             '%s/modules.php?action=uninstall_plugin&plugin=%s',
             $this->configContainer->getWebPath('/admin'),
->>>>>>> 871535f5
             $plugin
         );
         $title = T_('Are You Sure?');
