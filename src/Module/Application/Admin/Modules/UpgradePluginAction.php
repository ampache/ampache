--- conflicted
+++ resolved
@@ -91,11 +91,7 @@
         $plugin = new Plugin($this->requestParser->getFromRequest('plugin'));
         $plugin->upgrade();
         User::rebuild_all_preferences();
-<<<<<<< HEAD
-        $url   = sprintf('%s/admin/modules.php?action=show_plugins', $this->configContainer->getWebPath(false));
-=======
         $url   = sprintf('%s/modules.php?action=show_plugins', $this->configContainer->getWebPath('/admin'));
->>>>>>> 871535f5
         $title = T_('No Problem');
         $body  = T_('The Plugin has been upgraded');
         $this->ui->showConfirmation($title, $body, $url);
