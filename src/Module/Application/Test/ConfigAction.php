<?php

declare(strict_types=0);

/**
 * vim:set softtabstop=4 shiftwidth=4 expandtab:
 *
 * LICENSE: GNU Affero General Public License, version 3 (AGPL-3.0-or-later)
 * Copyright Ampache.org, 2001-2024
 *
 * This program is free software: you can redistribute it and/or modify
 * it under the terms of the GNU Affero General Public License as published by
 * the Free Software Foundation, either version 3 of the License, or
 * (at your option) any later version.
 *
 * This program is distributed in the hope that it will be useful,
 * but WITHOUT ANY WARRANTY; without even the implied warranty of
 * MERCHANTABILITY or FITNESS FOR A PARTICULAR PURPOSE.  See the
 * GNU Affero General Public License for more details.
 *
 * You should have received a copy of the GNU Affero General Public License
 * along with this program.  If not, see <https://www.gnu.org/licenses/>.
 *
 */

namespace Ampache\Module\Application\Test;

use Ampache\Config\AmpConfig;
use Ampache\Config\ConfigContainerInterface;
use Ampache\Repository\Model\Preference;
use Ampache\Module\Application\ApplicationActionInterface;
use Ampache\Module\Authorization\GuiGatekeeperInterface;
use Exception;
use Psr\Http\Message\ResponseFactoryInterface;
use Psr\Http\Message\ResponseInterface;
use Psr\Http\Message\ServerRequestInterface;

final class ConfigAction implements ApplicationActionInterface
{
    public const REQUEST_KEY = 'config';

    private ConfigContainerInterface $configContainer;

    private ResponseFactoryInterface $responseFactory;

    public function __construct(
        ConfigContainerInterface $configContainer,
        ResponseFactoryInterface $responseFactory
    ) {
        $this->configContainer = $configContainer;
        $this->responseFactory = $responseFactory;
    }

    public function run(ServerRequestInterface $request, GuiGatekeeperInterface $gatekeeper): ?ResponseInterface
    {
        // Check to see if the config file is working now, if so fall
        // through to the default, else show the appropriate template
        $configfile = __DIR__ . '/../../../../config/ampache.cfg.php';

<<<<<<< HEAD
        if (!count(parse_ini_file($configfile))) {
            require_once __DIR__ . '/../../../../templates/show_test_config.inc.php';
=======
        if (!count(parse_ini_file($configfile) ?: [])) {
            require_once __DIR__ . '/../../../../public/templates/show_test_config.inc.php';
>>>>>>> cc5b4be5

            return null;
        }

        if (!file_exists($configfile)) {
            return $this->responseFactory
                ->createResponse()
                ->withHeader(
                    'Location',
                    '/install.php'
                );
        }
        // Make sure the config file is set up and parsable
        $results = (is_readable($configfile)) ? parse_ini_file($configfile) : '';
        if (empty($results)) {
            $link = __DIR__ . '/../../../../test.php?action=config';
        }
        if (is_array($results)) {
            /* Temp Fixes */
            $results = Preference::fix_preferences($results);
            $this->configContainer->updateConfig($results);
        }
        unset($results);
        // Try to load localization from cookie
        $session_name = $this->configContainer->getSessionName();

        if (isset($_COOKIE[$session_name . '_lang'])) {
            AmpConfig::set('lang', $_COOKIE[$session_name . '_lang']);
        }
        if (!class_exists('Gettext\Translations')) {
            require_once __DIR__ . '/../../../../templates/test_error_page.inc.php';
            throw new Exception('load_gettext()');
        } else {
            load_gettext();
            // Load template
            require_once __DIR__ . '/../../../../templates/show_test.inc.php';
        }

        return null;
    }
}<|MERGE_RESOLUTION|>--- conflicted
+++ resolved
@@ -57,13 +57,8 @@
         // through to the default, else show the appropriate template
         $configfile = __DIR__ . '/../../../../config/ampache.cfg.php';
 
-<<<<<<< HEAD
-        if (!count(parse_ini_file($configfile))) {
+        if (!count(parse_ini_file($configfile) ?: [])) {
             require_once __DIR__ . '/../../../../templates/show_test_config.inc.php';
-=======
-        if (!count(parse_ini_file($configfile) ?: [])) {
-            require_once __DIR__ . '/../../../../public/templates/show_test_config.inc.php';
->>>>>>> cc5b4be5
 
             return null;
         }
