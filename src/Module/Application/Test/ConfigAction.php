--- conflicted
+++ resolved
@@ -69,21 +69,11 @@
                     'Location',
                     '/install.php'
                 );
-<<<<<<< HEAD
-        } else {
-            // Make sure the config file is set up and parsable
-            $results = (is_readable($configfile)) ? parse_ini_file($configfile) : '';
-
-            if (empty($results)) {
-                $link = __DIR__ . '/../../../../test.php?action=config';
-            }
-=======
         }
         // Make sure the config file is set up and parsable
         $results = (is_readable($configfile)) ? parse_ini_file($configfile) : '';
         if (empty($results)) {
             $link = __DIR__ . '/../../../../public/test.php?action=config';
->>>>>>> 3273b5ed
         }
         /* Temp Fixes */
         $results = Preference::fix_preferences($results);
