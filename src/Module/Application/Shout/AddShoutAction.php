<?php

declare(strict_types=1);

/**
 * vim:set softtabstop=4 shiftwidth=4 expandtab:
 *
 * LICENSE: GNU Affero General Public License, version 3 (AGPL-3.0-or-later)
 * Copyright Ampache.org, 2001-2023
 *
 * This program is free software: you can redistribute it and/or modify
 * it under the terms of the GNU Affero General Public License as published by
 * the Free Software Foundation, either version 3 of the License, or
 * (at your option) any later version.
 *
 * This program is distributed in the hope that it will be useful,
 * but WITHOUT ANY WARRANTY; without even the implied warranty of
 * MERCHANTABILITY or FITNESS FOR A PARTICULAR PURPOSE.  See the
 * GNU Affero General Public License for more details.
 *
 * You should have received a copy of the GNU Affero General Public License
 * along with this program.  If not, see <https://www.gnu.org/licenses/>.
 *
 */

namespace Ampache\Module\Application\Shout;

use Ampache\Config\ConfigContainerInterface;
use Ampache\Module\Application\ApplicationActionInterface;
use Ampache\Module\Application\Exception\AccessDeniedException;
use Ampache\Module\Application\Exception\ObjectNotFoundException;
use Ampache\Module\Authorization\AccessLevelEnum;
use Ampache\Module\Authorization\AccessTypeEnum;
use Ampache\Module\Authorization\GuiGatekeeperInterface;
use Ampache\Module\Shout\ShoutCreatorInterface;
use Ampache\Module\Shout\ShoutObjectLoaderInterface;
use Ampache\Module\Util\RequestParserInterface;
use Ampache\Repository\Model\LibraryItemEnum;
use Psr\Http\Message\ResponseFactoryInterface;
use Psr\Http\Message\ResponseInterface;
use Psr\Http\Message\ServerRequestInterface;
use Teapot\StatusCode;

/**
 * Creates a new shout for an item
 */
final class AddShoutAction implements ApplicationActionInterface
{
    public const REQUEST_KEY = 'add_shout';

    private ResponseFactoryInterface $responseFactory;

    private ConfigContainerInterface $configContainer;

    private ShoutCreatorInterface $shoutCreator;

    private RequestParserInterface $requestParser;
    private ShoutObjectLoaderInterface $shoutObjectLoader;

    public function __construct(
        ResponseFactoryInterface $responseFactory,
        ConfigContainerInterface $configContainer,
        ShoutCreatorInterface $shoutCreator,
        RequestParserInterface $requestParser,
        ShoutObjectLoaderInterface $shoutObjectLoader
    ) {
        $this->responseFactory   = $responseFactory;
        $this->configContainer   = $configContainer;
        $this->shoutCreator      = $shoutCreator;
        $this->requestParser     = $requestParser;
        $this->shoutObjectLoader = $shoutObjectLoader;
    }

    public function run(ServerRequestInterface $request, GuiGatekeeperInterface $gatekeeper): ?ResponseInterface
    {
        $user = $gatekeeper->getUser();

        // Must be at least a user to do this
        if (
            $gatekeeper->mayAccess(AccessTypeEnum::INTERFACE, AccessLevelEnum::USER) === false ||
            !$this->requestParser->verifyForm('add_shout') ||
            $user === null
        ) {
            throw new AccessDeniedException();
        }

<<<<<<< HEAD
        $body       = (array) $request->getParsedBody();
        $objectType = LibraryItemEnum::from($body['object_type'] ?? '');
=======
        $body       = (array)$request->getParsedBody();
        $objectType = $body['object_type'] ?? '';
>>>>>>> 31ead128
        $objectId   = (int) ($body['object_id'] ?? 0);
        $text       = $body['comment'] ?? '';
        $isSticky   = array_key_exists('sticky', $body);

        // `data` is only used to mark a song offset (by clicking on the waveform)
        $songOffset = (int) ($body['data'] ?? 0);

        $libitem = $this->shoutObjectLoader->loadByObjectType($objectType, $objectId);
        if ($libitem === null) {
            throw new ObjectNotFoundException($objectId);
        }

        $this->shoutCreator->create(
            $user,
            $libitem,
            $objectType,
            $text,
            $isSticky,
            $songOffset
        );

        return $this->responseFactory
            ->createResponse(StatusCode::FOUND)
            ->withHeader(
                'Location',
                sprintf(
                    '%s/shout.php?action=show_add_shout&type=%s&id=%d',
                    $this->configContainer->getWebPath(),
                    $objectType->value,
                    $objectId
                )
            );
    }
}<|MERGE_RESOLUTION|>--- conflicted
+++ resolved
@@ -84,13 +84,8 @@
             throw new AccessDeniedException();
         }
 
-<<<<<<< HEAD
-        $body       = (array) $request->getParsedBody();
+        $body       = (array)$request->getParsedBody();
         $objectType = LibraryItemEnum::from($body['object_type'] ?? '');
-=======
-        $body       = (array)$request->getParsedBody();
-        $objectType = $body['object_type'] ?? '';
->>>>>>> 31ead128
         $objectId   = (int) ($body['object_id'] ?? 0);
         $text       = $body['comment'] ?? '';
         $isSticky   = array_key_exists('sticky', $body);
