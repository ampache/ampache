--- conflicted
+++ resolved
@@ -42,28 +42,18 @@
 
     private ConfigContainerInterface $configContainer;
 
-<<<<<<< HEAD
-=======
     private RegistrationAgreementRendererInterface $registrationAgreementRenderer;
 
->>>>>>> 36eb24bf
     private UiInterface $ui;
 
     public function __construct(
         ConfigContainerInterface $configContainer,
-<<<<<<< HEAD
-        UiInterface $ui
-    ) {
-        $this->configContainer = $configContainer;
-        $this->ui              = $ui;
-=======
         RegistrationAgreementRendererInterface $registrationAgreementRenderer,
         UiInterface $ui
     ) {
         $this->configContainer               = $configContainer;
         $this->registrationAgreementRenderer = $registrationAgreementRenderer;
         $this->ui                            = $ui;
->>>>>>> 36eb24bf
     }
 
     /**
@@ -81,10 +71,6 @@
             throw new AccessDeniedException('Error attempted registration');
         }
 
-<<<<<<< HEAD
-        $this->ui->show(
-            'show_user_registration.inc.php',
-=======
         /* Don't even include it if we aren't going to use it */
         if ($this->configContainer->isFeatureEnabled(ConfigurationKeyEnum::CAPTCHA_PUBLIC_REG) === true) {
             define('CAPTCHA_INVERSE', 1);
@@ -106,7 +92,6 @@
             [
                 'registrationAgreementRenderer' => $this->registrationAgreementRenderer,
             ]
->>>>>>> 36eb24bf
         );
 
         return null;
