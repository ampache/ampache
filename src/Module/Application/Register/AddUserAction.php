--- conflicted
+++ resolved
@@ -53,25 +53,14 @@
 
     private UserRepositoryInterface $userRepository;
 
-<<<<<<< HEAD
-=======
     private Registration\RegistrationAgreementRendererInterface $registrationAgreementRenderer;
 
->>>>>>> 36eb24bf
     private UiInterface $ui;
 
     public function __construct(
         ConfigContainerInterface $configContainer,
         ModelFactoryInterface $modelFactory,
         UserRepositoryInterface $userRepository,
-<<<<<<< HEAD
-        UiInterface $ui
-    ) {
-        $this->configContainer = $configContainer;
-        $this->modelFactory    = $modelFactory;
-        $this->userRepository  = $userRepository;
-        $this->ui              = $ui;
-=======
         Registration\RegistrationAgreementRendererInterface $registrationAgreementRenderer,
         UiInterface $ui
     ) {
@@ -80,7 +69,6 @@
         $this->userRepository                = $userRepository;
         $this->registrationAgreementRenderer = $registrationAgreementRenderer;
         $this->ui                            = $ui;
->>>>>>> 36eb24bf
     }
 
     public function run(ServerRequestInterface $request, GuiGatekeeperInterface $gatekeeper): ?ResponseInterface
@@ -171,12 +159,9 @@
         if (AmpError::occurred()) {
             $this->ui->show(
                 'show_user_registration.inc.php',
-<<<<<<< HEAD
-=======
                 [
                     'registrationAgreementRenderer' => $this->registrationAgreementRenderer,
                 ]
->>>>>>> 36eb24bf
             );
 
             return null;
