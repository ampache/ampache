--- conflicted
+++ resolved
@@ -106,14 +106,10 @@
             $this->ui->showConfirmation(
                 $title,
                 $body,
-<<<<<<< HEAD
-                AmpConfig::get_web_path('/client') . '/stats.php?action=share'
-=======
                 sprintf(
                     '%s/stats.php?action=share',
-                    $this->configContainer->getWebPath()
+                    $this->configContainer->getWebPath('/client')
                 )
->>>>>>> 6260b92f
             );
         } else {
             $this->logger->error(
@@ -130,14 +126,10 @@
                 $this->ui->showContinue(
                     T_('There Was a Problem'),
                     T_('Failed to create share'),
-<<<<<<< HEAD
-                    AmpConfig::get_web_path('/client') . '/stats.php?action=share'
-=======
                     sprintf(
                         '%s/stats.php?action=share',
-                        $this->configContainer->getWebPath()
+                        $this->configContainer->getWebPath('/client')
                     )
->>>>>>> 6260b92f
                 );
             } else {
                 $message   = T_('Failed to create share');
