<?php
/*
 * vim:set softtabstop=4 shiftwidth=4 expandtab:
 *
 * LICENSE: GNU Affero General Public License, version 3 (AGPL-3.0-or-later)
 * Copyright 2001 - 2020 Ampache.org
 *
 * This program is free software: you can redistribute it and/or modify
 * it under the terms of the GNU Affero General Public License as published by
 * the Free Software Foundation, either version 3 of the License, or
 * (at your option) any later version.
 *
 * This program is distributed in the hope that it will be useful,
 * but WITHOUT ANY WARRANTY; without even the implied warranty of
 * MERCHANTABILITY or FITNESS FOR A PARTICULAR PURPOSE.  See the
 * GNU Affero General Public License for more details.
 *
 * You should have received a copy of the GNU Affero General Public License
 * along with this program.  If not, see <https://www.gnu.org/licenses/>.
 *
 */

declare(strict_types=0);

namespace Ampache\Module\Application\Share;

use Ampache\Config\ConfigContainerInterface;
use Ampache\Config\ConfigurationKeyEnum;
use Ampache\Module\Application\Batch\DefaultAction;
use Ampache\Module\Application\Stream\DownloadAction;
use Ampache\Repository\Model\Preference;
use Ampache\Repository\Model\Share;
use Ampache\Module\Application\ApplicationActionInterface;
use Ampache\Module\Application\Exception\AccessDeniedException;
use Ampache\Module\Authorization\AccessLevelEnum;
use Ampache\Module\Authorization\Check\NetworkCheckerInterface;
use Ampache\Module\Authorization\GuiGatekeeperInterface;
use Ampache\Module\System\Core;
use Ampache\Module\Util\Ui;
<<<<<<< HEAD
use Ampache\Repository\ShareRepositoryInterface;
=======
use Psr\Container\ContainerInterface;
>>>>>>> 8ddc1d85
use Psr\Http\Message\ResponseInterface;
use Psr\Http\Message\ServerRequestInterface;

final class ConsumeAction implements ApplicationActionInterface
{
    public const REQUEST_KEY = 'consume';

    private ConfigContainerInterface $configContainer;

    private NetworkCheckerInterface $networkChecker;

<<<<<<< HEAD
    private ShareRepositoryInterface $shareRepository;
=======
    private ContainerInterface $dic;
>>>>>>> 8ddc1d85

    public function __construct(
        ConfigContainerInterface $configContainer,
        NetworkCheckerInterface $networkChecker,
<<<<<<< HEAD
        ShareRepositoryInterface $shareRepository
    ) {
        $this->configContainer = $configContainer;
        $this->networkChecker  = $networkChecker;
        $this->shareRepository = $shareRepository;
=======
        ContainerInterface $dic
    ) {
        $this->configContainer = $configContainer;
        $this->networkChecker  = $networkChecker;
        $this->dic             = $dic;
>>>>>>> 8ddc1d85
    }

    public function run(ServerRequestInterface $request, GuiGatekeeperInterface $gatekeeper): ?ResponseInterface
    {
        Preference::init();

        if (!$this->configContainer->isFeatureEnabled(ConfigurationKeyEnum::SHARE)) {
            throw new AccessDeniedException('Access Denied: sharing features are not enabled.');
        }

        $action = isset($_REQUEST['action']) ? $_REQUEST['action'] : '';

        /**
         * If Access Control is turned on then we don't
         * even want them to be able to get to the login
         * page if they aren't in the ACL
         */
        if ($this->configContainer->isFeatureEnabled(ConfigurationKeyEnum::ACCESS_CONTROL)) {
            if (!$this->networkChecker->check(AccessLevelEnum::TYPE_INTERFACE, null, AccessLevelEnum::LEVEL_GUEST)) {
                throw new AccessDeniedException(
                    sprintf(
                        'Access Denied:%s is not in the Interface Access list',
                        Core::get_server('REMOTE_ADDR')
                    )
                );
            }
        } // access_control is enabled

        $share_id = Core::get_request('id');
        $secret   = $_REQUEST['secret'];

        $share = new Share($share_id);
        if (empty($action) && $share->id) {
            if ($share->allow_stream) {
                $action = 'stream';
            } elseif ($share->allow_download) {
                $action = 'download';
            }
        }

        if (!$share->is_valid($secret, $action)) {
            throw new AccessDeniedException();
        }

        $this->shareRepository->saveAccess(
            $share,
            time()
        );

        if ($action == 'download') {
            if ($share->object_type == 'song' || $share->object_type == 'video') {
                $_REQUEST['action']                    = 'download';
                $_REQUEST['type']                      = $share->object_type;
                $_REQUEST[$share->object_type . '_id'] = $share->object_id;

                return $this->dic->get(DownloadAction::class)->run($request, $gatekeeper);
            } else {
                $_REQUEST['action'] = $share->object_type;
                $_REQUEST['id']     = $share->object_id;

                return $this->dic->get(DefaultAction::class)->run($request, $gatekeeper);
            }
        } elseif ($action == 'stream') {
            require Ui::find_template('show_share.inc.php');
        } else {
            throw new AccessDeniedException('Access Denied: unknown action.');
        }

        return null;
    }
}<|MERGE_RESOLUTION|>--- conflicted
+++ resolved
@@ -37,11 +37,8 @@
 use Ampache\Module\Authorization\GuiGatekeeperInterface;
 use Ampache\Module\System\Core;
 use Ampache\Module\Util\Ui;
-<<<<<<< HEAD
 use Ampache\Repository\ShareRepositoryInterface;
-=======
 use Psr\Container\ContainerInterface;
->>>>>>> 8ddc1d85
 use Psr\Http\Message\ResponseInterface;
 use Psr\Http\Message\ServerRequestInterface;
 
@@ -53,28 +50,20 @@
 
     private NetworkCheckerInterface $networkChecker;
 
-<<<<<<< HEAD
     private ShareRepositoryInterface $shareRepository;
-=======
+
     private ContainerInterface $dic;
->>>>>>> 8ddc1d85
 
     public function __construct(
         ConfigContainerInterface $configContainer,
         NetworkCheckerInterface $networkChecker,
-<<<<<<< HEAD
-        ShareRepositoryInterface $shareRepository
+        ShareRepositoryInterface $shareRepository,
+        ContainerInterface $dic
     ) {
         $this->configContainer = $configContainer;
         $this->networkChecker  = $networkChecker;
         $this->shareRepository = $shareRepository;
-=======
-        ContainerInterface $dic
-    ) {
-        $this->configContainer = $configContainer;
-        $this->networkChecker  = $networkChecker;
         $this->dic             = $dic;
->>>>>>> 8ddc1d85
     }
 
     public function run(ServerRequestInterface $request, GuiGatekeeperInterface $gatekeeper): ?ResponseInterface
