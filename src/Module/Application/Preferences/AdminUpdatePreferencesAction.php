<?php

declare(strict_types=0);

/**
 * vim:set softtabstop=4 shiftwidth=4 expandtab:
 *
 * LICENSE: GNU Affero General Public License, version 3 (AGPL-3.0-or-later)
 * Copyright Ampache.org, 2001-2024
 *
 * This program is free software: you can redistribute it and/or modify
 * it under the terms of the GNU Affero General Public License as published by
 * the Free Software Foundation, either version 3 of the License, or
 * (at your option) any later version.
 *
 * This program is distributed in the hope that it will be useful,
 * but WITHOUT ANY WARRANTY; without even the implied warranty of
 * MERCHANTABILITY or FITNESS FOR A PARTICULAR PURPOSE.  See the
 * GNU Affero General Public License for more details.
 *
 * You should have received a copy of the GNU Affero General Public License
 * along with this program.  If not, see <https://www.gnu.org/licenses/>.
 *
 */

namespace Ampache\Module\Application\Preferences;

use Ampache\Config\ConfigContainerInterface;
use Ampache\Module\Application\ApplicationActionInterface;
use Ampache\Module\Application\Exception\AccessDeniedException;
use Ampache\Module\Authorization\AccessLevelEnum;
use Ampache\Module\Authorization\AccessTypeEnum;
use Ampache\Module\Authorization\GuiGatekeeperInterface;
use Ampache\Module\System\Core;
use Ampache\Module\System\PreferencesFromRequestUpdaterInterface;
use Ampache\Module\Util\RequestParserInterface;
use Psr\Http\Message\ResponseFactoryInterface;
use Psr\Http\Message\ResponseInterface;
use Psr\Http\Message\ServerRequestInterface;
use Teapot\StatusCode;

final class AdminUpdatePreferencesAction implements ApplicationActionInterface
{
    public const REQUEST_KEY = 'admin_update_preferences';

    private PreferencesFromRequestUpdaterInterface $preferencesFromRequestUpdater;

    private ResponseFactoryInterface $responseFactory;

    private ConfigContainerInterface $configContainer;

    private RequestParserInterface $requestParser;

    public function __construct(
        PreferencesFromRequestUpdaterInterface $preferencesFromRequestUpdater,
        ResponseFactoryInterface $responseFactory,
        ConfigContainerInterface $configContainer,
        RequestParserInterface $requestParser
    ) {
        $this->preferencesFromRequestUpdater = $preferencesFromRequestUpdater;
        $this->responseFactory               = $responseFactory;
        $this->configContainer               = $configContainer;
        $this->requestParser                 = $requestParser;
    }

    public function run(ServerRequestInterface $request, GuiGatekeeperInterface $gatekeeper): ?ResponseInterface
    {
        if (
            $gatekeeper->mayAccess(AccessTypeEnum::INTERFACE, AccessLevelEnum::ADMIN) === false ||
            !$this->requestParser->verifyForm('update_preference')
        ) {
            throw new AccessDeniedException();
        }

        $this->preferencesFromRequestUpdater->update((int) Core::get_post('user_id'));

        return $this->responseFactory
            ->createResponse(StatusCode::FOUND)
            ->withHeader(
                'Location',
                sprintf(
<<<<<<< HEAD
                    '%s/admin/users.php?action=show_preferences&user_id=%s',
                    $this->configContainer->getWebPath(false),
=======
                    '%s/users.php?action=show_preferences&user_id=%s',
                    $this->configContainer->getWebPath('/admin'),
>>>>>>> 871535f5
                    scrub_out(Core::get_post('user_id'))
                )
            );
    }
}<|MERGE_RESOLUTION|>--- conflicted
+++ resolved
@@ -79,13 +79,8 @@
             ->withHeader(
                 'Location',
                 sprintf(
-<<<<<<< HEAD
-                    '%s/admin/users.php?action=show_preferences&user_id=%s',
-                    $this->configContainer->getWebPath(false),
-=======
                     '%s/users.php?action=show_preferences&user_id=%s',
                     $this->configContainer->getWebPath('/admin'),
->>>>>>> 871535f5
                     scrub_out(Core::get_post('user_id'))
                 )
             );
