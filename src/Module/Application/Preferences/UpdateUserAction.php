--- conflicted
+++ resolved
@@ -115,26 +115,17 @@
 
         echo $this->ui->displayNotification(T_('User updated successfully'));
 
-<<<<<<< HEAD
-=======
         $user = $gatekeeper->getUser();
 
->>>>>>> de211cb4
         $this->ui->show(
             'show_preferences.inc.php',
             [
                 'fullname' => $user->fullname,
-<<<<<<< HEAD
                 'apiKeyQrCode' => $apiKeyQrCode,
-            ]
-        );
-
-=======
                 'preferences' => $user->get_preferences($_REQUEST['tab']),
                 'ui' => $this->ui
             ]
         );
->>>>>>> de211cb4
         $this->ui->showQueryStats();
         $this->ui->showFooter();
 
