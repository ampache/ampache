<?php
/*
 * vim:set softtabstop=4 shiftwidth=4 expandtab:
 *
 * LICENSE: GNU Affero General Public License, version 3 (AGPL-3.0-or-later)
 * Copyright 2001 - 2020 Ampache.org
 *
 * This program is free software: you can redistribute it and/or modify
 * it under the terms of the GNU Affero General Public License as published by
 * the Free Software Foundation, either version 3 of the License, or
 * (at your option) any later version.
 *
 * This program is distributed in the hope that it will be useful,
 * but WITHOUT ANY WARRANTY; without even the implied warranty of
 * MERCHANTABILITY or FITNESS FOR A PARTICULAR PURPOSE.  See the
 * GNU Affero General Public License for more details.
 *
 * You should have received a copy of the GNU Affero General Public License
 * along with this program.  If not, see <https://www.gnu.org/licenses/>.
 *
 */

declare(strict_types=1);

namespace Ampache\Module\Application\Preferences;

use Ampache\Module\Application\ApplicationActionInterface;
use Ampache\Module\Application\Exception\AccessDeniedException;
use Ampache\Module\Authorization\AccessLevelEnum;
use Ampache\Module\Authorization\GuiGatekeeperInterface;
<<<<<<< HEAD
use Ampache\Module\Util\QrCodeGeneratorInterface;
=======
>>>>>>> de211cb4
use Ampache\Module\Util\UiInterface;
use Psr\Http\Message\ResponseInterface;
use Psr\Http\Message\ServerRequestInterface;

final class AdminAction implements ApplicationActionInterface
{
    public const REQUEST_KEY = 'admin';

    private UiInterface $ui;

    private QrCodeGeneratorInterface $qrCodeGenerator;

    public function __construct(
        UiInterface $ui,
        QrCodeGeneratorInterface $qrCodeGenerator
    ) {
        $this->ui              = $ui;
        $this->qrCodeGenerator = $qrCodeGenerator;
    }

    public function run(ServerRequestInterface $request, GuiGatekeeperInterface $gatekeeper): ?ResponseInterface
    {
        // Make sure only admins here
        if ($gatekeeper->mayAccess(AccessLevelEnum::TYPE_INTERFACE, AccessLevelEnum::LEVEL_ADMIN) === false) {
            throw new AccessDeniedException();
        }
<<<<<<< HEAD
        $user = $gatekeeper->getUser();
        $tab  = $request->getQueryParams()['tab'] ?? '0';

        $apiKey       = $user->apikey;
        $apiKeyQrCode = '';
        if ($apiKey && $tab === 'account') {
            $apiKeyQrCode = $this->qrCodeGenerator->generate($apiKey, 156);
        }
=======

        $tab = $request->getQueryParams()['tab'] ?? '';
>>>>>>> de211cb4

        $this->ui->showHeader();
        $this->ui->show(
            'show_preferences.inc.php',
            [
                'fullname' => T_('Server'),
<<<<<<< HEAD
                'preferences' => $user->get_preferences($tab, true),
                'apiKeyQrCode' => $apiKeyQrCode,
=======
                'preferences' => $gatekeeper->getUser()->get_preferences($tab, true),
                'ui' => $this->ui
>>>>>>> de211cb4
            ]
        );
        $this->ui->showQueryStats();
        $this->ui->showFooter();

        return null;
    }
}<|MERGE_RESOLUTION|>--- conflicted
+++ resolved
@@ -28,10 +28,7 @@
 use Ampache\Module\Application\Exception\AccessDeniedException;
 use Ampache\Module\Authorization\AccessLevelEnum;
 use Ampache\Module\Authorization\GuiGatekeeperInterface;
-<<<<<<< HEAD
 use Ampache\Module\Util\QrCodeGeneratorInterface;
-=======
->>>>>>> de211cb4
 use Ampache\Module\Util\UiInterface;
 use Psr\Http\Message\ResponseInterface;
 use Psr\Http\Message\ServerRequestInterface;
@@ -58,7 +55,6 @@
         if ($gatekeeper->mayAccess(AccessLevelEnum::TYPE_INTERFACE, AccessLevelEnum::LEVEL_ADMIN) === false) {
             throw new AccessDeniedException();
         }
-<<<<<<< HEAD
         $user = $gatekeeper->getUser();
         $tab  = $request->getQueryParams()['tab'] ?? '0';
 
@@ -67,23 +63,15 @@
         if ($apiKey && $tab === 'account') {
             $apiKeyQrCode = $this->qrCodeGenerator->generate($apiKey, 156);
         }
-=======
-
-        $tab = $request->getQueryParams()['tab'] ?? '';
->>>>>>> de211cb4
 
         $this->ui->showHeader();
         $this->ui->show(
             'show_preferences.inc.php',
             [
                 'fullname' => T_('Server'),
-<<<<<<< HEAD
                 'preferences' => $user->get_preferences($tab, true),
                 'apiKeyQrCode' => $apiKeyQrCode,
-=======
-                'preferences' => $gatekeeper->getUser()->get_preferences($tab, true),
-                'ui' => $this->ui
->>>>>>> de211cb4
+                'ui' => $this->ui,
             ]
         );
         $this->ui->showQueryStats();
