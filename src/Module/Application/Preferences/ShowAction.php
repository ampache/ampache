<?php
/*
 * vim:set softtabstop=4 shiftwidth=4 expandtab:
 *
 * LICENSE: GNU Affero General Public License, version 3 (AGPL-3.0-or-later)
 * Copyright 2001 - 2020 Ampache.org
 *
 * This program is free software: you can redistribute it and/or modify
 * it under the terms of the GNU Affero General Public License as published by
 * the Free Software Foundation, either version 3 of the License, or
 * (at your option) any later version.
 *
 * This program is distributed in the hope that it will be useful,
 * but WITHOUT ANY WARRANTY; without even the implied warranty of
 * MERCHANTABILITY or FITNESS FOR A PARTICULAR PURPOSE.  See the
 * GNU Affero General Public License for more details.
 *
 * You should have received a copy of the GNU Affero General Public License
 * along with this program.  If not, see <https://www.gnu.org/licenses/>.
 *
 */

declare(strict_types=1);

namespace Ampache\Module\Application\Preferences;

use Ampache\Module\Application\ApplicationActionInterface;
use Ampache\Module\Authorization\GuiGatekeeperInterface;
<<<<<<< HEAD
use Ampache\Module\Util\QrCodeGeneratorInterface;
=======
>>>>>>> de211cb4
use Ampache\Module\Util\UiInterface;
use Psr\Http\Message\ResponseInterface;
use Psr\Http\Message\ServerRequestInterface;

final class ShowAction implements ApplicationActionInterface
{
    public const REQUEST_KEY = 'show';

    private UiInterface $ui;

    private QrCodeGeneratorInterface $qrCodeGenerator;

    public function __construct(
        UiInterface $ui,
        QrCodeGeneratorInterface $qrCodeGenerator
    ) {
        $this->ui              = $ui;
        $this->qrCodeGenerator = $qrCodeGenerator;
    }

    public function run(ServerRequestInterface $request, GuiGatekeeperInterface $gatekeeper): ?ResponseInterface
    {
        $user = $gatekeeper->getUser();
<<<<<<< HEAD
        $tab  = $request->getQueryParams()['tab'] ?? '0';

        $apiKey       = $user->apikey;
        $apiKeyQrCode = '';
        if ($apiKey && $tab === 'account') {
            $apiKeyQrCode = $this->qrCodeGenerator->generate($apiKey, 156);
        }
=======
>>>>>>> de211cb4

        $this->ui->showHeader();
        $this->ui->show(
            'show_preferences.inc.php',
            [
                'fullname' => $user->fullname,
<<<<<<< HEAD
                'preferences' => $user->get_preferences($tab),
                'apiKeyQrCode' => $apiKeyQrCode
=======
                'preferences' => $user->get_preferences($request->getQueryParams()['tab'] ?? ''),
                'ui' => $this->ui,
>>>>>>> de211cb4
            ]
        );
        $this->ui->showQueryStats();
        $this->ui->showFooter();

        return null;
    }
}<|MERGE_RESOLUTION|>--- conflicted
+++ resolved
@@ -26,10 +26,7 @@
 
 use Ampache\Module\Application\ApplicationActionInterface;
 use Ampache\Module\Authorization\GuiGatekeeperInterface;
-<<<<<<< HEAD
 use Ampache\Module\Util\QrCodeGeneratorInterface;
-=======
->>>>>>> de211cb4
 use Ampache\Module\Util\UiInterface;
 use Psr\Http\Message\ResponseInterface;
 use Psr\Http\Message\ServerRequestInterface;
@@ -53,7 +50,6 @@
     public function run(ServerRequestInterface $request, GuiGatekeeperInterface $gatekeeper): ?ResponseInterface
     {
         $user = $gatekeeper->getUser();
-<<<<<<< HEAD
         $tab  = $request->getQueryParams()['tab'] ?? '0';
 
         $apiKey       = $user->apikey;
@@ -61,21 +57,15 @@
         if ($apiKey && $tab === 'account') {
             $apiKeyQrCode = $this->qrCodeGenerator->generate($apiKey, 156);
         }
-=======
->>>>>>> de211cb4
 
         $this->ui->showHeader();
         $this->ui->show(
             'show_preferences.inc.php',
             [
                 'fullname' => $user->fullname,
-<<<<<<< HEAD
                 'preferences' => $user->get_preferences($tab),
-                'apiKeyQrCode' => $apiKeyQrCode
-=======
-                'preferences' => $user->get_preferences($request->getQueryParams()['tab'] ?? ''),
+                'apiKeyQrCode' => $apiKeyQrCode,
                 'ui' => $this->ui,
->>>>>>> de211cb4
             ]
         );
         $this->ui->showQueryStats();
