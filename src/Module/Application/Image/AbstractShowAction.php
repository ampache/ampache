<?php

declare(strict_types=1);

/**
 * vim:set softtabstop=4 shiftwidth=4 expandtab:
 *
 * LICENSE: GNU Affero General Public License, version 3 (AGPL-3.0-or-later)
 * Copyright Ampache.org, 2001-2024
 *
 * This program is free software: you can redistribute it and/or modify
 * it under the terms of the GNU Affero General Public License as published by
 * the Free Software Foundation, either version 3 of the License, or
 * (at your option) any later version.
 *
 * This program is distributed in the hope that it will be useful,
 * but WITHOUT ANY WARRANTY; without even the implied warranty of
 * MERCHANTABILITY or FITNESS FOR A PARTICULAR PURPOSE.  See the
 * GNU Affero General Public License for more details.
 *
 * You should have received a copy of the GNU Affero General Public License
 * along with this program.  If not, see <https://www.gnu.org/licenses/>.
 *
 */

namespace Ampache\Module\Application\Image;

use Ampache\Config\AmpConfig;
use Ampache\Config\ConfigContainerInterface;
use Ampache\Config\ConfigurationKeyEnum;
use Ampache\Module\Application\ApplicationActionInterface;
use Ampache\Module\Authentication\AuthenticationManagerInterface;
use Ampache\Module\Authorization\AccessTypeEnum;
use Ampache\Module\Authorization\GuiGatekeeperInterface;
use Ampache\Module\System\LegacyLogger;
use Ampache\Module\System\Session;
use Ampache\Module\Util\Horde_Browser;
use Ampache\Module\Util\RequestParserInterface;
use Ampache\Module\Util\Ui;
use Ampache\Repository\Model\Art;
use Psr\Http\Message\ResponseFactoryInterface;
use Psr\Http\Message\ResponseInterface;
use Psr\Http\Message\ServerRequestInterface;
use Psr\Http\Message\StreamFactoryInterface;
use Psr\Log\LoggerInterface;

abstract readonly class AbstractShowAction implements ApplicationActionInterface
{
    public function __construct(
        private RequestParserInterface $requestParser,
        private AuthenticationManagerInterface $authenticationManager,
        private ConfigContainerInterface $configContainer,
        private Horde_Browser $horde_browser,
        private ResponseFactoryInterface $responseFactory,
        private StreamFactoryInterface $streamFactory,
        private LoggerInterface $logger
    ) {
    }

    public function run(ServerRequestInterface $request, GuiGatekeeperInterface $gatekeeper): ?ResponseInterface
    {
        $response = $this->responseFactory->createResponse();

        if (
            $this->configContainer->isFeatureEnabled(ConfigurationKeyEnum::USE_AUTH) === true &&
            $this->configContainer->isFeatureEnabled(ConfigurationKeyEnum::REQUIRE_SESSION) === true
        ) {
            $auth  = $this->requestParser->getFromRequest('auth');
            $user  = $this->requestParser->getFromRequest('u');
            $token = $this->requestParser->getFromRequest('t');
            $salt  = $this->requestParser->getFromRequest('s');
            // Check to see if they've got an interface session or a valid API session
            $token_check = $this->authenticationManager->tokenLogin(
                $user,
                $token,
                $salt
            );

            $cookie = $_COOKIE[AmpConfig::get('session_name')] ?? '';

            if (
                !Session::exists(AccessTypeEnum::INTERFACE->value, $cookie) &&
                !Session::exists(AccessTypeEnum::API->value, $auth) &&
                !empty($token_check)
            ) {
                $auth = ($auth !== '') ? $auth : $token;
                $this->logger->warning(
                    sprintf('Access denied, checked cookie session:%s and auth:%s', $cookie, $auth),
                    [LegacyLogger::CONTEXT_TYPE => self::class]
                );

                return $response;
            }
        }

        // If we aren't resizing just trash thumb
        if ($this->configContainer->isFeatureEnabled(ConfigurationKeyEnum::RESIZE_IMAGES) === false) {
            $_GET['thumb'] = null;
            $_GET['size']  = null;
        }

        $thumb = (int)filter_input(INPUT_GET, 'thumb', FILTER_SANITIZE_NUMBER_INT);
        $size  = ($thumb === 0)
            ? filter_input(INPUT_GET, 'size', FILTER_SANITIZE_SPECIAL_CHARS, FILTER_NULL_ON_FAILURE) ?? 'original'
            : 'original';
        $kind  = (array_key_exists('kind', $_GET) && $_GET['kind'] == 'preview')
            ? 'preview'
            : 'default';

        $image       = '';
        $mime        = '';
        $filename    = '';
        $etag        = '';
        $typeManaged = false;
        if (array_key_exists('type', $_GET)) {
            switch ($_GET['type']) {
                case 'popup':
                    $typeManaged = true;
                    require_once Ui::find_template('show_big_art.inc.php');
                    break;
                case 'session':
                    Session::check();
                    // If we need to pull the data out of the session
                    if (array_key_exists('form', $_SESSION)) {
                        $filename    = $this->requestParser->getFromRequest('image_index');
                        $image       = Art::get_from_source($_SESSION['form']['images'][$filename], 'album');
                        $mime        = $_SESSION['form']['images'][$filename]['mime'];
                        $typeManaged = true;
                    }
                    break;
            }
        }
        if (!$typeManaged) {
            $itemConfig = $this->getFileName($request);

            if ($itemConfig === null) {
                return $response;
            }

            [$filename, $objectId, $type] = $itemConfig;

            $art      = new Art($objectId, $type, $kind);
            $has_info = $art->has_db_info($size ?: 'original');
            $has_size = $size && preg_match('/^[0-9]+x[0-9]+$/', $size);
            if (!$has_info) {
                // show a fallback image
                $rootimg = sprintf(
<<<<<<< HEAD
                    '%s/../../../../public/client/%s/images/',
                    __DIR__,
                    $this->configContainer->getThemePath()
=======
                    '%s/../../../../public/images/',
                    __DIR__
>>>>>>> c68ceaae
                );

                $mime       = 'image/png';
                $defaultimg = $this->configContainer->get('custom_blankalbum');
                if (empty($defaultimg) || (strpos($defaultimg, "http://") !== 0 && strpos($defaultimg, "https://") !== 0)) {
                    $defaultimg = ($has_size && in_array($size, ['128x128', '256x256', '384x384', '768x768']))
                        ? $rootimg . "blankalbum_" . $size . ".png"
                        : $rootimg . "blankalbum.png";
                }
                $etag  = "EmptyMediaAlbum";
                $image = file_get_contents($defaultimg);
            } else {
                // show the original image or thumbnail
                $etag = ($art->id > 0)
                    ? $art->id
                    : null;
                $thumb_data = [];
                if ($has_size) {
                    if ($art->thumb && $art->thumb_mime) {
                        // found the thumb by looking up the size
                        $art->raw_mime = $art->thumb_mime;
                        $art->raw      = $art->thumb;
                    }
                } elseif (array_key_exists('thumb', $_GET) && $thumb > 0) {
                    // thumbs should be avoided but can still be used
                    $size       = Art::get_thumb_size($thumb);
                    $thumb_data = $art->get_thumb($size);
                    if ($art->id > 0) {
                        $etag .= '-' . $thumb;
                    }
                }

                $mime  = (array_key_exists('thumb_mime', $thumb_data))
                    ? $thumb_data['thumb_mime']
                    : $art->raw_mime;
                $image = (array_key_exists('thumb', $thumb_data))
                    ? $thumb_data['thumb']
                    : $art->raw;
            }
        }

        if (!empty($image)) {
            $extension = Art::extension((string)$mime);
            $filename  = scrub_out($filename . '.' . $extension);

            // Send the headers and output the image
            if (!empty($etag)) {
                $response = $response->withHeader(
                    'ETag',
                    '"' . $etag . '"'
                )->withHeader(
                    'Expires',
                    gmdate('D, d M Y H:i:s \G\M\T', time() + (60 * 60 * 24 * 7)) // 7 day
                )->withHeader(
                    'Cache-Control',
                    'private'
                )->withHeader(
                    'Last-Modified',
                    gmdate('D, d M Y H:i:s \G\M\T', time())
                );
            }

            // That means the client has a cached version of the image
            $reqheaders = getallheaders();
            if (is_array($reqheaders) && array_key_exists('If-Modified-Since', $reqheaders) && array_key_exists('If-None-Match', $reqheaders)) {
                if (!array_key_exists('Cache-Control', $reqheaders) || (array_key_exists('Cache-Control', $reqheaders) && $reqheaders['Cache-Control'] != 'no-cache')) {
                    $cetag = str_replace('"', '', $reqheaders['If-None-Match']);
                    // Same image than the cached one? Use the cache.
                    if (
                        !is_array($cetag) &&
                        $cetag == $etag
                    ) {
                        return $response->withStatus(304);
                    }
                }
            }

            $headers = $this->horde_browser->getDownloadHeaders($filename, $mime, true);

            foreach ($headers as $headerName => $value) {
                $response = $response->withHeader($headerName, $value);
            }

            $response = $response->withHeader(
                'Access-Control-Allow-Origin',
                '*'
            )->withBody(
                $this->streamFactory->createStream($image)
            );
        }

        return $response;
    }

    /**
     * @return null|array{
     *  0: string,
     *  1: int,
     *  2: string
     * }
     */
    abstract protected function getFileName(
        ServerRequestInterface $request,
    ): ?array;
}<|MERGE_RESOLUTION|>--- conflicted
+++ resolved
@@ -145,14 +145,8 @@
             if (!$has_info) {
                 // show a fallback image
                 $rootimg = sprintf(
-<<<<<<< HEAD
                     '%s/../../../../public/client/%s/images/',
-                    __DIR__,
-                    $this->configContainer->getThemePath()
-=======
-                    '%s/../../../../public/images/',
                     __DIR__
->>>>>>> c68ceaae
                 );
 
                 $mime       = 'image/png';
