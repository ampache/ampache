--- conflicted
+++ resolved
@@ -172,15 +172,9 @@
                     }
                 } elseif (array_key_exists('thumb', $_GET) && $thumb > 0) {
                     // thumbs should be avoided but can still be used
-<<<<<<< HEAD
-                    $size       = Art::get_thumb_size($thumb);
-                    $thumb_data = $art->get_thumb($size);
-                    $etag       = $type . '_' . $art->id . '_thumb_' . $thumb;
-=======
                     $size_array = Art::get_thumb_size($thumb);
                     $thumb_data = $art->get_thumb($size_array);
-                    $etag       = null;
->>>>>>> 9a70ec4b
+                    $etag       = $type . '_' . $art->id . '_thumb_' . $thumb;
                 }
 
                 $mime = (array_key_exists('thumb_mime', $thumb_data))
