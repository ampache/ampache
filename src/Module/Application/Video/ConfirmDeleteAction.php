--- conflicted
+++ resolved
@@ -78,14 +78,9 @@
         } else {
             $this->ui->showConfirmation(
                 T_('There Was a Problem'),
-<<<<<<< HEAD
-                T_('Couldn\'t delete this Video.'),
-                $this->configContainer->getWebPath('/client')
-=======
                 /* HINT: Artist, Album, Song, Catalog, Video, Catalog Filter */
                 sprintf(T_('Couldn\'t delete this %s'), T_('Video')),
-                $this->configContainer->getWebPath()
->>>>>>> 20c7ae22
+                $this->configContainer->getWebPath('/client')
             );
         }
 
