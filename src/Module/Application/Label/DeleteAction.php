--- conflicted
+++ resolved
@@ -69,19 +69,6 @@
         $labelId = (int) ($request->getQueryParams()['label_id'] ?? 0);
 
         $this->ui->showHeader();
-<<<<<<< HEAD
-        $this->ui->showConfirmation(
-            T_('Are You Sure?'),
-            T_('This Label will be deleted'),
-            sprintf(
-                '%s/labels.php?action=confirm_delete&label_id=%s',
-                $this->configContainer->getWebPath('/client'),
-                $labelId
-            ),
-            1,
-            'delete_label'
-        );
-=======
 
         if (
             $gatekeeper->mayAccess(AccessTypeEnum::INTERFACE, AccessLevelEnum::CONTENT_MANAGER) === true &&
@@ -92,7 +79,7 @@
                 T_('This Label will be deleted'),
                 sprintf(
                     '%s/labels.php?action=confirm_delete&label_id=%s',
-                    $this->configContainer->getWebPath(),
+                    $this->configContainer->getWebPath('/client'),
                     $labelId
                 ),
                 1,
@@ -101,7 +88,6 @@
         } else {
             throw new AccessDeniedException();
         }
->>>>>>> be5435c4
 
         $this->ui->showQueryStats();
         $this->ui->showFooter();
