<?php
/*
 * vim:set softtabstop=4 shiftwidth=4 expandtab:
 *
 *  LICENSE: GNU Affero General Public License, version 3 (AGPL-3.0-or-later)
 * Copyright 2001 - 2020 Ampache.org
 *
 * This program is free software: you can redistribute it and/or modify
 * it under the terms of the GNU Affero General Public License as published by
 * the Free Software Foundation, either version 3 of the License, or
 * (at your option) any later version.
 *
 * This program is distributed in the hope that it will be useful,
 * but WITHOUT ANY WARRANTY; without even the implied warranty of
 * MERCHANTABILITY or FITNESS FOR A PARTICULAR PURPOSE.  See the
 * GNU Affero General Public License for more details.
 *
 * You should have received a copy of the GNU Affero General Public License
 * along with this program.  If not, see <https://www.gnu.org/licenses/>.
 *
 */

declare(strict_types=0);

namespace Ampache\Module\Application\Album;

use Ampache\Repository\Model\ModelFactoryInterface;
use Ampache\Module\Application\ApplicationActionInterface;
use Ampache\Module\Authorization\GuiGatekeeperInterface;
use Ampache\Module\Art\Collector\ArtCollectorInterface;
use Ampache\Module\Util\Ui;
use Ampache\Module\Util\UiInterface;
use Ampache\Repository\WantedRepositoryInterface;
use Psr\Http\Message\ResponseInterface;
use Psr\Http\Message\ServerRequestInterface;

final class ShowMissingAction implements ApplicationActionInterface
{
    public const REQUEST_KEY = 'show_missing';

    private ModelFactoryInterface $modelFactory;

    private UiInterface $ui;

    private ArtCollectorInterface $artCollector;

    private WantedRepositoryInterface $wantedRepository;

    public function __construct(
        ModelFactoryInterface $modelFactory,
        UiInterface $ui,
        ArtCollectorInterface $artCollector,
        WantedRepositoryInterface $wantedRepository
    ) {
        $this->modelFactory     = $modelFactory;
        $this->ui               = $ui;
        $this->artCollector     = $artCollector;
        $this->wantedRepository = $wantedRepository;
    }

    public function run(ServerRequestInterface $request, GuiGatekeeperInterface $gatekeeper): ?ResponseInterface
    {
        $this->ui->showHeader();

        set_time_limit(600);
        $mbid   = $_REQUEST['mbid'];
        $walbum = $this->modelFactory->createWanted($this->wantedRepository->getByMusicbrainzId($mbid));

        if (!$walbum->id) {
            $walbum->setMusicBrainzId($mbid);
            if (isset($_REQUEST['artist'])) {
                $artist              = $this->modelFactory->createArtist((int) $_REQUEST['artist']);
                $walbum->setArtistId($artist->id);
                $walbum->setArtistMusicBrainzId($artist->mbid);
            } elseif (isset($_REQUEST['artist_mbid'])) {
                $walbum->setArtistMusicBrainzId($_REQUEST['artist_mbid']);
            }
        }
        // Title for this album
        $this->ui->showBoxTop(
            sprintf(
                '%s&nbsp;(%d)&nbsp;-&nbsp;%s',
                scrub_out($walbum->getName()),
                $walbum->getYear(),
                $walbum->getArtistLink()
            ),
            'info-box missing'
        );

        // Attempt to find the art.
        $art = $this->modelFactory->createArt($walbum->id);

        $images = $this->artCollector->collect(
            $art,
            [
<<<<<<< HEAD
                'artist' => $artist->name,
                'album_name' => $walbum->getName(),
                'keyword' => $artist->name . " " . $walbum->getName(),
=======
                'artist' => $artist->f_name,
                'album_name' => $walbum->name,
                'keyword' => $artist->f_name . " " . $walbum->name,
>>>>>>> 241b192c
            ],
            1
        );

        $imageList = '';

        if (count($images) > 0 && !empty($images[0]['url'])) {
<<<<<<< HEAD
            $name = '[' . $artist->name . '] ' . scrub_out($walbum->getName());
=======
            $name = '[' . $artist->f_name . '] ' . scrub_out($walbum->name);
>>>>>>> 241b192c

            $image = $images[0]['url'];

            $imageList = sprintf(
                '<a href="%1$s" rel="prettyPhoto"><img src="%1$s" alt="%2$s" alt="%2$s" height="128" width="128" /></a>',
                $image,
                $name
            );
        }

        printf(
            '<div class="item_art">%s</div>',
            $imageList
        );

        printf('<div id="information_actions"><h3>%1$s:</h3><ul><li>%1$s:<div id="wanted_action_%2$d">',
            T_('Actions'),
            $walbum->getMusicBrainzId()
        );

        $walbum->show_action_buttons();

        print('</div></li></ul></div>');

        $this->ui->showBoxBottom();

        print('<div id="additional_information">&nbsp;</div><div>');

        $browse = $this->modelFactory->createBrowse();
        $browse->set_type('song_preview');
        $browse->set_static_content(true);
        $browse->show_objects($walbum->getSongs());

        print('</div>');

        // Show the Footer
        $this->ui->showQueryStats();
        $this->ui->showFooter();

        return null;
    }
}<|MERGE_RESOLUTION|>--- conflicted
+++ resolved
@@ -28,7 +28,6 @@
 use Ampache\Module\Application\ApplicationActionInterface;
 use Ampache\Module\Authorization\GuiGatekeeperInterface;
 use Ampache\Module\Art\Collector\ArtCollectorInterface;
-use Ampache\Module\Util\Ui;
 use Ampache\Module\Util\UiInterface;
 use Ampache\Repository\WantedRepositoryInterface;
 use Psr\Http\Message\ResponseInterface;
@@ -93,15 +92,9 @@
         $images = $this->artCollector->collect(
             $art,
             [
-<<<<<<< HEAD
-                'artist' => $artist->name,
+                'artist' => $artist->f_name,
                 'album_name' => $walbum->getName(),
-                'keyword' => $artist->name . " " . $walbum->getName(),
-=======
-                'artist' => $artist->f_name,
-                'album_name' => $walbum->name,
-                'keyword' => $artist->f_name . " " . $walbum->name,
->>>>>>> 241b192c
+                'keyword' => $artist->f_name . " " . $walbum->getName(),
             ],
             1
         );
@@ -109,11 +102,7 @@
         $imageList = '';
 
         if (count($images) > 0 && !empty($images[0]['url'])) {
-<<<<<<< HEAD
-            $name = '[' . $artist->name . '] ' . scrub_out($walbum->getName());
-=======
-            $name = '[' . $artist->f_name . '] ' . scrub_out($walbum->name);
->>>>>>> 241b192c
+            $name = '[' . $artist->f_name . '] ' . scrub_out($walbum->getName());
 
             $image = $images[0]['url'];
 
