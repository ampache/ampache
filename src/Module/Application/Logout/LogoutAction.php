<?php

/**
 * vim:set softtabstop=4 shiftwidth=4 expandtab:
 *
 * LICENSE: GNU Affero General Public License, version 3 (AGPL-3.0-or-later)
 * Copyright Ampache.org, 2001-2024
 *
 * This program is free software: you can redistribute it and/or modify
 * it under the terms of the GNU Affero General Public License as published by
 * the Free Software Foundation, either version 3 of the License, or
 * (at your option) any later version.
 *
 * This program is distributed in the hope that it will be useful,
 * but WITHOUT ANY WARRANTY; without even the implied warranty of
 * MERCHANTABILITY or FITNESS FOR A PARTICULAR PURPOSE.  See the
 * GNU Affero General Public License for more details.
 *
 * You should have received a copy of the GNU Affero General Public License
 * along with this program.  If not, see <https://www.gnu.org/licenses/>.
 *
 */

namespace Ampache\Module\Application\Logout;

use Ampache\Config\ConfigContainerInterface;
use Ampache\Module\Application\ApplicationActionInterface;
use Ampache\Module\Authorization\AccessTypeEnum;
use Ampache\Module\Authorization\GuiGatekeeperInterface;
use Ampache\Module\Authentication\AuthenticationManagerInterface;
use Ampache\Module\System\LegacyLogger;
use Ampache\Module\System\Session;
use Psr\Http\Message\ResponseInterface;
use Psr\Http\Message\ServerRequestInterface;
use Psr\Log\LoggerInterface;

final class LogoutAction implements ApplicationActionInterface
{
    public const REQUEST_KEY = 'logout';

    private ConfigContainerInterface $configContainer;

    private AuthenticationManagerInterface $authenticationManager;

    private LoggerInterface $logger;

    public function __construct(
        ConfigContainerInterface $configContainer,
        AuthenticationManagerInterface $authenticationManager,
        LoggerInterface $logger
    ) {
        $this->configContainer       = $configContainer;
        $this->authenticationManager = $authenticationManager;
        $this->logger                = $logger;
    }

    public function run(ServerRequestInterface $request, GuiGatekeeperInterface $gatekeeper): ?ResponseInterface
    {
        // only log out the session passed to the user, not just whatever the browser has stored
        $input = $request->getQueryParams();
        if (array_key_exists('session', $input) && Session::exists(AccessTypeEnum::INTERFACE->value, $input['session'])) {
            $sessionName    = $this->configContainer->get('session_name');
            $cookie_options = [
                'expires' => -1,
                'path' => (string)$this->configContainer->get('cookie_path'),
                'domain' => (string)$this->configContainer->get('cookie_domain'),
                'secure' => make_bool($this->configContainer->get('cookie_secure')),
                'samesite' => 'Strict'
            ];
            $this->logger->debug(
                'LogoutAction: ' . $sessionName,
                [LegacyLogger::CONTEXT_TYPE => self::class]
            );
            // To end a legitimate session, just call logout.
            setcookie($sessionName . '_remember', '', $cookie_options);

            $this->authenticationManager->logout((string)$input['session'], false);
        } else {
<<<<<<< HEAD
            header('Location: ' . $this->configContainer->get('web_path') . '/client');
=======
            header('Location: ' . $this->configContainer->getWebPath());
>>>>>>> 871535f5
        }

        return null;
    }
}<|MERGE_RESOLUTION|>--- conflicted
+++ resolved
@@ -76,11 +76,7 @@
 
             $this->authenticationManager->logout((string)$input['session'], false);
         } else {
-<<<<<<< HEAD
-            header('Location: ' . $this->configContainer->get('web_path') . '/client');
-=======
-            header('Location: ' . $this->configContainer->getWebPath());
->>>>>>> 871535f5
+            header('Location: ' . $this->configContainer->getWebPath('/client'));
         }
 
         return null;
