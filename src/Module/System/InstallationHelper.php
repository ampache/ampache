--- conflicted
+++ resolved
@@ -578,28 +578,16 @@
                 $dbconfig['download']    = '0';
                 $dbconfig['allow_video'] = '0';
 
-<<<<<<< HEAD
                 $cookieOptions = [
                     'expires' => time() + (30 * 24 * 60 * 60),
                     'path' => '/',
+                    'samesite' => 'Strict'
                 ];
 
                 // Default local UI preferences to have a better 'minimalist first look'.
                 $this->cookieSetter->set('sidebar_state', 'collapsed', $cookieOptions);
                 $this->cookieSetter->set('browse_album_grid_view', 'false', $cookieOptions);
                 $this->cookieSetter->set('browse_artist_grid_view', 'false', $cookieOptions);
-=======
-                $cookie_options = [
-                    'expires' => time() + (30 * 24 * 60 * 60),
-                    'path' => '/',
-                    'samesite' => 'Strict'
-                ];
-
-                // Default local UI preferences to have a better 'minimalist first look'.
-                setcookie('sidebar_state', 'collapsed', $cookie_options);
-                setcookie('browse_album_grid_view', 'false', $cookie_options);
-                setcookie('browse_artist_grid_view', 'false', $cookie_options);
->>>>>>> 7fc3373c
                 break;
             case 'community':
                 $trconfig['use_auth']                                = 'false';
