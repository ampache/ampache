<?php
/*
 * vim:set softtabstop=4 shiftwidth=4 expandtab:
 *
 * LICENSE: GNU Affero General Public License, version 3 (AGPL-3.0-or-later)
 * Copyright 2001 - 2020 Ampache.org
 *
 * This program is free software: you can redistribute it and/or modify
 * it under the terms of the GNU Affero General Public License as published by
 * the Free Software Foundation, either version 3 of the License, or
 * (at your option) any later version.
 *
 * This program is distributed in the hope that it will be useful,
 * but WITHOUT ANY WARRANTY; without even the implied warranty of
 * MERCHANTABILITY or FITNESS FOR A PARTICULAR PURPOSE.  See the
 * GNU Affero General Public License for more details.
 *
 * You should have received a copy of the GNU Affero General Public License
 * along with this program.  If not, see <https://www.gnu.org/licenses/>.
 *
 */

declare(strict_types=0);

namespace Ampache\Module\System;

use Ampache\Config\AmpConfig;
use Ampache\Repository\Model\Preference;
use Ampache\Repository\Model\User;

/**
 * Update Class
 *
 * This class mainly handles schema updates for the database.
 * Versions are a monotonically increasing integer: First column(s) are the
 * major version, followed by a single column for the minor version and four
 * columns for the build number. 3.6 build 1 is 360000; 10.9 build 17 is
 * 1090017.
 */
class Update
{
    public $key;
    public $value;
    public static $versions; // array containing version information

    /**
     * get_version
     *
     * This checks to see what version you are currently running.
     * Because we may not have the update_info table we have to check
     * for its existence first.
     * @return string
     */
    public static function get_version()
    {
        $version = "";
        /* Make sure that update_info exits */
        $sql        = "SHOW TABLES LIKE 'update_info'";
        $db_results = Dba::read($sql);
        if (!Dba::dbh()) {
            header("Location: test.php");
        }

        // If no table
        if (!Dba::num_rows($db_results)) {
            // They can't upgrade, they are too old
            header("Location: test.php");
        } else {
            // If we've found the update_info table, let's get the version from it
            $sql        = "SELECT `key`, `value` FROM `update_info` WHERE `key`='db_version'";
            $db_results = Dba::read($sql);
            $results    = Dba::fetch_assoc($db_results);
            $version    = $results['value'];
        }

        return $version;
    } // get_version

    /**
     * format_version
     *
     * Make the version number pretty.
     * @param string $data
     * @return string
     */
    public static function format_version($data)
    {
        return substr($data, 0, strlen((string)$data) - 5) . '.' . substr($data, strlen((string)$data) - 5, 1) . ' Build:' . substr($data, strlen((string)$data) - 4, strlen((string)$data));
    }

    /**
     * need_update
     *
     * Checks to see if we need to update ampache at all.
     */
    public static function need_update(): bool
    {
        $current_version = self::get_version();

        if (!is_array(self::$versions)) {
            self::$versions = self::populate_version();
        }

        // Iterate through the versions and see if we need to apply any updates
        foreach (self::$versions as $update) {
            if ($update['version'] > $current_version) {
                return true;
            }
        }

        return false;
    }

    /**
     * populate_version
     * just sets an array the current differences
     * that require an update
     * @return array
     */
    public static function populate_version()
    {
        /* Define the array */
        $version = array();

        $update_string = "* Add MBID (MusicBrainz ID) fields<br />* Remove useless preferences<br />";
        $version[]     = array('version' => '360001', 'description' => $update_string);

        $update_string = "* Add Bandwidth and Feature preferences to simplify how interface is presented<br />* Change Tables to FULLTEXT() for improved searching<br />* Increase Filename lengths to 4096<br />* Remove useless KEY reference from ACL and Catalog tables<br />* Add new Remote User / Remote Password fields to Catalog<br />";
        $version[]     = array('version' => '360002', 'description' => $update_string);

        $update_string = "* Add image table to store images.<br />* Drop album_data and artist_data.<br />";
        $version[]     = array('version' => '360003', 'description' => $update_string);

        $update_string = "* Add uniqueness constraint to ratings.<br />";
        $version[]     = array('version' => '360004', 'description' => $update_string);

        $update_string = "* Modify tmp_browse to allow caching of multiple browses per session.<br />";
        $version[]     = array('version' => '360005', 'description' => $update_string);

        $update_string = "* Add table for dynamic playlists.<br />";
        $version[]     = array('version' => '360006', 'description' => $update_string);

        $update_string = "* Verify remote_username and remote_password were added correctly to catalog table.<br />";
        $version[]     = array('version' => '360008', 'description' => $update_string);

        $update_string = "* Allow long sessionids in tmp_playlist table.<br />";
        $version[]     = array('version' => '360009', 'description' => $update_string);

        $update_string = "* Allow compound MBIDs in the artist table.<br />";
        $version[]     = array('version' => '360010', 'description' => $update_string);

        $update_string = "* Add table to store stream session playlist.<br />";
        $version[]     = array('version' => '360011', 'description' => $update_string);

        $update_string = "* Drop enum for the type field in session.<br />";
        $version[]     = array('version' => '360012', 'description' => $update_string);

        $update_string = "* Update stream_playlist table to address performance issues.<br />";
        $version[]     = array('version' => '360013', 'description' => $update_string);

        $update_string = "* Increase the length of sessionids again.<br />";
        $version[]     = array('version' => '360014', 'description' => $update_string);

        $update_string = "* Add iframes parameter to preferences.<br />";
        $version[]     = array('version' => '360015', 'description' => $update_string);

        $update_string = "* Optionally filter Now Playing to return only the last song per user.<br />";
        $version[]     = array('version' => '360016', 'description' => $update_string);

        $update_string = "* Add user flags on objects.<br />";
        $version[]     = array('version' => '360017', 'description' => $update_string);

        $update_string = "* Add album default sort value to preferences.<br />";
        $version[]     = array('version' => '360018', 'description' => $update_string);

        $update_string = "* Add option to show number of times a song was played.<br />";
        $version[]     = array('version' => '360019', 'description' => $update_string);

        $update_string = "* Catalog types are plugins now.<br />";
        $version[]     = array('version' => '360020', 'description' => $update_string);

        $update_string = "* Add insertion date on Now Playing and option to show the current song in page title for Web player.<br />";
        $version[]     = array('version' => '360021', 'description' => $update_string);

        $update_string = "* Remove unused live_stream fields and add codec field.<br />";
        $version[]     = array('version' => '360022', 'description' => $update_string);

        $update_string = "* Enable/Disable SubSonic and Plex backend.<br />";
        $version[]     = array('version' => '360023', 'description' => $update_string);

        $update_string = "* Drop flagged table.<br />";
        $version[]     = array('version' => '360024', 'description' => $update_string);

        $update_string = "* Add options to enable HTML5 / Flash on web players.<br />";
        $version[]     = array('version' => '360025', 'description' => $update_string);

        $update_string = "* Added agent to `object_count` table.<br />";
        $version[]     = array('version' => '360026', 'description' => $update_string);

        $update_string = "* Add option to allow/disallow to show personnal information to other users (now playing and recently played).<br />";
        $version[]     = array('version' => '360027', 'description' => $update_string);

        $update_string = "* Personnal information: allow/disallow to show in now playing.<br />* Personnal information: allow/disallow to show in recently played.<br />* Personnal information: allow/disallow to show time and/or agent in recently played.<br />";
        $version[]     = array('version' => '360028', 'description' => $update_string);

        $update_string = "* Add new table to store wanted releases.<br />";
        $version[]     = array('version' => '360029', 'description' => $update_string);

        $update_string = "* New table to store song previews.<br />";
        $version[]     = array('version' => '360030', 'description' => $update_string);

        $update_string = "* Add option to fix header position on compatible themes.<br />";
        $version[]     = array('version' => '360031', 'description' => $update_string);

        $update_string = "* Add check update automatically option.<br />";
        $version[]     = array('version' => '360032', 'description' => $update_string);

        $update_string = "* Add song waveform as song data.<br />";
        $version[]     = array('version' => '360033', 'description' => $update_string);

        $update_string = "* Add settings for confirmation when closing window and auto-pause between tabs.<br />";
        $version[]     = array('version' => '360034', 'description' => $update_string);

        $update_string = "* Add beautiful stream url setting.<br />";
        $version[]     = array('version' => '360035', 'description' => $update_string);

        $update_string = "* Remove unused parameters.<br />";
        $version[]     = array('version' => '360036', 'description' => $update_string);

        $update_string = "* Add sharing features.<br />";
        $version[]     = array('version' => '360037', 'description' => $update_string);

        $update_string = "* Add missing albums browse on missing artists.<br />";
        $version[]     = array('version' => '360038', 'description' => $update_string);

        $update_string = "* Add website field on users.<br />";
        $version[]     = array('version' => '360039', 'description' => $update_string);

        $update_string = "* Add channels.<br />";
        $version[]     = array('version' => '360041', 'description' => $update_string);

        $update_string = "* Add broadcasts and player control.<br />";
        $version[]     = array('version' => '360042', 'description' => $update_string);

        $update_string = "* Add slideshow on currently played artist preference.<br />";
        $version[]     = array('version' => '360043', 'description' => $update_string);

        $update_string = "* Add artist description/recommendation external service data cache.<br />";
        $version[]     = array('version' => '360044', 'description' => $update_string);

        $update_string = "* Set user field on playlists as optional.<br />";
        $version[]     = array('version' => '360045', 'description' => $update_string);

        $update_string = "* Add broadcast web player by default preference.<br />";
        $version[]     = array('version' => '360046', 'description' => $update_string);

        $update_string = "* Add apikey field on users.<br />";
        $version[]     = array('version' => '360047', 'description' => $update_string);

        $update_string = "* Add concerts options.<br />";
        $version[]     = array('version' => '360048', 'description' => $update_string);

        $update_string = "* Add album group multiple disks setting.<br />";
        $version[]     = array('version' => '360049', 'description' => $update_string);

        $update_string = "* Add top menu setting.<br />";
        $version[]     = array('version' => '360050', 'description' => $update_string);

        $update_string = "* Copy default .htaccess configurations.<br />";
        $version[]     = array('version' => '360051', 'description' => $update_string);

        $update_string = "* Drop unused dynamic_playlist tables and add session id to votes.<br />";
        $version[]     = array('version' => '370001', 'description' => $update_string);

        $update_string = "* Add tag persistent merge reference.<br />";
        $version[]     = array('version' => '370002', 'description' => $update_string);

        $update_string = "* Add show/hide donate button preference.<br />";
        $version[]     = array('version' => '370003', 'description' => $update_string);

        $update_string = "* Add license information and user's artist association.<br />";
        $version[]     = array('version' => '370004', 'description' => $update_string);

        $update_string = "* Add new column album_artist into table song.<br />";
        $version[]     = array('version' => '370005', 'description' => $update_string);

        $update_string = "* Add random and limit options to smart playlists.<br />";
        $version[]     = array('version' => '370006', 'description' => $update_string);

        $update_string = "* Add DAAP backend preference.<br />";
        $version[]     = array('version' => '370007', 'description' => $update_string);

        $update_string = "* Add UPnP backend preference.<br />";
        $version[]     = array('version' => '370008', 'description' => $update_string);

        $update_string = "* Enhance video support with TVShows and Movies.<br />";
        $version[]     = array('version' => '370009', 'description' => $update_string);

        $update_string = "* Add MusicBrainz Album Release Group identifier.<br />";
        $version[]     = array('version' => '370010', 'description' => $update_string);

        $update_string = "* Add Prefix to TVShows and Movies.<br />";
        $version[]     = array('version' => '370011', 'description' => $update_string);

        $update_string = "* Add metadata information to albums / songs / videos.<br />";
        $version[]     = array('version' => '370012', 'description' => $update_string);

        $update_string = "* Replace iframe with ajax page load.<br />";
        $version[]     = array('version' => '370013', 'description' => $update_string);

        $update_string = "* Modified release_date in video table to signed int.<br />";
        $version[]     = array('version' => '370014', 'description' => $update_string);

        $update_string = "* Add session_remember table to store remember tokens.<br />";
        $version[]     = array('version' => '370015', 'description' => $update_string);

        $update_string = "* Add limit of media count for direct play preference.<br />";
        $version[]     = array('version' => '370016', 'description' => $update_string);

        $update_string = "* Add home display settings.<br />";
        $version[]     = array('version' => '370017', 'description' => $update_string);

        $update_string = "* Enhance tag persistent merge reference.<br />";
        $version[]     = array('version' => '370018', 'description' => $update_string);

        $update_string = "* Add album group order setting.<br />";
        $version[]     = array('version' => '370019', 'description' => $update_string);

        $update_string = "* Add webplayer browser notification settings.<br />";
        $version[]     = array('version' => '370020', 'description' => $update_string);

        $update_string = "* Add rating to playlists, tvshows and tvshows seasons.<br />";
        $version[]     = array('version' => '370021', 'description' => $update_string);

        $update_string = "* Add users geolocation.<br />";
        $version[]     = array('version' => '370022', 'description' => $update_string);

        $update_string = "* Add Aurora.js webplayer option.<br />";
        $version[]     = array('version' => '370023', 'description' => $update_string);

        $update_string = "* Add count_type column to object_count table.<br />";
        $version[]     = array('version' => '370024', 'description' => $update_string);

        $update_string = "* Add state and city fields to user table.<br />";
        $version[]     = array('version' => '370025', 'description' => $update_string);

        $update_string = "* Add replay gain fields to song_data table.<br />";
        $version[]     = array('version' => '370026', 'description' => $update_string);

        $update_string = "* Move column album_artist from table song to table album.<br />";
        $version[]     = array('version' => '370027', 'description' => $update_string);

        $update_string = "* Add width and height in table image.<br />";
        $version[]     = array('version' => '370028', 'description' => $update_string);

        $update_string = "* Set image column from image table as nullable.<br />";
        $version[]     = array('version' => '370029', 'description' => $update_string);

        $update_string = "* Add an option to allow users to remove uploaded songs.<br />";
        $version[]     = array('version' => '370030', 'description' => $update_string);

        $update_string = "* Add an option to customize login art, favicon and text footer.<br />";
        $version[]     = array('version' => '370031', 'description' => $update_string);

        $update_string = "* Add WebDAV backend preference.<br />";
        $version[]     = array('version' => '370032', 'description' => $update_string);

        $update_string = "* Add Label tables.<br />";
        $version[]     = array('version' => '370033', 'description' => $update_string);

        $update_string = "* Add User messages and user follow tables.<br />";
        $version[]     = array('version' => '370034', 'description' => $update_string);

        $update_string = "* Add option on user fullname to show/hide it publicly.<br />";
        $version[]     = array('version' => '370035', 'description' => $update_string);

        $update_string = "* Add track number field to stream_playlist table.<br />";
        $version[]     = array('version' => '370036', 'description' => $update_string);

        $update_string = "* Delete http_port preference (use ampache.cfg.php configuration instead).<br />";
        $version[]     = array('version' => '370037', 'description' => $update_string);

        $update_string = "* Add theme color option.<br />";
        $version[]     = array('version' => '370038', 'description' => $update_string);

        $update_string = "* Renamed false named sample_rate option name in preference table.<br />";
        $version[]     = array('version' => '370039', 'description' => $update_string);

        $update_string = "* Add user_activity table.<br />";
        $version[]     = array('version' => '370040', 'description' => $update_string);

        $update_string = "* Add basic metadata tables.<br />";
        $version[]     = array('version' => '370041', 'description' => $update_string);

        $update_string = "* Add podcasts.<br />";
        $version[]     = array('version' => '380001', 'description' => $update_string);

        $update_string = "* Add bookmarks.<br />";
        $version[]     = array('version' => '380002', 'description' => $update_string);

        $update_string = "* Add unique constraint on tag_map table.<br />";
        $version[]     = array('version' => '380003', 'description' => $update_string);

        $update_string = "* Add preference subcategory.<br />";
        $version[]     = array('version' => '380004', 'description' => $update_string);

        $update_string = "* Add manual update flag on artist.<br />";
        $version[]     = array('version' => '380005', 'description' => $update_string);

        $update_string = "* Add library item context menu option.<br />";
        $version[]     = array('version' => '380006', 'description' => $update_string);

        $update_string = "* Add upload rename pattern and ignore duplicate options.<br />";
        $version[]     = array('version' => '380007', 'description' => $update_string);

        $update_string = "* Add browse filter and light sidebar options.<br />";
        $version[]     = array('version' => '380008', 'description' => $update_string);

        $update_string = "* Add update date to playlist.<br />";
        $version[]     = array('version' => '380009', 'description' => $update_string);

        $update_string = "* Add custom blank album/video default image and alphabet browsing options.<br />";
        $version[]     = array('version' => '380010', 'description' => $update_string);

        $update_string = "* Fix username max size to be the same one across all tables.<br />";
        $version[]     = array('version' => '380011', 'description' => $update_string);

        $update_string = "* Fix change in <a href='https://github.com/ampache/ampache/commit/0c26c336269624d75985e46d324e2bc8108576ee'>this commit</a>, that left the userbase with an inconsistent database, if users updated or installed Ampache before 28 Apr 2015<br />";
        $version[]     = array('version' => '380012', 'description' => $update_string);

        $update_string = "* Enable better podcast defaults<br />* Increase copyright column size to fix issue #1861<br />* Add name_track, name_artist, name_album to user_activity<br />* Add mbid_track, mbid_artist, mbid_album to user_activity<br />* Insert some decent SmartLists for a better default experience<br />* Delete plex preferences from the server<br />";
        $version[]     = array('version' => '400000', 'description' => $update_string);

        $update_string = "* Update preferences for older users to match current subcategory items<br /> (~3.6 introduced subcategories but didn't include updates for existing users.<br /> This is a cosmetic update and does not affect any operation)<br />";
        $version[]     = array('version' => '400001', 'description' => $update_string);

        $update_string = "**IMPORTANT UPDATE NOTES**<br /><br /> This is part of a major update to how Ampache handles Albums, Artists and data migration during tag updates.<br /><br />* Update album disk support to allow 1 instead of 0 by default.<br />* Add barcode catalog_number and original_year to albums.<br />* Drop catalog_number from song_data and use album instead.<br />";
        $version[]     = array('version' => '400002', 'description' => $update_string);

        $update_string = "* Make sure preference names are updated to current strings<br />";
        $version[]     = array('version' => '400003', 'description' => $update_string);

        $update_string = "* Delete upload_user_artist database settings<br />";
        $version[]     = array('version' => '400004', 'description' => $update_string);

        $update_string = "* Add a last_count to search table to speed up access requests<br />";
        $version[]     = array('version' => '400005', 'description' => $update_string);

        $update_string = "* Drop shoutcast_active preferences. (Feature has not existed for years)<br />* Drop localplay_shoutcast table if present.<br />";
        $version[]     = array('version' => '400006', 'description' => $update_string);

        $update_string = "* Add ui option for skip_count display.<br />* Add ui option for displaying dates in a custom format.<br />";
        $version[]     = array('version' => '400007', 'description' => $update_string);

        $update_string = "* Add system option for cron based cache and create related tables.<br />";
        $version[]     = array('version' => '400008', 'description' => $update_string);

        $update_string = "* Add ui option for forcing unique items to playlists.<br />";
        $version[]     = array('version' => '400009', 'description' => $update_string);

        $update_string = "* Add a last_duration to search table to speed up access requests<br />";
        $version[]     = array('version' => '400010', 'description' => $update_string);

        $update_string = "**IMPORTANT UPDATE NOTES**<br /><br /> To allow negatives the maximum value of `song`.`track` has been reduced. This shouldn't affect anyone due to the large size allowed.<br /><br />* Allow negative track numbers for albums. (-32,767 -> 32,767)<br />* Truncate database tracks to 0 when greater than 32,767<br />";
        $version[]     = array('version' => '400011', 'description' => $update_string);

        $update_string = "* Add a rss token to allow the use of RSS unauthenticated feeds<br/ >";
        $version[]     = array('version' => '400012', 'description' => $update_string);

        $update_string = "* Extend Democratic cooldown beyond 255.<br/ >";
        $version[]     = array('version' => '400013', 'description' => $update_string);

        $update_string = "* Add last_duration to playlist<br/ > * Add time to artist and album<br/ >";
        $version[]     = array('version' => '400014', 'description' => $update_string);

        $update_string = "* Extend artist time. smallint was too small<br/ > ";
        $version[]     = array('version' => '400015', 'description' => $update_string);

        $update_string = "* Extend album and make artist even bigger. This should cover everyone.<br/ > ";
        $version[]     = array('version' => '400016', 'description' => $update_string);

        $update_string = ""; // REMOVED update
        $version[]     = array('version' => '400017', 'description' => $update_string);

        $update_string = "* Extend video bitrate to unsigned. There's no reason for a negative bitrate.<br/ > ";
        $version[]     = array('version' => '400018', 'description' => $update_string);

        $update_string = "* Put 'of_the_moment' into a per user preference.<br/ > ";
        $version[]     = array('version' => '400019', 'description' => $update_string);

        $update_string = "* Customizable login page background.<br/ > ";
        $version[]     = array('version' => '400020', 'description' => $update_string);

        $update_string = "* Add r128 gain columns to song_data.<br/ > ";
        $version[]     = array('version' => '400021', 'description' => $update_string);

        $update_string = "* Extend allowed time for podcast_episodes.<br/ > ";
        $version[]     = array('version' => '400022', 'description' => $update_string);

        $update_string = "* Delete 'concerts_limit_past' and 'concerts_limit_future' database settings.<br/ > ";
        $version[]     = array('version' => '400023', 'description' => $update_string);

        $update_string = "**IMPORTANT UPDATE NOTES**<br />These columns will fill dynamically in the web UI but you should do a catalog 'add' as soon as possible to fill them.<br />It will take a while for large libraries but will help API and SubSonic clients.<br /><br />* Add 'song_count', 'album_count' and 'album_group_count' to artist. <br />";
        $version[]     = array('version' => '400024', 'description' => $update_string);

        $update_string = "* Delete duplicate files in the song table<br />";
        $version[]     = array('version' => '500000', 'description' => $update_string);

        $update_string = "* Add `release_status`, `addition_time`, `catalog` to album table<br />* Add `mbid`, `country` and `active` to label table<br />* Fill the album `catalog` value using the song table<br />* Fill the artist `album_count`, `album_group_count` and `song_count` values";
        $version[]     = array('version' => '500001', 'description' => $update_string);

        $update_string = "* Create `total_count` and `total_skip` to album, artist, song, video and podcast_episode tables<br />* Fill counts into the columns";
        $version[]     = array('version' => '500002', 'description' => $update_string);

        $update_string = "* Add `catalog` to podcast_episode table";
        $version[]     = array('version' => '500003', 'description' => $update_string);

        $update_string = "**IMPORTANT UPDATE NOTES**<br />For large catalogs this will be slow!<br />* Create catalog_map table and fill it with data";
        $version[]     = array('version' => '500004', 'description' => $update_string);

        $update_string = "* Add song_count, artist_count to album";
        $version[]     = array('version' => '500005', 'description' => $update_string);

        $update_string = "* Add user_playlist and user_data table";
        $version[]     = array('version' => '500006', 'description' => $update_string);

        $update_string = "* Add a 'Browse' category to interface preferences<br />* Add option ('show_license') for hiding license column in song rows";
        $version[]     = array('version' => '500007', 'description' => $update_string);

        $update_string = "* Add filter_user to catalog table<br />* Set a unique key on user_data";
        $version[]     = array('version' => '500008', 'description' => $update_string);

        $update_string = "* Add ui option ('use_original_year') Browse by Original Year for albums (falls back to Year)";
        $version[]     = array('version' => '500009', 'description' => $update_string);

        $update_string = "* Add ui option ('hide_single_artist') Hide the Song Artist column for Albums with one Artist";
        $version[]     = array('version' => '500010', 'description' => $update_string);

        $update_string = "* Add `total_count` to podcast table and fill counts into the column";
        $version[]     = array('version' => '500011', 'description' => $update_string);

        $update_string = "* Move user bandwidth calculations out of the user format function into the user_data table";
        $version[]     = array('version' => '500012', 'description' => $update_string);

        $update_string = "* Add tables for tracking deleted files. (deleted_song, deleted_video, deleted_podcast_episode)<br />* Add username to the playlist table to stop pulling user all the time";
        $version[]     = array('version' => '500013', 'description' => $update_string);

        $update_string = "* Add `episodes` to podcast table to track episode count";
        $version[]     = array('version' => '500014', 'description' => $update_string);

        $update_string = "* Add ui option ('hide_genres') Hide the Genre column in browse table rows";
        $version[]     = array('version' => '500015', 'description' => $update_string);

        $update_string = "* Add podcast to the object_count table";
        $version[]     = array('version' => '510000', 'description' => $update_string);

        $update_string = "* Add podcast to the cache_object_count tables";
        $version[]     = array('version' => '510001', 'description' => $update_string);

        $update_string = ""; // REMOVED update
        $version[]     = array('version' => '510002', 'description' => $update_string);

        $update_string = "* Add live_stream to the rating table";
        $version[]     = array('version' => '510003', 'description' => $update_string);

        $update_string = "* Add waveform column to podcast_episode table";
        $version[]     = array('version' => '510004', 'description' => $update_string);

        $update_string = "* Add ui option ('subsonic_always_download') Force Subsonic streams to download. (Enable scrobble in your client to record stats)";
        $version[]     = array('version' => '510005', 'description' => $update_string);

        $update_string = "* Add ui options ('api_enable_3', 'api_enable_4', 'api_enable_5') to enable/disable specific API versions<br />* Add ui option ('api_force_version') to to force a specific API response (even if that version is disabled)";
        $version[]     = array('version' => '520000', 'description' => $update_string);

        $update_string = "* Make sure preference names are always unique";
        $version[]     = array('version' => '520001', 'description' => $update_string);

        $update_string = "* Add ui option ('show_playlist_username') Show playlist owner username in titles";
        $version[]     = array('version' => '520002', 'description' => $update_string);

        $update_string = "* Add ui option ('api_hidden_playlists') Hide playlists in Subsonic and API clients that start with this string";
        $version[]     = array('version' => '520003', 'description' => $update_string);

        $update_string = "* Set 'plugins' category to lastfm_challenge preference";
        $version[]     = array('version' => '520004', 'description' => $update_string);

        $update_string = "* Add ui option ('api_hide_dupe_searches') Hide smartlists that match playlist names in Subsonic and API clients";
        $version[]     = array('version' => '520005', 'description' => $update_string);

        $update_string = "**IMPORTANT UPDATE NOTES**<br />For large catalogs this will be slow!<br />* Create artist_map table and fill it with data";
        $version[]     = array('version' => '530000', 'description' => $update_string);

        $update_string = "* Create album_map table and fill it with data";
        $version[]     = array('version' => '530001', 'description' => $update_string);

        $update_string = "* Use song_count & artist_count with album_map";
        $version[]     = array('version' => '530002', 'description' => $update_string);

        $update_string = "* Drop id column from catalog_map table<br />* Alter `catalog_map` object_type charset and collation";
        $version[]     = array('version' => '530003', 'description' => $update_string);

        $update_string = "* Alter `album_map` table charset and engine to MyISAM if engine set";
        $version[]     = array('version' => '530004', 'description' => $update_string);

        $update_string = "* Alter `artist_map` table charset and engine to MyISAM if engine set";
        $version[]     = array('version' => '530005', 'description' => $update_string);

        $update_string = "* Make sure `object_count` table has all the correct primary artist/album rows";
        $version[]     = array('version' => '530006', 'description' => $update_string);

        $update_string = "* Convert basic text columns into utf8 to reduce index sizes";
        $version[]     = array('version' => '530007', 'description' => $update_string);

        $update_string = "* Remove `user_activity` columns that are useless";
        $version[]     = array('version' => '530008', 'description' => $update_string);

        $update_string = "* Compact `object_count` columns";
        $version[]     = array('version' => '530009', 'description' => $update_string);

        $update_string = "* Compact mbid columns back to 36 characters";
        $version[]     = array('version' => '530010', 'description' => $update_string);

        $update_string = "* Compact some `user` columns<br />* enum `object_count`.`count_type`";
        $version[]     = array('version' => '530011', 'description' => $update_string);

        $update_string = "* Index data on object_count";
        $version[]     = array('version' => '530012', 'description' => $update_string);

        $update_string = "* Compact `cache_object_count`, `cache_object_count_run` columns";
        $version[]     = array('version' => '530013', 'description' => $update_string);

        $update_string = "* Delete `object_count` duplicates<br />* Use a smaller unique index on `object_count`";
        $version[]     = array('version' => '530014', 'description' => $update_string);

        $update_string = "* Add `show_album_artist` and `show_artist` preferences to show/hide Sidebar Browse menu links<br />* Fallback to Album Artist if both disabled";
        $version[]     = array('version' => '530015', 'description' => $update_string);

        $update_string = "* Add missing rating item back in the type enum";
        $version[]     = array('version' => '530016', 'description' => $update_string);

<<<<<<< HEAD
        $update_string = "* Add new tables to support catalog access feature<br />* Update user profiles to support catalog access feature<br />* Add all catalogs to DEFAULT group on upgrade<br />* Remove obsolete user_catalog table<br><br>NOTE: If you have private catalogs configured, you will need to create a special catalog filter for that user.";
        $version[]     = array('version' => '530017', 'description' => $update_string);
=======
        $update_string = "* Index `title` with `enabled` on `song` table to speed up searching";
        $version[]     = array('version' => '540000', 'description' => $update_string);

        $update_string = "* Index `album` table columns.<br />* `catalog`, `album_artist`, `original_year`, `release_type`, `release_status`, `mbid`, `mbid_group`";
        $version[]     = array('version' => '540001', 'description' => $update_string);

        $update_string = "* Index `object_type` with `date` in `object_count` table";
        $version[]     = array('version' => '540002', 'description' => $update_string);
>>>>>>> d4497f2c

        return $version;
    }

    /**
     * display_update
     * This displays a list of the needed
     * updates to the database. This will actually
     * echo out the list...
     */
    public static function display_update(): array
    {
        $result          = [];
        $current_version = self::get_version();
        if (!is_array(self::$versions)) {
            self::$versions = self::populate_version();
        }

        foreach (self::$versions as $update) {
            if ($update['version'] > $current_version) {
                $result[] = [
                    'version' => T_('Version') . ': ' . self::format_version($update['version']),
                    'description' => $update['description']
                ];
            }
        }

        return $result;
    }

    /**
     * run_update
     * This function actually updates the db.
     * it goes through versions and finds the ones
     * that need to be run. Checking to make sure
     * the function exists first.
     */
    public static function run_update(): bool
    {
        debug_event(self::class, 'run_update: starting', 4);
        /* Nuke All Active session before we start the mojo */
        $sql = "TRUNCATE session";
        Dba::write($sql);

        // Prevent the script from timing out, which could be bad
        set_time_limit(0);

        $current_version = self::get_version();

        // Run a check to make sure that they don't try to upgrade from a version that won't work.
        if ($current_version < '350008') {
            echo '<p class="database-update">Database version too old, please upgrade to <a href="https://github.com/ampache/ampache/releases/download/3.8.2/ampache-3.8.2_all.zip">Ampache-3.8.2</a> first</p>';

            return false;
        }

        $methods = get_class_methods(Update::class);

        if (!is_array((self::$versions))) {
            self::$versions = self::populate_version();
        }

        debug_event(self::class, 'run_update: checking versions', 4);
        foreach (self::$versions as $version) {
            // If it's newer than our current version let's see if a function
            // exists and run the bugger.
            if ($version['version'] > $current_version) {
                $update_function = "update_" . $version['version'];
                if (in_array($update_function, $methods)) {
                    $success = call_user_func(array('Ampache\Module\System\Update', $update_function));

                    // If the update fails drop out
                    if ($success) {
                        debug_event(self::class, 'run_update: successfully updated to ' . $version['version'], 3);
                        self::set_version('db_version', $version['version']);
                    } else {
                        echo AmpError::display('update');

                        return false;
                    }
                }
            }
        } // end foreach version

        // Let's also clean up the preferences unconditionally
        debug_event(self::class, 'run_update: starting rebuild_all_preferences', 5);
        User::rebuild_all_preferences();
        // translate preferences on DB update
        Preference::translate_db();

        debug_event(self::class, 'run_update: Upgrade complete', 4);

        return true;
    } // run_update

    /**
     * set_version
     *
     * This updates the 'update_info' which is used by the updater and plugins
     * @param string $key
     * @param $value
     */
    private static function set_version($key, $value)
    {
        $sql = "UPDATE `update_info` SET `value` = ? WHERE `key` = ?";
        Dba::write($sql, array($value, $key));
    }

    /**
     * update_360001
     *
     * This adds the MB UUIDs to the different tables as well as some additional
     * cleanup.
     */
    public static function update_360001(): bool
    {
        $retval = true;

        $sql = "ALTER TABLE `album` ADD `mbid` CHAR (36) AFTER `prefix`";
        $retval &= (Dba::write($sql) !== false);
        $sql = "ALTER TABLE `artist` ADD `mbid` CHAR (36) AFTER `prefix`";
        $retval &= (Dba::write($sql) !== false);
        $sql = "ALTER TABLE `song` ADD `mbid` CHAR (36) AFTER `track`";
        $retval &= (Dba::write($sql) !== false);

        // Remove any RIO related information from the database as the plugin has been removed
        $sql = "DELETE FROM `update_info` WHERE `key` LIKE 'Plugin_Ri%'";
        Dba::write($sql);
        $sql = "DELETE FROM `preference` WHERE `name` LIKE 'rio_%'";
        Dba::write($sql);

        return $retval;
    }

    /**
     * update_360002
     *
     * This update makes changes to the cataloging to accomodate the new method
     * for syncing between Ampache instances.
     */
    public static function update_360002(): bool
    {
        $retval = true;
        // Drop the key from catalog and ACL
        $sql = "ALTER TABLE `catalog` DROP `key`";
        $retval &= (Dba::write($sql) !== false);
        $sql = "ALTER TABLE `access_list` DROP `key`";
        $retval &= (Dba::write($sql) !== false);

        // Add in Username / Password for catalog - to be used for remote catalogs
        $sql = "ALTER TABLE `catalog` ADD `remote_username` VARCHAR (255) AFTER `catalog_type`";
        $retval &= (Dba::write($sql) !== false);
        $sql = "ALTER TABLE `catalog` ADD `remote_password` VARCHAR (255) AFTER `remote_username`";
        $retval &= (Dba::write($sql) !== false);

        // Adjust the Filename field in song, make it gi-normous. If someone has
        // anything close to this file length, they seriously need to reconsider
        // what they are doing.
        $sql = "ALTER TABLE `song` CHANGE `file` `file` VARCHAR (4096)";
        $retval &= (Dba::write($sql) !== false);
        $sql = "ALTER TABLE `video` CHANGE `file` `file` VARCHAR (4096)";
        $retval &= (Dba::write($sql) !== false);
        $sql = "ALTER TABLE `live_stream` CHANGE `url` `url` VARCHAR (4096)";
        $retval &= (Dba::write($sql) !== false);

        // Index the Artist, Album, and Song tables for fulltext searches.
        $sql = "ALTER TABLE `artist` ADD FULLTEXT(`name`)";
        $retval &= (Dba::write($sql) !== false);
        $sql = "ALTER TABLE `album` ADD FULLTEXT(`name`)";
        $retval &= (Dba::write($sql) !== false);
        $sql = "ALTER TABLE `song` ADD FULLTEXT(`title`)";
        $retval &= (Dba::write($sql) !== false);

        // Now add in the min_object_count preference and the random_method
        $sql = "INSERT INTO `preference` (`name`, `value`, `description`, `level`, `type`, `catagory`) VALUES ('bandwidth', '50', 'Bandwidth', '5', 'integer', 'interface')";
        Dba::write($sql);
        $sql = "INSERT INTO `preference` (`name`, `value`, `description`, `level`, `type`, `catagory`) VALUES ('features', '50', 'Features', '5', 'integer', 'interface')";
        Dba::write($sql);

        return $retval;
    }

    /**
     * update_360003
     *
     * This update moves the image data to its own table.
     */
    public static function update_360003(): bool
    {
        $retval    = true;
        $collation = (AmpConfig::get('database_collation', 'utf8mb4_unicode_ci'));
        $charset   = (AmpConfig::get('database_charset', 'utf8mb4'));
        $engine    = ($charset == 'utf8mb4') ? 'InnoDB' : 'MYISAM';
        $sql       = "CREATE TABLE `image` (`id` int(11) unsigned NOT NULL auto_increment, `image` mediumblob NOT NULL, `mime` varchar(64) NOT NULL, `size` varchar(64) NOT NULL, `object_type` varchar(64) NOT NULL, `object_id` int(11) unsigned NOT NULL, PRIMARY KEY  (`id`), KEY `object_type` (`object_type`), KEY `object_id` (`object_id`)) ENGINE=$engine DEFAULT CHARSET=$charset COLLATE=$collation";
        $retval &= (Dba::write($sql) !== false);

        foreach (array('album', 'artist') as $type) {
            $sql        = "SELECT `" . $type . "_id` AS `object_id`, `art`, `art_mime` FROM `" . $type . "_data` WHERE `art` IS NOT NULL";
            $db_results = Dba::read($sql);
            while ($row = Dba::fetch_assoc($db_results)) {
                $sql = "INSERT INTO `image` (`image`, `mime`, `size`, `object_type`, `object_id`) VALUES('" . Dba::escape($row['art']) . "', '" . $row['art_mime'] . "', 'original', '" . $type . "', '" . $row['object_id'] . "')";
                Dba::write($sql);
            }
            $sql = "DROP TABLE `" . $type . "_data`";
            $retval &= (Dba::write($sql) !== false);
        }

        return $retval;
    }

    /**
     * update_360004
     *
     * This update creates an index on the rating table.
     */
    public static function update_360004()
    {
        return (Dba::write("CREATE UNIQUE INDEX `unique_rating` ON `rating` (`user`, `object_type`, `object_id`);") !== false);
    }

    /**
     * update_360005
     *
     * This changes the tmp_browse table around.
     */
    public static function update_360005(): bool
    {
        $retval  = true;
        $charset = (AmpConfig::get('database_charset', 'utf8mb4'));
        $engine  = ($charset == 'utf8mb4') ? 'InnoDB' : 'MYISAM';

        $sql = "DROP TABLE IF EXISTS `tmp_browse`";
        $retval &= (Dba::write($sql) !== false);
        $sql = "CREATE TABLE `tmp_browse` (`id` int(13) NOT NULL auto_increment, `sid` varchar(128) CHARACTER SET $charset NOT NULL default '', `data` longtext NOT NULL, `object_data` longtext, PRIMARY KEY  (`sid`, `id`)) ENGINE=$engine DEFAULT CHARSET=utf8";
        $retval &= (Dba::write($sql) !== false);

        return $retval;
    }

    /**
     * update_360006
     *
     * This adds the table for newsearch/dynamic playlists
     */
    public static function update_360006(): bool
    {
        $charset = (AmpConfig::get('database_charset', 'utf8mb4'));
        $engine  = ($charset == 'utf8mb4') ? 'InnoDB' : 'MYISAM';

        return (Dba::write("CREATE TABLE `search` (`id` int(11) unsigned NOT NULL AUTO_INCREMENT, `user` int(11) NOT NULL, `type` enum('private', 'public') CHARACTER SET $charset DEFAULT NULL, `rules` mediumtext NOT NULL, `name` varchar(255) CHARACTER SET $charset DEFAULT NULL, `logic_operator` varchar(3) CHARACTER SET $charset DEFAULT NULL, PRIMARY KEY (`id`)) ENGINE=$engine AUTO_INCREMENT=4 DEFAULT CHARSET=$charset;") !== false);
    }

    /**
     * update_360008
     *
     * Fix bug that caused the remote_username/password fields to not be created.
     * FIXME: Huh?
     */
    public static function update_360008(): bool
    {
        $retval          = true;
        $remote_username = false;
        $remote_password = false;

        $sql        = "DESCRIBE `catalog`";
        $db_results = Dba::read($sql);
        while ($row = Dba::fetch_assoc($db_results)) {
            if ($row['Field'] == 'remote_username') {
                $remote_username = true;
            }
            if ($row['Field'] == 'remote_password') {
                $remote_password = true;
            }
        } // end while

        if (!$remote_username) {
            // Add in Username / Password for catalog - to be used for remote catalogs
            $sql = "ALTER TABLE `catalog` ADD `remote_username` VARCHAR (255) AFTER `catalog_type`";
            $retval &= (Dba::write($sql) !== false);
        }
        if (!$remote_password) {
            $sql = "ALTER TABLE `catalog` ADD `remote_password` VARCHAR (255) AFTER `remote_username`";
            $retval &= (Dba::write($sql) !== false);
        }

        return $retval;
    }

    /**
     * update_360009
     *
     * The main session table was already updated to use varchar(64) for the ID,
     * tmp_playlist needs the same change
     */
    public static function update_360009(): bool
    {
        return (Dba::write("ALTER TABLE `tmp_playlist` CHANGE `session` `session` VARCHAR(64);") !== false);
    }

    /**
     * update_360010
     *
     * MBz NGS means collaborations have more than one MBID (the ones
     * belonging to the underlying artists).  We need a bigger column.
     */
    public static function update_360010(): bool
    {
        return (Dba::write("ALTER TABLE `artist` CHANGE `mbid` `mbid` VARCHAR(36);") !== false);
    }

    /**
     * update_360011
     *
     * We need a place to store actual playlist data for downloadable
     * playlist files.
     */
    public static function update_360011(): bool
    {
        return (Dba::write("CREATE TABLE `stream_playlist` (`id` int(11) unsigned NOT NULL AUTO_INCREMENT, `sid` varchar(64) NOT NULL, `url` text NOT NULL, `info_url` text DEFAULT NULL, `image_url` text DEFAULT NULL, `title` varchar(255) DEFAULT NULL, `author` varchar(255) DEFAULT NULL, `album` varchar(255) DEFAULT NULL, `type` varchar(255) DEFAULT NULL, `time` smallint(5) DEFAULT NULL, PRIMARY KEY (`id`), KEY `sid` (`sid`));") !== false);
    }

    /**
     * update_360012
     *
     * Drop the enum on session.type
     */
    public static function update_360012(): bool
    {
        return (Dba::write("ALTER TABLE `session` CHANGE `type` `type` VARCHAR(16) DEFAULT NULL;") !== false);
    }

    /**
     * update_360013
     *
     * MyISAM works better out of the box for the stream_playlist table
     */
    public static function update_360013(): bool
    {
        $charset = (AmpConfig::get('database_charset', 'utf8mb4'));
        $engine  = ($charset == 'utf8mb4') ? 'InnoDB' : 'MYISAM';

        return (Dba::write("ALTER TABLE `stream_playlist` ENGINE=$engine;") !== false);
    }

    /**
     * update_360014
     *
     * PHP session IDs are an ever-growing beast.
     */
    public static function update_360014(): bool
    {
        $retval = true;

        $retval &= (Dba::write("ALTER TABLE `stream_playlist` CHANGE `sid` `sid` VARCHAR(256);") !== false);
        $retval &= (Dba::write("ALTER TABLE `tmp_playlist` CHANGE `session` `session` VARCHAR(256);") !== false);
        $retval &= (Dba::write("ALTER TABLE `session` CHANGE `id` `id` VARCHAR(256) NOT NULL;") !== false);

        return $retval;
    }

    /**
     * update_360015
     *
     * This inserts the Iframes preference...
     */
    public static function update_360015(): bool
    {
        $retval = true;

        $sql = "INSERT INTO `preference` (`name`, `value`, `description`, `level`, `type`, `catagory`) VALUES ('iframes', '1', 'Iframes', 25, 'boolean', 'interface')";
        $retval &= (Dba::write($sql) !== false);
        $row_id = Dba::insert_id();
        $sql    = "INSERT INTO `user_preference` VALUES (-1, ?, '1')";
        $retval &= (Dba::write($sql, array($row_id)) !== false);

        return $retval;
    }

    /*
     * update_360016
     *
     * Add Now Playing filtered per user preference option
     */
    public static function update_360016(): bool
    {
        $retval = true;

        $sql = "INSERT INTO `preference` (`name`, `value`, `description`, `level`, `type`, `catagory`) VALUES ('now_playing_per_user', '1', 'Now playing filtered per user', 50, 'boolean', 'interface')";
        $retval &= (Dba::write($sql) !== false);
        $row_id = Dba::insert_id();
        $sql    = "INSERT INTO `user_preference` VALUES (-1, ?, '1')";
        $retval &= (Dba::write($sql, array($row_id)) !== false);

        return $retval;
    }

    /**
     * update_360017
     *
     * New table to store user flags.
     */
    public static function update_360017(): bool
    {
        $charset = (AmpConfig::get('database_charset', 'utf8mb4'));
        $engine  = ($charset == 'utf8mb4') ? 'InnoDB' : 'MYISAM';

        return (Dba::write("CREATE TABLE `user_flag` (`id` int(11) unsigned NOT NULL AUTO_INCREMENT, `user` int(11) NOT NULL, `object_id` int(11) unsigned NOT NULL, `object_type` varchar(32) CHARACTER SET $charset DEFAULT NULL, `date` int(11) unsigned NOT NULL DEFAULT '0', PRIMARY KEY (`id`), UNIQUE KEY `unique_userflag` (`user`, `object_type`, `object_id`), KEY `object_id` (`object_id`)) ENGINE=$engine;") !== false);
    }

    /**
     * update_360018
     *
     * Add Album default sort preference...
     */
    public static function update_360018(): bool
    {
        $retval = true;

        $sql = "INSERT INTO `preference` (`name`, `value`, `description`, `level`, `type`, `catagory`) VALUES ('album_sort', '0', 'Album Default Sort', 25, 'string', 'interface')";
        $retval &= (Dba::write($sql) !== false);
        $row_id = Dba::insert_id();
        $sql    = "INSERT INTO `user_preference` VALUES (-1, ?, '0')";
        $retval &= (Dba::write($sql, array($row_id)) !== false);

        return $retval;
    }

    /**
     * update_360019
     *
     * Add Show number of times a song was played preference
     */
    public static function update_360019(): bool
    {
        $retval = true;

        $sql = "INSERT INTO `preference` (`name`, `value`, `description`, `level`, `type`, `catagory`) VALUES ('show_played_times', '0', 'Show # played', 25, 'string', 'interface')";
        $retval &= (Dba::write($sql) !== false);
        $row_id = Dba::insert_id();
        $sql    = "INSERT INTO `user_preference` VALUES (-1, ?, '0')";
        $retval &= (Dba::write($sql, array($row_id)) !== false);

        return $retval;
    }

    /**
     * update_360020
     *
     * Catalog types are plugins now
     */
    public static function update_360020(): bool
    {
        $retval    = true;
        $collation = (AmpConfig::get('database_collation', 'utf8mb4_unicode_ci'));
        $charset   = (AmpConfig::get('database_charset', 'utf8mb4'));
        $engine    = ($charset == 'utf8mb4') ? 'InnoDB' : 'MYISAM';

        $sql = "CREATE TABLE `catalog_local` (`id` INT(11) UNSIGNED NOT NULL AUTO_INCREMENT PRIMARY KEY, `path` VARCHAR(255) COLLATE $collation NOT NULL, `catalog_id` INT(11) NOT NULL) ENGINE=$engine DEFAULT CHARSET=$charset COLLATE=$collation";
        Dba::write($sql);
        $sql = "CREATE TABLE `catalog_remote` (`id` INT(11) UNSIGNED NOT NULL AUTO_INCREMENT PRIMARY KEY, `uri` VARCHAR(255) COLLATE $collation NOT NULL, `username` VARCHAR(255) COLLATE $collation NOT NULL, `password` VARCHAR(255) COLLATE $collation NOT NULL, `catalog_id` INT(11) NOT NULL) ENGINE=$engine DEFAULT CHARSET=$charset COLLATE=$collation";
        Dba::write($sql);

        $sql        = "SELECT `id`, `catalog_type`, `path`, `remote_username`, `remote_password` FROM `catalog`";
        $db_results = Dba::read($sql);
        while ($results = Dba::fetch_assoc($db_results)) {
            if ($results['catalog_type'] == 'local') {
                $sql = "INSERT INTO `catalog_local` (`path`, `catalog_id`) VALUES (?, ?)";
                $retval &= (Dba::write($sql, array($results['path'], $results['id'])) !== false);
            } elseif ($results['catalog_type'] == 'remote') {
                $sql = "INSERT INTO `catalog_remote` (`uri`, `username`, `password`, `catalog_id`) VALUES (?, ?, ?, ?)";
                $retval &= (Dba::write($sql, array($results['path'], $results['remote_username'], $results['remote_password'], $results['id'])) !== false);
            }
        }

        $sql = "ALTER TABLE `catalog` DROP `path`, DROP `remote_username`, DROP `remote_password`";
        $retval &= (Dba::write($sql) !== false);
        $sql = "ALTER TABLE `catalog` MODIFY COLUMN `catalog_type` varchar(128)";
        $retval &= (Dba::write($sql) !== false);
        $sql = "UPDATE `artist` SET `mbid` = null WHERE `mbid` = ''";
        $retval &= (Dba::write($sql) !== false);
        $sql = "UPDATE `album` SET `mbid` = null WHERE `mbid` = ''";
        $retval &= (Dba::write($sql) !== false);
        $sql = "UPDATE `song` SET `mbid` = null WHERE `mbid` = ''";
        $retval &= (Dba::write($sql) !== false);

        return $retval;
    }

    /**
     * update_360021
     *
     * Add insertion date on Now Playing and option to show the current song in page title for Web player
     */
    public static function update_360021(): bool
    {
        $retval = true;

        $sql = "ALTER TABLE `now_playing` ADD `insertion` INT (11) AFTER `expire`";
        $retval &= (Dba::write($sql) !== false);
        $sql = "INSERT INTO `preference` (`name`, `value`, `description`, `level`, `type`, `catagory`) VALUES ('song_page_title', '1', 'Show current song in Web player page title', 25, 'boolean', 'interface')";
        $retval &= (Dba::write($sql) !== false);
        $row_id = Dba::insert_id();
        $sql    = "INSERT INTO `user_preference` VALUES (-1, ?, '1')";
        $retval &= (Dba::write($sql, array($row_id)) !== false);

        return $retval;
    }

    /**
     * update_360022
     *
     * Remove unused live_stream fields and add codec field
     */
    public static function update_360022(): bool
    {
        $retval = true;

        $sql = "ALTER TABLE `live_stream` ADD `codec` VARCHAR(32) NULL AFTER `catalog`, DROP `frequency`, DROP `call_sign`";
        $retval &= (Dba::write($sql) !== false);
        $sql = "ALTER TABLE `stream_playlist` ADD `codec` VARCHAR(32) NULL AFTER `time`";
        $retval &= (Dba::write($sql) !== false);

        return $retval;
    }

    /**
     * update_360023
     *
     * Enable/Disable SubSonic and Plex backend
     */
    public static function update_360023(): bool
    {
        $retval = true;

        $sql = "INSERT INTO `preference` (`name`, `value`, `description`, `level`, `type`, `catagory`) VALUES ('subsonic_backend', '1', 'Use SubSonic backend', 100, 'boolean', 'system')";
        $retval &= (Dba::write($sql) !== false);
        $row_id = Dba::insert_id();
        $sql    = "INSERT INTO `user_preference` VALUES (-1, ?, '1')";
        $retval &= (Dba::write($sql, array($row_id)) !== false);
        $sql = "INSERT INTO `preference` (`name`, `value`, `description`, `level`, `type`, `catagory`) VALUES ('plex_backend', '0', 'Use Plex backend', 100, 'boolean', 'system')";
        $retval &= (Dba::write($sql) !== false);
        $row_id = Dba::insert_id();
        $sql    = "INSERT INTO `user_preference` VALUES (-1, ?, '0')";
        $retval &= (Dba::write($sql, array($row_id)) !== false);

        return $retval;
    }

    /**
     * update_360024
     *
     * Drop unused flagged table
     */
    public static function update_360024(): bool
    {
        return (Dba::write("DROP TABLE IF EXISTS `flagged`;") !== false);
    }

    /**
     * update_360025
     *
     * Add options to enable HTML5 / Flash on web players
     */
    public static function update_360025(): bool
    {
        $retval = true;

        $sql = "INSERT INTO `preference` (`name`, `value`, `description`, `level`, `type`, `catagory`) VALUES ('webplayer_flash', '1', 'Authorize Flash Web Player(s)', 25, 'boolean', 'streaming')";
        $retval &= (Dba::write($sql) !== false);
        $row_id = Dba::insert_id();
        $sql    = "INSERT INTO `user_preference` VALUES (-1, ?, '1')";
        $retval &= (Dba::write($sql, array($row_id)) !== false);
        $sql = "INSERT INTO `preference` (`name`, `value`, `description`, `level`, `type`, `catagory`) VALUES ('webplayer_html5', '1', 'Authorize HTML5 Web Player(s)', 25, 'boolean', 'streaming')";
        $retval &= (Dba::write($sql) !== false);
        $row_id = Dba::insert_id();
        $sql    = "INSERT INTO `user_preference` VALUES (-1, ?, '1')";
        $retval &= (Dba::write($sql, array($row_id)) !== false);

        return $retval;
    }

    /**
     * update_360026
     *
     * Add agent field in `object_count` table
     */
    public static function update_360026(): bool
    {
        return (Dba::write("ALTER TABLE `object_count` ADD `agent` VARCHAR(255) NULL AFTER `user`;") !== false);
    }

    /**
     * update_360027
     *
     * Personal information: allow/disallow to show my personal information into now playing and recently played lists.
     */
    public static function update_360027(): bool
    {
        $retval = true;

        $sql = "INSERT INTO `preference` (`name`, `value`, `description`, `level`, `type`, `catagory`) VALUES ('allow_personal_info', '1', 'Allow to show my personal info to other users (now playing, recently played)', 25, 'boolean', 'interface')";
        $retval &= (Dba::write($sql) !== false);
        $row_id = Dba::insert_id();
        $sql    = "INSERT INTO `user_preference` VALUES (-1, ?, '1')";
        $retval &= (Dba::write($sql, array($row_id)) !== false);

        return $retval;
    }

    /**
     * update_360028
     *
     * Personal information: allow/disallow to show in now playing.
     * Personal information: allow/disallow to show in recently played.
     * Personal information: allow/disallow to show time and/or agent in recently played.
     */
    public static function update_360028(): bool
    {
        $retval = true;

        // Update previous update preference
        $sql = "UPDATE `preference` SET `name`='allow_personal_info_now', `description`='Personal information visibility - Now playing' WHERE `name`='allow_personal_info'";
        $retval &= (Dba::write($sql) !== false);

        // Insert new recently played preference
        $sql = "INSERT INTO `preference` (`name`, `value`, `description`, `level`, `type`, `catagory`) VALUES ('allow_personal_info_recent', '1', 'Personal information visibility - Recently played / actions', 25, 'boolean', 'interface')";
        $retval &= (Dba::write($sql) !== false);
        $row_id = Dba::insert_id();
        $sql    = "INSERT INTO `user_preference` VALUES (-1, ?, '1')";
        $retval &= (Dba::write($sql, array($row_id)) !== false);

        // Insert streaming time preference
        $sql = "INSERT INTO `preference` (`name`, `value`, `description`, `level`, `type`, `catagory`) VALUES ('allow_personal_info_time', '1', 'Personal information visibility - Recently played - Allow to show streaming date/time', 25, 'boolean', 'interface')";
        $retval &= (Dba::write($sql) !== false);
        $row_id = Dba::insert_id();
        $sql    = "INSERT INTO `user_preference` VALUES (-1, ?, '1')";
        $retval &= (Dba::write($sql, array($row_id)) !== false);

        // Insert streaming agent preference
        $sql = "INSERT INTO `preference` (`name`, `value`, `description`, `level`, `type`, `catagory`) VALUES ('allow_personal_info_agent', '1', 'Personal information visibility - Recently played - Allow to show streaming agent', 25, 'boolean', 'interface')";
        $retval &= (Dba::write($sql) !== false);
        $row_id = Dba::insert_id();
        $sql    = "INSERT INTO `user_preference` VALUES (-1, ?, '1')";
        $retval &= (Dba::write($sql, array($row_id)) !== false);

        return $retval;
    }

    /**
     * update_360029
     *
     * New table to store wanted releases
     */
    public static function update_360029(): bool
    {
        $charset = (AmpConfig::get('database_charset', 'utf8mb4'));
        $engine  = ($charset == 'utf8mb4') ? 'InnoDB' : 'MYISAM';

        return (Dba::write("CREATE TABLE `wanted` (`id` int(11) unsigned NOT NULL AUTO_INCREMENT, `user` int(11) NOT NULL, `artist` int(11) NOT NULL, `mbid` varchar(36) CHARACTER SET utf8 COLLATE utf8_unicode_ci NULL, `name` varchar(255) CHARACTER SET $charset NOT NULL, `year` int(4) NULL, `date` int(11) unsigned NOT NULL DEFAULT '0', `accepted` tinyint(1) NOT NULL DEFAULT '0', PRIMARY KEY (`id`), UNIQUE KEY `unique_wanted` (`user`, `artist`, `mbid`)) ENGINE=$engine;") !== false);
    }

    /**
     * update_360030
     *
     * New table to store song previews
     */
    public static function update_360030(): bool
    {
        $charset = (AmpConfig::get('database_charset', 'utf8mb4'));
        $engine  = ($charset == 'utf8mb4') ? 'InnoDB' : 'MYISAM';

        return (Dba::write("CREATE TABLE `song_preview` (`id` int(11) unsigned NOT NULL AUTO_INCREMENT, `session` varchar(256) CHARACTER SET $charset NOT NULL, `artist` int(11) NOT NULL, `title` varchar(255) CHARACTER SET $charset NOT NULL, `album_mbid` varchar(36) CHARACTER SET utf8 COLLATE utf8_unicode_ci NULL, `mbid` varchar(36) CHARACTER SET utf8 COLLATE utf8_unicode_ci NULL, `disk` int(11) NULL, `track` int(11) NULL, `file` varchar(255) CHARACTER SET $charset NULL, PRIMARY KEY (`id`)) ENGINE=$engine;") !== false);
    }

    /**
     * update_360031
     *
     * Add option to fix header/sidebars position on compatible themes
     */
    public static function update_360031(): bool
    {
        $retval = true;

        $sql = "INSERT INTO `preference` (`name`, `value`, `description`, `level`, `type`, `catagory`) VALUES ('ui_fixed', '0', 'Fix header position on compatible themes', 25, 'boolean', 'interface')";
        $retval &= (Dba::write($sql) !== false);
        $row_id = Dba::insert_id();
        $sql    = "INSERT INTO `user_preference` VALUES (-1, ?, '0')";
        $retval &= (Dba::write($sql, array($row_id)) !== false);

        return $retval;
    }

    /**
     * update_360032
     *
     * Add check update automatically option
     */
    public static function update_360032(): bool
    {
        $retval = true;

        $sql = "INSERT INTO `preference` (`name`, `value`, `description`, `level`, `type`, `catagory`) VALUES ('autoupdate', '1', 'Check for Ampache updates automatically', 25, 'boolean', 'system')";
        $retval &= (Dba::write($sql) !== false);
        $row_id = Dba::insert_id();
        $sql    = "INSERT INTO `user_preference` VALUES (-1, ?, '1')";
        $retval &= (Dba::write($sql, array($row_id)) !== false);

        Preference::insert('autoupdate_lastcheck', 'AutoUpdate last check time', '', '25', 'string', 'internal');
        Preference::insert('autoupdate_lastversion', 'AutoUpdate last version from last check', '', '25', 'string', 'internal');
        Preference::insert('autoupdate_lastversion_new', 'AutoUpdate last version from last check is newer', '', '25', 'boolean', 'internal');

        return $retval;
    }

    /**
     * update_360033
     *
     * Add song waveform as song data
     */
    public static function update_360033(): bool
    {
        $retval = true;

        $sql = "ALTER TABLE `song_data` ADD `waveform` MEDIUMBLOB NULL AFTER `language`";
        $retval &= (Dba::write($sql) !== false);
        $sql = "ALTER TABLE `user_shout` ADD `data` VARCHAR(256) NULL AFTER `object_type`";
        $retval &= (Dba::write($sql) !== false);

        return $retval;
    }

    /**
     * update_360034
     *
     * Add settings for confirmation when closing window and auto-pause between tabs
     */
    public static function update_360034(): bool
    {
        $retval = true;

        $sql = "INSERT INTO `preference` (`name`, `value`, `description`, `level`, `type`, `catagory`) VALUES ('webplayer_confirmclose', '0', 'Confirmation when closing current playing window', 25, 'boolean', 'interface')";
        $retval &= (Dba::write($sql) !== false);
        $row_id = Dba::insert_id();
        $sql    = "INSERT INTO `user_preference` VALUES (-1, ?, '0')";
        $retval &= (Dba::write($sql, array($row_id)) !== false);
        $sql = "INSERT INTO `preference` (`name`, `value`, `description`, `level`, `type`, `catagory`) VALUES ('webplayer_pausetabs', '1', 'Auto-pause betweens tabs', 25, 'boolean', 'interface')";
        $retval &= (Dba::write($sql) !== false);
        $row_id = Dba::insert_id();
        $sql    = "INSERT INTO `user_preference` VALUES (-1, ?, '1')";
        $retval &= (Dba::write($sql, array($row_id)) !== false);

        return $retval;
    }

    /**
     * update_360035
     *
     * Add beautiful stream url setting
     * Reverted https://github.com/ampache/ampache/commit/0c26c336269624d75985e46d324e2bc8108576ee
     * with adding update_380012.
     * Because it was changed after many systems have already performed this update.
     * Fix for this is update_380012 that actually readds the preference string.
     * So all users have a consistent database.
     */
    public static function update_360035(): bool
    {
        $retval = true;

        $sql = "INSERT INTO `preference` (`name`, `value`, `description`, `level`, `type`, `catagory`) VALUES ('stream_beautiful_url', '0', 'Use beautiful stream url', 100, 'boolean', 'streaming')";
        $retval &= (Dba::write($sql) !== false);
        $row_id = Dba::insert_id();
        $sql    = "INSERT INTO `user_preference` VALUES (-1, ?, '0')";
        $retval &= (Dba::write($sql, array($row_id)) !== false);

        return $retval;
    }

    /**
     * update_360036
     *
     * Remove some unused parameters
     */
    public static function update_360036(): bool
    {
        $retval = true;

        $sql = "DELETE FROM `preference` WHERE `name` LIKE 'ellipse_threshold_%'";
        $retval &= (Dba::write($sql) !== false);
        $sql = "DELETE FROM `preference` WHERE `name` = 'min_object_count'";
        $retval &= (Dba::write($sql) !== false);
        $sql = "DELETE FROM `preference` WHERE `name` = 'bandwidth'";
        $retval &= (Dba::write($sql) !== false);
        $sql = "DELETE FROM `preference` WHERE `name` = 'features'";
        $retval &= (Dba::write($sql) !== false);
        $sql = "DELETE FROM `preference` WHERE `name` = 'tags_userlist'";
        $retval &= (Dba::write($sql) !== false);

        return $retval;
    }

    /**
     * update_360037
     *
     * Add sharing features
     */
    public static function update_360037(): bool
    {
        $retval  = true;
        $charset = (AmpConfig::get('database_charset', 'utf8mb4'));
        $engine  = ($charset == 'utf8mb4') ? 'InnoDB' : 'MYISAM';

        $sql = "CREATE TABLE `share` (`id` int(11) unsigned NOT NULL AUTO_INCREMENT, `user` int(11) unsigned NOT NULL, `object_type` varchar(32) NOT NULL, `object_id` int(11) unsigned NOT NULL, `allow_stream` tinyint(1) unsigned NOT NULL DEFAULT '0', `allow_download` tinyint(1) unsigned NOT NULL DEFAULT '0', `expire_days` int(4) unsigned NOT NULL DEFAULT '0', `max_counter` int(4) unsigned NOT NULL DEFAULT '0', `secret` varchar(20) CHARACTER SET $charset NULL, `counter` int(4) unsigned NOT NULL DEFAULT '0', `creation_date` int(11) unsigned NOT NULL DEFAULT '0', `lastvisit_date` int(11) unsigned NOT NULL DEFAULT '0', `public_url` varchar(255) CHARACTER SET $charset NULL, `description` varchar(255) CHARACTER SET $charset NULL, PRIMARY KEY (`id`)) ENGINE=$engine";
        $retval &= (Dba::write($sql) !== false);
        $sql = "INSERT INTO `preference` (`name`, `value`, `description`, `level`, `type`, `catagory`) VALUES ('share', '0', 'Allow Share', 100, 'boolean', 'options')";
        $retval &= (Dba::write($sql) !== false);
        $row_id = Dba::insert_id();
        $sql    = "INSERT INTO `user_preference` VALUES (-1, ?, '0')";
        $retval &= (Dba::write($sql, array($row_id)) !== false);
        $sql = "INSERT INTO `preference` (`name`, `value`, `description`, `level`, `type`, `catagory`) VALUES ('share_expire', '7', 'Share links default expiration days (0=never)', 100, 'integer', 'system')";
        $retval &= (Dba::write($sql) !== false);
        $row_id = Dba::insert_id();
        $sql    = "INSERT INTO `user_preference` VALUES (-1, ?, '7')";
        $retval &= (Dba::write($sql, array($row_id)) !== false);

        return $retval;
    }

    /**
     * update_360038
     *
     * Add missing albums browse on missing artists
     */
    public static function update_360038(): bool
    {
        $retval = true;
        $sql    = "ALTER TABLE `wanted` ADD `artist_mbid` varchar(36) CHARACTER SET utf8 COLLATE utf8_unicode_ci NULL AFTER `artist`";
        $retval &= (Dba::write($sql) !== false);
        $sql = "ALTER TABLE `wanted` MODIFY `artist` int(11) NULL";
        $retval &= (Dba::write($sql) !== false);
        $sql = "ALTER TABLE `song_preview` ADD `artist_mbid` varchar(36) CHARACTER SET utf8 COLLATE utf8_unicode_ci NULL AFTER `artist`";
        $retval &= (Dba::write($sql) !== false);
        $sql = "ALTER TABLE `song_preview` MODIFY `artist` int(11) NULL";
        $retval &= (Dba::write($sql) !== false);

        return $retval;
    }

    /**
     * update_360039
     *
     * Add website field on users
     */
    public static function update_360039(): bool
    {
        $charset = (AmpConfig::get('database_charset', 'utf8mb4'));

        return (Dba::write("ALTER TABLE `user` ADD `website` varchar(255) CHARACTER SET $charset NULL AFTER `email`;") !== false);
    }

    /**
     * update_360040 skipped.
     */

    /**
     * update_360041
     *
     * Add channels
     */
    public static function update_360041(): bool
    {
        $charset = (AmpConfig::get('database_charset', 'utf8mb4'));
        $engine  = ($charset == 'utf8mb4') ? 'InnoDB' : 'MYISAM';

        return (Dba::write("CREATE TABLE `channel` (`id` int(11) unsigned NOT NULL AUTO_INCREMENT, `name` varchar(64) CHARACTER SET $charset NULL, `description` varchar(256) CHARACTER SET $charset NULL, `url` varchar(256) CHARACTER SET $charset NULL, `interface` varchar(64) CHARACTER SET $charset NULL, `port` int(11) unsigned NOT NULL DEFAULT '0', `fixed_endpoint` tinyint(1) unsigned NOT NULL DEFAULT '0', `object_type` varchar(32) NOT NULL, `object_id` int(11) unsigned NOT NULL, `is_private` tinyint(1) unsigned NOT NULL DEFAULT '0', `random` tinyint(1) unsigned NOT NULL DEFAULT '0', `loop` tinyint(1) unsigned NOT NULL DEFAULT '0', `admin_password` varchar(20) CHARACTER SET $charset NULL, `start_date` int(11) unsigned NOT NULL DEFAULT '0', `max_listeners` int(11) unsigned NOT NULL DEFAULT '0', `peak_listeners` int(11) unsigned NOT NULL DEFAULT '0', `listeners` int(11) unsigned NOT NULL DEFAULT '0', `connections` int(11) unsigned NOT NULL DEFAULT '0', `stream_type` varchar(8) CHARACTER SET $charset NOT NULL DEFAULT 'mp3', `bitrate` int(11) unsigned NOT NULL DEFAULT '128', `pid` int(11) unsigned NOT NULL DEFAULT '0', PRIMARY KEY (`id`)) ENGINE=$engine;") !== false);
    }

    /**
     * update_360042
     *
     * Add broadcasts and player control
     */
    public static function update_360042(): bool
    {
        $retval  = true;
        $charset = (AmpConfig::get('database_charset', 'utf8mb4'));
        $engine  = ($charset == 'utf8mb4') ? 'InnoDB' : 'MYISAM';

        $sql = "CREATE TABLE `broadcast` (`id` int(11) unsigned NOT NULL AUTO_INCREMENT, `user` int(11) unsigned NOT NULL, `name` varchar(64) CHARACTER SET $charset NULL, `description` varchar(256) CHARACTER SET $charset NULL, `is_private` tinyint(1) unsigned NOT NULL DEFAULT '0', `song` int(11) unsigned NOT NULL DEFAULT '0', `started` tinyint(1) unsigned NOT NULL DEFAULT '0', `listeners` int(11) unsigned NOT NULL DEFAULT '0', `key` varchar(32) CHARACTER SET $charset NULL, PRIMARY KEY (`id`)) ENGINE=$engine";
        $retval &= (Dba::write($sql) !== false);
        $sql = "CREATE TABLE `player_control` (`id` int(11) unsigned NOT NULL AUTO_INCREMENT, `user` int(11) unsigned NOT NULL, `cmd` varchar(32) CHARACTER SET $charset NOT NULL, `value` varchar(256) CHARACTER SET $charset NULL, `object_type` varchar(32) NOT NULL, `object_id` int(11) unsigned NOT NULL, `send_date` int(11) unsigned NOT NULL DEFAULT '0', PRIMARY KEY (`id`)) ENGINE=$engine";
        $retval &= (Dba::write($sql) !== false);

        return $retval;
    }

    /**
     * update_360043
     *
     * Add slideshow on currently played artist preference
     */
    public static function update_360043(): bool
    {
        $retval = true;

        $sql = "INSERT INTO `preference` (`name`, `value`, `description`, `level`, `type`, `catagory`) VALUES ('slideshow_time', '0', 'Artist slideshow inactivity time', 25, 'integer', 'interface')";
        $retval &= (Dba::write($sql) !== false);
        $row_id = Dba::insert_id();
        $sql    = "INSERT INTO `user_preference` VALUES (-1, ?, '0')";
        $retval &= (Dba::write($sql, array($row_id)) !== false);

        return $retval;
    }

    /**
     * update_360044
     *
     * Add artist description/recommendation external service data cache
     */
    public static function update_360044(): bool
    {
        $retval  = true;
        $charset = (AmpConfig::get('database_charset', 'utf8mb4'));
        $engine  = ($charset == 'utf8mb4') ? 'InnoDB' : 'MYISAM';

        $sql = "ALTER TABLE `artist` ADD `summary` TEXT CHARACTER SET $charset NULL, ADD `placeformed` varchar(64) NULL, ADD `yearformed` int(4) NULL, ADD `last_update` int(11) unsigned NOT NULL DEFAULT '0'";
        $retval &= (Dba::write($sql) !== false);
        $sql = "CREATE TABLE `recommendation` (`id` int(11) unsigned NOT NULL AUTO_INCREMENT, `object_type` varchar(32) NOT NULL, `object_id` int(11) unsigned NOT NULL, `last_update` int(11) unsigned NOT NULL DEFAULT '0', PRIMARY KEY (`id`)) ENGINE=$engine";
        $retval &= (Dba::write($sql) !== false);
        $sql = "CREATE TABLE `recommendation_item` (`id` int(11) unsigned NOT NULL AUTO_INCREMENT, `recommendation` int(11) unsigned NOT NULL, `recommendation_id` int(11) unsigned NULL, `name` varchar(256) NULL, `rel` varchar(256) NULL, `mbid` varchar(36) NULL, PRIMARY KEY (`id`)) ENGINE=$engine";
        $retval &= (Dba::write($sql) !== false);

        return $retval;
    }

    /**
     * update_360045
     *
     * Set user field on playlists as optional
     */
    public static function update_360045(): bool
    {
        return (Dba::write("ALTER TABLE `playlist` MODIFY `user` int(11) NULL;") !== false);
    }

    /**
     * update_360046
     *
     * Add broadcast web player by default preference
     */
    public static function update_360046(): bool
    {
        $retval = true;

        $sql = "INSERT INTO `preference` (`name`, `value`, `description`, `level`, `type`, `catagory`) VALUES ('broadcast_by_default', '0', 'Broadcast web player by default', 25, 'boolean', 'streaming')";
        $retval &= (Dba::write($sql) !== false);
        $row_id = Dba::insert_id();
        $sql    = "INSERT INTO `user_preference` VALUES (-1, ?, '0')";
        $retval &= (Dba::write($sql, array($row_id)) !== false);

        return $retval;
    }

    /**
     * update_360047
     *
     * Add apikey field on users
     */
    public static function update_360047(): bool
    {
        $charset = (AmpConfig::get('database_charset', 'utf8mb4'));

        return (Dba::write("ALTER TABLE `user` ADD `apikey` varchar(255) CHARACTER SET $charset NULL AFTER `website`;") !== false);
    }

    /**
     * update_360048
     *
     * Add concerts options
     */
    public static function update_360048(): bool
    {
        $retval = true;

        $sql = "INSERT INTO `preference` (`name`, `value`, `description`, `level`, `type`, `catagory`) VALUES ('concerts_limit_future', '0', 'Limit number of future events', 25, 'integer', 'interface')";
        $retval &= (Dba::write($sql) !== false);
        $row_id = Dba::insert_id();
        $sql    = "INSERT INTO `user_preference` VALUES (-1, ?, '0')";
        $retval &= (Dba::write($sql, array($row_id)) !== false);
        $sql = "INSERT INTO `preference` (`name`, `value`, `description`, `level`, `type`, `catagory`) VALUES ('concerts_limit_past', '0', 'Limit number of past events', 25, 'integer', 'interface')";
        $retval &= (Dba::write($sql) !== false);
        $row_id = Dba::insert_id();
        $sql    = "INSERT INTO `user_preference` VALUES (-1, ?, '0')";
        $retval &= (Dba::write($sql, array($row_id)) !== false);

        return $retval;
    }

    /**
     * update_360049
     *
     * Add album group multiple disks setting
     */
    public static function update_360049(): bool
    {
        $retval = true;

        $sql = "INSERT INTO `preference` (`name`, `value`, `description`, `level`, `type`, `catagory`) VALUES ('album_group', '0', 'Album - Group multiple disks', 25, 'boolean', 'interface')";
        $retval &= (Dba::write($sql) !== false);
        $row_id = Dba::insert_id();
        $sql    = "INSERT INTO `user_preference` VALUES (-1, ?, '0')";
        $retval &= (Dba::write($sql, array($row_id)) !== false);

        return $retval;
    }

    /**
     * update_360050
     *
     * Add top menu setting
     */
    public static function update_360050(): bool
    {
        $retval = true;

        $sql = "INSERT INTO `preference` (`name`, `value`, `description`, `level`, `type`, `catagory`) VALUES ('topmenu', '0', 'Top menu', 25, 'boolean', 'interface')";
        $retval &= (Dba::write($sql) !== false);
        $row_id = Dba::insert_id();
        $sql    = "INSERT INTO `user_preference` VALUES (-1, ?, '0')";
        $retval &= (Dba::write($sql, array($row_id)) !== false);

        return $retval;
    }

    /**
     * update_360051
     *
     * REMOVED
     */
    public static function update_360051(): bool
    {
        return true;
    }

    /**
     * update_370001
     *
     * Drop unused dynamic_playlist tables and add session id to votes
     */
    public static function update_370001(): bool
    {
        $retval  = true;
        $charset = (AmpConfig::get('database_charset', 'utf8mb4'));

        $sql = "DROP TABLE dynamic_playlist";
        $retval &= (Dba::write($sql) !== false);
        $sql = "DROP TABLE dynamic_playlist_data";
        $retval &= (Dba::write($sql) !== false);
        $sql = "ALTER TABLE `user_vote` ADD `sid` varchar(256) CHARACTER SET $charset NULL AFTER `date`";
        $retval &= (Dba::write($sql) !== false);
        $sql = "INSERT INTO `preference` (`name`, `value`, `description`, `level`, `type`, `catagory`) VALUES ('demo_clear_sessions', '0', 'Clear democratic votes of expired user sessions', 25, 'boolean', 'playlist')";
        $retval &= (Dba::write($sql) !== false);
        $row_id = Dba::insert_id();
        $sql    = "INSERT INTO `user_preference` VALUES (-1, ?, '0')";
        $retval &= (Dba::write($sql, array($row_id)) !== false);

        return $retval;
    }

    /**
     * update_370002
     *
     * Add tag persistent merge reference
     */
    public static function update_370002(): bool
    {
        return (Dba::write("ALTER TABLE `tag` ADD `merged_to` int(11) NULL AFTER `name`;") !== false);
    }

    /**
     * update_370003
     *
     * Add show/hide donate button preference
     */
    public static function update_370003(): bool
    {
        $retval = true;

        $sql = "INSERT INTO `preference` (`name`, `value`, `description`, `level`, `type`, `catagory`) VALUES ('show_donate', '1', 'Show donate button in footer', 25, 'boolean', 'interface')";
        $retval &= (Dba::write($sql) !== false);
        $row_id = Dba::insert_id();
        $sql    = "INSERT INTO `user_preference` VALUES (-1, ?, '1')";
        $retval &= (Dba::write($sql, array($row_id)) !== false);

        return $retval;
    }

    /**
     * update_370004
     *
     * Add license information and user's artist association
     */
    public static function update_370004(): bool
    {
        $retval  = true;
        $charset = (AmpConfig::get('database_charset', 'utf8mb4'));
        $engine  = ($charset == 'utf8mb4') ? 'InnoDB' : 'MYISAM';

        $sql = "INSERT INTO `preference` (`name`, `value`, `description`, `level`, `type`, `catagory`) VALUES ('upload_catalog', '-1', 'Uploads catalog destination', 75, 'integer', 'system')";
        $retval &= (Dba::write($sql) !== false);
        $row_id = Dba::insert_id();
        $sql    = "INSERT INTO `user_preference` VALUES (-1, ?, '-1')";
        $retval &= (Dba::write($sql, array($row_id)) !== false);
        $sql = "INSERT INTO `preference` (`name`, `value`, `description`, `level`, `type`, `catagory`) VALUES ('allow_upload', '0', 'Allow users to upload media', 75, 'boolean', 'options')";
        $retval &= (Dba::write($sql) !== false);
        $row_id = Dba::insert_id();
        $sql    = "INSERT INTO `user_preference` VALUES (-1, ?, '0')";
        $retval &= (Dba::write($sql, array($row_id)) !== false);
        $sql = "INSERT INTO `preference` (`name`, `value`, `description`, `level`, `type`, `catagory`) VALUES ('upload_subdir', '1', 'Upload: create a subdirectory per user (recommended)', 75, 'boolean', 'system')";
        $retval &= (Dba::write($sql) !== false);
        $row_id = Dba::insert_id();
        $sql    = "INSERT INTO `user_preference` VALUES (-1, ?, '1')";
        $retval &= (Dba::write($sql, array($row_id)) !== false);
        $sql = "INSERT INTO `preference` (`name`, `value`, `description`, `level`, `type`, `catagory`) VALUES ('upload_user_artist', '0', 'Upload: consider the user sender as the track\'s artist', 75, 'boolean', 'system')";
        $retval &= (Dba::write($sql) !== false);
        $row_id = Dba::insert_id();
        $sql    = "INSERT INTO `user_preference` VALUES (-1, ?, '0')";
        $retval &= (Dba::write($sql, array($row_id)) !== false);
        $sql = "INSERT INTO `preference` (`name`, `value`, `description`, `level`, `type`, `catagory`) VALUES ('upload_script', '', 'Upload: run the following script after upload (current directory = upload target directory)', 75, 'string', 'system')";
        $retval &= (Dba::write($sql) !== false);
        $row_id = Dba::insert_id();
        $sql    = "INSERT INTO `user_preference` VALUES (-1, ?, '')";
        $retval &= (Dba::write($sql, array($row_id)) !== false);
        $sql = "INSERT INTO `preference` (`name`, `value`, `description`, `level`, `type`, `catagory`) VALUES ('upload_allow_edit', '1', 'Upload: allow users to edit uploaded songs', 75, 'boolean', 'system')";
        $retval &= (Dba::write($sql) !== false);
        $row_id = Dba::insert_id();
        $sql    = "INSERT INTO `user_preference` VALUES (-1, ?, '1')";
        $retval &= (Dba::write($sql, array($row_id)) !== false);
        $sql = "ALTER TABLE `artist` ADD `user` int(11) NULL AFTER `last_update`";
        $retval &= (Dba::write($sql) !== false);
        $sql = "CREATE TABLE `license` (`id` int(11) unsigned NOT NULL AUTO_INCREMENT, `name` varchar(80) NOT NULL, `description` varchar(256) NULL, `external_link` varchar(256) NOT NULL, PRIMARY KEY (`id`)) ENGINE=$engine";
        $retval &= (Dba::write($sql) !== false);
        $sql = "INSERT INTO `license`(`name`, `external_link`) VALUES ('0 - default', '')";
        $retval &= (Dba::write($sql) !== false);
        $sql = "INSERT INTO `license`(`name`, `external_link`) VALUES ('CC BY', 'https://creativecommons.org/licenses/by/3.0/')";
        $retval &= (Dba::write($sql) !== false);
        $sql = "INSERT INTO `license`(`name`, `external_link`) VALUES ('CC BY NC', 'https://creativecommons.org/licenses/by-nc/3.0/')";
        $retval &= (Dba::write($sql) !== false);
        $sql = "INSERT INTO `license`(`name`, `external_link`) VALUES ('CC BY NC ND', 'https://creativecommons.org/licenses/by-nc-nd/3.0/')";
        $retval &= (Dba::write($sql) !== false);
        $sql = "INSERT INTO `license`(`name`, `external_link`) VALUES ('CC BY NC SA', 'https://creativecommons.org/licenses/by-nc-sa/3.0/')";
        $retval &= (Dba::write($sql) !== false);
        $sql = "INSERT INTO `license`(`name`, `external_link`) VALUES ('CC BY ND', 'https://creativecommons.org/licenses/by-nd/3.0/')";
        $retval &= (Dba::write($sql) !== false);
        $sql = "INSERT INTO `license`(`name`, `external_link`) VALUES ('CC BY SA', 'https://creativecommons.org/licenses/by-sa/3.0/')";
        $retval &= (Dba::write($sql) !== false);
        $sql = "INSERT INTO `license`(`name`, `external_link`) VALUES ('Licence Art Libre', 'http://artlibre.org/licence/lal/')";
        $retval &= (Dba::write($sql) !== false);
        $sql = "INSERT INTO `license`(`name`, `external_link`) VALUES ('Yellow OpenMusic', 'http://openmusic.linuxtag.org/yellow.html')";
        $retval &= (Dba::write($sql) !== false);
        $sql = "INSERT INTO `license`(`name`, `external_link`) VALUES ('Green OpenMusic', 'http://openmusic.linuxtag.org/green.html')";
        $retval &= (Dba::write($sql) !== false);
        $sql = "INSERT INTO `license`(`name`, `external_link`) VALUES ('Gnu GPL Art', 'http://gnuart.org/english/gnugpl.html')";
        $retval &= (Dba::write($sql) !== false);
        $sql = "INSERT INTO `license`(`name`, `external_link`) VALUES ('WTFPL', 'https://en.wikipedia.org/wiki/WTFPL')";
        $retval &= (Dba::write($sql) !== false);
        $sql = "INSERT INTO `license`(`name`, `external_link`) VALUES ('FMPL', 'http://www.fmpl.org/fmpl.html')";
        $retval &= (Dba::write($sql) !== false);
        $sql = "INSERT INTO `license`(`name`, `external_link`) VALUES ('C Reaction', 'http://morne.free.fr/Necktar7/creaction.htm')";
        $retval &= (Dba::write($sql) !== false);
        $sql = "ALTER TABLE `song` ADD `user_upload` int(11) NULL AFTER `addition_time`, ADD `license` int(11) NULL AFTER `user_upload`";
        $retval &= (Dba::write($sql) !== false);

        return $retval;
    }

    /**
     * update_370005
     *
     * Add new column album_artist into table album
     *
     */
    public static function update_370005(): bool
    {
        return (Dba::write("ALTER TABLE `song` ADD `album_artist` int(11) unsigned DEFAULT NULL AFTER `artist`;") !== false);
    }

    /**
     * update_370006
     *
     * Add random and limit options to smart playlists
     *
     */
    public static function update_370006(): bool
    {
        return (Dba::write("ALTER TABLE `search` ADD `random` tinyint(1) unsigned NOT NULL DEFAULT '0' AFTER `logic_operator`, ADD `limit` int(11) unsigned NOT NULL DEFAULT '0' AFTER `random`;") !== false);
    }

    /**
     * update_370007
     *
     * Add DAAP backend preference
     */
    public static function update_370007(): bool
    {
        $retval  = true;
        $charset = (AmpConfig::get('database_charset', 'utf8mb4'));
        $engine  = ($charset == 'utf8mb4') ? 'InnoDB' : 'MYISAM';

        $sql = "INSERT INTO `preference` (`name`, `value`, `description`, `level`, `type`, `catagory`) VALUES ('daap_backend', '0', 'Use DAAP backend', 100, 'boolean', 'system')";
        $retval &= (Dba::write($sql) !== false);
        $row_id = Dba::insert_id();
        $sql    = "INSERT INTO `user_preference` VALUES (-1, ?, '0')";
        $retval &= (Dba::write($sql, array($row_id)) !== false);
        $sql = "INSERT INTO `preference` (`name`, `value`, `description`, `level`, `type`, `catagory`) VALUES ('daap_pass', '', 'DAAP backend password', 100, 'string', 'system')";
        $retval &= (Dba::write($sql) !== false);
        $row_id = Dba::insert_id();
        $sql    = "INSERT INTO `user_preference` VALUES (-1, ?, '')";
        $retval &= (Dba::write($sql, array($row_id)) !== false);
        $sql = "CREATE TABLE `daap_session` (`id` int(11) unsigned NOT NULL AUTO_INCREMENT, `creationdate` int(11) unsigned NOT NULL, PRIMARY KEY (`id`)) ENGINE=$engine";
        $retval &= (Dba::write($sql) !== false);

        return $retval;
    }

    /**
     * update_370008
     *
     * Add UPnP backend preference
     *
     */
    public static function update_370008(): bool
    {
        $retval = true;

        $sql = "INSERT INTO `preference` (`name`, `value`, `description`, `level`, `type`, `catagory`) VALUES ('upnp_backend', '0', 'Use UPnP backend', 100, 'boolean', 'system')";
        $retval &= (Dba::write($sql) !== false);
        $row_id = Dba::insert_id();
        $sql    = "INSERT INTO `user_preference` VALUES (-1, ?, '0')";
        $retval &= (Dba::write($sql, array($row_id)) !== false);

        return $retval;
    }

    /**
     * update_370009
     *
     * Enhance video support with TVShows and Movies
     */
    public static function update_370009(): bool
    {
        $retval  = true;
        $charset = (AmpConfig::get('database_charset', 'utf8mb4'));
        $engine  = ($charset == 'utf8mb4') ? 'InnoDB' : 'MYISAM';

        $sql = "ALTER TABLE `video` ADD `release_date` date NULL AFTER `enabled`, ADD `played` tinyint(1) unsigned DEFAULT '0' NOT NULL AFTER `enabled`";
        $retval &= (Dba::write($sql) !== false);
        $sql = "CREATE TABLE `tvshow` (`id` int(11) unsigned NOT NULL AUTO_INCREMENT, `name` varchar(80) NOT NULL, `summary` varchar(256) NULL, `year` int(11) unsigned NULL, PRIMARY KEY (`id`)) ENGINE=$engine";
        $retval &= (Dba::write($sql) !== false);
        $sql = "CREATE TABLE `tvshow_season` (`id` int(11) unsigned NOT NULL AUTO_INCREMENT, `season_number` int(11) unsigned NOT NULL, `tvshow` int(11) unsigned NOT NULL, PRIMARY KEY (`id`)) ENGINE=$engine";
        $retval &= (Dba::write($sql) !== false);
        $sql = "CREATE TABLE `tvshow_episode` (`id` int(11) unsigned NOT NULL, `original_name` varchar(80) NULL, `season` int(11) unsigned NOT NULL, `episode_number` int(11) unsigned NOT NULL, `summary` varchar(256) NULL, PRIMARY KEY (`id`)) ENGINE=$engine";
        $retval &= (Dba::write($sql) !== false);
        $sql = "CREATE TABLE `movie` (`id` int(11) unsigned NOT NULL, `original_name` varchar(80) NULL, `summary` varchar(256) NULL, `year` int(11) unsigned NULL, PRIMARY KEY (`id`)) ENGINE=$engine";
        $retval &= (Dba::write($sql) !== false);
        $sql = "CREATE TABLE `personal_video` (`id` int(11) unsigned NOT NULL, `location` varchar(256) NULL, `summary` varchar(256) NULL, PRIMARY KEY (`id`)) ENGINE=$engine";
        $retval &= (Dba::write($sql) !== false);
        $sql = "CREATE TABLE `clip` (`id` int(11) unsigned NOT NULL, `artist` int(11) NULL, `song` int(11) NULL, PRIMARY KEY (`id`)) ENGINE=$engine";
        $retval &= (Dba::write($sql) !== false);
        $sql = "INSERT INTO `preference` (`name`, `value`, `description`, `level`, `type`, `catagory`) VALUES ('allow_video', '1', 'Allow video features', 75, 'integer', 'options')";
        $retval &= (Dba::write($sql) !== false);
        $row_id = Dba::insert_id();
        $sql    = "INSERT INTO `user_preference` VALUES (-1, ?, '1')";
        $retval &= (Dba::write($sql, array($row_id)) !== false);
        $sql = "ALTER TABLE `image` ADD `kind` VARCHAR(32) NULL DEFAULT 'default' AFTER `object_id`";
        $retval &= (Dba::write($sql) !== false);

        return $retval;
    }

    /**
     * update_370010
     *
     * Add MusicBrainz Album Release Group identifier
     */
    public static function update_370010(): bool
    {
        $charset = (AmpConfig::get('database_charset', 'utf8mb4'));

        return (Dba::write("ALTER TABLE `album` ADD `mbid_group` varchar(36) CHARACTER SET $charset NULL;") !== false);
    }

    /**
     * update_370011
     *
     * Add Prefix to TVShows and Movies
     */
    public static function update_370011(): bool
    {
        $retval  = true;
        $charset = (AmpConfig::get('database_charset', 'utf8mb4'));

        $sql = "ALTER TABLE `tvshow` ADD `prefix` varchar(32) CHARACTER SET $charset NULL";
        $retval &= (Dba::write($sql) !== false);
        $sql = "ALTER TABLE `movie` ADD `prefix` varchar(32) CHARACTER SET $charset NULL";
        $retval &= (Dba::write($sql) !== false);

        return $retval;
    }

    /**
     * update_370012
     *
     * Add metadata information to albums / songs / videos
     */
    public static function update_370012(): bool
    {
        $retval  = true;
        $charset = (AmpConfig::get('database_charset', 'utf8mb4'));

        $sql = "ALTER TABLE `album` ADD `release_type` varchar(32) CHARACTER SET $charset NULL";
        $retval &= (Dba::write($sql) !== false);
        $sql = "ALTER TABLE `song` ADD `composer` varchar(256) CHARACTER SET $charset NULL, ADD `channels` MEDIUMINT NULL";
        $retval &= (Dba::write($sql) !== false);
        $sql = "ALTER TABLE `video` ADD `channels` MEDIUMINT NULL, ADD `bitrate` MEDIUMINT(8) NULL, ADD `video_bitrate` MEDIUMINT(8) NULL, ADD `display_x` MEDIUMINT(8) NULL, ADD `display_y` MEDIUMINT(8) NULL, ADD `frame_rate` FLOAT NULL, ADD `mode` ENUM('abr', 'vbr', 'cbr') NULL DEFAULT 'cbr'";
        $retval &= (Dba::write($sql) !== false);
        $sql = "INSERT INTO `preference` (`name`, `value`, `description`, `level`, `type`, `catagory`) VALUES ('album_release_type', '1', 'Album - Group per release type', 25, 'boolean', 'interface')";
        $retval &= (Dba::write($sql) !== false);
        $row_id = Dba::insert_id();
        $sql    = "INSERT INTO `user_preference` VALUES (-1, ?, '1')";
        $retval &= (Dba::write($sql, array($row_id)) !== false);

        return $retval;
    }

    /**
     * update_370013
     *
     * Replace iframe with ajax page load
     */
    public static function update_370013(): bool
    {
        $retval = true;

        $sql = "DELETE FROM `preference` WHERE `name` = 'iframes'";
        $retval &= (Dba::write($sql) !== false);
        $sql = "INSERT INTO `preference` (`name`, `value`, `description`, `level`, `type`, `catagory`) VALUES ('ajax_load', '1', 'Ajax page load', 25, 'boolean', 'interface')";
        $retval &= (Dba::write($sql) !== false);
        $row_id = Dba::insert_id();
        $sql    = "INSERT INTO `user_preference` VALUES (-1, ?, '1')";
        $retval &= (Dba::write($sql, array($row_id)) !== false);

        return $retval;
    }

    /**
     * update 370014
     *
     * Modified release_date of table video to signed int(11)
     */
    public static function update_370014(): bool
    {
        return (Dba::write("ALTER TABLE `video` CHANGE COLUMN `release_date` `release_date` INT NULL DEFAULT NULL;") !== false);
    }

    /**
     * update 370015
     *
     * Add session_remember table to store remember tokens
     */
    public static function update_370015(): bool
    {
        $charset = (AmpConfig::get('database_charset', 'utf8mb4'));
        $engine  = ($charset == 'utf8mb4') ? 'InnoDB' : 'MYISAM';

        return (Dba::write("CREATE TABLE `session_remember` (`username` varchar(16) NOT NULL, `token` varchar(32) NOT NULL, `expire` int(11) NULL, PRIMARY KEY (`username`, `token`)) ENGINE=$engine;") !== false);
    }

    /**
     * update 370016
     *
     * Add limit of media count for direct play preference
     */
    public static function update_370016(): bool
    {
        $retval = true;

        $sql = "INSERT INTO `preference` (`name`, `value`, `description`, `level`, `type`, `catagory`) VALUES ('direct_play_limit', '0', 'Limit direct play to maximum media count', 25, 'integer', 'interface')";
        $retval &= (Dba::write($sql) !== false);
        $row_id = Dba::insert_id();
        $sql    = "INSERT INTO `user_preference` VALUES (-1, ?, '0')";
        $retval &= (Dba::write($sql, array($row_id)) !== false);

        return $retval;
    }

    /**
     * update 370017
     *
     * Add home display settings
     */
    public static function update_370017(): bool
    {
        $retval = true;

        $sql = "INSERT INTO `preference` (`name`, `value`, `description`, `level`, `type`, `catagory`) VALUES ('home_moment_albums', '1', 'Show Albums of the moment at home page', 25, 'integer', 'interface')";
        $retval &= (Dba::write($sql) !== false);
        $row_id = Dba::insert_id();
        $sql    = "INSERT INTO `user_preference` VALUES (-1, ?, '1')";
        $retval &= (Dba::write($sql, array($row_id)) !== false);
        $sql = "INSERT INTO `preference` (`name`, `value`, `description`, `level`, `type`, `catagory`) VALUES ('home_moment_videos', '1', 'Show Videos of the moment at home page', 25, 'integer', 'interface')";
        $retval &= (Dba::write($sql) !== false);
        $row_id = Dba::insert_id();
        $sql    = "INSERT INTO `user_preference` VALUES (-1, ?, '1')";
        $retval &= (Dba::write($sql, array($row_id)) !== false);
        $sql = "INSERT INTO `preference` (`name`, `value`, `description`, `level`, `type`, `catagory`) VALUES ('home_recently_played', '1', 'Show Recently Played at home page', 25, 'integer', 'interface')";
        $retval &= (Dba::write($sql) !== false);
        $row_id = Dba::insert_id();
        $sql    = "INSERT INTO `user_preference` VALUES (-1, ?, '1')";
        $retval &= (Dba::write($sql, array($row_id)) !== false);
        $sql = "INSERT INTO `preference` (`name`, `value`, `description`, `level`, `type`, `catagory`) VALUES ('home_now_playing', '1', 'Show Now Playing at home page', 25, 'integer', 'interface')";
        $retval &= (Dba::write($sql) !== false);
        $row_id = Dba::insert_id();
        $sql    = "INSERT INTO `user_preference` VALUES (-1, ?, '1')";
        $retval &= (Dba::write($sql, array($row_id)) !== false);
        $sql = "INSERT INTO `preference` (`name`, `value`, `description`, `level`, `type`, `catagory`) VALUES ('custom_logo', '', 'Custom logo url', 25, 'string', 'interface')";
        $retval &= (Dba::write($sql) !== false);
        $row_id = Dba::insert_id();
        $sql    = "INSERT INTO `user_preference` VALUES (-1, ?, '')";
        $retval &= (Dba::write($sql, array($row_id)) !== false);

        return $retval;
    }

    /*
     * update 370018
     *
     * Enhance tag persistent merge reference.
     */
    public static function update_370018(): bool
    {
        $retval  = true;
        $charset = (AmpConfig::get('database_charset', 'utf8mb4'));
        $engine  = ($charset == 'utf8mb4') ? 'InnoDB' : 'MYISAM';

        $sql = "CREATE TABLE IF NOT EXISTS `tag_merge` (`tag_id` int(11) NOT NULL, `merged_to` int(11) NOT NULL, FOREIGN KEY (`tag_id`) REFERENCES `tag` (`tag_id`), FOREIGN KEY (`merged_to`) REFERENCES `tag` (`tag_id`), PRIMARY KEY (`tag_id`, `merged_to`)) ENGINE=$engine";
        $retval &= (Dba::write($sql) !== false);
        $sql = "INSERT INTO `tag_merge` (`tag_id`, `merged_to`) SELECT `tag`.`id`, `tag`.`merged_to` FROM `tag` WHERE `merged_to` IS NOT NULL";
        $retval &= (Dba::write($sql) !== false);
        $sql = "ALTER TABLE `tag` DROP COLUMN `merged_to`";
        $retval &= (Dba::write($sql) !== false);
        $sql = "ALTER TABLE `tag` ADD COLUMN `is_hidden` TINYINT(1) NOT NULL DEFAULT 0";
        $retval &= (Dba::write($sql) !== false);

        return $retval;
    }

    /**
     * update 370019
     *
     * Add album group order setting
     */
    public static function update_370019(): bool
    {
        $retval = true;

        $sql = "INSERT INTO `preference` (`name`, `value`, `description`, `level`, `type`, `catagory`) VALUES ('album_release_type_sort', 'album,ep,live,single', 'Album - Group per release type Sort', 25, 'string', 'interface')";
        $retval &= (Dba::write($sql) !== false);
        $row_id = Dba::insert_id();
        $sql    = "INSERT INTO `user_preference` VALUES (-1, ?, 'album,ep,live,single')";
        $retval &= (Dba::write($sql, array($row_id)) !== false);

        return $retval;
    }

    /**
     * update 370020
     *
     * Add webplayer browser notification settings
     */
    public static function update_370020(): bool
    {
        $retval = true;

        $sql = "INSERT INTO `preference` (`name`, `value`, `description`, `level`, `type`, `catagory`) VALUES ('browser_notify', '1', 'WebPlayer browser notifications', 25, 'integer', 'interface')";
        $retval &= (Dba::write($sql) !== false);
        $row_id = Dba::insert_id();
        $sql    = "INSERT INTO `user_preference` VALUES (-1, ?, '1')";
        $retval &= (Dba::write($sql, array($row_id)) !== false);
        $sql = "INSERT INTO `preference` (`name`, `value`, `description`, `level`, `type`, `catagory`) VALUES ('browser_notify_timeout', '10', 'WebPlayer browser notifications timeout (seconds)', 25, 'integer', 'interface')";
        $retval &= (Dba::write($sql) !== false);
        $row_id = Dba::insert_id();
        $sql    = "INSERT INTO `user_preference` VALUES (-1, ?, '10')";
        $retval &= (Dba::write($sql, array($row_id)) !== false);

        return $retval;
    }

    /**
     * update 370021
     *
     * Add rating to playlists, tvshows and tvshows seasons
     */
    public static function update_370021(): bool
    {
        return (Dba::write("ALTER TABLE `rating` CHANGE `object_type` `object_type` ENUM ('artist', 'album', 'song', 'stream', 'video', 'playlist', 'tvshow', 'tvshow_season') NULL;") !== false);
    }

    /**
     * update 370022
     *
     * Add users geolocation
     */
    public static function update_370022(): bool
    {
        $retval = true;

        $sql    = "ALTER TABLE `session` ADD COLUMN `geo_latitude` DECIMAL(10,6) NULL, ADD COLUMN `geo_longitude` DECIMAL(10,6) NULL, ADD COLUMN `geo_name` VARCHAR(255) NULL";
        $retval &= (Dba::write($sql) !== false);
        $sql    = "ALTER TABLE `object_count` ADD COLUMN `geo_latitude` DECIMAL(10,6) NULL, ADD COLUMN `geo_longitude` DECIMAL(10,6) NULL, ADD COLUMN `geo_name` VARCHAR(255) NULL";
        $retval &= (Dba::write($sql) !== false);
        $sql = "INSERT INTO `preference` (`name`, `value`, `description`, `level`, `type`, `catagory`) VALUES ('geolocation', '0', 'Allow geolocation', 25, 'integer', 'options')";
        $retval &= (Dba::write($sql) !== false);
        $row_id = Dba::insert_id();
        $sql    = "INSERT INTO `user_preference` VALUES (-1, ?, '0')";
        $retval &= (Dba::write($sql, array($row_id)) !== false);

        return $retval;
    }

    /**
     * update 370023
     *
     * Add Aurora.js webplayer option
     */
    public static function update_370023(): bool
    {
        $retval = true;

        $sql = "INSERT INTO `preference` (`name`, `value`, `description`, `level`, `type`, `catagory`) VALUES ('webplayer_aurora', '1', 'Authorize JavaScript decoder (Aurora.js) in Web Player(s)', 25, 'boolean', 'streaming')";
        $retval &= (Dba::write($sql) !== false);
        $row_id = Dba::insert_id();
        $sql    = "INSERT INTO `user_preference` VALUES (-1, ?, '1')";
        $retval &= (Dba::write($sql, array($row_id)) !== false);

        return $retval;
    }

    /**
     * update 370024
     *
     * Add count_type column to object_count table
     */
    public static function update_370024(): bool
    {
        return (Dba::write("ALTER TABLE `object_count` ADD COLUMN `count_type` VARCHAR(16) NOT NULL DEFAULT 'stream';") !== false);
    }

    /**
     * update 370025
     *
     * Add state and city fields to user table
     */
    public static function update_370025(): bool
    {
        return (Dba::write("ALTER TABLE `user` ADD COLUMN `state` VARCHAR(64) NULL, ADD COLUMN `city` VARCHAR(64) NULL;") !== false);
    }

    /**
     * update 370026
     *
     * Add replay gain fields to song_data table
     */
    public static function update_370026(): bool
    {
        return (Dba::write("ALTER TABLE `song_data` ADD COLUMN `replaygain_track_gain` DECIMAL(10,6) NULL, ADD COLUMN `replaygain_track_peak` DECIMAL(10,6) NULL, ADD COLUMN `replaygain_album_gain` DECIMAL(10,6) NULL, ADD COLUMN `replaygain_album_peak` DECIMAL(10,6) NULL;") !== false);
    }

    /**
     * update_370027
     *
     * Move column album_artist from table song to table album
     *
     */
    public static function update_370027(): bool
    {
        $retval = true;

        $sql    = "ALTER TABLE `album` ADD `album_artist` int(11) unsigned DEFAULT NULL AFTER `release_type`";
        $retval &= (Dba::write($sql) !== false);
        $sql    = "UPDATE `album` INNER JOIN `song` ON `album`.`id` = `song`.`album` SET `album`.`album_artist` = `song`.`album_artist`";
        $retval &= (Dba::write($sql) !== false);
        $sql    = "ALTER TABLE `song` DROP COLUMN `album_artist`";
        $retval &= (Dba::write($sql) !== false);

        return $retval;
    }



    /**
     * update_370028
     *
     * Add width and height in table image
     *
     */
    public static function update_370028(): bool
    {
        $retval = true;

        $sql        = "SELECT `width` FROM `image`";
        $db_results = Dba::read($sql);
        if (!$db_results) {
            $sql    = "ALTER TABLE `image` ADD `width` int(4) unsigned DEFAULT 0 AFTER `image`";
            $retval &= (Dba::write($sql) !== false);
        }
        $sql        = "SELECT `height` FROM `image`";
        $db_results = Dba::read($sql);
        if (!$db_results) {
            $sql    = "ALTER TABLE `image` ADD `height` int(4) unsigned DEFAULT 0 AFTER `width`";
            $retval &= (Dba::write($sql) !== false);
        }

        return $retval;
    }

    /**
     * update_370029
     *
     * Set image column from image table as nullable.
     *
     */
    public static function update_370029(): bool
    {
        return (Dba::write("ALTER TABLE `image` CHANGE COLUMN `image` `image` MEDIUMBLOB NULL DEFAULT NULL;") !== false);
    }

    /**
     * update_370030
     *
     * Add an option to allow users to remove uploaded songs.
     */
    public static function update_370030(): bool
    {
        $retval = true;

        $sql = "INSERT INTO `preference` (`name`, `value`, `description`, `level`, `type`, `catagory`) VALUES ('upload_allow_remove', '1', 'Upload: allow users to remove uploaded songs', 75, 'boolean', 'system')";
        $retval &= (Dba::write($sql) !== false);
        $row_id = Dba::insert_id();
        $sql    = "INSERT INTO `user_preference` VALUES (-1, ?, '1')";
        $retval &= (Dba::write($sql, array($row_id)) !== false);

        return $retval;
    }

    /**
     * update_370031
     *
     * Add an option to customize login art, favicon and text footer.
     */
    public static function update_370031(): bool
    {
        $retval = true;

        $sql = "INSERT INTO `preference` (`name`, `value`, `description`, `level`, `type`, `catagory`) VALUES ('custom_login_logo', '', 'Custom login page logo url', 75, 'string', 'interface')";
        $retval &= (Dba::write($sql) !== false);
        $row_id = Dba::insert_id();
        $sql    = "INSERT INTO `user_preference` VALUES (-1, ?, '')";
        $retval &= (Dba::write($sql, array($row_id)) !== false);
        $sql = "INSERT INTO `preference` (`name`, `value`, `description`, `level`, `type`, `catagory`) VALUES ('custom_favicon', '', 'Custom favicon url', 75, 'string', 'interface')";
        $retval &= (Dba::write($sql) !== false);
        $row_id = Dba::insert_id();
        $sql    = "INSERT INTO `user_preference` VALUES (-1, ?, '')";
        $retval &= (Dba::write($sql, array($row_id)) !== false);
        $sql = "INSERT INTO `preference` (`name`, `value`, `description`, `level`, `type`, `catagory`) VALUES ('custom_text_footer', '', 'Custom text footer', 75, 'string', 'interface')";
        $retval &= (Dba::write($sql) !== false);
        $row_id = Dba::insert_id();
        $sql    = "INSERT INTO `user_preference` VALUES (-1, ?, '')";
        $retval &= (Dba::write($sql, array($row_id)) !== false);

        return $retval;
    }

    /**
     * update_370032
     *
     * Add WebDAV backend preference.
     */
    public static function update_370032(): bool
    {
        $retval = true;

        $sql = "INSERT INTO `preference` (`name`, `value`, `description`, `level`, `type`, `catagory`) VALUES ('webdav_backend', '0', 'Use WebDAV backend', 100, 'boolean', 'system')";
        $retval &= (Dba::write($sql) !== false);
        $row_id = Dba::insert_id();
        $sql    = "INSERT INTO `user_preference` VALUES (-1, ?, '0')";
        $retval &= (Dba::write($sql, array($row_id)) !== false);

        return $retval;
    }

    /**
     * update_370033
     *
     * Add Label tables.
     */
    public static function update_370033(): bool
    {
        $retval  = true;
        $charset = (AmpConfig::get('database_charset', 'utf8mb4'));
        $engine  = ($charset == 'utf8mb4') ? 'InnoDB' : 'MYISAM';

        $sql = "CREATE TABLE `label` (`id` int(11) unsigned NOT NULL AUTO_INCREMENT, `name` varchar(80) NOT NULL, `category` varchar(40) NULL, `summary` TEXT CHARACTER SET $charset NULL, `address` varchar(256) NULL, `email` varchar(128) NULL, `website` varchar(256) NULL, `user` int(11) unsigned NULL, `creation_date` int(11) unsigned NULL, PRIMARY KEY (`id`)) ENGINE=$engine";
        $retval &= (Dba::write($sql) !== false);
        $sql = "CREATE TABLE `label_asso` (`id` int(11) unsigned NOT NULL AUTO_INCREMENT, `label` int(11) unsigned NOT NULL, `artist` int(11) unsigned NOT NULL, `creation_date` int(11) unsigned NULL, PRIMARY KEY (`id`)) ENGINE=$engine";
        $retval &= (Dba::write($sql) !== false);

        return $retval;
    }

    /**
     * update_370034
     *
     * Add User messages and user follow tables.
     */
    public static function update_370034(): bool
    {
        $retval  = true;
        $charset = (AmpConfig::get('database_charset', 'utf8mb4'));
        $engine  = ($charset == 'utf8mb4') ? 'InnoDB' : 'MYISAM';

        $sql = "CREATE TABLE `user_pvmsg` (`id` int(11) unsigned NOT NULL AUTO_INCREMENT, `subject` varchar(80) NOT NULL, `message` TEXT CHARACTER SET $charset NULL, `from_user` int(11) unsigned NOT NULL, `to_user` int(11) unsigned NOT NULL, `is_read` tinyint(1) unsigned NOT NULL DEFAULT '0', `creation_date` int(11) unsigned NULL, PRIMARY KEY (`id`)) ENGINE=$engine";
        $retval &= (Dba::write($sql) !== false);
        $sql = "CREATE TABLE `user_follower` (`id` int(11) unsigned NOT NULL AUTO_INCREMENT, `user` int(11) unsigned NOT NULL, `follow_user` int(11) unsigned NOT NULL, `follow_date` int(11) unsigned  NULL, PRIMARY KEY (`id`)) ENGINE=$engine";
        $retval &= (Dba::write($sql) !== false);
        $sql = "INSERT INTO `preference` (`name`, `value`, `description`, `level`, `type`, `catagory`) VALUES ('notify_email', '0', 'Receive notifications by email (shouts, private messages, ...)', 25, 'boolean', 'options')";
        $retval &= (Dba::write($sql) !== false);
        $row_id = Dba::insert_id();
        $sql    = "INSERT INTO `user_preference` VALUES (-1, ?, '0')";
        $retval &= (Dba::write($sql, array($row_id)) !== false);

        return $retval;
    }

    /**
     * update_370035
     *
     * Add option on user fullname to show/hide it publicly
     */
    public static function update_370035(): bool
    {
        return (Dba::write("ALTER TABLE `user` ADD COLUMN `fullname_public` TINYINT(1) UNSIGNED NOT NULL DEFAULT '0';") !== false);
    }

    /**
     * update_370036
     *
     * Add field for track number when generating streaming playlists
     */
    public static function update_370036(): bool
    {
        return (Dba::write("ALTER TABLE `stream_playlist` ADD COLUMN `track_num` SMALLINT(5) DEFAULT '0';") !== false);
    }

    /**
     * update_370037
     *
     * Delete http_port preference (use ampache.cfg.php configuration instead)
     */
    public static function update_370037(): bool
    {
        return (Dba::write("DELETE FROM `preference` WHERE `name` = 'http_port';") !== false);
    }

    /**
     * update_370038
     *
     * Add theme color option
     */
    public static function update_370038(): bool
    {
        $retval = true;

        $sql = "INSERT INTO `preference` (`name`, `value`, `description`, `level`, `type`, `catagory`) VALUES ('theme_color', 'dark', 'Theme color',0, 'special', 'interface')";
        $retval &= (Dba::write($sql) !== false);
        $row_id = Dba::insert_id();
        $sql    = "INSERT INTO `user_preference` VALUES (-1, ?, 'dark')";
        $retval &= (Dba::write($sql, array($row_id)) !== false);

        return $retval;
    }

    /**
     * update_370039
     *
     * Renamed false named sample_rate option name in preference table
     */
    public static function update_370039(): bool
    {
        return (Dba::write("UPDATE `preference` SET `name` = 'transcode_bitrate' WHERE `preference`.`name` = 'sample_rate';") !== false);
    }

    /**
     * update_370040
     *
     * Add user_activity table
     */
    public static function update_370040(): bool
    {
        $charset = (AmpConfig::get('database_charset', 'utf8mb4'));
        $engine  = ($charset == 'utf8mb4') ? 'InnoDB' : 'MYISAM';

        return (Dba::write("CREATE TABLE `user_activity` (`id` INT(11) UNSIGNED NOT NULL AUTO_INCREMENT PRIMARY KEY, `user` INT(11) NOT NULL, `action` varchar(20) NOT NULL, `object_id` INT(11) UNSIGNED NOT NULL, `object_type` VARCHAR(32) NOT NULL, `activity_date` INT(11) UNSIGNED NOT NULL) ENGINE=$engine;") !== false);
    }

    /**
     * update_370041
     *
     * Add Metadata tables and preferences
     */
    public static function update_370041(): bool
    {
        $retval    = true;
        $collation = (AmpConfig::get('database_collation', 'utf8mb4_unicode_ci'));
        $charset   = (AmpConfig::get('database_charset', 'utf8mb4'));
        $engine    = ($charset == 'utf8mb4') ? 'InnoDB' : 'MYISAM';

        $sql = "CREATE TABLE `metadata_field` (`id` INT(11) UNSIGNED NOT NULL AUTO_INCREMENT PRIMARY KEY, `name` varchar(255) NOT NULL, `public` tinyint(1) NOT NULL, UNIQUE KEY `name` (`name`) ) ENGINE=$engine";
        $retval &= (Dba::write($sql) !== false);
        $sql = "CREATE TABLE `metadata` (`id` INT(11) UNSIGNED NOT NULL AUTO_INCREMENT PRIMARY KEY, `object_id` INT(11) UNSIGNED NOT NULL, `field` INT(11) UNSIGNED NOT NULL, `data` text COLLATE $collation NOT NULL, `type` varchar(50) CHARACTER SET $charset DEFAULT NULL, KEY `field` (`field`), KEY `object_id` (`object_id`), KEY `type` (`type`), KEY `objecttype` (`object_id`, `type`), KEY `objectfield` (`object_id`, `field`, `type`) ) ENGINE=$engine";
        $retval &= (Dba::write($sql) !== false);
        $sql = "INSERT INTO `preference` (`name`, `value`, `description`, `level`, `type`, `catagory`) VALUES ('disabled_custom_metadata_fields', '', 'Disable custom metadata fields (ctrl / shift click to select multiple)', 100, 'string', 'system')";
        $retval &= (Dba::write($sql) !== false);
        $row_id = Dba::insert_id();
        $sql    = "INSERT INTO `user_preference` VALUES (-1, ?, '')";
        $retval &= (Dba::write($sql, array($row_id)) !== false);
        $sql = "INSERT INTO `preference` (`name`, `value`, `description`, `level`, `type`, `catagory`) VALUES ('disabled_custom_metadata_fields_input', '', 'Disable custom metadata fields. Insert them in a comma separated list. They will add to the fields selected above.', 100, 'string', 'system')";
        $retval &= (Dba::write($sql) !== false);
        $row_id = Dba::insert_id();
        $sql    = "INSERT INTO `user_preference` VALUES (-1, ?, '')";
        $retval &= (Dba::write($sql, array($row_id)) !== false);

        return $retval;
    }

    /**
     * update_380001
     *
     * Add podcasts
     */
    public static function update_380001(): bool
    {
        $retval  = true;
        $charset = (AmpConfig::get('database_charset', 'utf8mb4'));
        $engine  = ($charset == 'utf8mb4') ? 'InnoDB' : 'MYISAM';

        $sql = "CREATE TABLE `podcast` (`id` int(11) UNSIGNED NOT NULL AUTO_INCREMENT PRIMARY KEY, `feed` varchar(4096) NOT NULL, `catalog` int(11) NOT NULL, `title` varchar(255) CHARACTER SET $charset NOT NULL, `website` varchar(255) NULL, `description` varchar(4096) CHARACTER SET $charset NULL, `language` varchar(5) NULL, `copyright` varchar(64) NULL, `generator` varchar(64) NULL, `lastbuilddate` int(11) UNSIGNED DEFAULT '0' NOT NULL, `lastsync` int(11) UNSIGNED DEFAULT '0' NOT NULL) ENGINE=$engine";
        $retval &= (Dba::write($sql) !== false);
        $sql = "CREATE TABLE `podcast_episode` (`id` int(11) UNSIGNED NOT NULL AUTO_INCREMENT PRIMARY KEY, `title` varchar(255) CHARACTER SET $charset NOT NULL, `guid` varchar(255) NOT NULL, `podcast` int(11) NOT NULL, `state` varchar(32) NOT NULL, `file` varchar(4096) CHARACTER SET $charset NULL, `source` varchar(4096) NULL, `size` bigint(20) UNSIGNED DEFAULT '0' NOT NULL, `time` smallint(5) UNSIGNED DEFAULT '0' NOT NULL, `website` varchar(255) NULL, `description` varchar(4096) CHARACTER SET $charset NULL, `author` varchar(64) NULL, `category` varchar(64) NULL, `played` tinyint(1) UNSIGNED DEFAULT '0' NOT NULL, `pubdate` int(11) UNSIGNED NOT NULL, `addition_time` int(11) UNSIGNED NOT NULL) ENGINE=$engine";
        $retval &= (Dba::write($sql) !== false);
        $sql = "INSERT INTO `preference` (`name`, `value`, `description`, `level`, `type`, `catagory`) VALUES ('podcast_keep', '10', 'Podcast: # latest episodes to keep', 100, 'integer', 'system')";
        $retval &= (Dba::write($sql) !== false);
        $row_id = Dba::insert_id();
        $sql    = "INSERT INTO `user_preference` VALUES (-1, ?, '10')";
        $retval &= (Dba::write($sql, array($row_id)) !== false);
        $sql = "INSERT INTO `preference` (`name`, `value`, `description`, `level`, `type`, `catagory`) VALUES ('podcast_new_download', '1', 'Podcast: # episodes to download when new episodes are available', 100, 'integer', 'system')";
        $retval &= (Dba::write($sql) !== false);
        $row_id = Dba::insert_id();
        $sql    = "INSERT INTO `user_preference` VALUES (-1, ?, '1')";
        $retval &= (Dba::write($sql, array($row_id)) !== false);
        $sql = "ALTER TABLE `rating` CHANGE `object_type` `object_type` ENUM ('artist', 'album', 'song', 'stream', 'video', 'playlist', 'tvshow', 'tvshow_season', 'podcast', 'podcast_episode') NULL";
        $retval &= (Dba::write($sql) !== false);

        return $retval;
    }

    /**
     * update_380002
     *
     * Add bookmarks
     */
    public static function update_380002(): bool
    {
        $charset = (AmpConfig::get('database_charset', 'utf8mb4'));
        $engine  = ($charset == 'utf8mb4') ? 'InnoDB' : 'MYISAM';

        return (Dba::write("CREATE TABLE `bookmark` (`id` int(11) UNSIGNED NOT NULL AUTO_INCREMENT PRIMARY KEY, `user` int(11) UNSIGNED NOT NULL, `position` int(11) UNSIGNED DEFAULT '0' NOT NULL, `comment` varchar(255) CHARACTER SET $charset NOT NULL, `object_type` varchar(64) NOT NULL, `object_id` int(11) UNSIGNED NOT NULL, `creation_date` int(11) UNSIGNED DEFAULT '0' NOT NULL, `update_date` int(11) UNSIGNED DEFAULT '0' NOT NULL) ENGINE=$engine;") !== false);
    }

    /**
     * update_380003
     *
     * Add unique constraint on tag_map table
     */
    public static function update_380003(): bool
    {
        return (Dba::write("ALTER IGNORE TABLE `tag_map` ADD UNIQUE INDEX `UNIQUE_TAG_MAP` (`object_id`, `object_type`, `user`, `tag_id`);") !== false);
    }

    /**
     * update_380004
     *
     * Add preference subcategory
     */
    public static function update_380004(): bool
    {
        $charset = (AmpConfig::get('database_charset', 'utf8mb4'));

        return (Dba::write("ALTER TABLE `preference` ADD `subcatagory` varchar(128) CHARACTER SET $charset DEFAULT NULL AFTER `catagory`;") !== false);
    }

    /**
     * update_380005
     *
     * Add manual update flag on artist
     */
    public static function update_380005(): bool
    {
        return (Dba::write("ALTER TABLE `artist` ADD COLUMN `manual_update` SMALLINT(1) DEFAULT '0';") !== false);
    }

    /**
     * update_380006
     *
     * Add library item context menu option
     */
    public static function update_380006(): bool
    {
        $retval = true;

        $sql = "INSERT INTO `preference` (`name`, `value`, `description`, `level`, `type`, `catagory`, `subcatagory`) VALUES ('libitem_contextmenu', '1', 'Library item context menu',0, 'boolean', 'interface', 'library')";
        $retval &= (Dba::write($sql) !== false);
        $row_id = Dba::insert_id();
        $sql    = "INSERT INTO `user_preference` VALUES (-1, ?, '1')";
        $retval &= (Dba::write($sql, array($row_id)) !== false);

        return $retval;
    }

    /**
     * update_380007
     *
     * Add upload rename pattern and ignore duplicate options
     */
    public static function update_380007(): bool
    {
        $retval = true;

        $sql = "INSERT INTO `preference` (`name`, `value`, `description`, `level`, `type`, `catagory`, `subcatagory`) VALUES ('upload_catalog_pattern', '0', 'Rename uploaded file according to catalog pattern', 100, 'boolean', 'system', 'upload')";
        $retval &= (Dba::write($sql) !== false);
        $row_id = Dba::insert_id();
        $sql    = "INSERT INTO `user_preference` VALUES (-1, ?, '0')";
        $retval &= (Dba::write($sql, array($row_id)) !== false);

        $sql = "INSERT INTO `preference` (`name`, `value`, `description`, `level`, `type`, `catagory`, `subcatagory`) VALUES ('catalog_check_duplicate', '0', 'Check library item at import time and disable duplicates', 100, 'boolean', 'system', 'catalog')";
        $retval &= (Dba::write($sql) !== false);
        $row_id = Dba::insert_id();
        $sql    = "INSERT INTO `user_preference` VALUES (-1, ?, '0')";
        $retval &= (Dba::write($sql, array($row_id)) !== false);

        return $retval;
    }

    /**
     * update_380008
     *
     * Add browse filter and light sidebar options
     */
    public static function update_380008(): bool
    {
        $retval = true;

        $sql = "INSERT INTO `preference` (`name`, `value`, `description`, `level`, `type`, `catagory`, `subcatagory`) VALUES ('browse_filter', '0', 'Show filter box on browse', 25, 'boolean', 'interface', 'library')";
        $retval &= (Dba::write($sql) !== false);
        $row_id = Dba::insert_id();
        $sql    = "INSERT INTO `user_preference` VALUES (-1, ?, '0')";
        $retval &= (Dba::write($sql, array($row_id)) !== false);

        $sql = "INSERT INTO `preference` (`name`, `value`, `description`, `level`, `type`, `catagory`, `subcatagory`) VALUES ('sidebar_light', '0', 'Light sidebar by default', 25, 'boolean', 'interface', 'theme')";
        $retval &= (Dba::write($sql) !== false);
        $row_id = Dba::insert_id();
        $sql    = "INSERT INTO `user_preference` VALUES (-1, ?, '0')";
        $retval &= (Dba::write($sql, array($row_id)) !== false);

        return $retval;
    }

    /**
     * update_380009
     *
     * Add update date to playlist
     */
    public static function update_380009(): bool
    {
        return (Dba::write("ALTER TABLE `playlist` ADD COLUMN `last_update` int(11) unsigned NOT NULL DEFAULT '0';") !== false);
    }

    /**
     * update_380010
     *
     * Add custom blank album/video default image and alphabet browsing options
     */
    public static function update_380010(): bool
    {
        $retval = true;

        $sql = "INSERT INTO `preference` (`name`, `value`, `description`, `level`, `type`, `catagory`, `subcatagory`) VALUES ('custom_blankalbum', '', 'Custom blank album default image', 75, 'string', 'interface', 'custom')";
        $retval &= (Dba::write($sql) !== false);
        $row_id = Dba::insert_id();
        $sql    = "INSERT INTO `user_preference` VALUES (-1, ?, '')";
        $retval &= (Dba::write($sql, array($row_id)) !== false);

        $sql = "INSERT INTO `preference` (`name`, `value`, `description`, `level`, `type`, `catagory`, `subcatagory`) VALUES ('custom_blankmovie', '', 'Custom blank video default image', 75, 'string', 'interface', 'custom')";
        $retval &= (Dba::write($sql) !== false);
        $row_id = Dba::insert_id();
        $sql    = "INSERT INTO `user_preference` VALUES (-1, ?, '')";
        $retval &= (Dba::write($sql, array($row_id)) !== false);

        $sql = "INSERT INTO `preference` (`name`, `value`, `description`, `level`, `type`, `catagory`, `subcatagory`) VALUES ('libitem_browse_alpha', '', 'Alphabet browsing by default for following library items (album,artist,...)', 75, 'string', 'interface', 'library')";
        $retval &= (Dba::write($sql) !== false);
        $row_id = Dba::insert_id();
        $sql    = "INSERT INTO `user_preference` VALUES (-1, ?, '')";
        $retval &= (Dba::write($sql, array($row_id)) !== false);

        return $retval;
    }

    /**
     * update_380011
     *
     * Fix username max size to be the same one across all tables.
     */
    public static function update_380011(): bool
    {
        $retval = true;

        $sql = "ALTER TABLE session MODIFY username VARCHAR(255)";
        $retval &= (Dba::write($sql) !== false);

        $sql = "ALTER TABLE session_remember MODIFY username VARCHAR(255)";
        $retval &= (Dba::write($sql) !== false);

        $sql = "ALTER TABLE user MODIFY username VARCHAR(255)";
        $retval &= (Dba::write($sql) !== false);

        $sql = "ALTER TABLE user MODIFY fullname VARCHAR(255)";
        $retval &= (Dba::write($sql) !== false);

        return $retval;
    }

    /**
     * update_380012
     *
     * Fix change in https://github.com/ampache/ampache/commit/0c26c336269624d75985e46d324e2bc8108576ee
     * That left the user base with an inconsistent database.
     * For more information, please look at update_360035.
     */
    public static function update_380012(): bool
    {
        $retval = true;

        $sql = "UPDATE `preference` SET `description`='Enable url rewriting' WHERE `preference`.`name`='stream_beautiful_url'";
        $retval &= (Dba::write($sql) !== false);

        return $retval;
    }

    /**
     * update_400000
     *
     * Increase copyright column size to fix issue #1861
     * Add name_track, name_artist, name_album to user_activity
     * Add mbid_track, mbid_artist, mbid_album to user_activity
     * Insert some decent SmartLists for a better default experience
     * Delete the following plex preferences from the server
     *   plex_backend
     *   myplex_username
     *   myplex_authtoken
     *   myplex_published
     *   plex_uniqid
     *   plex_servername
     *   plex_public_address
     *   plex_public_port
     *   plex_local_auth
     *   plex_match_email
     * Add preference for master/develop branch selection
     */
    public static function update_400000(): bool
    {
        $retval = true;

        $sql = "ALTER TABLE `podcast` MODIFY `copyright` VARCHAR(255)";
        $retval &= (Dba::write($sql) !== false);

        $sql = "ALTER TABLE `user_activity` ADD COLUMN `name_track` VARCHAR(255) NULL DEFAULT NULL, ADD COLUMN `name_artist` VARCHAR(255) NULL DEFAULT NULL, ADD COLUMN `name_album` VARCHAR(255) NULL DEFAULT NULL;";
        $retval &= (Dba::write($sql) !== false);

        $sql = "ALTER TABLE `user_activity` ADD COLUMN `mbid_track` VARCHAR(255) NULL DEFAULT NULL, ADD COLUMN `mbid_artist` VARCHAR(255) NULL DEFAULT NULL, ADD COLUMN `mbid_album` VARCHAR(255) NULL DEFAULT NULL;";
        $retval &= (Dba::write($sql) !== false);

        $sql = "INSERT IGNORE INTO `search` (`user`, `type`, `rules`, `name`, `logic_operator`, `random`, `limit`) VALUES (-1, 'public', '[[\"artistrating\",\"equal\",\"5\",null]]', 'Artist 5*', 'AND', 0, 0), (-1, 'public', '[[\"artistrating\",\"equal\",\"4\",null]]', 'Artist 4*', 'AND', 0, 0), (-1, 'public', '[[\"artistrating\",\"equal\",\"3\",null]]', 'Artist 3*', 'AND', 0, 0), (-1, 'public', '[[\"artistrating\",\"equal\",\"2\",null]]', 'Artist 2*', 'AND', 0, 0), (-1, 'public', '[[\"artistrating\",\"equal\",\"1\",null]]', 'Artist 1*', 'AND', 0, 0), (-1, 'public', '[[\"albumrating\",\"equal\",\"5\",null]]', 'Album 5*', 'AND', 0, 0), (-1, 'public', '[[\"albumrating\",\"equal\",\"4\",null]]', 'Album 4*', 'AND', 0, 0), (-1, 'public', '[[\"albumrating\",\"equal\",\"3\",null]]', 'Album 3*', 'AND', 0, 0), (-1, 'public', '[[\"albumrating\",\"equal\",\"2\",null]]', 'Album 2*', 'AND', 0, 0), (-1, 'public', '[[\"albumrating\",\"equal\",\"1\",null]]', 'Album 1*', 'AND', 0, 0), (-1, 'public', '[[\"myrating\",\"equal\",\"5\",null]]', 'Song 5*', 'AND', 0, 0), (-1, 'public', '[[\"myrating\",\"equal\",\"4\",null]]', 'Song 4*', 'AND', 0, 0), (-1, 'public', '[[\"myrating\",\"equal\",\"3\",null]]', 'Song 3*', 'AND', 0, 0), (-1, 'public', '[[\"myrating\",\"equal\",\"2\",null]]', 'Song 2*', 'AND', 0, 0), (-1, 'public', '[[\"myrating\",\"equal\",\"1\",null]]', 'Song 1*', 'AND', 0, 0);";
        $retval &= (Dba::write($sql) !== false);

        $sql = "DELETE FROM `user_preference` WHERE `user_preference`.`preference` IN (SELECT `preference`.`id` FROM `preference` WHERE `preference`.`name` = 'plex_backend');";
        $retval &= (Dba::write($sql) !== false);

        $sql = "DELETE FROM `user_preference` WHERE `user_preference`.`preference` IN (SELECT `preference`.`id` FROM `preference` WHERE `preference`.`name` = 'myplex_username');";
        $retval &= (Dba::write($sql) !== false);

        $sql = "DELETE FROM `user_preference` WHERE `user_preference`.`preference` IN (SELECT `preference`.`id` FROM `preference` WHERE `preference`.`name` = 'myplex_authtoken');";
        $retval &= (Dba::write($sql) !== false);

        $sql = "DELETE FROM `user_preference` WHERE `user_preference`.`preference` IN (SELECT `preference`.`id` FROM `preference` WHERE `preference`.`name` = 'myplex_published');";
        $retval &= (Dba::write($sql) !== false);

        $sql = "DELETE FROM `user_preference` WHERE `user_preference`.`preference` IN (SELECT `preference`.`id` FROM `preference` WHERE `preference`.`name` = 'plex_uniqid');";
        $retval &= (Dba::write($sql) !== false);

        $sql = "DELETE FROM `user_preference` WHERE `user_preference`.`preference` IN (SELECT `preference`.`id` FROM `preference` WHERE `preference`.`name` = 'plex_servername');";
        $retval &= (Dba::write($sql) !== false);

        $sql = "DELETE FROM `user_preference` WHERE `user_preference`.`preference` IN (SELECT `preference`.`id` FROM `preference` WHERE `preference`.`name` = 'plex_public_address');";
        $retval &= (Dba::write($sql) !== false);

        $sql = "DELETE FROM `user_preference` WHERE `user_preference`.`preference` IN (SELECT `preference`.`id` FROM `preference` WHERE `preference`.`name` = 'plex_public_port');";
        $retval &= (Dba::write($sql) !== false);

        $sql = "DELETE FROM `user_preference` WHERE `user_preference`.`preference` IN (SELECT `preference`.`id` FROM `preference` WHERE `preference`.`name` = 'plex_local_auth');";
        $retval &= (Dba::write($sql) !== false);

        $sql = "DELETE FROM `user_preference` WHERE `user_preference`.`preference` IN (SELECT `preference`.`id` FROM `preference` WHERE `preference`.`name` = 'plex_match_email');";
        $retval &= (Dba::write($sql) !== false);

        $sql = "DELETE FROM `preference` WHERE `preference`.`name` IN ('plex_backend', 'myplex_username', 'myplex_authtoken', 'myplex_published', 'plex_uniqid', 'plex_servername', 'plex_public_address', 'plex_public_port ', 'plex_local_auth', 'plex_match_email');";
        $retval &= (Dba::write($sql) !== false);

        return $retval;
    }

    /**
     * update_400001
     *
     * Make sure people on older databases have the same preference categories
     */
    public static function update_400001(): bool
    {
        $retval = true;
        $sql    = "UPDATE `preference` SET `preference`.`subcatagory` = 'library' WHERE `preference`.`name` in ('album_sort', 'show_played_times', 'album_group', 'album_release_type', 'album_release_type_sort', 'libitem_contextmenu', 'browse_filter', 'libitem_browse_alpha') AND `preference`.`subcatagory` IS NULL;";
        $retval &= (Dba::write($sql) !== false);

        $sql = "UPDATE `preference` SET `preference`.`subcatagory` = 'backend' WHERE `preference`.`name` in ('subsonic_backend', 'daap_backend', 'daap_pass', 'upnp_backend', 'webdav_backend') AND `preference`.`subcatagory` IS NULL;";
        $retval &= (Dba::write($sql) !== false);

        $sql = "UPDATE `preference` SET `preference`.`subcatagory` = 'catalog' WHERE `preference`.`name` = 'catalog_check_duplicate' AND `preference`.`subcatagory` IS NULL;";
        $retval &= (Dba::write($sql) !== false);

        $sql = "UPDATE `preference` SET `preference`.`subcatagory` = 'custom' WHERE `preference`.`name` in ('site_title', 'custom_logo', 'custom_login_logo', 'custom_favicon', 'custom_text_footer', 'custom_blankalbum', 'custom_blankmovie') AND `preference`.`subcatagory` IS NULL;";
        $retval &= (Dba::write($sql) !== false);

        $sql = "UPDATE `preference` SET `preference`.`subcatagory` = 'feature' WHERE `preference`.`name` in ('download', 'allow_stream_playback', 'allow_democratic_playback', 'share', 'allow_video', 'geolocation') AND `preference`.`subcatagory` IS NULL;";
        $retval &= (Dba::write($sql) !== false);

        $sql = "UPDATE `preference` SET `preference`.`subcatagory` = 'home' WHERE `preference`.`name` in ('now_playing_per_user', 'home_moment_albums', 'home_moment_videos', 'home_recently_played', 'home_now_playing') AND `preference`.`subcatagory` IS NULL;";
        $retval &= (Dba::write($sql) !== false);

        $sql = "UPDATE `preference` SET `preference`.`subcatagory` = 'httpq' WHERE `preference`.`name` = 'httpq_active' AND `preference`.`subcatagory` IS NULL;";
        $retval &= (Dba::write($sql) !== false);

        $sql = "UPDATE `preference` SET `preference`.`subcatagory` = 'lastfm' WHERE `preference`.`name` in ('lastfm_grant_link', 'lastfm_challenge') AND `preference`.`subcatagory` IS NULL;";
        $retval &= (Dba::write($sql) !== false);

        $sql = "UPDATE `preference` SET `preference`.`subcatagory` = 'localplay' WHERE `preference`.`name` in ('localplay_controller', 'localplay_level', 'allow_localplay_playback') AND `preference`.`subcatagory` IS NULL;";
        $retval &= (Dba::write($sql) !== false);

        $sql = "UPDATE `preference` SET `preference`.`subcatagory` = 'metadata' WHERE `preference`.`name` in ('disabled_custom_metadata_fields', 'disabled_custom_metadata_fields_input') AND `preference`.`subcatagory` IS NULL;";
        $retval &= (Dba::write($sql) !== false);

        $sql = "UPDATE `preference` SET `preference`.`subcatagory` = 'mpd' WHERE `preference`.`name` = 'mpd_active' AND `preference`.`subcatagory` IS NULL;";
        $retval &= (Dba::write($sql) !== false);

        $sql = "UPDATE `preference` SET `preference`.`subcatagory` = 'notification' WHERE `preference`.`name` in ('browser_notify', 'browser_notify_timeout') AND `preference`.`subcatagory` IS NULL;";
        $retval &= (Dba::write($sql) !== false);

        $sql = "UPDATE `preference` SET `preference`.`subcatagory` = 'player' WHERE `preference`.`name` in ('show_lyrics', 'song_page_title', 'webplayer_flash', 'webplayer_html5', 'webplayer_confirmclose', 'webplayer_pausetabs', 'slideshow_time', 'broadcast_by_default', 'direct_play_limit', 'webplayer_aurora') AND `preference`.`subcatagory` IS NULL;";
        $retval &= (Dba::write($sql) !== false);

        $sql = "UPDATE `preference` SET `preference`.`subcatagory` = 'podcast' WHERE `preference`.`name` in ('podcast_keep', 'podcast_new_download') AND `preference`.`subcatagory` IS NULL;";
        $retval &= (Dba::write($sql) !== false);

        $sql = "UPDATE `preference` SET `preference`.`subcatagory` = 'privacy' WHERE `preference`.`name` in ('allow_personal_info_now', 'allow_personal_info_recent', 'allow_personal_info_time', 'allow_personal_info_agent') AND `preference`.`subcatagory` IS NULL;";
        $retval &= (Dba::write($sql) !== false);

        $sql = "UPDATE `preference` SET `preference`.`subcatagory` = 'query' WHERE `preference`.`name` in ('popular_threshold', 'offset_limit', 'stats_threshold', 'concerts_limit_future', 'concerts_limit_past') AND `preference`.`subcatagory` IS NULL;";
        $retval &= (Dba::write($sql) !== false);

        $sql = "UPDATE `preference` SET `preference`.`subcatagory` = 'share' WHERE `preference`.`name` = 'share_expire' AND `preference`.`subcatagory` IS NULL;";
        $retval &= (Dba::write($sql) !== false);

        $sql = "UPDATE `preference` SET `preference`.`subcatagory` = 'shoutcast' WHERE `preference`.`name` = 'shoutcast_active' AND `preference`.`subcatagory` IS NULL;";
        $retval &= (Dba::write($sql) !== false);

        $sql = "UPDATE `preference` SET `preference`.`subcatagory` = 'theme' WHERE `preference`.`name` in ('theme_name', 'ui_fixed', 'topmenu', 'theme_color', 'sidebar_light') AND `preference`.`subcatagory` IS NULL;";
        $retval &= (Dba::write($sql) !== false);

        $sql = "UPDATE `preference` SET `preference`.`subcatagory` = 'transcoding' WHERE `preference`.`name` in ('transcode_bitrate', 'rate_limit', 'transcode') AND `preference`.`subcatagory` IS NULL;";
        $retval &= (Dba::write($sql) !== false);

        $sql = "UPDATE `preference` SET `preference`.`subcatagory` = 'update' WHERE `preference`.`name` in ('autoupdate', 'autoupdate_lastcheck', 'autoupdate_lastversion', 'autoupdate_lastversion_new') AND `preference`.`subcatagory` IS NULL;";
        $retval &= (Dba::write($sql) !== false);

        $sql = "UPDATE `preference` SET `preference`.`subcatagory` = 'upload' WHERE `preference`.`name` in ('upload_catalog', 'allow_upload', 'upload_subdir', 'upload_user_artist', 'upload_script', 'upload_allow_edit', 'upload_allow_remove', 'upload_catalog_pattern') AND `preference`.`subcatagory` IS NULL;";
        $retval &= (Dba::write($sql) !== false);

        return $retval;
    }

    /**
     * update_400002
     *
     * Update disk to allow 1 instead of making it 0 by default
     * Add barcode catalog_number and original_year
     * Drop catalog_number from song_data
     */
    public static function update_400002(): bool
    {
        $retval = true;
        $sql    = "UPDATE `album` SET `album`.`disk` = 1 WHERE `album`.`disk` = 0;";
        $retval &= (Dba::write($sql) !== false);

        $sql = "ALTER TABLE `album` ADD `original_year` INT(4) NULL, ADD `barcode` VARCHAR(64) NULL, ADD `catalog_number` VARCHAR(64) NULL;";
        $retval &= (Dba::write($sql) !== false);

        $sql = "ALTER TABLE `song_data` DROP `catalog_number`";
        $retval &= (Dba::write($sql) !== false);

        return $retval;
    }

    /**
     * update_400003
     *
     * Make sure preference names are updated to current strings
     */
    public static function update_400003(): bool
    {
        $retval = true;
        $sql    = "UPDATE `preference` SET `preference`.`description` = 'Force HTTP playback regardless of port' WHERE `preference`.`name` = 'force_http_play' ";
        $retval &= (Dba::write($sql) !== false);

        $sql = "UPDATE `preference` SET `preference`.`description` = 'Playback Type' WHERE `preference`.`name` = 'play_type' ";
        $retval &= (Dba::write($sql) !== false);

        $sql = "UPDATE `preference` SET `preference`.`description` = 'httpQ Active Instance' WHERE `preference`.`name` = 'httpq_active' ";
        $retval &= (Dba::write($sql) !== false);

        $sql = "UPDATE `preference` SET `preference`.`description` = 'Now Playing filtered per user' WHERE `preference`.`name` = 'now_playing_per_user' ";
        $retval &= (Dba::write($sql) !== false);

        $sql = "UPDATE `preference` SET `preference`.`description` = 'Use Subsonic backend' WHERE `preference`.`name` = 'subsonic_backend' ";
        $retval &= (Dba::write($sql) !== false);

        $sql = "UPDATE `preference` SET `preference`.`description` = 'Share Now Playing information' WHERE `preference`.`name` = 'allow_personal_info_now' ";
        $retval &= (Dba::write($sql) !== false);

        $sql = "UPDATE `preference` SET `preference`.`description` = 'Share Recently Played information' WHERE `preference`.`name` = 'allow_personal_info_recent' ";
        $retval &= (Dba::write($sql) !== false);

        $sql = "UPDATE `preference` SET `preference`.`description` = 'Share Recently Played information - Allow access to streaming date/time' WHERE `preference`.`name` = 'allow_personal_info_time' ";
        $retval &= (Dba::write($sql) !== false);

        $sql = "UPDATE `preference` SET `preference`.`description` = 'Share Recently Played information - Allow access to streaming agent' WHERE `preference`.`name` = 'allow_personal_info_agent' ";
        $retval &= (Dba::write($sql) !== false);

        $sql = "UPDATE `preference` SET `preference`.`description` = 'Enable URL Rewriting' WHERE `preference`.`name` = 'stream_beautiful_url' ";
        $retval &= (Dba::write($sql) !== false);

        $sql = "UPDATE `preference` SET `preference`.`description` = 'Destination catalog' WHERE `preference`.`name` = 'upload_catalog' ";
        $retval &= (Dba::write($sql) !== false);

        $sql = "UPDATE `preference` SET `preference`.`description` = 'Allow user uploads' WHERE `preference`.`name` = 'allow_upload' ";
        $retval &= (Dba::write($sql) !== false);

        $sql = "UPDATE `preference` SET `preference`.`description` = 'Create a subdirectory per user' WHERE `preference`.`name` = 'upload_subdir' ";
        $retval &= (Dba::write($sql) !== false);

        $sql = "UPDATE `preference` SET `preference`.`description` = 'Consider the user sender as the track''s artist' WHERE `preference`.`name` = 'upload_user_artist' ";
        $retval &= (Dba::write($sql) !== false);

        $sql = "UPDATE `preference` SET `preference`.`description` = 'Post-upload script (current directory = upload target directory)' WHERE `preference`.`name` = 'upload_script' ";
        $retval &= (Dba::write($sql) !== false);

        $sql = "UPDATE `preference` SET `preference`.`description` = 'Allow users to edit uploaded songs' WHERE `preference`.`name` = 'upload_allow_edit' ";
        $retval &= (Dba::write($sql) !== false);

        $sql = "UPDATE `preference` SET `preference`.`description` = 'Allow users to remove uploaded songs' WHERE `preference`.`name` = 'upload_allow_remove' ";
        $retval &= (Dba::write($sql) !== false);

        $sql = "UPDATE `preference` SET `preference`.`description` = 'Show Albums of the Moment' WHERE `preference`.`name` = 'home_moment_albums' ";
        $retval &= (Dba::write($sql) !== false);

        $sql = "UPDATE `preference` SET `preference`.`description` = 'Show Videos of the Moment' WHERE `preference`.`name` = 'home_moment_videos' ";
        $retval &= (Dba::write($sql) !== false);

        $sql = "UPDATE `preference` SET `preference`.`description` = 'Custom URL - Logo' WHERE `preference`.`name` = 'custom_logo' ";
        $retval &= (Dba::write($sql) !== false);

        $sql = "UPDATE `preference` SET `preference`.`description` = 'Custom URL - Login page logo' WHERE `preference`.`name` = 'custom_login_logo' ";
        $retval &= (Dba::write($sql) !== false);

        $sql = "UPDATE `preference` SET `preference`.`description` = 'Custom URL - Favicon' WHERE `preference`.`name` = 'custom_favicon' ";
        $retval &= (Dba::write($sql) !== false);

        $sql = "UPDATE `preference` SET `preference`.`description` = 'Album - Default sort' WHERE `preference`.`name` = 'album_sort' ";
        $retval &= (Dba::write($sql) !== false);

        $sql = "UPDATE `preference` SET `preference`.`description` = 'Allow Geolocation' WHERE `preference`.`name` = 'Geolocation' ";
        $retval &= (Dba::write($sql) !== false);

        $sql = "UPDATE `preference` SET `preference`.`description` = 'Allow Video Features' WHERE `preference`.`name` = 'allow_video' ";
        $retval &= (Dba::write($sql) !== false);

        $sql = "UPDATE `preference` SET `preference`.`description` = 'Democratic - Clear votes for expired user sessions' WHERE `preference`.`name` = 'demo_clear_sessions' ";
        $retval &= (Dba::write($sql) !== false);

        $sql = "UPDATE `preference` SET `preference`.`description` = 'Allow Transcoding' WHERE `preference`.`name` = 'transcoding' ";
        $retval &= (Dba::write($sql) !== false);

        $sql = "UPDATE `preference` SET `preference`.`description` = 'Authorize Flash Web Player' WHERE `preference`.`name` = 'webplayer_flash' ";
        $retval &= (Dba::write($sql) !== false);

        $sql = "UPDATE `preference` SET `preference`.`description` = 'Authorize HTML5 Web Player' WHERE `preference`.`name` = 'webplayer_html5' ";
        $retval &= (Dba::write($sql) !== false);

        $sql = "UPDATE `preference` SET `preference`.`description` = 'Web Player browser notifications' WHERE `preference`.`name` = 'browser_notify' ";
        $retval &= (Dba::write($sql) !== false);

        $sql = "UPDATE `preference` SET `preference`.`description` = 'Web Player browser notifications timeout (seconds)' WHERE `preference`.`name` = 'browser_notify_timeout' ";
        $retval &= (Dba::write($sql) !== false);

        $sql = "UPDATE `preference` SET `preference`.`description` = 'Authorize JavaScript decoder (Aurora.js) in Web Player' WHERE `preference`.`name` = 'webplayer_aurora' ";
        $retval &= (Dba::write($sql) !== false);

        $sql = "UPDATE `preference` SET `preference`.`description` = 'Show Now Playing' WHERE `preference`.`name` = 'home_now_playing' ";
        $retval &= (Dba::write($sql) !== false);

        $sql = "UPDATE `preference` SET `preference`.`description` = 'Show Recently Played' WHERE `preference`.`name` = 'home_recently_played' ";
        $retval &= (Dba::write($sql) !== false);

        $sql = "UPDATE `preference` SET `preference`.`description` = '# latest episodes to keep' WHERE `preference`.`name` = 'podcast_keep' ";
        $retval &= (Dba::write($sql) !== false);

        $sql = "UPDATE `preference` SET `preference`.`description` = '# episodes to download when new episodes are available' WHERE `preference`.`name` = 'podcast_new_download' ";
        $retval &= (Dba::write($sql) !== false);

        $sql = "UPDATE `preference` SET `preference`.`description` = 'Allow Transcoding' WHERE `preference`.`name` = 'transcode' ";
        $retval &= (Dba::write($sql) !== false);

        $sql = "UPDATE `preference` SET `preference`.`description` = 'Allow E-mail notifications' WHERE `preference`.`name` = 'notify_email' ";
        $retval &= (Dba::write($sql) !== false);

        $sql = "UPDATE `preference` SET `preference`.`description` = 'Custom metadata - Disable these fields' WHERE `preference`.`name` = 'disabled_custom_metadata_fields' ";
        $retval &= (Dba::write($sql) !== false);

        $sql = "UPDATE `preference` SET `preference`.`description` = 'Custom metadata - Define field list' WHERE `preference`.`name` = 'disabled_custom_metadata_fields_input' ";
        $retval &= (Dba::write($sql) !== false);

        $sql = "UPDATE `preference` SET `preference`.`description` = 'Auto-pause between tabs' WHERE `preference`.`name` = 'webplayer_pausetabs' ";
        $retval &= (Dba::write($sql) !== false);

        return $retval;
    }

    /**
     * update_400004
     *
     * delete upload_user_artist database settings
     */
    public static function update_400004(): bool
    {
        $retval = true;

        $sql = "DELETE FROM `user_preference` WHERE `user_preference`.`preference` IN (SELECT `preference`.`id` FROM `preference` WHERE `preference`.`name` = 'upload_user_artist');";
        $retval &= (Dba::write($sql) !== false);

        $sql = "DELETE FROM `preference` WHERE `preference`.`name` = 'upload_user_artist';";
        $retval &= (Dba::write($sql) !== false);

        return $retval;
    }

    /**
     * update_400005
     *
     * Add a last_count to searches to speed up access requests
     */
    public static function update_400005(): bool
    {
        $retval = true;
        $sql    = "ALTER TABLE `search` ADD `last_count` INT(11) NULL;";
        $retval &= (Dba::write($sql) !== false);

        return $retval;
    }

    /**
     * update_400006
     *
     * drop shoutcast_active preferences and localplay_shoutcast table
     */
    public static function update_400006(): bool
    {
        $retval = true;

        $sql = "DELETE FROM `user_preference` WHERE `user_preference`.`preference` IN (SELECT `preference`.`id` FROM `preference` WHERE `preference`.`name` = 'shoutcast_active');";
        $retval &= (Dba::write($sql) !== false);

        $sql = "DELETE FROM `preference` WHERE `preference`.`name` = 'shoutcast_active';";
        $retval &= (Dba::write($sql) !== false);

        $sql = "DROP TABLE IF EXISTS `localplay_shoutcast`";
        $retval &= (Dba::write($sql) !== false);

        return $retval;
    }

    /**
     * update_400007
     *
     * Add ui option for skip_count display
     * Add ui option for displaying dates in a custom format
     */
    public static function update_400007(): bool
    {
        $retval = true;

        $sql = "INSERT INTO `preference` (`name`, `value`, `description`, `level`, `type`, `catagory`, `subcatagory`) VALUES ('show_skipped_times', '0', 'Show # skipped', 25, 'boolean', 'interface', 'library')";
        $retval &= (Dba::write($sql) !== false);
        $row_id = Dba::insert_id();
        $sql    = "INSERT INTO `user_preference` VALUES (-1, ?, '0')";
        $retval &= (Dba::write($sql, array($row_id)) !== false);

        $sql = "INSERT INTO `preference` (`name`, `value`, `description`, `level`, `type`, `catagory`, `subcatagory`) VALUES ('custom_datetime', '', 'Custom datetime', 25, 'string', 'interface', 'custom')";
        $retval &= (Dba::write($sql) !== false);
        $row_id = Dba::insert_id();
        $sql    = "INSERT INTO `user_preference` VALUES (-1, ?, '')";
        $retval &= (Dba::write($sql, array($row_id)) !== false);

        return $retval;
    }

    /**
     * update_400008
     *
     * Add system option for cron based cache and create related tables
     */
    public static function update_400008(): bool
    {
        $retval = true;

        $sql = "INSERT INTO `preference` (`name`, `value`, `description`, `level`, `type`, `catagory`, `subcatagory`) VALUES ('cron_cache', '0', 'Cache computed SQL data (eg. media hits stats) using a cron', 25, 'boolean', 'system', 'catalog')";
        $retval &= (Dba::write($sql) !== false);
        $row_id = Dba::insert_id();
        $sql    = "INSERT INTO `user_preference` VALUES (-1, ?, '0')";
        $retval &= (Dba::write($sql, array($row_id)) !== false);

        $tables    = ['cache_object_count', 'cache_object_count_run'];
        $collation = (AmpConfig::get('database_collation', 'utf8mb4_unicode_ci'));
        $charset   = (AmpConfig::get('database_charset', 'utf8mb4'));
        $engine    = ($charset == 'utf8mb4') ? 'InnoDB' : 'MYISAM';
        foreach ($tables as $table) {
            $sql = "CREATE TABLE IF NOT EXISTS `" . $table . "` (`object_id` int(11) unsigned NOT NULL, `object_type` enum('album', 'artist', 'song', 'playlist', 'genre', 'catalog', 'live_stream', 'video', 'podcast_episode') CHARACTER SET $charset NOT NULL, `count` int(11) unsigned NOT NULL DEFAULT '0', `threshold` int(11) unsigned NOT NULL DEFAULT '0', `count_type` varchar(16) NOT NULL, PRIMARY KEY (`object_id`, `object_type`, `threshold`, `count_type`)) ENGINE=$engine DEFAULT CHARSET=$charset COLLATE=$collation;";
            $retval &= (Dba::write($sql) !== false);
        }

        $sql = "UPDATE `preference` SET `level`=75 WHERE `preference`.`name`='stats_threshold'";
        $retval &= (Dba::write($sql) !== false);

        return $retval;
    }

    /**
     * update_400009
     *
     * Add ui option for forcing unique items to playlists
     */
    public static function update_400009(): bool
    {
        $retval = true;

        $sql = "INSERT INTO `preference` (`name`, `value`, `description`, `level`, `type`, `catagory`, `subcatagory`) VALUES ('unique_playlist', '0', 'Only add unique items to playlists', 25, 'boolean', 'playlist', null)";
        $retval &= (Dba::write($sql) !== false);
        $row_id = Dba::insert_id();
        $sql    = "INSERT INTO `user_preference` VALUES (-1, ?, '0')";
        $retval &= (Dba::write($sql, array($row_id)) !== false);

        return $retval;
    }

    /**
     * update_400010
     *
     * Add a last_duration to searches to speed up access requests
     */
    public static function update_400010(): bool
    {
        $retval = true;
        $sql    = "ALTER TABLE `search` ADD `last_duration` INT(11) NULL;";
        $retval &= (Dba::write($sql) !== false);

        return $retval;
    }

    /**
     * update_400011
     *
     * Allow negative track numbers for albums
     * Truncate database tracks to 0 when greater than 32767
     */
    public static function update_400011(): bool
    {
        $retval = true;
        $sql    = "UPDATE `song` SET `track` = 0 WHERE `track` > 32767;";
        $retval &= (Dba::write($sql) !== false);

        $sql = "ALTER TABLE `song` MODIFY COLUMN `track` SMALLINT DEFAULT NULL NULL;";
        $retval &= (Dba::write($sql) !== false);

        return $retval;
    }

    /**
     * update_400012
     *
     * Add a rss token to use an RSS unauthenticated feed.
     */
    public static function update_400012(): bool
    {
        $retval = true;
        $sql    = "ALTER TABLE `user` ADD `rsstoken` VARCHAR(255) NULL;";
        $retval &= (Dba::write($sql) !== false);

        return $retval;
    }

    /**
     * update_400013
     *
     * Extend Democratic cooldown beyond 255.
     */
    public static function update_400013(): bool
    {
        $retval = true;
        $sql    = "ALTER TABLE `democratic` MODIFY COLUMN `cooldown` int(11) unsigned DEFAULT NULL NULL;";
        $retval &= (Dba::write($sql) !== false);

        return $retval;
    }

    /**
     * update_400014
     *
     * Add last_duration to playlist
     * Add time to artist and album
     */
    public static function update_400014(): bool
    {
        $retval = true;

        $sql = "ALTER TABLE `playlist` ADD COLUMN `last_duration` int(11) unsigned NOT NULL DEFAULT '0'";
        $retval &= (Dba::write($sql) !== false);

        $sql = "ALTER TABLE `album` ADD COLUMN `time` smallint(5) unsigned NOT NULL DEFAULT '0'";
        $retval &= (Dba::write($sql) !== false);

        $sql = "ALTER TABLE `artist` ADD COLUMN `time` smallint(5) unsigned NOT NULL DEFAULT '0'";
        $retval &= (Dba::write($sql) !== false);

        return $retval;
    } //

    /**
     * update_400015
     *
     * Extend artist time. smallint was too small
     */
    public static function update_400015(): bool
    {
        $retval = true;

        $sql = "ALTER TABLE `artist` MODIFY COLUMN `time` int(11) unsigned DEFAULT NULL NULL;";
        $retval &= (Dba::write($sql) !== false);

        return $retval;
    }

    /**
     * update_400016
     *
     * Extend album and make artist even bigger. This should cover everyone.
     */
    public static function update_400016(): bool
    {
        $retval = true;

        $sql = "ALTER TABLE `album` MODIFY COLUMN `time` bigint(20) unsigned DEFAULT NULL NULL;";
        $retval &= (Dba::write($sql) !== false);

        $sql = "ALTER TABLE `artist` MODIFY COLUMN `time` int(11) unsigned DEFAULT NULL NULL;";
        $retval &= (Dba::write($sql) !== false);

        return $retval;
    }

    /**
     * update_400017
     *
     * Removed.
     */
    public static function update_400017(): bool
    {
        return true;
    }

    /**
     * update_400018
     *
     * Extend video bitrate to unsigned. There's no reason for a negative bitrate.
     */
    public static function update_400018(): bool
    {
        $retval = true;
        $sql    = "UPDATE `video` SET `video_bitrate` = 0 WHERE `video_bitrate` < 0;";
        $retval &= (Dba::write($sql) !== false);

        $sql = "ALTER TABLE `video` MODIFY COLUMN `video_bitrate` int(11) unsigned DEFAULT NULL NULL;";
        $retval &= (Dba::write($sql) !== false);

        return $retval;
    }

    /**
     * update_400019
     *
     * Put of_the_moment into a per user preference
     */
    public static function update_400019(): bool
    {
        $retval = true;

        $sql = "INSERT INTO `preference` (`name`, `value`, `description`, `level`, `type`, `catagory`, `subcatagory`) VALUES ('of_the_moment', '6', 'Set the amount of items Album/Video of the Moment will display', 25, 'integer', 'interface', 'home')";
        $retval &= (Dba::write($sql) !== false);
        $row_id = Dba::insert_id();
        $sql    = "INSERT INTO `user_preference` VALUES (-1, ?, '6')";
        $retval &= (Dba::write($sql, array($row_id)) !== false);

        return $retval;
    }

    /**
     * update_400020
     *
     * Customizable login background image
     */
    public static function update_400020(): bool
    {
        $retval = true;

        $sql = "INSERT INTO `preference` (`name`, `value`, `description`, `level`, `type`, `catagory`, `subcatagory`) VALUES ('custom_login_background', '', 'Custom URL - Login page background', 75, 'string', 'interface', 'custom')";
        $retval &= (Dba::write($sql) !== false);
        $row_id = Dba::insert_id();
        $sql    = "INSERT INTO `user_preference` VALUES (-1, ?, '')";
        $retval &= (Dba::write($sql, array($row_id)) !== false);

        return $retval;
    }

    /**
     * update_400021
     *
     * Add r128 gain columns to song_data
     */
    public static function update_400021(): bool
    {
        $retval = true;

        $sql = "ALTER TABLE `song_data` ADD `r128_track_gain` smallint(5) DEFAULT NULL, ADD `r128_album_gain` smallint(5) DEFAULT NULL;";
        $retval &= (Dba::write($sql) !== false);

        return $retval;
    }

    /**
     * update_400022
     *
     * Extend allowed time for podcast_episodes
     */
    public static function update_400022(): bool
    {
        $retval = true;

        $sql = "ALTER TABLE `podcast_episode` MODIFY COLUMN `time` int(11) unsigned DEFAULT 0 NOT NULL; ";
        $retval &= (Dba::write($sql) !== false);

        return $retval;
    }

    /**
     * update_400023
     *
     * delete concerts_limit_past and concerts_limit_future database settings
     */
    public static function update_400023(): bool
    {
        $retval = true;

        $sql = "DELETE FROM `user_preference` WHERE `user_preference`.`preference` IN (SELECT `preference`.`id` FROM `preference` WHERE `preference`.`name` IN ('concerts_limit_past', 'concerts_limit_future'));";
        $retval &= (Dba::write($sql) !== false);

        $sql = "DELETE FROM `preference` WHERE `preference`.`name` IN ('concerts_limit_past', 'concerts_limit_future');";
        $retval &= (Dba::write($sql) !== false);

        return $retval;
    }

    /**
     * update_400024
     *
     * Add song_count, album_count and album_group_count to artist
     */
    public static function update_400024(): bool
    {
        $retval = true;
        $sql    = "ALTER TABLE `artist` ADD `song_count` smallint(5) unsigned DEFAULT 0 NULL;";
        $retval &= (Dba::write($sql) !== false);
        $sql = "ALTER TABLE `artist` ADD `album_count` smallint(5) unsigned DEFAULT 0 NULL;";
        $retval &= (Dba::write($sql) !== false);
        $sql = "ALTER TABLE `artist` ADD `album_group_count` smallint(5) unsigned DEFAULT 0 NULL;";
        $retval &= (Dba::write($sql) !== false);

        return $retval;
    }

    /**
     * update_500000
     *
     * Delete duplicate files in the song table
     */
    public static function update_500000(): bool
    {
        $retval = true;
        $sql    = "DELETE `dupe` FROM `song` AS `dupe`, `song` AS `orig` WHERE `dupe`.`id` > `orig`.`id` AND `dupe`.`file` <=> `orig`.`file`;";
        $retval &= (Dba::write($sql) !== false);

        return $retval;
    }

    /**
     * update_500001
     *
     * Add `release_status`, `addition_time`, `catalog` to album table
     * Add `mbid`, `country`, `active` to label table
     * Fill the album `catalog` and `time` values using the song table
     * Fill the artist `album_count`, `album_group_count` and `song_count` values
     */
    public static function update_500001(): bool
    {
        $retval = true;
        $sql    = "ALTER TABLE `album` ADD `release_status` varchar(32) DEFAULT NULL;";
        $retval &= (Dba::write($sql) !== false);
        $sql = "ALTER TABLE `album` ADD `addition_time` int(11) UNSIGNED DEFAULT 0 NULL;";
        $retval &= (Dba::write($sql) !== false);
        $sql = "ALTER TABLE `album` ADD `catalog` int(11) UNSIGNED NOT NULL DEFAULT '0';";
        $retval &= (Dba::write($sql) !== false);
        $sql = "ALTER TABLE `label` ADD `mbid` varchar(36) DEFAULT NULL;";
        $retval &= (Dba::write($sql) !== false);
        $sql = "ALTER TABLE `label` ADD `country` varchar(64) DEFAULT NULL;";
        $retval &= (Dba::write($sql) !== false);
        $sql = "ALTER TABLE `label` ADD `active` tinyint(1) UNSIGNED NOT NULL DEFAULT '1';";
        $retval &= (Dba::write($sql) !== false);
        $sql = "UPDATE `album`, (SELECT min(`song`.`catalog`) AS `catalog`, `song`.`album` FROM `song` GROUP BY `song`.`album`) AS `song` SET `album`.`catalog` = `song`.`catalog` WHERE `album`.`catalog` != `song`.`catalog` AND `album`.`id` = `song`.`album`;";
        Dba::write($sql);
        $sql = "UPDATE `album`, (SELECT SUM(`song`.`time`) AS `time`, `song`.`album` FROM `song` GROUP BY `song`.`album`) AS `song` SET `album`.`time` = `song`.`time` WHERE `album`.`time` != `song`.`time` AND `album`.`id` = `song`.`album`;";
        Dba::write($sql);
        $sql = "UPDATE `album`, (SELECT MIN(`song`.`addition_time`) AS `addition_time`, `song`.`album` FROM `song` GROUP BY `song`.`album`) AS `song` SET `album`.`addition_time` = `song`.`addition_time` WHERE `album`.`addition_time` != `song`.`addition_time` AND `song`.`album` = `album`.`id`;";
        Dba::write($sql);

        return $retval;
    }

    /**
     * update_500002
     *
     * Create `total_count` and `total_skip` to album, artist, song, video and podcast_episode tables
     * Fill counts into the columns
     */
    public static function update_500002(): bool
    {
        $retval = true;
        // tables which usually calculate a count
        $tables = ['album', 'artist', 'song', 'video', 'podcast_episode'];
        foreach ($tables as $type) {
            $sql = "ALTER TABLE `$type` ADD `total_count` int(11) UNSIGNED NOT NULL DEFAULT '0';";
            $retval &= (Dba::write($sql) !== false);
            $sql = "UPDATE `$type`, (SELECT COUNT(`object_count`.`object_id`) AS `total_count`, `object_id` FROM `object_count` WHERE `object_count`.`object_type` = '$type' AND `object_count`.`count_type` = 'stream' GROUP BY `object_count`.`object_id`) AS `object_count` SET `$type`.`total_count` = `object_count`.`total_count` WHERE `$type`.`total_count` != `object_count`.`total_count` AND `$type`.`id` = `object_count`.`object_id`;";
            Dba::write($sql);
        }
        // tables that also have a skip count
        $tables = ['song', 'video', 'podcast_episode'];
        foreach ($tables as $type) {
            $sql = "ALTER TABLE `$type` ADD `total_skip` int(11) UNSIGNED NOT NULL DEFAULT '0';";
            $retval &= (Dba::write($sql) !== false);
            $sql = "UPDATE `$type`, (SELECT COUNT(`object_count`.`object_id`) AS `total_skip`, `object_id` FROM `object_count` WHERE `object_count`.`object_type` = '$type' AND `object_count`.`count_type` = 'skip' GROUP BY `object_count`.`object_id`) AS `object_count` SET `$type`.`total_skip` = `object_count`.`total_skip` WHERE `$type`.`total_skip` != `object_count`.`total_skip` AND `$type`.`id` = `object_count`.`object_id`;";
            Dba::write($sql);
        }

        return $retval;
    }

    /**
     * update_500003
     *
     * add `catalog` to podcast_episode table
     */
    public static function update_500003(): bool
    {
        $retval = true;
        $sql    = "ALTER TABLE `podcast_episode` ADD `catalog` int(11) UNSIGNED NOT NULL DEFAULT '0';";
        $retval &= (Dba::write($sql) !== false);
        $sql = "UPDATE `podcast_episode`, (SELECT min(`podcast`.`catalog`) AS `catalog`, `podcast`.`id` FROM `podcast` GROUP BY `podcast`.`id`) AS `podcast` SET `podcast_episode`.`catalog` = `podcast`.`catalog` WHERE `podcast_episode`.`catalog` != `podcast`.`catalog` AND `podcast_episode`.`podcast` = `podcast`.`id` AND `podcast`.`catalog` > 0;";
        Dba::write($sql);

        return $retval;
    }

    /**
     * update_500004
     *
     * Create catalog_map table and fill it with data
     */
    public static function update_500004(): bool
    {
        $retval    = true;
        $collation = (AmpConfig::get('database_collation', 'utf8mb4_unicode_ci'));
        $charset   = (AmpConfig::get('database_charset', 'utf8mb4'));
        $engine    = ($charset == 'utf8mb4') ? 'InnoDB' : 'MYISAM';
        // create the table
        $sql = "CREATE TABLE IF NOT EXISTS `catalog_map` (`id` int(11) UNSIGNED NOT NULL AUTO_INCREMENT, `catalog_id` int(11) UNSIGNED NOT NULL, `object_id` int(11) UNSIGNED NOT NULL, `object_type` varchar(16) CHARACTER SET $charset COLLATE $collation DEFAULT NULL, PRIMARY KEY (`id`), UNIQUE KEY `unique_catalog_map` (`object_id`, `object_type`, `catalog_id`)) ENGINE=$engine DEFAULT CHARSET=$charset COLLATE=$collation;";
        $retval &= (Dba::write($sql) !== false);
        // fill the data
        $tables = ['album', 'song', 'video', 'podcast_episode'];
        foreach ($tables as $type) {
            $sql = "REPLACE INTO `catalog_map` (`catalog_id`, `object_type`, `object_id`) SELECT `$type`.`catalog`, '$type', `$type`.`id` FROM `$type` WHERE `$type`.`catalog` > 0;";
            $retval &= (Dba::write($sql) !== false);
        }
        // artist is a special one as it can be across multiple tables
        $sql = "REPLACE INTO `catalog_map` (`catalog_id`, `object_type`, `object_id`) SELECT `song`.`catalog`, 'artist', `artist`.`id` FROM `artist` LEFT JOIN `song` ON `song`.`artist` = `artist`.`id` WHERE `song`.`catalog` > 0;";
        $retval &= (Dba::write($sql) !== false);
        $sql = "REPLACE INTO `catalog_map` (`catalog_id`, `object_type`, `object_id`) SELECT `album`.`catalog`, 'artist', `artist`.`id` FROM `artist` LEFT JOIN `album` ON `album`.`album_artist` = `artist`.`id` WHERE `album`.`catalog` > 0;";
        $retval &= (Dba::write($sql) !== false);

        return $retval;
    }

    /**
     * update_500005
     *
     * Add song_count, artist_count to album
     */
    public static function update_500005(): bool
    {
        $retval = true;
        $sql    = "ALTER TABLE `album` ADD `song_count` smallint(5) unsigned DEFAULT 0 NULL;";
        $retval &= (Dba::write($sql) !== false);
        $sql = "ALTER TABLE `album` ADD `artist_count` smallint(5) unsigned DEFAULT 0 NULL;";
        $retval &= (Dba::write($sql) !== false);
        $sql = "REPLACE INTO `update_info` SET `key`= 'album_group', `value`= (SELECT COUNT(DISTINCT(`album`.`id`)) AS `count` FROM `album` WHERE `id` in (SELECT MIN(`id`) FROM `album` GROUP BY `album`.`prefix`, `album`.`name`, `album`.`album_artist`, `album`.`release_type`, `album`.`release_status`, `album`.`mbid`, `album`.`year`, `album`.`original_year`, `album`.`mbid_group`));";
        Dba::write($sql);
        $sql = "UPDATE `album`, (SELECT COUNT(`song`.`id`) AS `song_count`, `album` FROM `song` LEFT JOIN `catalog` ON `catalog`.`id` = `song`.`catalog` WHERE `catalog`.`enabled` = '1' GROUP BY `album`) AS `song` SET `album`.`song_count` = `song`.`song_count` WHERE `album`.`song_count` != `song`.`song_count` AND `album`.`id` = `song`.`album`;";
        Dba::write($sql);
        $sql = "UPDATE `album`, (SELECT COUNT(DISTINCT(`song`.`artist`)) AS `artist_count`, `album` FROM `song` LEFT JOIN `catalog` ON `catalog`.`id` = `song`.`catalog` WHERE `catalog`.`enabled` = '1' GROUP BY `album`) AS `song` SET `album`.`artist_count` = `song`.`artist_count` WHERE `album`.`artist_count` != `song`.`artist_count` AND `album`.`id` = `song`.`album`;";
        Dba::write($sql);

        return $retval;
    }

    /**
     * update_500006
     *
     * Add user_playlist table
     */
    public static function update_500006(): bool
    {
        $retval    = true;
        $collation = (AmpConfig::get('database_collation', 'utf8mb4_unicode_ci'));
        $charset   = (AmpConfig::get('database_charset', 'utf8mb4'));
        $engine    = ($charset == 'utf8mb4') ? 'InnoDB' : 'MYISAM';
        $sql       = "CREATE TABLE IF NOT EXISTS `user_playlist` (`id` int(11) UNSIGNED NOT NULL AUTO_INCREMENT, `user` int(11) DEFAULT NULL, `object_type` enum('song', 'live_stream', 'video', 'podcast_episode') CHARACTER SET $charset COLLATE $collation DEFAULT NULL, `object_id` int(11) UNSIGNED NOT NULL DEFAULT '0', `track` smallint(6) DEFAULT NULL, `current_track` tinyint(1) UNSIGNED NOT NULL DEFAULT 0, `current_time` smallint(5) UNSIGNED NOT NULL DEFAULT '0', PRIMARY KEY (`id`),KEY `user` (`user`)) ENGINE=$engine DEFAULT CHARSET=$charset COLLATE=$collation;";
        $retval &= (Dba::write($sql) !== false);
        $sql = "CREATE TABLE IF NOT EXISTS `user_data` (`user` int(11) DEFAULT NULL, `key` varchar(128) CHARACTER SET $charset COLLATE $collation DEFAULT NULL, `value` varchar(255) CHARACTER SET $charset COLLATE $collation DEFAULT NULL, KEY `user` (`user`), KEY `key` (`key`)) ENGINE=$engine DEFAULT CHARSET=$charset COLLATE=$collation;";
        $retval &= (Dba::write($sql) !== false);

        return $retval;
    }

    /**
     * update_500007
     *
     * Add a 'Browse' category to interface preferences
     * Add ui option ('show_license') for hiding license column in song rows
     */
    public static function update_500007(): bool
    {
        $retval = true;
        $sql    = "UPDATE `preference` SET `preference`.`subcatagory` = 'browse' WHERE `preference`.`name` IN ('show_played_times', 'browse_filter', 'libitem_browse_alpha', 'show_skipped_times')";
        $retval &= (Dba::write($sql) !== false);

        $sql = "INSERT INTO `preference` (`name`, `value`, `description`, `level`, `type`, `catagory`, `subcatagory`) VALUES ('show_license', '1', 'Show License', 25, 'boolean', 'interface', 'browse')";
        $retval &= (Dba::write($sql) !== false);
        $row_id = Dba::insert_id();
        $sql    = "INSERT INTO `user_preference` VALUES (-1, ?, '1')";
        $retval &= (Dba::write($sql, array($row_id)) !== false);

        return $retval;
    }

    /**
     * update_500008
     *
     * Add filter_user to catalog table, set unique on user_data
     */
    public static function update_500008(): bool
    {
        $retval = true;
        $sql    = "ALTER TABLE `catalog` ADD `filter_user` int(11) unsigned DEFAULT 0 NOT NULL;";
        $retval &= (Dba::write($sql) !== false);

        $tables = ['podcast', 'live_stream'];
        foreach ($tables as $type) {
            $sql = "REPLACE INTO `catalog_map` (`catalog_id`, `object_type`, `object_id`) SELECT `$type`.`catalog`, '$type', `$type`.`id` FROM `$type` WHERE `$type`.`catalog` > 0;";
            $retval &= (Dba::write($sql) !== false);
        }
        $sql = "ALTER TABLE `user_data` ADD UNIQUE `unique_data` (`user`, `key`);";
        $retval &= (Dba::write($sql) !== false);

        return $retval;
    }

    /**
     * update_500009
     *
     * Add ui option ('use_original_year') Browse by Original Year for albums (falls back to Year)
     */
    public static function update_500009(): bool
    {
        $retval = true;
        $sql    = "INSERT INTO `preference` (`name`, `value`, `description`, `level`, `type`, `catagory`, `subcatagory`) VALUES ('use_original_year', '0', 'Browse by Original Year for albums (falls back to Year)', 25, 'boolean', 'interface', 'browse')";
        $retval &= (Dba::write($sql) !== false);
        $row_id = Dba::insert_id();
        $sql    = "INSERT INTO `user_preference` VALUES (-1, ?, '0')";
        $retval &= (Dba::write($sql, array($row_id)) !== false);

        return $retval;
    }

    /**
     * update_500010
     *
     * Add ui option ('hide_single_artist') Hide the Song Artist column for Albums with one Artist
     */
    public static function update_500010(): bool
    {
        $retval = true;
        $sql    = "INSERT INTO `preference` (`name`, `value`, `description`, `level`, `type`, `catagory`, `subcatagory`) VALUES ('hide_single_artist', '0', 'Hide the Song Artist column for Albums with one Artist', 25, 'boolean', 'interface', 'browse')";
        $retval &= (Dba::write($sql) !== false);
        $row_id = Dba::insert_id();
        $sql    = "INSERT INTO `user_preference` VALUES (-1, ?, '0')";
        $retval &= (Dba::write($sql, array($row_id)) !== false);

        return $retval;
    }

    /**
     * update_500011
     *
     * Add `total_count` to podcast table and fill counts into the column
     */
    public static function update_500011(): bool
    {
        $retval = true;
        $sql    = "ALTER TABLE `podcast` ADD `total_count` int(11) UNSIGNED NOT NULL DEFAULT '0';";
        $retval &= (Dba::write($sql) !== false);
        $sql = "UPDATE `podcast`, (SELECT SUM(`podcast_episode`.`total_count`) AS `total_count`, `podcast` FROM `podcast_episode` GROUP BY `podcast_episode`.`podcast`) AS `object_count` SET `podcast`.`total_count` = `object_count`.`total_count` WHERE `podcast`.`total_count` != `object_count`.`total_count` AND `podcast`.`id` = `object_count`.`podcast`;";
        Dba::write($sql);

        return $retval;
    }

    /**
     * update_500012
     *
     * Move user bandwidth calculations out of the user format function into the user_data table
     */
    public static function update_500012(): bool
    {
        $retval          = true;
        $sql             = "SELECT `id` FROM `user`";
        $db_users        = Dba::read($sql);
        $user_list       = array();
        while ($results  = Dba::fetch_assoc($db_users)) {
            $user_list[] = (int)$results['id'];
        }
        // Calculate their total Bandwidth Usage
        foreach ($user_list as $user_id) {
            $params = array($user_id);
            $total  = 0;
            $sql_s  = "SELECT SUM(`song`.`size`) AS `size` FROM `object_count` LEFT JOIN `song` ON `song`.`id`=`object_count`.`object_id` AND `object_count`.`object_type` = 'song' AND `object_count`.`count_type` = 'stream' AND `object_count`.`user` = ?;";
            $db_s   = Dba::read($sql_s, $params);
            while ($results  = Dba::fetch_assoc($db_s)) {
                $total = $total + (int)$results['size'];
            }
            $sql_v = "SELECT SUM(`video`.`size`) AS `size` FROM `object_count` LEFT JOIN `video` ON `video`.`id`=`object_count`.`object_id` AND `object_count`.`count_type` = 'stream' AND `object_count`.`object_type` = 'video' AND `object_count`.`user` = ?;";
            $db_v  = Dba::read($sql_v, $params);
            while ($results  = Dba::fetch_assoc($db_v)) {
                $total = $total + (int)$results['size'];
            }
            $sql_p = "SELECT SUM(`podcast_episode`.`size`) AS `size` FROM `object_count`LEFT JOIN `podcast_episode` ON `podcast_episode`.`id`=`object_count`.`object_id` AND `object_count`.`count_type` = 'stream' AND `object_count`.`object_type` = 'podcast_episode' AND `object_count`.`user` = ?;";
            $db_p  = Dba::read($sql_p, $params);
            while ($results  = Dba::fetch_assoc($db_p)) {
                $total = $total + (int)$results['size'];
            }
            $retval &= (Dba::write("REPLACE INTO `user_data` SET `user`= ?, `key`= ?, `value`= ?;", array($user_id, 'play_size', $total)) !== false);
        }

        return $retval;
    }

    /**
     * update_500013
     *
     * Add tables for tracking deleted files. (deleted_song, deleted_video, deleted_podcast_episode)
     * Add username to the playlist table to stop pulling user all the time
     */
    public static function update_500013(): bool
    {
        $retval    = true;
        $collation = (AmpConfig::get('database_collation', 'utf8mb4_unicode_ci'));
        $charset   = (AmpConfig::get('database_charset', 'utf8mb4'));
        $engine    = ($charset == 'utf8mb4') ? 'InnoDB' : 'MYISAM';
        // deleted_song (id, addition_time, delete_time, title, file, catalog, total_count, total_skip, album, artist)
        $sql = "CREATE TABLE IF NOT EXISTS `deleted_song` (`id` int(11) UNSIGNED NOT NULL AUTO_INCREMENT, `addition_time` int(11) UNSIGNED DEFAULT '0', `delete_time` int(11) UNSIGNED DEFAULT '0', `title` varchar(255) CHARACTER SET $charset COLLATE $collation DEFAULT NULL, `file` varchar(4096) CHARACTER SET $charset COLLATE $collation DEFAULT NULL, `catalog` int(11) UNSIGNED NOT NULL DEFAULT '0', `total_count` int(11) UNSIGNED NOT NULL DEFAULT '0', `total_skip` int(11) UNSIGNED NOT NULL DEFAULT '0', `update_time` int(11) UNSIGNED DEFAULT '0', `album` int(11) UNSIGNED NOT NULL DEFAULT '0', `artist` int(11) UNSIGNED NOT NULL DEFAULT '0', PRIMARY KEY (`id`)) ENGINE=$engine DEFAULT CHARSET=$charset COLLATE=$collation;";
        $retval &= (Dba::write($sql) !== false);

        // deleted_video (id, addition_time, delete_time, title, file, catalog, total_count, total_skip)
        $sql = "CREATE TABLE IF NOT EXISTS `deleted_video` (`id` int(11) UNSIGNED NOT NULL AUTO_INCREMENT, `addition_time` int(11) UNSIGNED NOT NULL, `delete_time` int(11) UNSIGNED NOT NULL, `title` varchar(255) CHARACTER SET $charset COLLATE $collation DEFAULT NULL, `file` varchar(4096) CHARACTER SET $charset COLLATE $collation DEFAULT NULL, `catalog` int(11) UNSIGNED NOT NULL, `total_count` int(11) UNSIGNED NOT NULL DEFAULT '0', `total_skip` int(11) UNSIGNED NOT NULL DEFAULT '0', PRIMARY KEY (`id`)) ENGINE=$engine DEFAULT CHARSET=$charset COLLATE=$collation;";
        $retval &= (Dba::write($sql) !== false);

        // deleted_podcast_episode (id, addition_time, delete_time, title, file, catalog, total_count, total_skip, podcast)
        $sql = "CREATE TABLE IF NOT EXISTS `deleted_podcast_episode` (`id` int(11) UNSIGNED NOT NULL AUTO_INCREMENT, `addition_time` int(11) UNSIGNED NOT NULL, `delete_time` int(11) UNSIGNED NOT NULL, `title` varchar(255) CHARACTER SET $charset COLLATE $collation DEFAULT NULL, `file` varchar(4096) CHARACTER SET $charset COLLATE $collation DEFAULT NULL, `catalog` int(11) UNSIGNED NOT NULL, `total_count` int(11) UNSIGNED NOT NULL DEFAULT '0', `total_skip` int(11) UNSIGNED NOT NULL DEFAULT '0', `podcast` int(11) NOT NULL, PRIMARY KEY (`id`)) ENGINE=$engine DEFAULT CHARSET=$charset COLLATE=$collation;";
        $retval &= (Dba::write($sql) !== false);

        // add username to playlist and searches to stop calling the objects all the time
        $sql = "ALTER TABLE `playlist` ADD `username` varchar(255) CHARACTER SET $charset COLLATE $collation DEFAULT NULL;";
        $retval &= (Dba::write($sql) !== false);
        $sql = "ALTER TABLE `search` ADD `username` varchar(255) CHARACTER SET $charset COLLATE $collation DEFAULT NULL;";
        $retval &= (Dba::write($sql) !== false);

        // fill the data
        $sql = "UPDATE `playlist`, (SELECT `id`, `username` FROM `user`) AS `user` SET `playlist`.`username` = `user`.`username` WHERE `playlist`.`user` = `user`.`id`;";
        Dba::write($sql);
        $sql = "UPDATE `search`, (SELECT `id`, `username` FROM `user`) AS `user` SET `search`.`username` = `user`.`username` WHERE `search`.`user` = `user`.`id`;";
        Dba::write($sql);
        $sql = "UPDATE `playlist` SET `playlist`.`username` = ? WHERE `playlist`.`user` = -1;";
        Dba::write($sql, array(T_('System')));
        $sql = "UPDATE `search` SET `search`.`username` = ? WHERE `search`.`user` = -1;";
        Dba::write($sql, array(T_('System')));

        return $retval;
    }

    /**
     * update_500014
     *
     * Add `episodes` to podcast table to track episode count
     */
    public static function update_500014(): bool
    {
        $retval = true;
        $sql    = "ALTER TABLE `podcast` ADD `episodes` int(11) UNSIGNED NOT NULL DEFAULT '0';";
        $retval &= (Dba::write($sql) !== false);
        $sql = "UPDATE `podcast`, (SELECT COUNT(`podcast_episode`.`id`) AS `episodes`, `podcast` FROM `podcast_episode` GROUP BY `podcast_episode`.`podcast`) AS `episode_count` SET `podcast`.`episodes` = `episode_count`.`episodes` WHERE `podcast`.`episodes` != `episode_count`.`episodes` AND `podcast`.`id` = `episode_count`.`podcast`;";
        Dba::write($sql);

        return $retval;
    }

    /**
     * update_500015
     *
     * Add ui option ('hide_genres') Hide the Genre column in browse table rows
     */
    public static function update_500015(): bool
    {
        $retval = true;
        $sql    = "INSERT INTO `preference` (`name`, `value`, `description`, `level`, `type`, `catagory`, `subcatagory`) VALUES ('hide_genres', '0', 'Hide the Genre column in browse table rows', 25, 'boolean', 'interface', 'browse')";
        $retval &= (Dba::write($sql) !== false);
        $row_id = Dba::insert_id();
        $sql    = "INSERT INTO `user_preference` VALUES (-1, ?, '0')";
        $retval &= (Dba::write($sql, array($row_id)) !== false);

        return $retval;
    }

    /**
     * update_510000
     *
     * Add podcast to the object_count table
     */
    public static function update_510000(): bool
    {
        $retval = true;
        $sql    = "ALTER TABLE `object_count` MODIFY COLUMN `object_type` enum('album', 'artist', 'song', 'playlist', 'genre', 'catalog', 'live_stream', 'video', 'podcast', 'podcast_episode');";
        $retval &= (Dba::write($sql) !== false);

        return $retval;
    }

    /**
     * update_510001
     *
     * Add podcast to the cache_object_count tables
     */
    public static function update_510001(): bool
    {
        $retval = true;
        $sql    = "ALTER TABLE `cache_object_count_run` MODIFY COLUMN `object_type` enum('album', 'artist', 'song', 'playlist', 'genre', 'catalog', 'live_stream', 'video', 'podcast', 'podcast_episode');";
        $retval &= (Dba::write($sql) !== false);
        $sql = "ALTER TABLE `cache_object_count` MODIFY COLUMN `object_type` enum('album', 'artist', 'song', 'playlist', 'genre', 'catalog', 'live_stream', 'video', 'podcast', 'podcast_episode');";
        $retval &= (Dba::write($sql) !== false);

        return $retval;
    }

    /**
     * update_510002
     *
     * Removed.
     */
    public static function update_510002(): bool
    {
        return true;
    }

    /**
     * update_510003
     *
     * Add live_stream to the rating table
     */
    public static function update_510003(): bool
    {
        $retval = true;
        $sql    = "ALTER TABLE `rating` MODIFY COLUMN `object_type` enum('artist', 'album', 'song', 'stream', 'live_stream', 'video', 'playlist', 'tvshow', 'tvshow_season', 'podcast', 'podcast_episode');";
        $retval &= (Dba::write($sql) !== false);

        return $retval;
    }

    /**
     * update_510004
     *
     * Add waveform column to podcast_episode table
     */
    public static function update_510004(): bool
    {
        $retval = true;

        $sql = "ALTER TABLE `podcast_episode` ADD COLUMN `waveform` mediumblob DEFAULT NULL;";
        $retval &= (Dba::write($sql) !== false);

        return $retval;
    }

    /**
     * update_510005
     *
     * Add ui option ('subsonic_always_download') Force Subsonic streams to download. (Enable scrobble in your client to record stats)
     */
    public static function update_510005(): bool
    {
        $retval = true;
        $sql    = "INSERT INTO `preference` (`name`, `value`, `description`, `level`, `type`, `catagory`, `subcatagory`) VALUES ('subsonic_always_download', '0', 'Force Subsonic streams to download. (Enable scrobble in your client to record stats)', 25, 'boolean', 'options', 'subsonic')";
        $retval &= (Dba::write($sql) !== false);
        $row_id = Dba::insert_id();
        $sql    = "INSERT INTO `user_preference` VALUES (-1, ?, '0')";
        $retval &= (Dba::write($sql, array($row_id)) !== false);

        return $retval;
    }

    /**
     * update_520000
     *
     * Add ui options ('api_enable_3', 'api_enable_4', 'api_enable_5') to enable/disable specific API versions
     * Add ui option ('api_force_version') to force a specific API response (even if that version is disabled)
     */
    public static function update_520000(): bool
    {
        $retval = true;
        $sql    = "INSERT INTO `preference` (`name`, `value`, `description`, `level`, `type`, `catagory`) VALUES ('api_enable_3', '1', 'Enable API3 responses', 25, 'boolean', 'options')";
        $retval &= (Dba::write($sql) !== false);
        $row_id = Dba::insert_id();
        $sql    = "INSERT INTO `user_preference` VALUES (-1, ?, '1')";
        $retval &= (Dba::write($sql, array($row_id)) !== false);
        $sql    = "INSERT INTO `preference` (`name`, `value`, `description`, `level`, `type`, `catagory`) VALUES ('api_enable_4', '1', 'Enable API4 responses', 25, 'boolean', 'options')";
        $retval &= (Dba::write($sql) !== false);
        $row_id = Dba::insert_id();
        $sql    = "INSERT INTO `user_preference` VALUES (-1, ?, '1')";
        $retval &= (Dba::write($sql, array($row_id)) !== false);
        $sql    = "INSERT INTO `preference` (`name`, `value`, `description`, `level`, `type`, `catagory`) VALUES ('api_enable_5', '1', 'Enable API5 responses', 25, 'boolean', 'options')";
        $retval &= (Dba::write($sql) !== false);
        $row_id = Dba::insert_id();
        $sql    = "INSERT INTO `user_preference` VALUES (-1, ?, '1')";
        $retval &= (Dba::write($sql, array($row_id)) !== false);
        $sql    = "INSERT INTO `preference` (`name`, `value`, `description`, `level`, `type`, `catagory`) VALUES ('api_force_version', '0', 'Force a specific API response (even if that version is disabled)', 25, 'special', 'options')";
        $retval &= (Dba::write($sql) !== false);
        $row_id = Dba::insert_id();
        $sql    = "INSERT INTO `user_preference` VALUES (-1, ?, '0')";
        $retval &= (Dba::write($sql, array($row_id)) !== false);

        return $retval;
    }

    /**
     * update_520001
     *
     * Make sure preference names are always unique
     */
    public static function update_520001(): bool
    {
        $sql             = "SELECT `id` FROM `preference` WHERE `name` IN (SELECT `name` FROM `preference` GROUP BY `name` HAVING count(`name`) >1) AND `id` NOT IN (SELECT MIN(`id`) FROM `preference` GROUP by `name`);";
        $dupe_prefs      = Dba::read($sql);
        $pref_list       = array();
        while ($results  = Dba::fetch_assoc($dupe_prefs)) {
            $pref_list[] = (int)$results['id'];
        }
        // delete duplicates (if they exist)
        foreach ($pref_list as $pref_id) {
            $sql    = "DELETE FROM `preference` WHERE `id` = ?;";
            Dba::write($sql, array($pref_id));
        }
        $sql    = "DELETE FROM `user_preference` WHERE `preference` NOT IN (SELECT `id` FROM `preference`);";
        Dba::write($sql);
        $sql    = "ALTER TABLE `preference` ADD CONSTRAINT preference_UN UNIQUE KEY (`name`);";
        $retval = (Dba::write($sql) !== false);

        return $retval;
    }

    /**
     * update_520002
     *
     * Add ui option ('show_playlist_username') Show playlist owner username in titles
     */
    public static function update_520002(): bool
    {
        $retval = true;
        $sql    = "INSERT INTO `preference` (`name`, `value`, `description`, `level`, `type`, `catagory`, `subcatagory`) VALUES ('show_playlist_username', '1', 'Show playlist owner username in titles', 25, 'boolean', 'interface', 'browse')";
        $retval &= (Dba::write($sql) !== false);
        $row_id = Dba::insert_id();
        $sql    = "INSERT INTO `user_preference` VALUES (-1, ?, '1')";
        $retval &= (Dba::write($sql, array($row_id)) !== false);

        return $retval;
    }

    /**
     * update_520003
     *
     * Add ui option ('api_hidden_playlists') Hide playlists in Subsonic and API clients that start with this string
     */
    public static function update_520003(): bool
    {
        $retval = true;
        $sql    = "INSERT INTO `preference` (`name`, `value`, `description`, `level`, `type`, `catagory`) VALUES ('api_hidden_playlists', '', 'Hide playlists in Subsonic and API clients that start with this string', 25, 'string', 'options')";
        $retval &= (Dba::write($sql) !== false);
        $row_id = Dba::insert_id();
        $sql    = "INSERT INTO `user_preference` VALUES (-1, ?, '')";
        $retval &= (Dba::write($sql, array($row_id)) !== false);

        return $retval;
    }

    /**
     * update_520004
     *
     * Set 'plugins' category to lastfm_challenge preference
     */
    public static function update_520004(): bool
    {
        $retval = true;
        $sql    = "UPDATE `preference` SET `preference`.`catagory` = 'plugins' WHERE `preference`.`name` = 'lastfm_challenge'";
        $retval &= (Dba::write($sql) !== false);

        return $retval;
    }

    /**
     * update_520005
     *
     * Add ui option ('api_hide_dupe_searches') Hide smartlists that match playlist names in Subsonic and API clients
     */
    public static function update_520005(): bool
    {
        $retval = true;
        $sql    = "INSERT INTO `preference` (`name`, `value`, `description`, `level`, `type`, `catagory`) VALUES ('api_hide_dupe_searches', '0', 'Hide smartlists that match playlist names in Subsonic and API clients', 25, 'boolean', 'options')";
        $retval &= (Dba::write($sql) !== false);
        $row_id = Dba::insert_id();
        $sql    = "INSERT INTO `user_preference` VALUES (-1, ?, '0')";
        $retval &= (Dba::write($sql, array($row_id)) !== false);

        return $retval;
    }

    /**
     * update_530000
     *
     * Create artist_map table and fill it with data
     */
    public static function update_530000(): bool
    {
        $retval    = true;
        $collation = (AmpConfig::get('database_collation', 'utf8mb4_unicode_ci'));
        $charset   = (AmpConfig::get('database_charset', 'utf8mb4'));
        $engine    = 'MyISAM';
        // create the table
        $sql = "CREATE TABLE IF NOT EXISTS `artist_map` (`artist_id` int(11) UNSIGNED NOT NULL, `object_id` int(11) UNSIGNED NOT NULL, `object_type` varchar(16) CHARACTER SET utf8 COLLATE utf8_unicode_ci DEFAULT NULL, UNIQUE KEY `unique_artist_map` (`object_id`, `object_type`, `artist_id`), INDEX `object_id_index` (`object_id`), INDEX `artist_id_index` (`artist_id`), INDEX `artist_id_type_index` (`artist_id`, `object_type`), INDEX `object_id_type_index` (`object_id`, `object_type`)) ENGINE=$engine DEFAULT CHARSET=$charset COLLATE=$collation;";
        $retval &= (Dba::write($sql) !== false);
        // fill the data
        $sql = "INSERT IGNORE INTO `artist_map` (`artist_id`, `object_type`, `object_id`) SELECT DISTINCT `song`.`artist` AS `artist_id`, 'song', `song`.`id` FROM `song` WHERE `song`.`artist` > 0 UNION SELECT DISTINCT `album`.`album_artist` AS `artist_id`, 'album', `album`.`id` FROM `album` WHERE `album`.`album_artist` > 0;";
        $retval &= (Dba::write($sql) !== false);

        return $retval;
    }

    /**
     * update_530001
     *
     * Create album_map table and fill it with data
     */
    public static function update_530001(): bool
    {
        $retval    = true;
        $collation = (AmpConfig::get('database_collation', 'utf8mb4_unicode_ci'));
        $charset   = (AmpConfig::get('database_charset', 'utf8mb4'));
        $engine    = 'MyISAM';
        // create the table
        $sql = "CREATE TABLE IF NOT EXISTS `album_map` (`album_id` int(11) UNSIGNED NOT NULL, `object_id` int(11) UNSIGNED NOT NULL, `object_type` varchar(16) CHARACTER SET utf8 COLLATE utf8_unicode_ci DEFAULT NULL, UNIQUE KEY `unique_album_map` (`object_id`, `object_type`, `album_id`), INDEX `object_id_index` (`object_id`), INDEX `album_id_type_index` (`album_id`, `object_type`), INDEX `object_id_type_index` (`object_id`, `object_type`)) ENGINE=$engine DEFAULT CHARSET=$charset COLLATE=$collation;";
        $retval &= (Dba::write($sql) !== false);
        // fill the data
        $sql = "INSERT IGNORE INTO `album_map` (`album_id`, `object_type`, `object_id`)  SELECT DISTINCT `artist_map`.`object_id` AS `album_id`, 'album' AS `object_type`, `artist_map`.`artist_id` AS `object_id` FROM `artist_map` WHERE `artist_map`.`object_type` = 'album' AND `artist_map`.`object_id` IS NOT NULL UNION SELECT DISTINCT `song`.`album` AS `album_id`, 'song' AS `object_type`, `song`.`artist` AS `object_id` FROM `song` WHERE `song`.`album` IS NOT NULL UNION SELECT DISTINCT `song`.`album` AS `album_id`, 'song' AS `object_type`, `artist_map`.`artist_id` AS `object_id` FROM `artist_map` LEFT JOIN `song` ON `artist_map`.`object_type` = 'song' AND `artist_map`.`object_id` = `song`.`id` WHERE `song`.`album` IS NOT NULL AND `artist_map`.`object_type` = 'song';";
        $retval &= (Dba::write($sql) !== false);

        return $retval;
    }

    /**
     * update_530002
     *
     * Use song_count & artist_count with album_map
     */
    public static function update_530002(): bool
    {
        $retval = true;
        $sql    = "ALTER TABLE `album` ADD `song_artist_count` smallint(5) unsigned DEFAULT 0 NULL;";
        $retval &= (Dba::write($sql) !== false);
        $sql = "UPDATE `album`, (SELECT COUNT(`song`.`id`) AS `song_count`, `album` FROM `song` LEFT JOIN `catalog` ON `catalog`.`id` = `song`.`catalog` WHERE `catalog`.`enabled` = '1' GROUP BY `album`) AS `song` SET `album`.`song_count` = `song`.`song_count` WHERE `album`.`song_count` != `song`.`song_count` AND `album`.`id` = `song`.`album`;";
        Dba::write($sql);
        $sql = "UPDATE `album`, (SELECT COUNT(DISTINCT(`album_map`.`object_id`)) AS `artist_count`, `album_id` FROM `album_map` LEFT JOIN `album` ON `album`.`id` = `album_map`.`album_id` LEFT JOIN `catalog` ON `catalog`.`id` = `album`.`catalog` WHERE `album_map`.`object_type` = 'song' AND `catalog`.`enabled` = '1' GROUP BY `album_id`) AS `album_map` SET `album`.`song_artist_count` = `album_map`.`artist_count` WHERE `album`.`id` = `album_map`.`album_id`;";
        Dba::write($sql);

        return $retval;
    }

    /**
     * update_530003
     *
     * Drop id column from catalog_map
     * Alter `catalog_map` object_type charset and collation
     */
    public static function update_530003(): bool
    {
        $retval = true;
        $sql    = "ALTER TABLE `catalog_map` DROP COLUMN `id`;";
        $retval &= (Dba::write($sql) !== false);
        $sql = "ALTER TABLE `catalog_map` MODIFY COLUMN object_type varchar(16) CHARACTER SET utf8 COLLATE utf8_unicode_ci DEFAULT NULL NULL;";
        $retval &= (Dba::write($sql) !== false);

        return $retval;
    }

    /**
     * update_530004
     *
     * Alter `album_map` charset and engine to MyISAM if engine set
     */
    public static function update_530004(): bool
    {
        $retval = true;
        $sql    = "ALTER TABLE `album_map` ENGINE=MyISAM DEFAULT CHARSET=utf8 COLLATE=utf8_unicode_ci;";
        $retval &= (Dba::write($sql) !== false);
        $sql = "ALTER TABLE `album_map` MODIFY COLUMN `object_type` varchar(16) CHARACTER SET utf8 COLLATE utf8_unicode_ci DEFAULT NULL NULL;";
        $retval &= (Dba::write($sql) !== false);

        return $retval;
    }

    /**
     * update_530005
     *
     * Alter `artist_map` charset and engine to MyISAM if engine set
     */
    public static function update_530005(): bool
    {
        $retval = true;
        $sql    = "ALTER TABLE `artist_map` ENGINE=MyISAM DEFAULT CHARSET=utf8 COLLATE=utf8_unicode_ci;";
        $retval &= (Dba::write($sql) !== false);
        $sql = "ALTER TABLE `artist_map` MODIFY COLUMN `object_type` varchar(16) CHARACTER SET utf8 COLLATE utf8_unicode_ci DEFAULT NULL NULL;";
        $retval &= (Dba::write($sql) !== false);

        return $retval;
    }

    /**
     * update_530006
     *
     * Make sure the object_count table has all the correct primary artist/album rows
     */
    public static function update_530006(): bool
    {
        $retval = true;
        $sql    = "INSERT INTO `object_count` (object_type, object_id, `date`, `user`, agent, geo_latitude, geo_longitude, geo_name, count_type) SELECT 'album', `song`.`album`, `object_count`.`date`, `object_count`.`user`, `object_count`.`agent`, `object_count`.`geo_latitude`, `object_count`.`geo_longitude`, `object_count`.`geo_name`, `object_count`.`count_type` FROM `object_count` LEFT JOIN `song` ON `object_count`.`object_type` = 'song' AND `object_count`.`count_type` = 'stream' AND `object_count`.`object_id` = `song`.`id` LEFT JOIN `object_count` AS `album_count` ON `album_count`.`object_type` = 'album' AND `object_count`.`date` = `album_count`.`date` AND `object_count`.`user` = `album_count`.`user` AND `object_count`.`agent` = `album_count`.`agent` AND `object_count`.`count_type` = `album_count`.`count_type` WHERE `object_count`.`object_type` = 'song' AND `object_count`.`count_type` = 'stream' AND `album_count`.`id` IS NULL AND `song`.`album` IS NOT NULL;";
        $retval &= (Dba::write($sql) !== false);
        $sql = "INSERT INTO `object_count` (object_type, object_id, `date`, `user`, agent, geo_latitude, geo_longitude, geo_name, count_type) SELECT 'artist', `song`.`artist`, `object_count`.`date`, `object_count`.`user`, `object_count`.`agent`, `object_count`.`geo_latitude`, `object_count`.`geo_longitude`, `object_count`.`geo_name`, `object_count`.`count_type` FROM `object_count` LEFT JOIN `song` ON `object_count`.`object_type` = 'song' AND `object_count`.`count_type` = 'stream' AND `object_count`.`object_id` = `song`.`id` LEFT JOIN `object_count` AS `artist_count` ON `artist_count`.`object_type` = 'artist' AND `object_count`.`date` = `artist_count`.`date` AND `object_count`.`user` = `artist_count`.`user` AND `object_count`.`agent` = `artist_count`.`agent` AND `object_count`.`count_type` = `artist_count`.`count_type` WHERE `object_count`.`object_type` = 'song' AND `object_count`.`count_type` = 'stream' AND `artist_count`.`id` IS NULL AND `song`.`artist` IS NOT NULL;";
        $retval &= (Dba::write($sql) !== false);

        return $retval;
    }

    /**
     * update_530007
     *
     * Convert basic text columns into utf8/utf8_unicode_ci
     */
    public static function update_530007(): bool
    {
        $retval = true;
        Dba::write("UPDATE `album` SET `mbid` = NULL WHERE CHAR_LENGTH(`mbid`) > 36;");
        Dba::write("UPDATE `album` SET `mbid_group` = NULL WHERE CHAR_LENGTH(`mbid`) > 36;");

        $retval &= (Dba::write("ALTER TABLE `album` MODIFY COLUMN `mbid` varchar(36) CHARACTER SET utf8 COLLATE utf8_unicode_ci DEFAULT NULL;") !== false);
        $retval &= (Dba::write("ALTER TABLE `album` MODIFY COLUMN `mbid_group` varchar(36) CHARACTER SET utf8 COLLATE utf8_unicode_ci DEFAULT NULL;") !== false);
        $retval &= (Dba::write("ALTER TABLE `object_count` MODIFY COLUMN `object_type` enum('album','artist','song','playlist','genre','catalog','live_stream','video','podcast','podcast_episode') CHARACTER SET utf8 COLLATE utf8_unicode_ci DEFAULT NULL;") !== false);
        $retval &= (Dba::write("ALTER TABLE `rating` MODIFY COLUMN `object_type` enum('artist','album','song','stream','video','playlist','tvshow','tvshow_season','podcast','podcast_episode') CHARACTER SET utf8 COLLATE utf8_unicode_ci DEFAULT NULL;") !== false);
        $retval &= (Dba::write("ALTER TABLE `user_flag` MODIFY COLUMN `object_type` varchar(32) CHARACTER SET utf8 COLLATE utf8_unicode_ci DEFAULT NULL;") !== false);
        $retval &= (Dba::write("ALTER TABLE `user_shout` MODIFY COLUMN `object_type` varchar(32) CHARACTER SET utf8 COLLATE utf8_unicode_ci DEFAULT NULL;") !== false);
        $retval &= (Dba::write("ALTER TABLE `video` MODIFY COLUMN `mode` enum('abr','vbr','cbr') CHARACTER SET utf8 COLLATE utf8_unicode_ci DEFAULT NULL;") !== false);

        return $retval;
    }

    /**
     * update_530008
     *
     * Remove `user_activity` columns that are useless
     */
    public static function update_530008(): bool
    {
        $retval = true;
        $retval &= (Dba::write("ALTER TABLE `user_activity` DROP COLUMN `name_track`;") !== false);
        $retval &= (Dba::write("ALTER TABLE `user_activity` DROP COLUMN `name_artist`;") !== false);
        $retval &= (Dba::write("ALTER TABLE `user_activity` DROP COLUMN `name_album`;") !== false);
        $retval &= (Dba::write("ALTER TABLE `user_activity` DROP COLUMN `mbid_track`;") !== false);
        $retval &= (Dba::write("ALTER TABLE `user_activity` DROP COLUMN `mbid_artist`;") !== false);
        $retval &= (Dba::write("ALTER TABLE `user_activity` DROP COLUMN `mbid_album`;") !== false);

        return $retval;
    }

    /**
     * update_530009
     *
     * Compact `object_count` columns
     */
    public static function update_530009(): bool
    {
        $retval = true;
        $sql    = "ALTER TABLE `object_count` MODIFY COLUMN `count_type` enum('download','stream','skip') CHARACTER SET utf8 COLLATE utf8_unicode_ci DEFAULT NULL NULL;";
        $retval &= (Dba::write($sql) !== false);
        $sql = "ALTER TABLE `object_count` MODIFY COLUMN `agent` varchar(255) CHARACTER SET utf8 COLLATE utf8_unicode_ci DEFAULT NULL NULL;";
        $retval &= (Dba::write($sql) !== false);
        $sql = "ALTER TABLE `object_count` MODIFY COLUMN `geo_name` varchar(255) CHARACTER SET utf8 COLLATE utf8_unicode_ci DEFAULT NULL NULL;";
        $retval &= (Dba::write($sql) !== false);

        return $retval;
    }

    /**
     * update_530010
     *
     * Compact mbid columns back to 36 characters
     */
    public static function update_530010(): bool
    {
        $retval = true;
        Dba::write("UPDATE `artist` SET `mbid` = NULL WHERE CHAR_LENGTH(`mbid`) > 36;");
        Dba::write("UPDATE `recommendation_item` SET `mbid` = NULL WHERE CHAR_LENGTH(`mbid`) > 36;");
        $sql    = "ALTER TABLE `artist` MODIFY COLUMN `mbid` varchar(36) CHARACTER SET utf8 COLLATE utf8_unicode_ci DEFAULT NULL NULL;";
        $retval &= (Dba::write($sql) !== false);
        $sql = "ALTER TABLE `recommendation_item` MODIFY COLUMN `mbid` varchar(36) CHARACTER SET utf8 COLLATE utf8_unicode_ci DEFAULT NULL NULL;";
        $retval &= (Dba::write($sql) !== false);
        $sql = "ALTER TABLE `song_preview` MODIFY COLUMN `artist_mbid` varchar(36) CHARACTER SET utf8 COLLATE utf8_unicode_ci DEFAULT NULL NULL;";
        $retval &= (Dba::write($sql) !== false);
        $sql = "ALTER TABLE `wanted` MODIFY COLUMN `artist_mbid` varchar(36) CHARACTER SET utf8 COLLATE utf8_unicode_ci DEFAULT NULL NULL;";
        $retval &= (Dba::write($sql) !== false);

        return $retval;
    }

    /**
     * update_530011
     *
     * Compact `user` columns and enum `object_count`.`count_type`
     */
    public static function update_530011(): bool
    {
        $retval     = true;
        $collation  = (AmpConfig::get('database_collation', 'utf8mb4_unicode_ci'));
        $charset    = (AmpConfig::get('database_charset', 'utf8mb4'));
        $rsstoken   = false;
        $sql        = "DESCRIBE `user`";
        $db_results = Dba::read($sql);
        while ($row = Dba::fetch_assoc($db_results)) {
            if ($row['Field'] == 'rsstoken') {
                $rsstoken = true;
            }
        }
        if (!$rsstoken) {
            $sql = "ALTER TABLE `user` ADD `rsstoken` VARCHAR(255) NULL;";
            $retval &= (Dba::write($sql) !== false);
        }
        $sql = "ALTER TABLE `user` MODIFY COLUMN `rsstoken` varchar(255) CHARACTER SET utf8 COLLATE utf8_unicode_ci DEFAULT NULL NULL;";
        $retval &= (Dba::write($sql) !== false);
        $sql = "ALTER TABLE `user` MODIFY COLUMN `validation` varchar(128) CHARACTER SET utf8 COLLATE utf8_unicode_ci DEFAULT NULL NULL;";
        $retval &= (Dba::write($sql) !== false);
        $sql = "ALTER TABLE `user` MODIFY COLUMN `password` varchar(64) CHARACTER SET utf8 COLLATE utf8_unicode_ci DEFAULT NULL NULL;";
        $retval &= (Dba::write($sql) !== false);
        $sql = "ALTER TABLE `user` MODIFY COLUMN `apikey` varchar(255) CHARACTER SET utf8 COLLATE utf8_unicode_ci DEFAULT NULL NULL;";
        $retval &= (Dba::write($sql) !== false);
        $sql = "ALTER TABLE `user` MODIFY COLUMN `username` varchar(128) CHARACTER SET $charset COLLATE $collation DEFAULT NULL NULL;";
        $retval &= (Dba::write($sql) !== false);

        return $retval;
    }

    /**
     * update_530012
     *
     * Index data on object_count
     */
    public static function update_530012(): bool
    {
        $retval = true;
        $sql    = "ALTER TABLE `object_count` DROP KEY `object_count_full_index`;";
        Dba::write($sql);
        $sql = "ALTER TABLE `object_count` DROP KEY `object_count_type_IDX`;";
        Dba::write($sql);
        $sql = "ALTER TABLE `object_count` DROP KEY `object_count_date_IDX`;";
        Dba::write($sql);
        $sql = "ALTER TABLE `object_count` DROP KEY `object_count_user_IDX`;";
        Dba::write($sql);
        $sql = "ALTER TABLE `object_count` DROP KEY `object_count_unique`;";
        Dba::write($sql);
        $sql = "CREATE INDEX `object_count_full_index` USING BTREE ON `object_count` (`object_type`, `object_id`, `date`, `user`, `agent`, `count_type`);";
        $retval &= (Dba::write($sql) !== false);
        $sql = "CREATE INDEX `object_count_type_IDX` USING BTREE ON `object_count` (`object_type`, `object_id`);";
        $retval &= (Dba::write($sql) !== false);
        $sql = "CREATE INDEX `object_count_date_IDX` USING BTREE ON `object_count` (`date`, `count_type`);";
        $retval &= (Dba::write($sql) !== false);
        $sql = "CREATE INDEX `object_count_user_IDX` USING BTREE ON `object_count` (`object_type`, `object_id`, `user`, `count_type`);";
        $retval &= (Dba::write($sql) !== false);

        return $retval;
    }

    /**
     * update_530013
     *
     * Compact `cache_object_count`, `cache_object_count_run` columns
     */
    public static function update_530013(): bool
    {
        $retval = true;
        $sql    = "ALTER TABLE `cache_object_count` MODIFY COLUMN `count_type` enum('download','stream','skip') CHARACTER SET utf8 COLLATE utf8_unicode_ci NOT NULL;";
        $retval &= (Dba::write($sql) !== false);
        $sql    = "ALTER TABLE `cache_object_count_run` MODIFY COLUMN `count_type` enum('download','stream','skip') CHARACTER SET utf8 COLLATE utf8_unicode_ci NOT NULL;";
        $retval &= (Dba::write($sql) !== false);

        return $retval;
    }

    /**
     * update_530014
     *
     * Use a smaller unique index on `object_count`
     */
    public static function update_530014(): bool
    {
        $retval = true;
        $sql    = "ALTER TABLE `object_count` DROP KEY `object_count_UNIQUE_IDX`;";
        Dba::write($sql);
        // delete duplicates and make sure they're gone
        $sql = "DELETE FROM `object_count` WHERE `id` IN (SELECT `id` FROM (SELECT `id` FROM `object_count` WHERE `object_id` IN (SELECT `object_id` FROM `object_count` GROUP BY `object_type`, `object_id`, `date`, `user`, `agent`, `count_type` HAVING COUNT(`object_id`) > 1) AND `id` NOT IN (SELECT MIN(`id`) FROM `object_count` GROUP BY `object_type`, `object_id`, `date`, `user`, `agent`, `count_type`)) AS `count`);";
        Dba::write($sql);
        $sql = "CREATE UNIQUE INDEX `object_count_UNIQUE_IDX` USING BTREE ON `object_count` (`object_type`, `object_id`, `date`, `user`, `agent`, `count_type`);";
        $retval &= (Dba::write($sql) !== false);

        return $retval;
    }

    /**
     * update_530015
     *
     * Add `show_album_artist` and `show_artist` preferences to show/hide Sidebar Browse menu links. (Fallback to Album Artist if both disabled)
     */
    public static function update_530015(): bool
    {
        $retval = true;

        $sql = "INSERT INTO `preference` (`name`, `value`, `description`, `level`, `type`, `catagory`, `subcatagory`) VALUES ('show_album_artist', '1', 'Show \'Album Artists\' link in the main sidebar', 25, 'boolean', 'interface', 'theme')";
        $retval &= (Dba::write($sql) !== false);
        $row_id = Dba::insert_id();
        $sql    = "INSERT INTO `user_preference` VALUES (-1, ?, '1')";
        $retval &= (Dba::write($sql, array($row_id)) !== false);

        $sql = "INSERT INTO `preference` (`name`, `value`, `description`, `level`, `type`, `catagory`, `subcatagory`) VALUES ('show_artist', '0', 'Show \'Artists\' link in the main sidebar', 25, 'boolean', 'interface', 'theme')";
        $retval &= (Dba::write($sql) !== false);
        $row_id = Dba::insert_id();
        $sql    = "INSERT INTO `user_preference` VALUES (-1, ?, '0')";
        $retval &= (Dba::write($sql, array($row_id)) !== false);

        return $retval;
    }

    /**
     * update_530016
     *
     * Missing type compared to previous version
     */
    public static function update_530016(): bool
    {
        return (Dba::write("ALTER TABLE `rating` MODIFY COLUMN `object_type` enum('artist','album','song','stream','live_stream','video','playlist','tvshow','tvshow_season','podcast','podcast_episode') CHARACTER SET utf8 COLLATE utf8_unicode_ci DEFAULT NULL;") !== false);
    }

<<<<<<< HEAD
    /** update_530017
     *
     * Add new tables and modify others to support catalog access feature
     *
     */
    public static function update_530017(): bool
    {
        $retval     = true;
        $collation  = (AmpConfig::get('database_collation', 'utf8mb4_unicode_ci'));
        $charset    = (AmpConfig::get('database_charset', 'utf8mb4'));
        $engine     = ($charset == 'utf8mb4') ? 'InnoDB' : 'MYISAM';

        // Add the new catalog_access_group table
        $sql = "CREATE TABLE IF NOT EXISTS `catalog_access_group` (`id` int(11) UNSIGNED NOT NULL AUTO_INCREMENT,`name` varchar(128) COLLATE utf8mb4_unicode_ci DEFAULT NULL,PRIMARY KEY (`id`),UNIQUE KEY `name` (`name`)) ENGINE=$engine DEFAULT CHARSET=$charset COLLATE=$collation;";
        $retval &= (Dba::write($sql) !== false);

        // Add the new default_catalog_access_group table to prevent deletion of the default group
        $sql = "CREATE TABLE `default_catalog_access_group` (`default_catalog_access_group_id` int(11) UNSIGNED PRIMARY KEY,FOREIGN KEY (default_catalog_access_group_id) references catalog_access_group (id));";
        $retval &= (Dba::write($sql) !== false);

        // Add the new catalog_access table
        $sql = "CREATE TABLE IF NOT EXISTS `catalog_access` (`access_group_id` int(11) UNSIGNED NOT NULL,`catalog_id` int(11) UNSIGNED NOT NULL,`enabled` tinyint(1) UNSIGNED NOT NULL DEFAULT 0,FOREIGN KEY (`access_group_id`) REFERENCES catalog_access_group(`id`) ON DELETE CASCADE, FOREIGN KEY (`catalog_id`) REFERENCES catalog(`id`) ON DELETE CASCADE) ENGINE=$engine DEFAULT CHARSET=$charset COLLATE=$collation;";
        $retval &= (Dba::write($sql) !== false);

        // Add the default group
        $sql = "INSERT INTO `catalog_access_group` (`id`, `name`) VALUES (1, 'DEFAULT');";
        $retval &= (Dba::write($sql) !== false);

        // Add the default group into the protecdtion table
        $sql = "INSERT INTO `default_catalog_access_group` (`default_catalog_access_group_id`) VALUES (1);";
        $retval &= (Dba::write($sql) !== false);

        // Add the default access group to the user table and add TRIGGER to reset access to DEFAULT if current access group is deleted
        $sql = "ALTER TABLE user ADD catalog_access_group INT(11) UNSIGNED NOT NULL DEFAULT 1;";
        $retval &= (Dba::write($sql) !== false);
        $sql = "CREATE TRIGGER default_user_catalog_access AFTER DELETE ON catalog_access_group FOR EACH ROW UPDATE user SET catalog_access_group=1 WHERE catalog_access_group = OLD.id;";
        $retval &= (Dba::write($sql) !== false);

        // Drop user_catalog table
        $sql = "DROP TABLE IF EXISTS `user_catalog`;";
        $retval &= (Dba::write($sql) !== false);

        // Enable all catalogs in the DEFAULT profile initially.  Need to get a list of all catalog IDs and add them to the user_catalog_access table as enabled.
        $sql        = "SELECT id FROM catalog;";
        $db_results = Dba::read($sql);
        while ($row = Dba::fetch_assoc($db_results)) {
            $catalog = $row['id'];
            $sql     = "INSERT INTO `catalog_access` (`access_group_id`, `catalog_id`, `enabled`) VALUES (1, $catalog, 1);";
            $retval &= (Dba::write($sql) !== false);
        }
=======
    /**
     * update_540000
     *
     * Index `title` with `enabled` on `song` table to speed up searching
     */
    public static function update_540000(): bool
    {
        $retval = true;
        $sql    = "ALTER TABLE `song` DROP KEY `title_enabled_IDX`;";
        Dba::write($sql);
        $sql = "CREATE INDEX `title_enabled_IDX` USING BTREE ON `song` (`title`, `enabled`);";
        $retval &= (Dba::write($sql) !== false);

        return $retval;
    }

    /**
     * update_540001
     *
     * Index album tables. `catalog`, `album_artist`, `original_year`, `release_type`, `release_status`, `mbid`, `mbid_group`
     */
    public static function update_540001(): bool
    {
        $retval = true;
        $sql    = "ALTER TABLE `album` DROP KEY `catalog_IDX`;";
        Dba::write($sql);
        $sql = "CREATE INDEX `catalog_IDX` USING BTREE ON `album` (`catalog`);";
        $retval &= (Dba::write($sql) !== false);
        $sql    = "ALTER TABLE `album` DROP KEY `album_artist_IDX`;";
        Dba::write($sql);
        $sql = "CREATE INDEX `album_artist_IDX` USING BTREE ON `album` (`album_artist`);";
        $retval &= (Dba::write($sql) !== false);
        $sql    = "ALTER TABLE `album` DROP KEY `original_year_IDX`;";
        Dba::write($sql);
        $sql = "CREATE INDEX `original_year_IDX` USING BTREE ON `album` (`original_year`);";
        $retval &= (Dba::write($sql) !== false);
        $sql    = "ALTER TABLE `album` DROP KEY `release_type_IDX`;";
        Dba::write($sql);
        $sql = "CREATE INDEX `release_type_IDX` USING BTREE ON `album` (`release_type`);";
        $retval &= (Dba::write($sql) !== false);
        $sql    = "ALTER TABLE `album` DROP KEY `release_status_IDX`;";
        Dba::write($sql);
        $sql = "CREATE INDEX `release_status_IDX` USING BTREE ON `album` (`release_status`);";
        $retval &= (Dba::write($sql) !== false);
        $sql    = "ALTER TABLE `album` DROP KEY `mbid_IDX`;";
        Dba::write($sql);
        $sql = "CREATE INDEX `mbid_IDX` USING BTREE ON `album` (`mbid`);";
        $retval &= (Dba::write($sql) !== false);
        $sql    = "ALTER TABLE `album` DROP KEY `mbid_group_IDX`;";
        Dba::write($sql);
        $sql = "CREATE INDEX `mbid_group_IDX` USING BTREE ON `album` (`mbid_group`);";
        $retval &= (Dba::write($sql) !== false);

        return $retval;
    }

    /**
     * update_540002
     *
     * Index `object_type` with `date` in `object_count` table
     */
    public static function update_540002(): bool
    {
        $retval = true;
        $sql    = "ALTER TABLE `object_count` DROP KEY `object_type_date_IDX`;";
        Dba::write($sql);
        $sql = "CREATE INDEX `object_type_date_IDX` USING BTREE ON `object_count` (`object_type`, `date`);";
        $retval &= (Dba::write($sql) !== false);
>>>>>>> d4497f2c

        return $retval;
    }
} // end update.class<|MERGE_RESOLUTION|>--- conflicted
+++ resolved
@@ -638,10 +638,6 @@
         $update_string = "* Add missing rating item back in the type enum";
         $version[]     = array('version' => '530016', 'description' => $update_string);
 
-<<<<<<< HEAD
-        $update_string = "* Add new tables to support catalog access feature<br />* Update user profiles to support catalog access feature<br />* Add all catalogs to DEFAULT group on upgrade<br />* Remove obsolete user_catalog table<br><br>NOTE: If you have private catalogs configured, you will need to create a special catalog filter for that user.";
-        $version[]     = array('version' => '530017', 'description' => $update_string);
-=======
         $update_string = "* Index `title` with `enabled` on `song` table to speed up searching";
         $version[]     = array('version' => '540000', 'description' => $update_string);
 
@@ -650,7 +646,9 @@
 
         $update_string = "* Index `object_type` with `date` in `object_count` table";
         $version[]     = array('version' => '540002', 'description' => $update_string);
->>>>>>> d4497f2c
+
+        $update_string = "* Add new tables to support catalog access feature<br />* Update user profiles to support catalog access feature<br />* Add all catalogs to DEFAULT group on upgrade<br />* Remove obsolete user_catalog table<br><br>NOTE: If you have private catalogs configured, you will need to create a special catalog filter for that user.";
+        $version[]     = array('version' => '540003', 'description' => $update_string);
 
         return $version;
     }
@@ -4313,13 +4311,84 @@
         return (Dba::write("ALTER TABLE `rating` MODIFY COLUMN `object_type` enum('artist','album','song','stream','live_stream','video','playlist','tvshow','tvshow_season','podcast','podcast_episode') CHARACTER SET utf8 COLLATE utf8_unicode_ci DEFAULT NULL;") !== false);
     }
 
-<<<<<<< HEAD
-    /** update_530017
+    /**
+     * update_540000
+     *
+     * Index `title` with `enabled` on `song` table to speed up searching
+     */
+    public static function update_540000(): bool
+    {
+        $retval = true;
+        $sql    = "ALTER TABLE `song` DROP KEY `title_enabled_IDX`;";
+        Dba::write($sql);
+        $sql = "CREATE INDEX `title_enabled_IDX` USING BTREE ON `song` (`title`, `enabled`);";
+        $retval &= (Dba::write($sql) !== false);
+
+        return $retval;
+    }
+
+    /**
+     * update_540001
+     *
+     * Index album tables. `catalog`, `album_artist`, `original_year`, `release_type`, `release_status`, `mbid`, `mbid_group`
+     */
+    public static function update_540001(): bool
+    {
+        $retval = true;
+        $sql    = "ALTER TABLE `album` DROP KEY `catalog_IDX`;";
+        Dba::write($sql);
+        $sql = "CREATE INDEX `catalog_IDX` USING BTREE ON `album` (`catalog`);";
+        $retval &= (Dba::write($sql) !== false);
+        $sql    = "ALTER TABLE `album` DROP KEY `album_artist_IDX`;";
+        Dba::write($sql);
+        $sql = "CREATE INDEX `album_artist_IDX` USING BTREE ON `album` (`album_artist`);";
+        $retval &= (Dba::write($sql) !== false);
+        $sql    = "ALTER TABLE `album` DROP KEY `original_year_IDX`;";
+        Dba::write($sql);
+        $sql = "CREATE INDEX `original_year_IDX` USING BTREE ON `album` (`original_year`);";
+        $retval &= (Dba::write($sql) !== false);
+        $sql    = "ALTER TABLE `album` DROP KEY `release_type_IDX`;";
+        Dba::write($sql);
+        $sql = "CREATE INDEX `release_type_IDX` USING BTREE ON `album` (`release_type`);";
+        $retval &= (Dba::write($sql) !== false);
+        $sql    = "ALTER TABLE `album` DROP KEY `release_status_IDX`;";
+        Dba::write($sql);
+        $sql = "CREATE INDEX `release_status_IDX` USING BTREE ON `album` (`release_status`);";
+        $retval &= (Dba::write($sql) !== false);
+        $sql    = "ALTER TABLE `album` DROP KEY `mbid_IDX`;";
+        Dba::write($sql);
+        $sql = "CREATE INDEX `mbid_IDX` USING BTREE ON `album` (`mbid`);";
+        $retval &= (Dba::write($sql) !== false);
+        $sql    = "ALTER TABLE `album` DROP KEY `mbid_group_IDX`;";
+        Dba::write($sql);
+        $sql = "CREATE INDEX `mbid_group_IDX` USING BTREE ON `album` (`mbid_group`);";
+        $retval &= (Dba::write($sql) !== false);
+
+        return $retval;
+    }
+
+    /**
+     * update_540002
+     *
+     * Index `object_type` with `date` in `object_count` table
+     */
+    public static function update_540002(): bool
+    {
+        $retval = true;
+        $sql    = "ALTER TABLE `object_count` DROP KEY `object_type_date_IDX`;";
+        Dba::write($sql);
+        $sql = "CREATE INDEX `object_type_date_IDX` USING BTREE ON `object_count` (`object_type`, `date`);";
+        $retval &= (Dba::write($sql) !== false);
+
+        return $retval;
+    }
+
+    /** update_530003
      *
      * Add new tables and modify others to support catalog access feature
      *
      */
-    public static function update_530017(): bool
+    public static function update_540003(): bool
     {
         $retval     = true;
         $collation  = (AmpConfig::get('database_collation', 'utf8mb4_unicode_ci'));
@@ -4364,77 +4433,7 @@
             $sql     = "INSERT INTO `catalog_access` (`access_group_id`, `catalog_id`, `enabled`) VALUES (1, $catalog, 1);";
             $retval &= (Dba::write($sql) !== false);
         }
-=======
-    /**
-     * update_540000
-     *
-     * Index `title` with `enabled` on `song` table to speed up searching
-     */
-    public static function update_540000(): bool
-    {
-        $retval = true;
-        $sql    = "ALTER TABLE `song` DROP KEY `title_enabled_IDX`;";
-        Dba::write($sql);
-        $sql = "CREATE INDEX `title_enabled_IDX` USING BTREE ON `song` (`title`, `enabled`);";
-        $retval &= (Dba::write($sql) !== false);
-
-        return $retval;
-    }
-
-    /**
-     * update_540001
-     *
-     * Index album tables. `catalog`, `album_artist`, `original_year`, `release_type`, `release_status`, `mbid`, `mbid_group`
-     */
-    public static function update_540001(): bool
-    {
-        $retval = true;
-        $sql    = "ALTER TABLE `album` DROP KEY `catalog_IDX`;";
-        Dba::write($sql);
-        $sql = "CREATE INDEX `catalog_IDX` USING BTREE ON `album` (`catalog`);";
-        $retval &= (Dba::write($sql) !== false);
-        $sql    = "ALTER TABLE `album` DROP KEY `album_artist_IDX`;";
-        Dba::write($sql);
-        $sql = "CREATE INDEX `album_artist_IDX` USING BTREE ON `album` (`album_artist`);";
-        $retval &= (Dba::write($sql) !== false);
-        $sql    = "ALTER TABLE `album` DROP KEY `original_year_IDX`;";
-        Dba::write($sql);
-        $sql = "CREATE INDEX `original_year_IDX` USING BTREE ON `album` (`original_year`);";
-        $retval &= (Dba::write($sql) !== false);
-        $sql    = "ALTER TABLE `album` DROP KEY `release_type_IDX`;";
-        Dba::write($sql);
-        $sql = "CREATE INDEX `release_type_IDX` USING BTREE ON `album` (`release_type`);";
-        $retval &= (Dba::write($sql) !== false);
-        $sql    = "ALTER TABLE `album` DROP KEY `release_status_IDX`;";
-        Dba::write($sql);
-        $sql = "CREATE INDEX `release_status_IDX` USING BTREE ON `album` (`release_status`);";
-        $retval &= (Dba::write($sql) !== false);
-        $sql    = "ALTER TABLE `album` DROP KEY `mbid_IDX`;";
-        Dba::write($sql);
-        $sql = "CREATE INDEX `mbid_IDX` USING BTREE ON `album` (`mbid`);";
-        $retval &= (Dba::write($sql) !== false);
-        $sql    = "ALTER TABLE `album` DROP KEY `mbid_group_IDX`;";
-        Dba::write($sql);
-        $sql = "CREATE INDEX `mbid_group_IDX` USING BTREE ON `album` (`mbid_group`);";
-        $retval &= (Dba::write($sql) !== false);
-
-        return $retval;
-    }
-
-    /**
-     * update_540002
-     *
-     * Index `object_type` with `date` in `object_count` table
-     */
-    public static function update_540002(): bool
-    {
-        $retval = true;
-        $sql    = "ALTER TABLE `object_count` DROP KEY `object_type_date_IDX`;";
-        Dba::write($sql);
-        $sql = "CREATE INDEX `object_type_date_IDX` USING BTREE ON `object_count` (`object_type`, `date`);";
-        $retval &= (Dba::write($sql) !== false);
->>>>>>> d4497f2c
-
-        return $retval;
-    }
+
+        return $retval;
+     }
 } // end update.class