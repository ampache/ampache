--- conflicted
+++ resolved
@@ -224,25 +224,23 @@
         $update_string = "**IMPORTANT UPDATE NOTES**<br />These columns will fill dynamically in the web UI but you should do a catalog 'add' as soon as possible to fill them.<br />It will take a while for large libraries but will help API and SubSonic clients.<br /><br />* Add 'song_count', 'album_count' and 'album_group_count' to artist. <br />";
         $version[]     = array('version' => '400024', 'description' => $update_string);
 
-<<<<<<< HEAD
+        $update_string = "* Delete duplicate files in the song table<br />";
+        $version[]     = array('version' => '500000', 'description' => $update_string);
+
+        $update_string = "* Add `release_status`, `addition_time`, `catalog` to album table<br />* Add `mbid`, `country` and `active` to label table<br />* Fill the album `catalog` value using the song table<br />* Fill the artist `album_count`, `album_group_count` and `song_count` values";
+        $version[]     = array('version' => '500001', 'description' => $update_string);
+
+        $update_string = "* Create `total_count` and `total_skip` to album, artist, song, video and podcast_episode tables<br />* Fill counts into the columns";
+        $version[]     = array('version' => '500002', 'description' => $update_string);
+
+        $update_string = "* Create catalog_map table and fill it with data";
+        $version[]     = array('version' => '500003', 'description' => $update_string);
+
+        $update_string = "**IMPORTANT UPDATE NOTES**<br />For large catalogs this will be slow!<br />* Create catalog_map table and fill it with data";
+        $version[]     = array('version' => '500004', 'description' => $update_string);
+
         $update_string = "* Adds bitrate, rate and mode information to podcast_episode<br/ > ";
         $version[]     = array('version' => '510001', 'description' => $update_string);
-=======
-        $update_string = "* Delete duplicate files in the song table<br />";
-        $version[]     = array('version' => '500000', 'description' => $update_string);
-
-        $update_string = "* Add `release_status`, `addition_time`, `catalog` to album table<br />* Add `mbid`, `country` and `active` to label table<br />* Fill the album `catalog` value using the song table<br />* Fill the artist `album_count`, `album_group_count` and `song_count` values";
-        $version[]     = array('version' => '500001', 'description' => $update_string);
-
-        $update_string = "* Create `total_count` and `total_skip` to album, artist, song, video and podcast_episode tables<br />* Fill counts into the columns";
-        $version[]     = array('version' => '500002', 'description' => $update_string);
-
-        $update_string = "* Create catalog_map table and fill it with data";
-        $version[]     = array('version' => '500003', 'description' => $update_string);
-
-        $update_string = "**IMPORTANT UPDATE NOTES**<br />For large catalogs this will be slow!<br />* Create catalog_map table and fill it with data";
-        $version[]     = array('version' => '500004', 'description' => $update_string);
->>>>>>> 241b192c
 
         return $version;
     }
@@ -1206,18 +1204,6 @@
     }
 
     /**
-<<<<<<< HEAD
-     * Add bitrate, rate and mode to podcast_episode
-     */
-    public static function update_510001()
-    {
-        $retval = true;
-        $sql    = "ALTER TABLE `podcast_episode` ADD `bitrate` mediumint(8) unsigned DEFAULT 0 NULL;";
-        $retval &= Dba::write($sql);
-        $sql    = "ALTER TABLE `podcast_episode` ADD `rate` mediumint(8) unsigned DEFAULT 0 NULL;";
-        $retval &= Dba::write($sql);
-        $sql    = "ALTER TABLE `podcast_episode` ADD `mode` enum ('abr', 'vbr', 'cbr') charset utf8 null;";
-=======
      * update_500000
      *
      * Delete duplicate files in the song table
@@ -1340,7 +1326,22 @@
         $sql = "REPLACE INTO `catalog_map` (`catalog_id`, `object_type`, `object_id`) SELECT `song`.`catalog`, 'artist', `artist`.`id` FROM `artist` LEFT JOIN `song` ON `song`.`artist` = `artist`.`id` WHERE `song`.`catalog` > 0;";
         $retval &= Dba::write($sql);
         $sql = "REPLACE INTO `catalog_map` (`catalog_id`, `object_type`, `object_id`) SELECT `album`.`catalog`, 'artist', `artist`.`id` FROM `artist` LEFT JOIN `album` ON `album`.`album_artist` = `artist`.`id` WHERE `album`.`catalog` > 0;";
->>>>>>> 241b192c
+        $retval &= Dba::write($sql);
+
+        return $retval;
+    }
+
+    /**
+     * Add bitrate, rate and mode to podcast_episode
+     */
+    public static function update_510001()
+    {
+        $retval = true;
+        $sql    = "ALTER TABLE `podcast_episode` ADD `bitrate` mediumint(8) unsigned DEFAULT 0 NULL;";
+        $retval &= Dba::write($sql);
+        $sql    = "ALTER TABLE `podcast_episode` ADD `rate` mediumint(8) unsigned DEFAULT 0 NULL;";
+        $retval &= Dba::write($sql);
+        $sql    = "ALTER TABLE `podcast_episode` ADD `mode` enum ('abr', 'vbr', 'cbr') charset utf8 null;";
         $retval &= Dba::write($sql);
 
         return $retval;
