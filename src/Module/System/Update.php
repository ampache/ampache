--- conflicted
+++ resolved
@@ -25,7 +25,6 @@
 namespace Ampache\Module\System;
 
 use Ampache\Config\AmpConfig;
-use Ampache\Repository\Model\Catalog;
 use Ampache\Repository\Model\Preference;
 use Ampache\Repository\Model\User;
 
@@ -125,9 +124,7 @@
             'deleted_video' => "CREATE TABLE IF NOT EXISTS `deleted_video` ( `id` int(11) UNSIGNED NOT NULL AUTO_INCREMENT, `addition_time` int(11) UNSIGNED NOT NULL, `delete_time` int(11) UNSIGNED NOT NULL, `title` varchar(255) COLLATE $collation DEFAULT NULL, `file` varchar(4096) COLLATE $collation DEFAULT NULL, `catalog` int(11) UNSIGNED NOT NULL, `total_count` int(11) UNSIGNED NOT NULL DEFAULT 0, `total_skip` int(11) UNSIGNED NOT NULL DEFAULT 0, PRIMARY KEY (`id`)) ENGINE=$engine DEFAULT CHARSET=$charset COLLATE=$collation;",
             'deleted_podcast_episode' => "CREATE TABLE IF NOT EXISTS `deleted_podcast_episode` ( `id` int(11) UNSIGNED NOT NULL AUTO_INCREMENT, `addition_time` int(11) UNSIGNED NOT NULL, `delete_time` int(11) UNSIGNED NOT NULL, `title` varchar(255) COLLATE $collation DEFAULT NULL, `file` varchar(4096) COLLATE $collation DEFAULT NULL, `catalog` int(11) UNSIGNED NOT NULL, `total_count` int(11) UNSIGNED NOT NULL DEFAULT 0, `total_skip` int(11) UNSIGNED NOT NULL DEFAULT 0, `podcast` int(11) NOT NULL, PRIMARY KEY (`id`)) ENGINE=$engine DEFAULT CHARSET=$charset COLLATE=$collation;",
             'artist_map' => "CREATE TABLE IF NOT EXISTS `artist_map` ( `artist_id` int(11) UNSIGNED NOT NULL, `object_id` int(11) UNSIGNED NOT NULL, `object_type` varchar(16) COLLATE utf8_unicode_ci DEFAULT NULL, UNIQUE KEY `unique_artist_map` (`object_id`,`object_type`,`artist_id`), KEY `object_id_index` (`object_id`), KEY `artist_id_index` (`artist_id`), KEY `artist_id_type_index` (`artist_id`,`object_type`), KEY `object_id_type_index` (`object_id`,`object_type`)) ENGINE=MyISAM DEFAULT CHARSET=utf8 COLLATE=utf8_unicode_ci;",
-            'album_map' => "CREATE TABLE IF NOT EXISTS `album_map` ( `album_id` int(11) UNSIGNED NOT NULL, `object_id` int(11) UNSIGNED NOT NULL, `object_type` varchar(16) COLLATE utf8_unicode_ci DEFAULT NULL, UNIQUE KEY `unique_album_map` (`object_id`,`object_type`,`album_id`), KEY `object_id_index` (`object_id`), KEY `album_id_type_index` (`album_id`,`object_type`), KEY `object_id_type_index` (`object_id`,`object_type`)) ENGINE=MyISAM DEFAULT CHARSET=utf8 COLLATE=utf8_unicode_ci;",
-            'catalog_filter_group' => "CREATE TABLE IF NOT EXISTS `catalog_filter_group` (`id` int(11) UNSIGNED NOT NULL AUTO_INCREMENT, `name` varchar(128) COLLATE utf8mb4_unicode_ci DEFAULT NULL, PRIMARY KEY (`id`), UNIQUE KEY `name` (`name`)) ENGINE=$engine DEFAULT CHARSET=$charset COLLATE=$collation;INSERT IGNORE INTO `catalog_filter_group` (`name`) VALUES ('DEFAULT'); UPDATE `catalog_filter_group` SET `id` = 0 WHERE `name` = 'DEFAULT'; ALTER TABLE `catalog_filter_group` AUTO_INCREMENT = 1;",
-            'catalog_filter_group_map' => "CREATE TABLE IF NOT EXISTS `catalog_filter_group_map` (`group_id` int(11) UNSIGNED NOT NULL, `catalog_id` int(11) UNSIGNED NOT NULL, `enabled` tinyint(1) UNSIGNED NOT NULL DEFAULT 0, UNIQUE KEY (group_id,catalog_id)) ENGINE=$engine DEFAULT CHARSET=$charset COLLATE=$collation;"
+            'album_map' => "CREATE TABLE IF NOT EXISTS `album_map` ( `album_id` int(11) UNSIGNED NOT NULL, `object_id` int(11) UNSIGNED NOT NULL, `object_type` varchar(16) COLLATE utf8_unicode_ci DEFAULT NULL, UNIQUE KEY `unique_album_map` (`object_id`,`object_type`,`album_id`), KEY `object_id_index` (`object_id`), KEY `album_id_type_index` (`album_id`,`object_type`), KEY `object_id_type_index` (`object_id`,`object_type`)) ENGINE=MyISAM DEFAULT CHARSET=utf8 COLLATE=utf8_unicode_ci;"
         );
         $versions   = array(
             'image' => 360003,
@@ -163,9 +160,7 @@
             'deleted_video' => 500013,
             'deleted_podcast_episode' => 500013,
             'artist_map' => 530000,
-            'album_map' => 530001,
-            'catalog_filter_group' => 550001,
-            'catalog_filter_group_map' => 550001
+            'album_map' => 530001
         );
         foreach ($tables as $table_name => $table_sql) {
             $sql        = "DESCRIBE `$table_name`;";
@@ -757,15 +752,6 @@
         $update_string = "* Index `object_type` with `date` in `object_count` table";
         $version[]     = array('version' => '540002', 'description' => $update_string);
 
-<<<<<<< HEAD
-=======
-        $update_string = "* Add tables `catalog_filter_group` and `catalog_filter_group_map` for catalog filtering by groups<br />* Add column `catalog_filter_group` to `user` table to assign a filter group";
-        $version[]     = array('version' => '550001', 'description' => $update_string);
-
-        $update_string = "* Migrate catalog `filter_user` settings to the `catalog_filter_group` table<br>* Assign all public catalogs to the DEFAULT group<br>* Drop table `user_catalog`<br>* Remove `filter_user` from the `catalog` table<br><br><br>**IMPORTANT UPDATE NOTES** Any user that has a private catalog will have their own filter group created which includes all public catalogs";
-        $version[]     = array('version' => '550002', 'description' => $update_string);
-
->>>>>>> f88f1145
         return $version;
     }
 
@@ -1243,11 +1229,11 @@
         $retval &= (Dba::write($sql) !== false);
         $sql = "ALTER TABLE `catalog` MODIFY COLUMN `catalog_type` varchar(128)";
         $retval &= (Dba::write($sql) !== false);
-        $sql = "UPDATE `artist` SET `mbid` = NULL WHERE `mbid` = ''";
-        $retval &= (Dba::write($sql) !== false);
-        $sql = "UPDATE `album` SET `mbid` = NULL WHERE `mbid` = ''";
-        $retval &= (Dba::write($sql) !== false);
-        $sql = "UPDATE `song` SET `mbid` = NULL WHERE `mbid` = ''";
+        $sql = "UPDATE `artist` SET `mbid` = null WHERE `mbid` = ''";
+        $retval &= (Dba::write($sql) !== false);
+        $sql = "UPDATE `album` SET `mbid` = null WHERE `mbid` = ''";
+        $retval &= (Dba::write($sql) !== false);
+        $sql = "UPDATE `song` SET `mbid` = null WHERE `mbid` = ''";
         $retval &= (Dba::write($sql) !== false);
 
         return $retval;
@@ -4498,107 +4484,4 @@
 
         return $retval;
     }
-<<<<<<< HEAD
-=======
-
-    /** update_550001
-     *
-     * Add tables `catalog_filter_group` and `catalog_filter_group_map` for catalog filtering by groups
-     * Add column `catalog_filter_group` to `user` table to assign a filter group
-     * Create a DEFAULT group
-     */
-    public static function update_550001(): bool
-    {
-        $retval     = true;
-        $collation  = (AmpConfig::get('database_collation', 'utf8mb4_unicode_ci'));
-        $charset    = (AmpConfig::get('database_charset', 'utf8mb4'));
-        $engine     = ($charset == 'utf8mb4') ? 'InnoDB' : 'MYISAM';
-
-        // Add the new catalog_filter_group table
-        $sql = "CREATE TABLE IF NOT EXISTS `catalog_filter_group` (`id` int(11) UNSIGNED NOT NULL AUTO_INCREMENT, `name` varchar(128) COLLATE utf8mb4_unicode_ci DEFAULT NULL, PRIMARY KEY (`id`), UNIQUE KEY `name` (`name`)) ENGINE=$engine DEFAULT CHARSET=$charset COLLATE=$collation;";
-        $retval &= (Dba::write($sql) !== false);
-
-        // Add the default group (autoincrement starts at 1 so force it to be 0)
-        $sql = "INSERT IGNORE INTO `catalog_filter_group` (`name`) VALUES ('DEFAULT');";
-        $retval &= (Dba::write($sql) !== false);
-        $sql = "UPDATE `catalog_filter_group` SET `id` = 0 WHERE `name` = 'DEFAULT';";
-        $retval &= (Dba::write($sql) !== false);
-        $sql = "ALTER TABLE `catalog_filter_group` AUTO_INCREMENT = 1;";
-        $retval &= (Dba::write($sql) !== false);
-
-        // Add the new catalog_filter_group_map table
-        $sql = "CREATE TABLE IF NOT EXISTS `catalog_filter_group_map` (`group_id` int(11) UNSIGNED NOT NULL, `catalog_id` int(11) UNSIGNED NOT NULL, `enabled` tinyint(1) UNSIGNED NOT NULL DEFAULT 0, UNIQUE KEY (group_id,catalog_id)) ENGINE=$engine DEFAULT CHARSET=$charset COLLATE=$collation;";
-        $retval &= (Dba::write($sql) !== false);
-
-        // Add the default access group to the user table
-        $sql = "ALTER TABLE `user` ADD `catalog_filter_group` INT(11) UNSIGNED NOT NULL DEFAULT 0;";
-        $retval &= (Dba::write($sql) !== false);
-
-        return $retval;
-    }
-
-    /** update_550002
-     *
-     * Migrate catalog `filter_user` settings to catalog_filter groups
-     * Assign all public catalogs to the DEFAULT group
-     * Drop table `user_catalog`
-     * Remove `filter_user` from the `catalog` table
-     */
-    public static function update_550002(): bool
-    {
-        $retval = true;
-
-        // Copy existing filters into individual groups for each user. (if a user only has access to public catalogs they are given the default list)
-        $sql        = "SELECT `id`, `username` FROM `user`;";
-        $db_results = Dba::read($sql);
-        $user_list  = array();
-        while ($row = Dba::fetch_assoc($db_results)) {
-            $user_list[$row['id']] = $row['username'];
-        }
-        // If the user had a private catalog, create an individual group for them using the current filter and public catalogs.
-        foreach ($user_list as $key => $value) {
-            $group_id   = 0;
-            $sql        = 'SELECT `filter_user` FROM `catalog` WHERE `filter_user` = ?;';
-            $db_results = Dba::read($sql, array($key));
-            if (Dba::num_rows($db_results)) {
-                $sql = "INSERT IGNORE INTO `catalog_filter_group` (`name`) VALUES ('" . Dba::escape($value) . "');";
-                Dba::write($sql);
-                $group_id = (int)Dba::insert_id();
-            }
-            if ($group_id > 0) {
-                $sql        = "SELECT `id`, `filter_user` FROM `catalog`;";
-                $db_results = Dba::read($sql);
-                while ($row = Dba::fetch_assoc($db_results)) {
-                    $catalog = $row['id'];
-                    $enabled = ($row['filter_user'] == 0 || $row['filter_user'] == $key)
-                        ? 1
-                        : 0;
-                    $sql = "INSERT IGNORE INTO `catalog_filter_group_map` (`group_id`, `catalog_id`, `enabled`) VALUES ($group_id, $catalog, $enabled);";
-                    $retval &= (Dba::write($sql) !== false);
-                }
-                $sql = "UPDATE `user` SET `catalog_filter_group` = ? WHERE `id` = ?";
-                Dba::write($sql, array($group_id, $key));
-            }
-        }
-
-        // Add all public catalogs in the DEFAULT profile.
-        $sql        = "SELECT `id` FROM `catalog` WHERE `filter_user` = 0;";
-        $db_results = Dba::read($sql);
-        while ($row = Dba::fetch_assoc($db_results)) {
-            $catalog = (int)$row['id'];
-            $sql     = "INSERT IGNORE INTO `catalog_filter_group_map` (`group_id`, `catalog_id`, `enabled`) VALUES (0, $catalog, 1);";
-            $retval &= (Dba::write($sql) !== false);
-        }
-        $sql = "DROP TABLE IF EXISTS `user_catalog`;";
-        $retval &= (Dba::write($sql) !== false);
-
-        if ($retval) {
-            // Drop filter_user but only if the migration has worked
-            $sql = "ALTER TABLE `catalog` DROP COLUMN `filter_user`;";
-            Dba::write($sql);
-        }
-
-        return $retval;
-    }
->>>>>>> f88f1145
 } // end update.class