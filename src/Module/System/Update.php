<?php
/*
 * vim:set softtabstop=4 shiftwidth=4 expandtab:
 *
 * LICENSE: GNU Affero General Public License, version 3 (AGPL-3.0-or-later)
 * Copyright 2001 - 2020 Ampache.org
 *
 * This program is free software: you can redistribute it and/or modify
 * it under the terms of the GNU Affero General Public License as published by
 * the Free Software Foundation, either version 3 of the License, or
 * (at your option) any later version.
 *
 * This program is distributed in the hope that it will be useful,
 * but WITHOUT ANY WARRANTY; without even the implied warranty of
 * MERCHANTABILITY or FITNESS FOR A PARTICULAR PURPOSE.  See the
 * GNU Affero General Public License for more details.
 *
 * You should have received a copy of the GNU Affero General Public License
 * along with this program.  If not, see <https://www.gnu.org/licenses/>.
 *
 */

declare(strict_types=0);

namespace Ampache\Module\System;

use Ampache\Config\AmpConfig;
use Ampache\Repository\Model\User;

/**
 * Update Class
 *
 * This class mainly handles schema updates for the database.
 * Versions are a monotonically increasing integer: First column(s) are the
 * major version, followed by a single column for the minor version and four
 * columns for the build number. 3.6 build 1 is 360000; 10.9 build 17 is
 * 1090017.
 */
class Update
{
    public $key;
    public $value;
    public static $versions; // array containing version information

    /**
     * get_version
     *
     * This checks to see what version you are currently running.
     * Because we may not have the update_info table we have to check
     * for its existence first.
     * @return string
     */
    public static function get_version()
    {
        $version = "";
        /* Make sure that update_info exits */
        $sql        = "SHOW TABLES LIKE 'update_info'";
        $db_results = Dba::read($sql);
        if (!Dba::dbh()) {
            header("Location: test.php");
        }

        // If no table
        if (!Dba::num_rows($db_results)) {
            // They can't upgrade, they are too old
            header("Location: test.php");
        } // if table isn't found

        else {
            // If we've found the update_info table, let's get the version from it
            $sql        = "SELECT * FROM `update_info` WHERE `key`='db_version'";
            $db_results = Dba::read($sql);
            $results    = Dba::fetch_assoc($db_results);
            $version    = $results['value'];
        }

        return $version;
    } // get_version

    /**
     * format_version
     *
     * Make the version number pretty.
     * @param string $data
     * @return string
     */
    public static function format_version($data)
    {
        return substr($data, 0, strlen((string)$data) - 5) . '.' . substr($data, strlen((string)$data) - 5,
                1) . ' Build:' . substr($data, strlen((string)$data) - 4, strlen((string)$data));
    }

    /**
     * need_update
     *
     * Checks to see if we need to update ampache at all.
     * @return boolean
     */
    public static function need_update()
    {
        $current_version = self::get_version();

        if (!is_array(self::$versions)) {
            self::$versions = self::populate_version();
        }

        // Iterate through the versions and see if we need to apply any updates
        foreach (self::$versions as $update) {
            if ($update['version'] > $current_version) {
                return true;
            }
        }

        return false;
    }

    /**
     * populate_version
     * just sets an array the current differences
     * that require an update
     * @return array
     */
    public static function populate_version()
    {
        /* Define the array */
        $version = array();

        $update_string = "- Add manual update flag on artist.<br />";
        $version[]     = array('version' => '380005', 'description' => $update_string);

        $update_string = "- Add library item context menu option.<br />";
        $version[]     = array('version' => '380006', 'description' => $update_string);

        $update_string = "- Add upload rename pattern and ignore duplicate options.<br />";
        $version[]     = array('version' => '380007', 'description' => $update_string);

        $update_string = "- Add browse filter and light sidebar options.<br />";
        $version[]     = array('version' => '380008', 'description' => $update_string);

        $update_string = "- Add update date to playlist.<br />";
        $version[]     = array('version' => '380009', 'description' => $update_string);

        $update_string = "- Add custom blank album/video default image and alphabet browsing options.<br />";
        $version[]     = array('version' => '380010', 'description' => $update_string);

        $update_string = "- Fix username max size to be the same one across all tables.<br />";
        $version[]     = array('version' => '380011', 'description' => $update_string);

        $update_string = "- Fix change in <a href='https://github.com/ampache/ampache/commit/0c26c336269624d75985e46d324e2bc8108576ee'>this commit</a>, that left the userbase with an inconsistent database, if users updated or installed Ampache before 28 Apr 2015<br />";
        $version[]     = array('version' => '380012', 'description' => $update_string);

        $update_string = "* Enable better podcast defaults<br />* Increase copyright column size to fix issue #1861<br />* Add name_track, name_artist, name_album to user_activity<br />* Add mbid_track, mbid_artist, mbid_album to user_activity<br />* Insert some decent SmartLists for a better default experience<br />* Delete plex preferences from the server<br />";
        $version[]     = array('version' => '400000', 'description' => $update_string);

        $update_string = "* Update preferences for older users to match current subcategory items<br /> (~3.6 introduced subcategories but didn't include updates for existing users.<br /> This is a cosmetic update and does not affect any operation)<br />";
        $version[]     = array('version' => '400001', 'description' => $update_string);

        $update_string = "**IMPORTANT UPDATE NOTES**<br /><br /> This is part of a major update to how Ampache handles Albums, Artists and data migration during tag updates.<br /><br />* Update album disk support to allow 1 instead of 0 by default.<br />* Add barcode catalog_number and original_year to albums.<br />* Drop catalog_number from song_data and use album instead.<br />";
        $version[]     = array('version' => '400002', 'description' => $update_string);

        $update_string = "* Make sure preference names are updated to current strings<br />";
        $version[]     = array('version' => '400003', 'description' => $update_string);

        $update_string = "* Delete upload_user_artist database settings<br />";
        $version[]     = array('version' => '400004', 'description' => $update_string);

        $update_string = "* Add a last_count to search table to speed up access requests<br />";
        $version[]     = array('version' => '400005', 'description' => $update_string);

        $update_string = "* Drop shoutcast_active preferences. (Feature has not existed for years)<br />* Drop localplay_shoutcast table if present.<br />";
        $version[]     = array('version' => '400006', 'description' => $update_string);

        $update_string = "* Add ui option for skip_count display.<br />* Add ui option for displaying dates in a custom format.<br />";
        $version[]     = array('version' => '400007', 'description' => $update_string);

        $update_string = "* Add system option for cron based cache and create related tables.<br />";
        $version[]     = array('version' => '400008', 'description' => $update_string);

        $update_string = "* Add ui option for forcing unique items to playlists.<br />";
        $version[]     = array('version' => '400009', 'description' => $update_string);

        $update_string = "* Add a last_duration to search table to speed up access requests<br />";
        $version[]     = array('version' => '400010', 'description' => $update_string);

        $update_string = "**IMPORTANT UPDATE NOTES**<br /><br /> To allow negatives the maximum value of `song`.`track` has been reduced. This shouldn't affect anyone due to the large size allowed.<br /><br />* Allow negative track numbers for albums. (-32,767 -> 32,767)<br />* Truncate database tracks to 0 when greater than 32,767<br />";
        $version[]     = array('version' => '400011', 'description' => $update_string);

        $update_string = "* Add a rss token to allow the use of RSS unauthenticated feeds<br/ >";
        $version[]     = array('version' => '400012', 'description' => $update_string);

        $update_string = "* Extend Democratic cooldown beyond 255.<br/ >";
        $version[]     = array('version' => '400013', 'description' => $update_string);

        $update_string = "* Add last_duration to playlist<br/ > * Add time to artist and album<br/ >";
        $version[]     = array('version' => '400014', 'description' => $update_string);

        $update_string = "* Extend artist time. smallint was too small<br/ > ";
        $version[]     = array('version' => '400015', 'description' => $update_string);

        $update_string = "* Extend album and make artist even bigger. This should cover everyone.<br/ > ";
        $version[]     = array('version' => '400016', 'description' => $update_string);

        $update_string = ""; // REMOVED update
        $version[]     = array('version' => '400017', 'description' => $update_string);

        $update_string = "* Extend video bitrate to unsigned. There's no reason for a negative bitrate.<br/ > ";
        $version[]     = array('version' => '400018', 'description' => $update_string);

        $update_string = "* Put 'of_the_moment' into a per user preference.<br/ > ";
        $version[]     = array('version' => '400019', 'description' => $update_string);

        $update_string = "* Customizable login page background.<br/ > ";
        $version[]     = array('version' => '400020', 'description' => $update_string);

        $update_string = "* Add r128 gain columns to song_data.<br/ > ";
        $version[]     = array('version' => '400021', 'description' => $update_string);

        $update_string = "* Extend allowed time for podcast_episodes.<br/ > ";
        $version[]     = array('version' => '400022', 'description' => $update_string);

        $update_string = "* Delete 'concerts_limit_past' and 'concerts_limit_future' database settings.<br/ > ";
        $version[]     = array('version' => '400023', 'description' => $update_string);

        $update_string = "**IMPORTANT UPDATE NOTES**<br />These columns will fill dynamically in the web UI but you should do a catalog 'add' as soon as possible to fill them.<br />It will take a while for large libraries but will help API and SubSonic clients.<br /><br />* Add 'song_count', 'album_count' and 'album_group_count' to artist. <br />";
        $version[]     = array('version' => '400024', 'description' => $update_string);

        $update_string = "* Delete duplicate files in the song table<br />";
        $version[]     = array('version' => '500000', 'description' => $update_string);

        $update_string = "* Add `release_status`, `addition_time`, `catalog` to album table<br />* Add `mbid`, `country` and `active` to label table<br />* Fill the album `catalog` value using the song table<br />* Fill the artist `album_count`, `album_group_count` and `song_count` values";
        $version[]     = array('version' => '500001', 'description' => $update_string);

        $update_string = "* Create `total_count` and `total_skip` to album, artist, song, video and podcast_episode tables<br />* Fill counts into the columns";
        $version[]     = array('version' => '500002', 'description' => $update_string);

        $update_string = "* Create catalog_map table and fill it with data";
        $version[]     = array('version' => '500003', 'description' => $update_string);

        $update_string = "**IMPORTANT UPDATE NOTES**<br />For large catalogs this will be slow!<br />* Create catalog_map table and fill it with data";
        $version[]     = array('version' => '500004', 'description' => $update_string);
        $update_string = "* Add song_count, artist_count to album";
        $version[]     = array('version' => '500005', 'description' => $update_string);

        $update_string = "* Adds bitrate, rate and mode information to podcast_episode<br/ > ";
        $version[]     = array('version' => '510001', 'description' => $update_string);

        return $version;
    }

    /**
     * display_update
     * This displays a list of the needed
     * updates to the database. This will actually
     * echo out the list...
     */
    public static function display_update(): array
    {
        $result          = [];
        $current_version = self::get_version();
        if (!is_array(self::$versions)) {
            self::$versions = self::populate_version();
        }

        foreach (self::$versions as $update) {
            if ($update['version'] > $current_version) {
                $result[] = [
                    'version' => T_('Version') . ': ' . self::format_version($update['version']),
                    'description' => $update['description']
                ];
            }
        }

        return $result;
    }

    /**
     * run_update
     * This function actually updates the db.
     * it goes through versions and finds the ones
     * that need to be run. Checking to make sure
     * the function exists first.
     */
    public static function run_update()
    {
        debug_event(self::class, 'run_update: starting', 4);
        /* Nuke All Active session before we start the mojo */
        $sql = "TRUNCATE session";
        Dba::write($sql);

        // Prevent the script from timing out, which could be bad
        set_time_limit(0);

        $current_version = self::get_version();

        // Run a check to make sure that they don't try to upgrade from a version that
        // won't work.
        if ($current_version < '380004') {
            echo '<p class="database-update">Database version too old, please upgrade to <a href="https://github.com/ampache/ampache/releases/download/3.8.2/ampache-3.8.2_all.zip">Ampache-3.8.2</a> first</p>';

            return false;
        }

        $methods = get_class_methods(Update::class);

        if (!is_array((self::$versions))) {
            self::$versions = self::populate_version();
        }

        debug_event(self::class, 'run_update: checking versions', 4);
        foreach (self::$versions as $version) {
            // If it's newer than our current version let's see if a function
            // exists and run the bugger.
            if ($version['version'] > $current_version) {
                $update_function = "update_" . $version['version'];
                if (in_array($update_function, $methods)) {
                    $success = call_user_func(array(Update::class, $update_function));

                    // If the update fails drop out
                    if ($success) {
                        debug_event(self::class, 'run_update: successfully updated to ' . $version['version'], 3);
                        self::set_version('db_version', $version['version']);
                    } else {
                        echo AmpError::display('update');

                        return false;
                    }
                }
            }
        } // end foreach version

        // Let's also clean up the preferences unconditionally
        debug_event(self::class, 'run_update: starting rebuild_all_preferences', 5);
        User::rebuild_all_preferences();

        // Upgrade complete
        debug_event(self::class, 'run_update: starting', 4);

        return true;
    } // run_update

    /**
     * set_version
     *
     * This updates the 'update_info' which is used by the updater
     * and plugins
     * @param string $key
     * @param $value
     */
    private static function set_version($key, $value)
    {
        $sql = "UPDATE update_info SET value='$value' WHERE `key`='$key'";
        Dba::write($sql);
    }

    /**
     * update_380005
     *
     * Add manual update flag on artist
     */
    public static function update_380005()
    {
        $retval = true;

        $sql = "ALTER TABLE `artist` ADD COLUMN `manual_update` SMALLINT( 1 ) DEFAULT '0'";
        $retval &= Dba::write($sql);

        return $retval;
    }

    /**
     * update_380006
     *
     * Add library item context menu option
     */
    public static function update_380006()
    {
        $retval = true;

        $sql = "INSERT INTO `preference` (`name`, `value`, `description`, `level`, `type`, `catagory`, `subcatagory`) VALUES ('libitem_contextmenu', '1', 'Library item context menu',0, 'boolean', 'interface', 'library')";
        $retval &= Dba::write($sql);
        $row_id = Dba::insert_id();
        $sql    = "INSERT INTO `user_preference` VALUES (-1,?, '1')";
        $retval &= Dba::write($sql, array($row_id));

        return $retval;
    }

    /**
     * update_380007
     *
     * Add upload rename pattern and ignore duplicate options
     */
    public static function update_380007()
    {
        $retval = true;

        $sql = "INSERT INTO `preference` (`name`, `value`, `description`, `level`, `type`, `catagory`, `subcatagory`) VALUES ('upload_catalog_pattern', '0', 'Rename uploaded file according to catalog pattern',100, 'boolean', 'system', 'upload')";
        $retval &= Dba::write($sql);
        $row_id = Dba::insert_id();
        $sql    = "INSERT INTO `user_preference` VALUES (-1,?, '0')";
        $retval &= Dba::write($sql, array($row_id));

        $sql = "INSERT INTO `preference` (`name`, `value`, `description`, `level`, `type`, `catagory`, `subcatagory`) VALUES ('catalog_check_duplicate', '0', 'Check library item at import time and don\'t import duplicates',100, 'boolean', 'system', 'catalog')";
        $retval &= Dba::write($sql);
        $row_id = Dba::insert_id();
        $sql    = "INSERT INTO `user_preference` VALUES (-1,?, '0')";
        $retval &= Dba::write($sql, array($row_id));

        return $retval;
    }

    /**
     * update_380008
     *
     * Add browse filter and light sidebar options
     */
    public static function update_380008()
    {
        $retval = true;

        $sql = "INSERT INTO `preference` (`name`, `value`, `description`, `level`, `type`, `catagory`, `subcatagory`) " .
            "VALUES ('browse_filter', '0', 'Show filter box on browse', 25, 'boolean', 'interface', 'library')";
        $retval &= Dba::write($sql);
        $row_id = Dba::insert_id();
        $sql    = "INSERT INTO `user_preference` VALUES (-1,?, '0')";
        $retval &= Dba::write($sql, array($row_id));

        $sql = "INSERT INTO `preference` (`name`, `value`, `description`, `level`, `type`, `catagory`, `subcatagory`) " .
            "VALUES ('sidebar_light', '0', 'Light sidebar by default', 25, 'boolean', 'interface', 'theme')";
        $retval &= Dba::write($sql);
        $row_id = Dba::insert_id();
        $sql    = "INSERT INTO `user_preference` VALUES (-1,?, '0')";
        $retval &= Dba::write($sql, array($row_id));

        return $retval;
    }

    /**
     * update_380009
     *
     * Add update date to playlist
     */
    public static function update_380009()
    {
        $retval = true;

        $sql = "ALTER TABLE `playlist` ADD COLUMN `last_update` int(11) unsigned NOT NULL DEFAULT '0'";
        $retval &= Dba::write($sql);

        return $retval;
    }

    /**
     * update_380010
     *
     * Add custom blank album/video default image and alphabet browsing options
     */
    public static function update_380010()
    {
        $retval = true;

        $sql = "INSERT INTO `preference` (`name`, `value`, `description`, `level`, `type`, `catagory`, `subcatagory`) VALUES ('custom_blankalbum', '', 'Custom blank album default image',75, 'string', 'interface', 'custom')";
        $retval &= Dba::write($sql);
        $row_id = Dba::insert_id();
        $sql    = "INSERT INTO `user_preference` VALUES (-1,?, '')";
        $retval &= Dba::write($sql, array($row_id));

        $sql = "INSERT INTO `preference` (`name`, `value`, `description`, `level`, `type`, `catagory`, `subcatagory`) VALUES ('custom_blankmovie', '', 'Custom blank video default image',75, 'string', 'interface', 'custom')";
        $retval &= Dba::write($sql);
        $row_id = Dba::insert_id();
        $sql    = "INSERT INTO `user_preference` VALUES (-1,?, '')";
        $retval &= Dba::write($sql, array($row_id));

        $sql = "INSERT INTO `preference` (`name`, `value`, `description`, `level`, `type`, `catagory`, `subcatagory`) VALUES ('libitem_browse_alpha', '', 'Alphabet browsing by default for following library items (album,artist,...)',75, 'string', 'interface', 'library')";
        $retval &= Dba::write($sql);
        $row_id = Dba::insert_id();
        $sql    = "INSERT INTO `user_preference` VALUES (-1,?, '')";
        $retval &= Dba::write($sql, array($row_id));

        return $retval;
    }

    /**
     * update_380011
     *
     * Fix username max size to be the same one across all tables.
     */
    public static function update_380011()
    {
        $retval = true;

        $sql = "ALTER TABLE session MODIFY username VARCHAR(255)";
        $retval &= Dba::write($sql);

        $sql = "ALTER TABLE session_remember MODIFY username VARCHAR(255)";
        $retval &= Dba::write($sql);

        $sql = "ALTER TABLE user MODIFY username VARCHAR(255)";
        $retval &= Dba::write($sql);

        $sql = "ALTER TABLE user MODIFY fullname VARCHAR(255)";
        $retval &= Dba::write($sql);

        return $retval;
    }

    /**
     * update_380012
     *
     * Fix change in https://github.com/ampache/ampache/commit/0c26c336269624d75985e46d324e2bc8108576ee
     * That left the user base with an inconsistent database.
     * For more information, please look at update_360035.
     */
    public static function update_380012()
    {
        $retval = true;

        $sql = "UPDATE `preference` SET `description`='Enable url rewriting' WHERE `preference`.`name`='stream_beautiful_url'";
        $retval &= Dba::write($sql);

        return $retval;
    }

    /**
     * update_400000
     *
     * Increase copyright column size to fix issue #1861
     * Add name_track, name_artist, name_album to user_activity
     * Add mbid_track, mbid_artist, mbid_album to user_activity
     * Insert some decent SmartLists for a better default experience
     * Delete the following plex preferences from the server
     *   plex_backend
     *   myplex_username
     *   myplex_authtoken
     *   myplex_published
     *   plex_uniqid
     *   plex_servername
     *   plex_public_address
     *   plex_public_port
     *   plex_local_auth
     *   plex_match_email
     * Add preference for master/develop branch selection
     */
    public static function update_400000()
    {
        $retval = true;

        $sql = "ALTER TABLE `podcast` MODIFY `copyright` VARCHAR(255)";
        $retval &= Dba::write($sql);

        $sql = "ALTER TABLE `user_activity` ADD COLUMN `name_track` VARCHAR(255) NULL DEFAULT NULL, ADD COLUMN `name_artist` VARCHAR(255) NULL DEFAULT NULL, ADD COLUMN `name_album` VARCHAR(255) NULL DEFAULT NULL;";
        $retval &= Dba::write($sql);

        $sql = "ALTER TABLE `user_activity` ADD COLUMN `mbid_track` VARCHAR(255) NULL DEFAULT NULL, ADD COLUMN `mbid_artist` VARCHAR(255) NULL DEFAULT NULL, ADD COLUMN `mbid_album` VARCHAR(255) NULL DEFAULT NULL;";
        $retval &= Dba::write($sql);

        $sql = "INSERT IGNORE INTO `search` (`user`, `type`, `rules`, `name`, `logic_operator`, `random`, `limit`) VALUES (-1, 'public', '[[\"artistrating\",\"equal\",\"5\",null]]', 'Artist 5*', 'AND', 0, 0), (-1, 'public', '[[\"artistrating\",\"equal\",\"4\",null]]', 'Artist 4*', 'AND', 0, 0), (-1, 'public', '[[\"artistrating\",\"equal\",\"3\",null]]', 'Artist 3*', 'AND', 0, 0), (-1, 'public', '[[\"artistrating\",\"equal\",\"2\",null]]', 'Artist 2*', 'AND', 0, 0), (-1, 'public', '[[\"artistrating\",\"equal\",\"1\",null]]', 'Artist 1*', 'AND', 0, 0), (-1, 'public', '[[\"albumrating\",\"equal\",\"5\",null]]', 'Album 5*', 'AND', 0, 0), (-1, 'public', '[[\"albumrating\",\"equal\",\"4\",null]]', 'Album 4*', 'AND', 0, 0), (-1, 'public', '[[\"albumrating\",\"equal\",\"3\",null]]', 'Album 3*', 'AND', 0, 0), (-1, 'public', '[[\"albumrating\",\"equal\",\"2\",null]]', 'Album 2*', 'AND', 0, 0), (-1, 'public', '[[\"albumrating\",\"equal\",\"1\",null]]', 'Album 1*', 'AND', 0, 0), (-1, 'public', '[[\"myrating\",\"equal\",\"5\",null]]', 'Song 5*', 'AND', 0, 0), (-1, 'public', '[[\"myrating\",\"equal\",\"4\",null]]', 'Song 4*', 'AND', 0, 0), (-1, 'public', '[[\"myrating\",\"equal\",\"3\",null]]', 'Song 3*', 'AND', 0, 0), (-1, 'public', '[[\"myrating\",\"equal\",\"2\",null]]', 'Song 2*', 'AND', 0, 0), (-1, 'public', '[[\"myrating\",\"equal\",\"1\",null]]', 'Song 1*', 'AND', 0, 0);";
        $retval &= Dba::write($sql);

        $sql = "DELETE FROM `user_preference` WHERE `user_preference`.`preference` IN (SELECT `preference`.`id` FROM `preference` WHERE `preference`.`name` = 'plex_backend');";
        $retval &= Dba::write($sql);

        $sql = "DELETE FROM `user_preference` WHERE `user_preference`.`preference` IN (SELECT `preference`.`id` FROM `preference` WHERE `preference`.`name` = 'myplex_username');";
        $retval &= Dba::write($sql);

        $sql = "DELETE FROM `user_preference` WHERE `user_preference`.`preference` IN (SELECT `preference`.`id` FROM `preference` WHERE `preference`.`name` = 'myplex_authtoken');";
        $retval &= Dba::write($sql);

        $sql = "DELETE FROM `user_preference` WHERE `user_preference`.`preference` IN (SELECT `preference`.`id` FROM `preference` WHERE `preference`.`name` = 'myplex_published');";
        $retval &= Dba::write($sql);

        $sql = "DELETE FROM `user_preference` WHERE `user_preference`.`preference` IN (SELECT `preference`.`id` FROM `preference` WHERE `preference`.`name` = 'plex_uniqid');";
        $retval &= Dba::write($sql);

        $sql = "DELETE FROM `user_preference` WHERE `user_preference`.`preference` IN (SELECT `preference`.`id` FROM `preference` WHERE `preference`.`name` = 'plex_servername');";
        $retval &= Dba::write($sql);

        $sql = "DELETE FROM `user_preference` WHERE `user_preference`.`preference` IN (SELECT `preference`.`id` FROM `preference` WHERE `preference`.`name` = 'plex_public_address');";
        $retval &= Dba::write($sql);

        $sql = "DELETE FROM `user_preference` WHERE `user_preference`.`preference` IN (SELECT `preference`.`id` FROM `preference` WHERE `preference`.`name` = 'plex_public_port');";
        $retval &= Dba::write($sql);

        $sql = "DELETE FROM `user_preference` WHERE `user_preference`.`preference` IN (SELECT `preference`.`id` FROM `preference` WHERE `preference`.`name` = 'plex_local_auth');";
        $retval &= Dba::write($sql);

        $sql = "DELETE FROM `user_preference` WHERE `user_preference`.`preference` IN (SELECT `preference`.`id` FROM `preference` WHERE `preference`.`name` = 'plex_match_email');";
        $retval &= Dba::write($sql);

        $sql = "DELETE FROM `preference` WHERE `preference`.`name` IN ('plex_backend', 'myplex_username', 'myplex_authtoken', 'myplex_published', 'plex_uniqid', 'plex_servername', 'plex_public_address', 'plex_public_port ', 'plex_local_auth', 'plex_match_email');";
        $retval &= Dba::write($sql);

        return $retval;
    }

    /**
     * update_400001
     *
     * Make sure people on older databases have the same preference categories
     */
    public static function update_400001()
    {
        $retval = true;
        $sql    = "UPDATE `preference` SET `preference`.`subcatagory` = 'library' WHERE `preference`.`name` in ('album_sort', 'show_played_times', 'album_group', 'album_release_type', 'album_release_type_sort', 'libitem_contextmenu', 'browse_filter', 'libitem_browse_alpha') AND `preference`.`subcatagory` IS NULL;";
        $retval &= Dba::write($sql);

        $sql = "UPDATE `preference` SET `preference`.`subcatagory` = 'backend' WHERE `preference`.`name` in ('subsonic_backend', 'daap_backend', 'daap_pass', 'upnp_backend', 'webdav_backend') AND `preference`.`subcatagory` IS NULL;";
        $retval &= Dba::write($sql);

        $sql = "UPDATE `preference` SET `preference`.`subcatagory` = 'catalog' WHERE `preference`.`name` = 'catalog_check_duplicate' AND `preference`.`subcatagory` IS NULL;";
        $retval &= Dba::write($sql);

        $sql = "UPDATE `preference` SET `preference`.`subcatagory` = 'custom' WHERE `preference`.`name` in ('site_title', 'custom_logo', 'custom_login_logo', 'custom_favicon', 'custom_text_footer', 'custom_blankalbum', 'custom_blankmovie') AND `preference`.`subcatagory` IS NULL;";
        $retval &= Dba::write($sql);

        $sql = "UPDATE `preference` SET `preference`.`subcatagory` = 'feature' WHERE `preference`.`name` in ('download', 'allow_stream_playback', 'allow_democratic_playback', 'share', 'allow_video', 'geolocation') AND `preference`.`subcatagory` IS NULL;";
        $retval &= Dba::write($sql);

        $sql = "UPDATE `preference` SET `preference`.`subcatagory` = 'home' WHERE `preference`.`name` in ('now_playing_per_user', 'home_moment_albums', 'home_moment_videos', 'home_recently_played', 'home_now_playing') AND `preference`.`subcatagory` IS NULL;";
        $retval &= Dba::write($sql);

        $sql = "UPDATE `preference` SET `preference`.`subcatagory` = 'httpq' WHERE `preference`.`name` = 'httpq_active' AND `preference`.`subcatagory` IS NULL;";
        $retval &= Dba::write($sql);

        $sql = "UPDATE `preference` SET `preference`.`subcatagory` = 'lastfm' WHERE `preference`.`name` in ('lastfm_grant_link', 'lastfm_challenge') AND `preference`.`subcatagory` IS NULL;";
        $retval &= Dba::write($sql);

        $sql = "UPDATE `preference` SET `preference`.`subcatagory` = 'localplay' WHERE `preference`.`name` in ('localplay_controller', 'localplay_level', 'allow_localplay_playback') AND `preference`.`subcatagory` IS NULL;";
        $retval &= Dba::write($sql);

        $sql = "UPDATE `preference` SET `preference`.`subcatagory` = 'metadata' WHERE `preference`.`name` in ('disabled_custom_metadata_fields', 'disabled_custom_metadata_fields_input') AND `preference`.`subcatagory` IS NULL;";
        $retval &= Dba::write($sql);

        $sql = "UPDATE `preference` SET `preference`.`subcatagory` = 'mpd' WHERE `preference`.`name` = 'mpd_active' AND `preference`.`subcatagory` IS NULL;";
        $retval &= Dba::write($sql);

        $sql = "UPDATE `preference` SET `preference`.`subcatagory` = 'notification' WHERE `preference`.`name` in ('browser_notify', 'browser_notify_timeout') AND `preference`.`subcatagory` IS NULL;";
        $retval &= Dba::write($sql);

        $sql = "UPDATE `preference` SET `preference`.`subcatagory` = 'player' WHERE `preference`.`name` in ('show_lyrics', 'song_page_title', 'webplayer_flash', 'webplayer_html5', 'webplayer_confirmclose', 'webplayer_pausetabs', 'slideshow_time', 'broadcast_by_default', 'direct_play_limit', 'webplayer_aurora') AND `preference`.`subcatagory` IS NULL;";
        $retval &= Dba::write($sql);

        $sql = "UPDATE `preference` SET `preference`.`subcatagory` = 'podcast' WHERE `preference`.`name` in ('podcast_keep', 'podcast_new_download') AND `preference`.`subcatagory` IS NULL;";
        $retval &= Dba::write($sql);

        $sql = "UPDATE `preference` SET `preference`.`subcatagory` = 'privacy' WHERE `preference`.`name` in ('allow_personal_info_now', 'allow_personal_info_recent', 'allow_personal_info_time', 'allow_personal_info_agent') AND `preference`.`subcatagory` IS NULL;";
        $retval &= Dba::write($sql);

        $sql = "UPDATE `preference` SET `preference`.`subcatagory` = 'query' WHERE `preference`.`name` in ('popular_threshold', 'offset_limit', 'stats_threshold', 'concerts_limit_future', 'concerts_limit_past') AND `preference`.`subcatagory` IS NULL;";
        $retval &= Dba::write($sql);

        $sql = "UPDATE `preference` SET `preference`.`subcatagory` = 'share' WHERE `preference`.`name` = 'share_expire' AND `preference`.`subcatagory` IS NULL;";
        $retval &= Dba::write($sql);

        $sql = "UPDATE `preference` SET `preference`.`subcatagory` = 'shoutcast' WHERE `preference`.`name` = 'shoutcast_active' AND `preference`.`subcatagory` IS NULL;";
        $retval &= Dba::write($sql);

        $sql = "UPDATE `preference` SET `preference`.`subcatagory` = 'theme' WHERE `preference`.`name` in ('theme_name', 'ui_fixed', 'topmenu', 'theme_color', 'sidebar_light') AND `preference`.`subcatagory` IS NULL;";
        $retval &= Dba::write($sql);

        $sql = "UPDATE `preference` SET `preference`.`subcatagory` = 'transcoding' WHERE `preference`.`name` in ('transcode_bitrate', 'rate_limit', 'transcode') AND `preference`.`subcatagory` IS NULL;";
        $retval &= Dba::write($sql);

        $sql = "UPDATE `preference` SET `preference`.`subcatagory` = 'update' WHERE `preference`.`name` in ('autoupdate', 'autoupdate_lastcheck', 'autoupdate_lastversion', 'autoupdate_lastversion_new') AND `preference`.`subcatagory` IS NULL;";
        $retval &= Dba::write($sql);

        $sql = "UPDATE `preference` SET `preference`.`subcatagory` = 'upload' WHERE `preference`.`name` in ('upload_catalog', 'allow_upload', 'upload_subdir', 'upload_user_artist', 'upload_script', 'upload_allow_edit', 'upload_allow_remove', 'upload_catalog_pattern') AND `preference`.`subcatagory` IS NULL;";
        $retval &= Dba::write($sql);

        return $retval;
    }

    /**
     * update_400002
     *
     * Update disk to allow 1 instead of making it 0 by default
     * Add barcode catalog_number and original_year
     * Drop catalog_number from song_data
     */
    public static function update_400002()
    {
        $retval = true;
        $sql    = "UPDATE `album` SET `album`.`disk` = 1 WHERE `album`.`disk` = 0;";
        $retval &= Dba::write($sql);

        $sql = "ALTER TABLE `album` ADD `original_year` INT(4) NULL, ADD `barcode` VARCHAR(64) NULL, ADD `catalog_number` VARCHAR(64) NULL;";
        $retval &= Dba::write($sql);

        $sql = "ALTER TABLE `song_data` DROP `catalog_number`";
        $retval &= Dba::write($sql);

        return $retval;
    }

    /**
     * update_400003
     *
     * Make sure preference names are updated to current strings
     */
    public static function update_400003()
    {
        $retval = true;
        $sql    = "UPDATE `preference` SET `preference`.`description` = 'Force HTTP playback regardless of port' WHERE `preference`.`name` = 'force_http_play' ";
        $retval &= Dba::write($sql);

        $sql = "UPDATE `preference` SET `preference`.`description` = 'Playback Type' WHERE `preference`.`name` = 'play_type' ";
        $retval &= Dba::write($sql);

        $sql = "UPDATE `preference` SET `preference`.`description` = 'httpQ Active Instance' WHERE `preference`.`name` = 'httpq_active' ";
        $retval &= Dba::write($sql);

        $sql = "UPDATE `preference` SET `preference`.`description` = 'Now Playing filtered per user' WHERE `preference`.`name` = 'now_playing_per_user' ";
        $retval &= Dba::write($sql);

        $sql = "UPDATE `preference` SET `preference`.`description` = 'Use Subsonic backend' WHERE `preference`.`name` = 'subsonic_backend' ";
        $retval &= Dba::write($sql);

        $sql = "UPDATE `preference` SET `preference`.`description` = 'Share Now Playing information' WHERE `preference`.`name` = 'allow_personal_info_now' ";
        $retval &= Dba::write($sql);

        $sql = "UPDATE `preference` SET `preference`.`description` = 'Share Recently Played information' WHERE `preference`.`name` = 'allow_personal_info_recent' ";
        $retval &= Dba::write($sql);

        $sql = "UPDATE `preference` SET `preference`.`description` = 'Share Recently Played information - Allow access to streaming date/time' WHERE `preference`.`name` = 'allow_personal_info_time' ";
        $retval &= Dba::write($sql);

        $sql = "UPDATE `preference` SET `preference`.`description` = 'Share Recently Played information - Allow access to streaming agent' WHERE `preference`.`name` = 'allow_personal_info_agent' ";
        $retval &= Dba::write($sql);

        $sql = "UPDATE `preference` SET `preference`.`description` = 'Enable URL Rewriting' WHERE `preference`.`name` = 'stream_beautiful_url' ";
        $retval &= Dba::write($sql);

        $sql = "UPDATE `preference` SET `preference`.`description` = 'Destination catalog' WHERE `preference`.`name` = 'upload_catalog' ";
        $retval &= Dba::write($sql);

        $sql = "UPDATE `preference` SET `preference`.`description` = 'Allow user uploads' WHERE `preference`.`name` = 'allow_upload' ";
        $retval &= Dba::write($sql);

        $sql = "UPDATE `preference` SET `preference`.`description` = 'Create a subdirectory per user' WHERE `preference`.`name` = 'upload_subdir' ";
        $retval &= Dba::write($sql);

        $sql = "UPDATE `preference` SET `preference`.`description` = 'Consider the user sender as the track''s artist' WHERE `preference`.`name` = 'upload_user_artist' ";
        $retval &= Dba::write($sql);

        $sql = "UPDATE `preference` SET `preference`.`description` = 'Post-upload script (current directory = upload target directory)' WHERE `preference`.`name` = 'upload_script' ";
        $retval &= Dba::write($sql);

        $sql = "UPDATE `preference` SET `preference`.`description` = 'Allow users to edit uploaded songs' WHERE `preference`.`name` = 'upload_allow_edit' ";
        $retval &= Dba::write($sql);

        $sql = "UPDATE `preference` SET `preference`.`description` = 'Allow users to remove uploaded songs' WHERE `preference`.`name` = 'upload_allow_remove' ";
        $retval &= Dba::write($sql);

        $sql = "UPDATE `preference` SET `preference`.`description` = 'Show Albums of the Moment' WHERE `preference`.`name` = 'home_moment_albums' ";
        $retval &= Dba::write($sql);

        $sql = "UPDATE `preference` SET `preference`.`description` = 'Show Videos of the Moment' WHERE `preference`.`name` = 'home_moment_videos' ";
        $retval &= Dba::write($sql);

        $sql = "UPDATE `preference` SET `preference`.`description` = 'Custom URL - Logo' WHERE `preference`.`name` = 'custom_logo' ";
        $retval &= Dba::write($sql);

        $sql = "UPDATE `preference` SET `preference`.`description` = 'Custom URL - Login page logo' WHERE `preference`.`name` = 'custom_login_logo' ";
        $retval &= Dba::write($sql);

        $sql = "UPDATE `preference` SET `preference`.`description` = 'Custom URL - Favicon' WHERE `preference`.`name` = 'custom_favicon' ";
        $retval &= Dba::write($sql);

        $sql = "UPDATE `preference` SET `preference`.`description` = 'Album - Default sort' WHERE `preference`.`name` = 'album_sort' ";
        $retval &= Dba::write($sql);

        $sql = "UPDATE `preference` SET `preference`.`description` = 'Allow Geolocation' WHERE `preference`.`name` = 'Geolocation' ";
        $retval &= Dba::write($sql);

        $sql = "UPDATE `preference` SET `preference`.`description` = 'Allow Video Features' WHERE `preference`.`name` = 'allow_video' ";
        $retval &= Dba::write($sql);

        $sql = "UPDATE `preference` SET `preference`.`description` = 'Democratic - Clear votes for expired user sessions' WHERE `preference`.`name` = 'demo_clear_sessions' ";
        $retval &= Dba::write($sql);

        $sql = "UPDATE `preference` SET `preference`.`description` = 'Allow Transcoding' WHERE `preference`.`name` = 'transcoding' ";
        $retval &= Dba::write($sql);

        $sql = "UPDATE `preference` SET `preference`.`description` = 'Authorize Flash Web Player' WHERE `preference`.`name` = 'webplayer_flash' ";
        $retval &= Dba::write($sql);

        $sql = "UPDATE `preference` SET `preference`.`description` = 'Authorize HTML5 Web Player' WHERE `preference`.`name` = 'webplayer_html5' ";
        $retval &= Dba::write($sql);

        $sql = "UPDATE `preference` SET `preference`.`description` = 'Web Player browser notifications' WHERE `preference`.`name` = 'browser_notify' ";
        $retval &= Dba::write($sql);

        $sql = "UPDATE `preference` SET `preference`.`description` = 'Web Player browser notifications timeout (seconds)' WHERE `preference`.`name` = 'browser_notify_timeout' ";
        $retval &= Dba::write($sql);

        $sql = "UPDATE `preference` SET `preference`.`description` = 'Authorize JavaScript decoder (Aurora.js) in Web Player' WHERE `preference`.`name` = 'webplayer_aurora' ";
        $retval &= Dba::write($sql);

        $sql = "UPDATE `preference` SET `preference`.`description` = 'Show Now Playing' WHERE `preference`.`name` = 'home_now_playing' ";
        $retval &= Dba::write($sql);

        $sql = "UPDATE `preference` SET `preference`.`description` = 'Show Recently Played' WHERE `preference`.`name` = 'home_recently_played' ";
        $retval &= Dba::write($sql);

        $sql = "UPDATE `preference` SET `preference`.`description` = '# latest episodes to keep' WHERE `preference`.`name` = 'podcast_keep' ";
        $retval &= Dba::write($sql);

        $sql = "UPDATE `preference` SET `preference`.`description` = '# episodes to download when new episodes are available' WHERE `preference`.`name` = 'podcast_new_download' ";
        $retval &= Dba::write($sql);

        $sql = "UPDATE `preference` SET `preference`.`description` = 'Allow Transcoding' WHERE `preference`.`name` = 'transcode' ";
        $retval &= Dba::write($sql);

        $sql = "UPDATE `preference` SET `preference`.`description` = 'Allow E-mail notifications' WHERE `preference`.`name` = 'notify_email' ";
        $retval &= Dba::write($sql);

        $sql = "UPDATE `preference` SET `preference`.`description` = 'Custom metadata - Disable these fields' WHERE `preference`.`name` = 'disabled_custom_metadata_fields' ";
        $retval &= Dba::write($sql);

        $sql = "UPDATE `preference` SET `preference`.`description` = 'Custom metadata - Define field list' WHERE `preference`.`name` = 'disabled_custom_metadata_fields_input' ";
        $retval &= Dba::write($sql);

        $sql = "UPDATE `preference` SET `preference`.`description` = 'Auto-pause between tabs' WHERE `preference`.`name` = 'webplayer_pausetabs' ";
        $retval &= Dba::write($sql);

        return $retval;
    }

    /**
     * update_400004
     *
     * delete upload_user_artist database settings
     */
    public static function update_400004()
    {
        $retval = true;

        $sql = "DELETE FROM `user_preference` WHERE `user_preference`.`preference` IN (SELECT `preference`.`id` FROM `preference` WHERE `preference`.`name` = 'upload_user_artist');";
        $retval &= Dba::write($sql);

        $sql = "DELETE FROM `preference` WHERE `preference`.`name` = 'upload_user_artist';";
        $retval &= Dba::write($sql);

        return $retval;
    }

    /**
     * update_400005
     *
     * Add a last_count to searches to speed up access requests
     */
    public static function update_400005()
    {
        $retval = true;
        $sql    = "ALTER TABLE `search` ADD `last_count` INT(11) NULL;";
        $retval &= Dba::write($sql);

        return $retval;
    }

    /**
     * update_400006
     *
     * drop shoutcast_active preferences and localplay_shoutcast table
     */
    public static function update_400006()
    {
        $retval = true;

        $sql = "DELETE FROM `user_preference` WHERE `user_preference`.`preference` IN (SELECT `preference`.`id` FROM `preference` WHERE `preference`.`name` = 'shoutcast_active');";
        $retval &= Dba::write($sql);

        $sql = "DELETE FROM `preference` WHERE `preference`.`name` = 'shoutcast_active';";
        $retval &= Dba::write($sql);

        $sql = "DROP TABLE IF EXISTS `localplay_shoutcast`";
        $retval &= Dba::write($sql);

        return $retval;
    }

    /**
     * update_400007
     *
     * Add ui option for skip_count display
     * Add ui option for displaying dates in a custom format
     */
    public static function update_400007()
    {
        $retval = true;

        $sql = "INSERT INTO `preference` (`name`, `value`, `description`, `level`, `type`, `catagory`, `subcatagory`) VALUES ('show_skipped_times', '0', 'Show # skipped', 25, 'boolean', 'interface', 'library')";
        $retval &= Dba::write($sql);
        $row_id = Dba::insert_id();
        $sql    = "INSERT INTO `user_preference` VALUES (-1,?, '0')";
        $retval &= Dba::write($sql, array($row_id));

        $sql = "INSERT INTO `preference` (`name`, `value`, `description`, `level`, `type`, `catagory`, `subcatagory`) VALUES ('custom_datetime', '', 'Custom datetime', 25, 'string', 'interface', 'custom')";
        $retval &= Dba::write($sql);
        $row_id = Dba::insert_id();
        $sql    = "INSERT INTO `user_preference` VALUES (-1,?, '')";
        $retval &= Dba::write($sql, array($row_id));

        return $retval;
    }

    /**
     * update_400008
     *
     * Add system option for cron based cache and create related tables
     */
    public static function update_400008()
    {
        $retval = true;

        $sql = "INSERT INTO `preference` (`name`, `value`, `description`, `level`, `type`, `catagory`, `subcatagory`) VALUES ('cron_cache', '0', 'Cache computed SQL data (eg. media hits stats) using a cron', 25, 'boolean', 'system', 'catalog')";
        $retval &= Dba::write($sql);
        $row_id = Dba::insert_id();
        $sql    = "INSERT INTO `user_preference` VALUES (-1, ?, '0')";
        $retval &= Dba::write($sql, array($row_id));

        $tables    = ['cache_object_count', 'cache_object_count_run'];
        $collation = (AmpConfig::get('database_collation', 'utf8mb4_unicode_ci'));
        $charset   = (AmpConfig::get('database_charset', 'utf8mb4'));
        $engine    = ($charset == 'utf8mb4') ? 'InnoDB' : 'MYISAM';
        foreach ($tables as $table) {
            $sql = "CREATE TABLE IF NOT EXISTS `" . $table . "` ( `object_id` int(11) unsigned NOT NULL, `object_type` enum('album','artist','song','playlist','genre','catalog','live_stream','video','podcast_episode') CHARACTER SET $charset NOT NULL, `count` int(11) unsigned NOT NULL DEFAULT '0', `threshold` int(11) unsigned NOT NULL DEFAULT '0', `count_type` varchar(16) NOT NULL, PRIMARY KEY (`object_id`, `object_type`, `threshold`, `count_type`) ) ENGINE=$engine DEFAULT CHARSET=$charset COLLATE=$collation;";
            $retval &= Dba::write($sql);
        }

        $sql = "UPDATE `preference` SET `level`=75 WHERE `preference`.`name`='stats_threshold'";
        $retval &= Dba::write($sql);

        return $retval;
    }

    /**
     * update_400009
     *
     * Add ui option for forcing unique items to playlists
     */
    public static function update_400009()
    {
        $retval = true;

        $sql = "INSERT INTO `preference` (`name`, `value`, `description`, `level`, `type`, `catagory`, `subcatagory`) VALUES ('unique_playlist', '0', 'Only add unique items to playlists', 25, 'boolean', 'playlist', null)";
        $retval &= Dba::write($sql);
        $row_id = Dba::insert_id();
        $sql    = "INSERT INTO `user_preference` VALUES (-1,?, '')";
        $retval &= Dba::write($sql, array($row_id));

        return $retval;
    }

    /**
     * update_400010
     *
     * Add a last_duration to searches to speed up access requests
     */
    public static function update_400010()
    {
        $retval = true;
        $sql    = "ALTER TABLE `search` ADD `last_duration` INT(11) NULL;";
        $retval &= Dba::write($sql);

        return $retval;
    }

    /**
     * update_400011
     *
     * Allow negative track numbers for albums
     * Truncate database tracks to 0 when greater than 32767
     */
    public static function update_400011()
    {
        $retval = true;
        $sql    = "UPDATE `song` SET `track` = 0 WHERE `track` > 32767;";
        $retval &= Dba::write($sql);

        $sql = "ALTER TABLE `song` MODIFY COLUMN `track` SMALLINT DEFAULT NULL NULL;";
        $retval &= Dba::write($sql);

        return $retval;
    }

    /**
     * update_400012
     *
     * Add a rss token to use an RSS unauthenticated feed.
     */
    public static function update_400012()
    {
        $retval = true;
        $sql    = "ALTER TABLE `user` ADD `rsstoken` VARCHAR(255) NULL;";
        $retval &= Dba::write($sql);

        return $retval;
    }

    /**
     * update_400013
     *
     * Extend Democratic cooldown beyond 255.
     */
    public static function update_400013()
    {
        $retval = true;
        $sql    = "ALTER TABLE `democratic` MODIFY COLUMN `cooldown` int(11) unsigned DEFAULT NULL NULL;";
        $retval &= Dba::write($sql);

        return $retval;
    }

    /**
     * update_400014
     *
     * Add last_duration to playlist
     * Add time to artist and album
     */
    public static function update_400014()
    {
        $retval = true;

        $sql    = "ALTER TABLE `playlist` ADD COLUMN `last_duration` int(11) unsigned NOT NULL DEFAULT '0'";
        $retval &= Dba::write($sql);

        $sql    = "ALTER TABLE `album` ADD COLUMN `time` smallint(5) unsigned NOT NULL DEFAULT '0'";
        $retval &= Dba::write($sql);

        $sql    = "ALTER TABLE `artist` ADD COLUMN `time` smallint(5) unsigned NOT NULL DEFAULT '0'";
        $retval &= Dba::write($sql);

        return $retval;
    }
    //

    /**
     * update_400015
     *
     * Extend artist time. smallint was too small
     */
    public static function update_400015()
    {
        $retval = true;

        $sql    = "ALTER TABLE `artist` MODIFY COLUMN `time` int(11) unsigned DEFAULT NULL NULL;";
        $retval &= Dba::write($sql);

        return $retval;
    }

    /**
     * update_400016
     *
     * Extend album and make artist even bigger. This should cover everyone.
     */
    public static function update_400016()
    {
        $retval = true;

        $sql    = "ALTER TABLE `album` MODIFY COLUMN `time` bigint(20) unsigned DEFAULT NULL NULL;";
        $retval &= Dba::write($sql);

        $sql    = "ALTER TABLE `artist` MODIFY COLUMN `time` int(11) unsigned DEFAULT NULL NULL;";
        $retval &= Dba::write($sql);

        return $retval;
    }

    /**
     * update_400017
     *
     * Removed.
     */
    public static function update_400017()
    {
        return true;
    }

    /**
     * update_400018
     *
     * Extend video bitrate to unsigned. There's no reason for a negative bitrate.
     */
    public static function update_400018()
    {
        $retval = true;
        $sql    = "UPDATE `video` SET `video_bitrate` = 0 WHERE `video_bitrate` < 0;";
        $retval &= Dba::write($sql);

        $sql    = "ALTER TABLE `video` MODIFY COLUMN `video_bitrate` int(11) unsigned DEFAULT NULL NULL;";
        $retval &= Dba::write($sql);

        return $retval;
    }

    /**
     * update_400019
     *
     * Put of_the_moment into a per user preference
     */
    public static function update_400019()
    {
        $retval = true;

        $sql = "INSERT INTO `preference` (`name`, `value`, `description`, `level`, `type`, `catagory`, `subcatagory`) " .
            "VALUES ('of_the_moment', '6', 'Set the amount of items Album/Video of the Moment will display', 25, 'integer', 'interface', 'home')";
        $retval &= Dba::write($sql);
        $row_id = Dba::insert_id();
        $sql    = "INSERT INTO `user_preference` VALUES (-1,?, '')";
        $retval &= Dba::write($sql, array($row_id));

        return $retval;
    }

    /**
     * update_400020
     *
     * Customizable login background image
     */
    public static function update_400020()
    {
        $retval = true;

        $sql = "INSERT INTO `preference` (`name`, `value`, `description`, `level`, `type`, `catagory`, `subcatagory`) " .
            "VALUES ('custom_login_background', '', 'Custom URL - Login page background', 75, 'string', 'interface', 'custom')";
        $retval &= Dba::write($sql);
        $row_id = Dba::insert_id();
        $sql    = "INSERT INTO `user_preference` VALUES (-1, ?, '')";
        $retval &= Dba::write($sql, array($row_id));

        return $retval;
    }

    /**
     * update_400021
     *
     * Add r128 gain columns to song_data
     */
    public static function update_400021()
    {
        $retval = true;

        $sql = "ALTER TABLE `song_data` " .
            "ADD `r128_track_gain` smallint(5) DEFAULT NULL, " .
            "ADD `r128_album_gain` smallint(5) DEFAULT NULL;";
        $retval &= Dba::write($sql);

        return $retval;
    }

    /**
     * update_400022
     *
     * Extend allowed time for podcast_episodes
     */
    public static function update_400022()
    {
        $retval = true;

        $sql = "ALTER TABLE `podcast_episode` MODIFY COLUMN `time` int(11) unsigned DEFAULT 0 NOT NULL; ";
        $retval &= Dba::write($sql);

        return $retval;
    }

    /**
     * update_400023
     *
     * delete concerts_limit_past and concerts_limit_future database settings
     */
    public static function update_400023()
    {
        $retval = true;

        $sql = "DELETE FROM `user_preference` " .
            "WHERE `user_preference`.`preference` IN " .
            "(SELECT `preference`.`id` FROM `preference` " .
            "WHERE `preference`.`name` IN ('concerts_limit_past', 'concerts_limit_future'));";
        $retval &= Dba::write($sql);

        $sql = "DELETE FROM `preference` " .
            "WHERE `preference`.`name` IN ('concerts_limit_past', 'concerts_limit_future');";
        $retval &= Dba::write($sql);

        return $retval;
    }

    /**
     * update_400024
     *
     * Add song_count, album_count and album_group_count to artist
     */
    public static function update_400024()
    {
        $retval = true;
        $sql    = "ALTER TABLE `artist` ADD `song_count` smallint(5) unsigned DEFAULT 0 NULL;";
        $retval &= Dba::write($sql);
        $sql    = "ALTER TABLE `artist` ADD `album_count` smallint(5) unsigned DEFAULT 0 NULL;";
        $retval &= Dba::write($sql);
        $sql    = "ALTER TABLE `artist` ADD `album_group_count` smallint(5) unsigned DEFAULT 0 NULL;";
        $retval &= Dba::write($sql);

        return $retval;
    }

    /**
     * update_500000
     *
     * Delete duplicate files in the song table
     */
    public static function update_500000()
    {
        $retval = true;
        $sql    = "DELETE `dupe` FROM `song` AS `dupe`, `song` AS `orig` WHERE `dupe`.`id` > `orig`.`id` AND `dupe`.`file` <=> `orig`.`file`;";
        $retval &= Dba::write($sql);

        return $retval;
    }

    /**
     * update_500001
     *
     * Add `release_status`, `addition_time`, `catalog` to album table
     * Add `mbid`, `country`, `active` to label table
     * Fill the album `catalog` and `time` values using the song table
     * Fill the artist `album_count`, `album_group_count` and `song_count` values
     */
    public static function update_500001()
    {
        $retval = true;
        $sql    = "ALTER TABLE `album` ADD `release_status` varchar(32) DEFAULT NULL;";
        $retval &= Dba::write($sql);
        $sql    = "ALTER TABLE `album` ADD `addition_time` int(11) UNSIGNED DEFAULT 0 NULL;";
        $retval &= Dba::write($sql);
        $sql    = "ALTER TABLE `album` ADD `catalog` int(11) UNSIGNED NOT NULL DEFAULT '0';";
        $retval &= Dba::write($sql);
        $sql    = "ALTER TABLE `label` ADD `mbid` varchar(36) DEFAULT NULL;";
        $retval &= Dba::write($sql);
        $sql    = "ALTER TABLE `label` ADD `country` varchar(64) DEFAULT NULL;";
        $retval &= Dba::write($sql);
        $sql    = "ALTER TABLE `label` ADD `active` tinyint(1) UNSIGNED NOT NULL DEFAULT '1';";
        $retval &= Dba::write($sql);
        $sql    = "UPDATE `album`, (SELECT min(`song`.`catalog`) as `catalog`, `song`.`album` FROM `song` GROUP BY `song`.`album`) AS `song` SET `album`.`catalog` = `song`.`catalog` WHERE `album`.`catalog` != `song`.`catalog` AND `album`.`id` = `song`.`album`;";
        $retval &= Dba::write($sql);
        $sql    = "UPDATE `album`, (SELECT sum(`song`.`time`) as `time`, `song`.`album` FROM `song` GROUP BY `song`.`album`) AS `song` SET `album`.`time` = `song`.`time` WHERE `album`.`id` = `song`.`album` AND `album`.`time` != `song`.`time`;";
        $retval &= Dba::write($sql);
        $sql    = "UPDATE `album`, (SELECT MIN(`song`.`addition_time`) AS `addition_time`, `song`.`album` FROM `song` GROUP BY `song`.`album`) AS `song` SET `album`.`addition_time` = `song`.`addition_time` WHERE `album`.`addition_time` != `song`.`addition_time` AND `song`.`album` = `album`.`id`;";
        $retval &= Dba::write($sql);
        $sql    = "UPDATE `artist`, (SELECT COUNT(DISTINCT `album`.`id`) AS `album_count`, `album_artist` FROM `album` LEFT JOIN `catalog` ON `catalog`.`id` = `album`.`catalog` WHERE `catalog`.`enabled` = '1' GROUP BY `album_artist`) AS `album` SET `artist`.`album_count` = `album`.`album_count` WHERE `artist`.`album_count` != `album`.`album_count` AND `artist`.`id` = `album`.`album_artist`;";
        $retval &= Dba::write($sql);
        $sql    = "UPDATE `artist`, (SELECT COUNT(DISTINCT CONCAT(COALESCE(`album`.`prefix`, ''), `album`.`name`, COALESCE(`album`.`album_artist`, ''), COALESCE(`album`.`mbid`, ''), COALESCE(`album`.`year`, ''))) AS `album_group_count`, `album_artist` FROM `album` LEFT JOIN `catalog` ON `catalog`.`id` = `album`.`catalog` WHERE `catalog`.`enabled` = '1' GROUP BY `album_artist`) AS `album` SET `artist`.`album_group_count` = `album`.`album_group_count` WHERE `artist`.`album_group_count` != `album`.`album_group_count` AND `artist`.`id` = `album`.`album_artist`;";
        $retval &= Dba::write($sql);
        $sql    = "UPDATE `artist`, (SELECT COUNT(`song`.`id`) AS `song_count`, `artist` FROM `song` LEFT JOIN `catalog` ON `catalog`.`id` = `song`.`catalog` WHERE `catalog`.`enabled` = '1' GROUP BY `artist`) AS `song` SET `artist`.`song_count` = `song`.`song_count` WHERE `artist`.`song_count` != `song`.`song_count` AND `artist`.`id` = `song`.`artist`;";
        $retval &= Dba::write($sql);

        return $retval;
    }
    /**
     * update_500002
     *
     * Create `total_count` and `total_skip` to album, artist, song, video and podcast_episode tables
     * Fill counts into the columns
     */
    public static function update_500002()
    {
        $retval = true;
        // tables which usually calculate a count
        $tables = ['album', 'artist', 'song', 'video', 'podcast_episode'];
        foreach ($tables as $type) {
            $sql = "ALTER TABLE `$type` ADD `total_count` int(11) UNSIGNED NOT NULL DEFAULT '0';";
            $retval &= Dba::write($sql);
            $sql = "UPDATE `$type`, (SELECT COUNT(`object_count`.`object_id`) AS `total_count`, `object_id` FROM `object_count` WHERE `object_count`.`object_type` = '$type' AND `object_count`.`count_type` = 'stream' GROUP BY `object_count`.`object_id`) AS `object_count` SET `$type`.`total_count` = `object_count`.`total_count` WHERE `$type`.`total_count` != `object_count`.`total_count` AND `$type`.`id` = `object_count`.`object_id`;";
            $retval &= Dba::write($sql);
        }
        // tables that also have a skip count
        $tables = ['song', 'video', 'podcast_episode'];
        foreach ($tables as $type) {
            $sql = "ALTER TABLE `$type` ADD `total_skip` int(11) UNSIGNED NOT NULL DEFAULT '0';";
            $retval &= Dba::write($sql);
            $sql = "UPDATE `$type`, (SELECT COUNT(`object_count`.`object_id`) AS `total_skip`, `object_id` FROM `object_count` WHERE `object_count`.`object_type` = '$type' AND `object_count`.`count_type` = 'skip' GROUP BY `object_count`.`object_id`) AS `object_count` SET `$type`.`total_skip` = `object_count`.`total_skip` WHERE `$type`.`total_skip` != `object_count`.`total_skip` AND `$type`.`id` = `object_count`.`object_id`;";
            $retval &= Dba::write($sql);
        }

        return $retval;
    }

    /**
     * update_500003
     *
     * add `catalog` to podcast_episode table
     */
    public static function update_500003()
    {
        $retval = true;
        $sql    = "ALTER TABLE `podcast_episode` DROP COLUMN `catalog`;";
        $retval &= Dba::write($sql);
        $sql    = "ALTER TABLE `podcast_episode` ADD `catalog` int(11) UNSIGNED NOT NULL DEFAULT '0';";
        $retval &= Dba::write($sql);
        $sql = "UPDATE `podcast_episode`, (SELECT min(`podcast`.`catalog`) as `catalog`, `podcast`.`id` FROM `podcast` GROUP BY `podcast`.`id`) AS `podcast` SET `podcast_episode`.`catalog` = `podcast`.`catalog` WHERE `podcast_episode`.`catalog` != `podcast`.`catalog` AND `podcast_episode`.`podcast` = `podcast`.`id` AND `podcast`.`catalog` > 0;";
        $retval &= Dba::write($sql);

        return $retval;
    }

    /**
     * update_500004
     *
     * Create catalog_map table and fill it with data
     */
    public static function update_500004()
    {
        $retval    = true;
        $collation = (AmpConfig::get('database_collation', 'utf8mb4_unicode_ci'));
        $charset   = (AmpConfig::get('database_charset', 'utf8mb4'));
        $engine    = ($charset == 'utf8mb4') ? 'InnoDB' : 'MYISAM';
        // create the table
        $sql = "CREATE TABLE IF NOT EXISTS `catalog_map` (`id` int(11) UNSIGNED NOT NULL AUTO_INCREMENT, `catalog_id` int(11) UNSIGNED NOT NULL, `object_id` int(11) UNSIGNED NOT NULL, `object_type` varchar(16) CHARACTER SET $charset COLLATE $collation DEFAULT NULL, PRIMARY KEY (`id`), UNIQUE KEY `unique_catalog_map` (`object_id`, `object_type`, `catalog_id`)) ENGINE=$engine DEFAULT CHARSET=$charset COLLATE=$collation;";
        $retval &= Dba::write($sql);
        // fill the data
        $tables = ['album', 'song', 'video', 'podcast_episode'];
        foreach ($tables as $type) {
            $sql = "REPLACE INTO `catalog_map` (`catalog_id`, `object_type`, `object_id`) SELECT `$type`.`catalog`, '$type', `$type`.`id` FROM `$type` WHERE `$type`.`catalog` > 0;";
            $retval &= Dba::write($sql);
        }
        // artist is a special one as it can be across multiple tables
        $sql = "REPLACE INTO `catalog_map` (`catalog_id`, `object_type`, `object_id`) SELECT `song`.`catalog`, 'artist', `artist`.`id` FROM `artist` LEFT JOIN `song` ON `song`.`artist` = `artist`.`id` WHERE `song`.`catalog` > 0;";
        $retval &= Dba::write($sql);
        $sql = "REPLACE INTO `catalog_map` (`catalog_id`, `object_type`, `object_id`) SELECT `album`.`catalog`, 'artist', `artist`.`id` FROM `artist` LEFT JOIN `album` ON `album`.`album_artist` = `artist`.`id` WHERE `album`.`catalog` > 0;";
        $retval &= Dba::write($sql);

        return $retval;
    }

    /**
<<<<<<< HEAD
     * Add bitrate, rate and mode to podcast_episode
     */
    public static function update_510001()
    {
        $retval = true;
        $sql    = "ALTER TABLE `podcast_episode` ADD `bitrate` mediumint(8) unsigned DEFAULT 0 NULL;";
        $retval &= Dba::write($sql);
        $sql    = "ALTER TABLE `podcast_episode` ADD `rate` mediumint(8) unsigned DEFAULT 0 NULL;";
        $retval &= Dba::write($sql);
        $sql    = "ALTER TABLE `podcast_episode` ADD `mode` enum ('abr', 'vbr', 'cbr') charset utf8 null;";
=======
     * update_500005
     *
     * Add song_count, artist_count to album
     */
    public static function update_500005()
    {
        $retval = true;
        $sql    = "ALTER TABLE `album` ADD `song_count` smallint(5) unsigned DEFAULT 0 NULL;";
        $retval &= Dba::write($sql);
        $sql    = "ALTER TABLE `album` ADD `artist_count` smallint(5) unsigned DEFAULT 0 NULL;";
        $retval &= Dba::write($sql);
        $sql    = "UPDATE `album`, (SELECT COUNT(`song`.`id`) AS `song_count`, `album` FROM `song` LEFT JOIN `catalog` ON `catalog`.`id` = `song`.`catalog` WHERE `catalog`.`enabled` = '1' GROUP BY `album`) AS `song` SET `album`.`song_count` = `song`.`song_count` WHERE `album`.`song_count` != `song`.`song_count` AND `album`.`id` = `song`.`album`;";
        $retval &= Dba::write($sql);
        $sql    = "UPDATE `album`, (SELECT COUNT(DISTINCT(`song`.`artist`)) AS `artist_count`, `album` FROM `song` LEFT JOIN `catalog` ON `catalog`.`id` = `song`.`catalog` WHERE `catalog`.`enabled` = '1' GROUP BY `album`) AS `song` SET `album`.`artist_count` = `song`.`artist_count` WHERE `album`.`artist_count` != `song`.`artist_count` AND `album`.`id` = `song`.`album`;";
        $retval &= Dba::write($sql);
        $sql    = "REPLACE INTO `update_info` SET `key`= 'album_group', `value`= (SELECT COUNT(DISTINCT(`album`.`id`)) AS `count` FROM `album` WHERE `id` in (SELECT MIN(`id`) from `album` GROUP BY `album`.`prefix`, `album`.`name`, `album`.`album_artist`, `album`.`release_type`, `album`.`release_status`, `album`.`mbid`, `album`.`year`));";
>>>>>>> cb7f9795
        $retval &= Dba::write($sql);

        return $retval;
    }
} // end update.class<|MERGE_RESOLUTION|>--- conflicted
+++ resolved
@@ -1334,7 +1334,28 @@
     }
 
     /**
-<<<<<<< HEAD
+     * update_500005
+     *
+     * Add song_count, artist_count to album
+     */
+    public static function update_500005()
+    {
+        $retval = true;
+        $sql    = "ALTER TABLE `album` ADD `song_count` smallint(5) unsigned DEFAULT 0 NULL;";
+        $retval &= Dba::write($sql);
+        $sql    = "ALTER TABLE `album` ADD `artist_count` smallint(5) unsigned DEFAULT 0 NULL;";
+        $retval &= Dba::write($sql);
+        $sql    = "UPDATE `album`, (SELECT COUNT(`song`.`id`) AS `song_count`, `album` FROM `song` LEFT JOIN `catalog` ON `catalog`.`id` = `song`.`catalog` WHERE `catalog`.`enabled` = '1' GROUP BY `album`) AS `song` SET `album`.`song_count` = `song`.`song_count` WHERE `album`.`song_count` != `song`.`song_count` AND `album`.`id` = `song`.`album`;";
+        $retval &= Dba::write($sql);
+        $sql    = "UPDATE `album`, (SELECT COUNT(DISTINCT(`song`.`artist`)) AS `artist_count`, `album` FROM `song` LEFT JOIN `catalog` ON `catalog`.`id` = `song`.`catalog` WHERE `catalog`.`enabled` = '1' GROUP BY `album`) AS `song` SET `album`.`artist_count` = `song`.`artist_count` WHERE `album`.`artist_count` != `song`.`artist_count` AND `album`.`id` = `song`.`album`;";
+        $retval &= Dba::write($sql);
+        $sql    = "REPLACE INTO `update_info` SET `key`= 'album_group', `value`= (SELECT COUNT(DISTINCT(`album`.`id`)) AS `count` FROM `album` WHERE `id` in (SELECT MIN(`id`) from `album` GROUP BY `album`.`prefix`, `album`.`name`, `album`.`album_artist`, `album`.`release_type`, `album`.`release_status`, `album`.`mbid`, `album`.`year`));";
+        $retval &= Dba::write($sql);
+
+        return $retval;
+    }
+
+    /**
      * Add bitrate, rate and mode to podcast_episode
      */
     public static function update_510001()
@@ -1345,24 +1366,6 @@
         $sql    = "ALTER TABLE `podcast_episode` ADD `rate` mediumint(8) unsigned DEFAULT 0 NULL;";
         $retval &= Dba::write($sql);
         $sql    = "ALTER TABLE `podcast_episode` ADD `mode` enum ('abr', 'vbr', 'cbr') charset utf8 null;";
-=======
-     * update_500005
-     *
-     * Add song_count, artist_count to album
-     */
-    public static function update_500005()
-    {
-        $retval = true;
-        $sql    = "ALTER TABLE `album` ADD `song_count` smallint(5) unsigned DEFAULT 0 NULL;";
-        $retval &= Dba::write($sql);
-        $sql    = "ALTER TABLE `album` ADD `artist_count` smallint(5) unsigned DEFAULT 0 NULL;";
-        $retval &= Dba::write($sql);
-        $sql    = "UPDATE `album`, (SELECT COUNT(`song`.`id`) AS `song_count`, `album` FROM `song` LEFT JOIN `catalog` ON `catalog`.`id` = `song`.`catalog` WHERE `catalog`.`enabled` = '1' GROUP BY `album`) AS `song` SET `album`.`song_count` = `song`.`song_count` WHERE `album`.`song_count` != `song`.`song_count` AND `album`.`id` = `song`.`album`;";
-        $retval &= Dba::write($sql);
-        $sql    = "UPDATE `album`, (SELECT COUNT(DISTINCT(`song`.`artist`)) AS `artist_count`, `album` FROM `song` LEFT JOIN `catalog` ON `catalog`.`id` = `song`.`catalog` WHERE `catalog`.`enabled` = '1' GROUP BY `album`) AS `song` SET `album`.`artist_count` = `song`.`artist_count` WHERE `album`.`artist_count` != `song`.`artist_count` AND `album`.`id` = `song`.`album`;";
-        $retval &= Dba::write($sql);
-        $sql    = "REPLACE INTO `update_info` SET `key`= 'album_group', `value`= (SELECT COUNT(DISTINCT(`album`.`id`)) AS `count` FROM `album` WHERE `id` in (SELECT MIN(`id`) from `album` GROUP BY `album`.`prefix`, `album`.`name`, `album`.`album_artist`, `album`.`release_type`, `album`.`release_status`, `album`.`mbid`, `album`.`year`));";
->>>>>>> cb7f9795
         $retval &= Dba::write($sql);
 
         return $retval;
