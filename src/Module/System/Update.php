--- conflicted
+++ resolved
@@ -242,13 +242,11 @@
         $update_string = "* Add song_count, artist_count to album";
         $version[]     = array('version' => '500005', 'description' => $update_string);
 
-<<<<<<< HEAD
+        $update_string = "* Add user_playlist and user_data table";
+        $version[]     = array('version' => '500006', 'description' => $update_string);
+
         $update_string = "* Adds bitrate, rate and mode information to podcast_episode<br/ > ";
         $version[]     = array('version' => '510001', 'description' => $update_string);
-=======
-        $update_string = "* Add user_playlist and user_data table";
-        $version[]     = array('version' => '500006', 'description' => $update_string);
->>>>>>> 7cb5c5f7
 
         return $version;
     }
@@ -1362,18 +1360,6 @@
     }
 
     /**
-<<<<<<< HEAD
-     * Add bitrate, rate and mode to podcast_episode
-     */
-    public static function update_510001()
-    {
-        $retval = true;
-        $sql    = "ALTER TABLE `podcast_episode` ADD `bitrate` mediumint(8) unsigned DEFAULT 0 NULL;";
-        $retval &= Dba::write($sql);
-        $sql    = "ALTER TABLE `podcast_episode` ADD `rate` mediumint(8) unsigned DEFAULT 0 NULL;";
-        $retval &= Dba::write($sql);
-        $sql    = "ALTER TABLE `podcast_episode` ADD `mode` enum ('abr', 'vbr', 'cbr') charset utf8 null;";
-=======
      * update_500006
      *
      * Add user_playlist table
@@ -1387,7 +1373,22 @@
         $sql       = "CREATE TABLE IF NOT EXISTS `user_playlist` (`id` int(11) UNSIGNED NOT NULL AUTO_INCREMENT, `user` int(11) DEFAULT NULL, `object_type` enum('song','live_stream','video','podcast_episode') CHARACTER SET $charset COLLATE $collation DEFAULT NULL, `object_id` int(11) UNSIGNED NOT NULL DEFAULT '0', `track` smallint(6) DEFAULT NULL, `current_track` tinyint(1) UNSIGNED NOT NULL DEFAULT 0, `current_time` smallint(5) UNSIGNED NOT NULL DEFAULT '0', PRIMARY KEY (`id`),KEY `user` (`user`)) ENGINE=$engine DEFAULT CHARSET=$charset COLLATE=$collation;";
         $retval &= Dba::write($sql);
         $sql       = "CREATE TABLE IF NOT EXISTS `user_data` (`user` int(11) DEFAULT NULL, `key` varchar(128) CHARACTER SET $charset COLLATE $collation DEFAULT NULL, `value` varchar(255) CHARACTER SET $charset COLLATE $collation DEFAULT NULL, KEY `user` (`user`),  KEY `key` (`key`)) ENGINE=$engine DEFAULT CHARSET=$charset COLLATE=$collation;";
->>>>>>> 7cb5c5f7
+        $retval &= Dba::write($sql);
+
+        return $retval;
+    }
+
+    /**
+     * Add bitrate, rate and mode to podcast_episode
+     */
+    public static function update_510001()
+    {
+        $retval = true;
+        $sql    = "ALTER TABLE `podcast_episode` ADD `bitrate` mediumint(8) unsigned DEFAULT 0 NULL;";
+        $retval &= Dba::write($sql);
+        $sql    = "ALTER TABLE `podcast_episode` ADD `rate` mediumint(8) unsigned DEFAULT 0 NULL;";
+        $retval &= Dba::write($sql);
+        $sql    = "ALTER TABLE `podcast_episode` ADD `mode` enum ('abr', 'vbr', 'cbr') charset utf8 null;";
         $retval &= Dba::write($sql);
 
         return $retval;
