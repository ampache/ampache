--- conflicted
+++ resolved
@@ -179,29 +179,14 @@
 
         debug_event(self::class, 'Deleting Session with key:' . $key, 6);
 
-<<<<<<< HEAD
         $session_name  = AmpConfig::get('session_name');
-=======
-        $session_name   = AmpConfig::get('session_name');
-        $cookie_options = [
-            'expires' => -1,
-            'path' => AmpConfig::get('cookie_path'),
-            'domain' => AmpConfig::get('cookie_domain'),
-            'secure' => make_bool(AmpConfig::get('cookie_secure')),
-            'samesite' => 'Strict'
-        ];
-
-        // Destroy our cookie!
-        setcookie($session_name, '', $cookie_options);
-        setcookie($session_name . '_user', '', $cookie_options);
-        setcookie($session_name . '_lang', '', $cookie_options);
->>>>>>> 7fc3373c
 
         $options = [
             'expires' => -1,
             'path' => AmpConfig::get('cookie_path'),
             'domain' => '',
-            'secure' => make_bool(AmpConfig::get('cookie_secure'))
+            'secure' => make_bool(AmpConfig::get('cookie_secure')),
+            'samesite' => 'Strict'
         ];
 
         $cookieSetter = static::getCookieSetter();
@@ -555,7 +540,6 @@
     public static function create_cookie()
     {
         // Set up the cookie prefs before we throw down, this is very important
-<<<<<<< HEAD
         $cookie_life   = (int)AmpConfig::get('cookie_life');
         $cookie_path   = (string)AmpConfig::get('cookie_path');
         $cookie_secure = make_bool(AmpConfig::get('cookie_secure'));
@@ -568,25 +552,12 @@
                     'expires' => $cookie_life,
                     'path' => $cookie_path,
                     'domain' => '',
-                    'secure' => $cookie_secure
+                    'secure' => $cookie_secure,
+                    'samesite' => 'Strict'
                 ]
             );
         } else {
             session_set_cookie_params($cookie_life, $cookie_path, '', $cookie_secure);
-=======
-        $cookie_options = [
-            'expires' => (int)AmpConfig::get('cookie_life'),
-            'path' => (string)AmpConfig::get('cookie_path'),
-            'domain' => (string)AmpConfig::get('cookie_domain'),
-            'secure' => make_bool(AmpConfig::get('cookie_secure')),
-            'samesite' => 'Strict'
-        ];
-
-        if (isset($_SESSION)) {
-            setcookie(session_name(), session_id(), $cookie_options);
-        } else {
-            session_set_cookie_params($cookie_options);
->>>>>>> 7fc3373c
         }
         session_write_close();
         session_name(AmpConfig::get('session_name'));
@@ -607,13 +578,13 @@
      */
     public static function create_user_cookie($username)
     {
-<<<<<<< HEAD
         $session_name  = AmpConfig::get('session_name');
         $options       = [
             'expires' => AmpConfig::get('cookie_life'),
             'path' => AmpConfig::get('cookie_path'),
             'domain' => '',
             'secure' => make_bool(AmpConfig::get('cookie_secure')),
+            'samesite' => 'Strict',
         ];
 
         $cookieSetter = static::getCookieSetter();
@@ -627,19 +598,6 @@
             AmpConfig::get('lang'),
             $options
         );
-=======
-        $session_name   = AmpConfig::get('session_name');
-        $cookie_options = [
-            'expires' => AmpConfig::get('cookie_life'),
-            'path' => AmpConfig::get('cookie_path'),
-            'domain' => AmpConfig::get('cookie_domain'),
-            'secure' => make_bool(AmpConfig::get('cookie_secure')),
-            'samesite' => 'Strict'
-        ];
-
-        setcookie($session_name . '_user', $username, $cookie_options);
-        setcookie($session_name . '_lang', AmpConfig::get('lang'), $cookie_options);
->>>>>>> 7fc3373c
     }
 
     /**
@@ -651,17 +609,7 @@
     public static function create_remember_cookie($username)
     {
         $session_name    = AmpConfig::get('session_name');
-<<<<<<< HEAD
-=======
         $remember_length = time() + AmpConfig::get('remember_length');
-        $cookie_options  = [
-            'expires' => $remember_length,
-            'path' => AmpConfig::get('cookie_path'),
-            'domain' => AmpConfig::get('cookie_domain'),
-            'secure' => make_bool(AmpConfig::get('cookie_secure')),
-            'samesite' => 'Strict'
-        ];
->>>>>>> 7fc3373c
 
         $token = self::generateRandomToken(); // generate a token, should be 128 - 256 bit
         self::storeTokenForUser($username, $token, $remember_length);
@@ -669,7 +617,6 @@
         $mac    = hash_hmac('sha256', $cookie, AmpConfig::get('secret_key'));
         $cookie .= ':' . $mac;
 
-<<<<<<< HEAD
         static::getCookieSetter()->set(
             sprintf('%s_remember', $session_name),
             $cookie,
@@ -678,11 +625,9 @@
                 'path' => AmpConfig::get('cookie_path'),
                 'domain' => '',
                 'secure' => make_bool(AmpConfig::get('cookie_secure')),
+            'samesite' => 'Strict'
             ]
         );
-=======
-        setcookie($session_name . '_remember', $cookie, $cookie_options);
->>>>>>> 7fc3373c
     }
 
     /**
