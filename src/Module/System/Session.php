<?php
/*
 * vim:set softtabstop=4 shiftwidth=4 expandtab:
 *
 * LICENSE: GNU Affero General Public License, version 3 (AGPL-3.0-or-later)
 * Copyright 2001 - 2022 Ampache.org
 *
 * This program is free software: you can redistribute it and/or modify
 * it under the terms of the GNU Affero General Public License as published by
 * the Free Software Foundation, either version 3 of the License, or
 * (at your option) any later version.
 *
 * This program is distributed in the hope that it will be useful,
 * but WITHOUT ANY WARRANTY; without even the implied warranty of
 * MERCHANTABILITY or FITNESS FOR A PARTICULAR PURPOSE.  See the
 * GNU Affero General Public License for more details.
 *
 * You should have received a copy of the GNU Affero General Public License
 * along with this program.  If not, see <https://www.gnu.org/licenses/>.
 *
 */

declare(strict_types=0);

namespace Ampache\Module\System;

use Ampache\Config\ConfigContainerInterface;
use Ampache\Repository\Model\Preference;
use Ampache\Repository\Model\Query;
use Ampache\Repository\Model\User;
use Ampache\Module\Authentication\AuthenticationManagerInterface;
use Ampache\Module\Playback\Stream_Playlist;
use Ampache\Module\Util\Horde_Browser;
use Ampache\Config\AmpConfig;
use Ampache\Repository\UserRepositoryInterface;
use PDOStatement;
use Ampache\Repository\Model\Song_Preview;
use Ampache\Repository\Model\Tmp_Playlist;

/**
 * This class handles all of the session related stuff in Ampache
 */
final class Session implements SessionInterface
{
    private ConfigContainerInterface $configContainer;

    private AuthenticationManagerInterface $authenticationManager;

    private UserRepositoryInterface $userRepository;

    public function __construct(
        ConfigContainerInterface $configContainer,
        AuthenticationManagerInterface $authenticationManager,
        UserRepositoryInterface $userRepository
    ) {
        $this->configContainer       = $configContainer;
        $this->authenticationManager = $authenticationManager;
        $this->userRepository        = $userRepository;
    }

    public function auth(): bool
    {
        $useAuth          = $this->configContainer->isAuthenticationEnabled();
        $sessionName      = $this->configContainer->get('session_name');
        $isDemoMode       = $this->configContainer->get('demo_mode');
        $defaultAuthLevel = $this->configContainer->get('default_auth_level');

        // If we want a session
        if (!defined('NO_SESSION') && $useAuth) {
            $sessionData = $_COOKIE[$sessionName] ?? '';
            // Verify their session
            if (!self::exists('interface', $sessionData)) {
                if (!self::auth_remember()) {
                    $this->authenticationManager->logout($sessionData);

                    return false;
                }
            }

            // This actually is starting the session
            self::check();

            // Create the new user
            $GLOBALS['user'] = (array_key_exists('username', $_SESSION['userdata']))
                ? User::get_from_username($_SESSION['userdata']['username'])
                : '';

            // If the user ID doesn't exist deny them
            $user_id = (!empty(Core::get_global('user'))) ? Core::get_global('user')->id : false;
            if (!$user_id && !$isDemoMode) {
                $this->authenticationManager->logout(session_id());

                return false;
            }

            $this->userRepository->updateLastSeen((int) Core::get_global('user')->id);
        } elseif (!$useAuth) {
            $auth                 = array();
            $auth['success']      = 1;
            $auth['username']     = '-1';
            $auth['fullname']     = "Ampache User";
            $auth['id']           = -1;
            $auth['offset_limit'] = 50;
            $auth['access']       = $defaultAuthLevel ? User::access_name_to_level($defaultAuthLevel) : '5';
            if (!array_key_exists($sessionName, $_COOKIE) || (!self::exists('interface', $_COOKIE[$sessionName]))) {
                self::create_cookie();
                self::create($auth);
                self::check();
                $GLOBALS['user']           = new User('-1');
                $GLOBALS['user']->username = $auth['username'];
                $GLOBALS['user']->fullname = $auth['fullname'];
                $GLOBALS['user']->access   = (int) ($auth['access']);
            } else {
                self::check();
                if (array_key_exists('userdata', $_SESSION) && array_key_exists('username', $_SESSION['userdata'])) {
                    self::createGlobalUser(User::get_from_username($_SESSION['userdata']['username']));
                } else {
                    $GLOBALS['user']           = new User('-1');
                    $GLOBALS['user']->id       = -1;
                    $GLOBALS['user']->username = $auth['username'];
                    $GLOBALS['user']->fullname = $auth['fullname'];
                    $GLOBALS['user']->access   = (int)$auth['access'];
                }
                $user_id = (!empty(Core::get_global('user'))) ? Core::get_global('user')->id : false;
                if (!$user_id && !$isDemoMode) {
                    $this->authenticationManager->logout(session_id());

                    return false;
                }
                $this->userRepository->updateLastSeen((int) Core::get_global('user')->id);
            }
        } else {
            // If Auth, but no session is set
            if (array_key_exists('sid', $_REQUEST)) {
                session_name($sessionName);
                session_id(scrub_in((string) $_REQUEST['sid']));
                session_start();
                self::createGlobalUser(new User($_SESSION['userdata']['uid']));
            } else {
                $GLOBALS['user'] = '';
            }
        } // If NO_SESSION passed

        return true;
    }

    /**
     * write
     *
     * This saves the session information into the database.
     * @param $key
     * @param $value
     * @return boolean
     */
    public static function write($key, $value)
    {
        if (defined('NO_SESSION_UPDATE')) {
            return true;
        }

        $expire = time() + AmpConfig::get('session_length', 3600);
        $sql    = 'UPDATE `session` SET `value` = ?, `expire` = ? WHERE `id` = ?';
        Dba::write($sql, array($value, $expire, $key));

        debug_event(self::class, 'Writing to ' . $key . ' with expiration ' . $expire, 5);

        return true;
    }

    /**
     * destroy
     *
     * This removes the specified session from the database.
     * @param string $key
     * @return boolean
     */
    public static function destroy($key)
    {
        if (!strlen((string)$key)) {
            return false;
        }

        $sql = 'DELETE FROM `session` WHERE `id` = ?';
        Dba::write($sql, array($key));

        debug_event(self::class, 'Deleting Session with key:' . $key, 6);

        $session_name   = AmpConfig::get('session_name');
        $cookie_options = [
            'expires' => -1,
            'path' => (string)AmpConfig::get('cookie_path'),
            'domain' => (string)AmpConfig::get('cookie_domain'),
            'secure' => make_bool(AmpConfig::get('cookie_secure')),
            'samesite' => 'Strict'
        ];

        // Destroy our cookie!
        setcookie($session_name, '', $cookie_options);
        setcookie($session_name, '', -1);
        setcookie($session_name . '_user', '', $cookie_options);
        setcookie($session_name . '_lang', '', $cookie_options);

        return true;
    }

    /**
     * garbage_collection
     *
     * This function is randomly called and it cleans up the expired sessions
     */
    public static function garbage_collection()
    {
        $sql = 'DELETE FROM `session` WHERE `expire` < ?';
        Dba::write($sql, array(time()));

        $sql = 'DELETE FROM `session_remember` WHERE `expire` < ?;';
        Dba::write($sql, array(time()));

        // Also clean up things that use sessions as keys
        Query::garbage_collection();
        Tmp_Playlist::garbage_collection();
        Stream_Playlist::garbage_collection();
        Song_Preview::garbage_collection();
    }

    /**
     * read
     *
     * This takes a key and returns the data from the database.
     * @param $key
     * @return string
     */
    public static function read($key)
    {
        return self::_read($key, 'value');
    }

    /**
     * _read
     *
     * This returns the specified column from the session row.
     * @param string $key
     * @param string $column
     * @return string
     */
    private static function _read($key, $column)
    {
        $sql        = 'SELECT * FROM `session` WHERE `id` = ? AND `expire` > ?';
        $db_results = Dba::read($sql, array($key, time()));

        if ($results = Dba::fetch_assoc($db_results)) {
            //debug_event(self::class, 'Read session from key ' . $key . ' ' . $results[$column], 3);

            return $results[$column];
        }

        debug_event(self::class, 'Unable to read ' . $column . ' from key ' . $key . ' no data found', 3);

        return '';
    }

    /**
     * username
     *
     * This returns the username associated with a session ID, if any
     * @param $key
     * @return string
     */
    public static function username($key)
    {
        return self::_read($key, 'username');
    }

    /**
     * agent
     *
     * This returns the agent associated with a session ID, if any
     * @param string $key
     * @return string
     */
    public static function agent($key)
    {
        return self::_read($key, 'agent');
    }

    /**
     * create
     * This is called when you want to create a new session
     * it takes care of setting the initial cookie, and inserting the first
     * chunk of data, nifty ain't it!
     * @param array $data
     * @return string
     */
    public static function create($data)
    {
        $type = $data['type'] ?? '';
        // Regenerate the session ID to prevent fixation
        switch ($type) {
            case 'api':
                $key = (isset($data['apikey'])) ? md5(((string) $data['apikey'] . md5(uniqid((string) rand(), true)))) : md5(uniqid((string) rand(), true));
                break;
            case 'stream':
                $key = (isset($data['sid'])) ? $data['sid'] : md5(uniqid((string)rand(), true));
                break;
            case 'mysql':
            default:
                session_regenerate_id();

                // Before refresh we don't have the cookie so we
                // have to use session ID
                $key = session_id();
                break;
        } // end switch on data type

        $username = '';
        if (isset($data['username'])) {
            $username = $data['username'];
        }
        $s_ip  = isset($_SERVER['REMOTE_ADDR']) ? filter_var($_SERVER['REMOTE_ADDR'], FILTER_VALIDATE_IP) : '0';
        $value = '';
        if (isset($data['value'])) {
            $value = $data['value'];
        }
        $agent = (!empty($data['agent'])) ? $data['agent'] : substr(Core::get_server('HTTP_USER_AGENT'), 0, 254);

        $expire = time() + AmpConfig::get('session_length', 3600);
        if ($type == 'stream') {
            $expire = time() + AmpConfig::get('stream_length');
        }
        $latitude = null;
        if (isset($data['geo_latitude'])) {
            $latitude = $data['geo_latitude'];
        }
        $longitude = null;
        if (isset($data['geo_longitude'])) {
            $longitude = $data['geo_longitude'];
        }
        $geoname = null;
        if (isset($data['geo_name'])) {
            $geoname = $data['geo_name'];
        }

        if (!strlen((string)$value)) {
            $value = ' ';
        }

        /* Insert the row */
        $sql        = 'INSERT INTO `session` (`id`, `username`, `ip`, `type`, `agent`, `value`, `expire`, `geo_latitude`, `geo_longitude`, `geo_name`) ' . 'VALUES (?, ?, ?, ?, ?, ?, ?, ?, ?, ?)';
        $db_results = Dba::write($sql, array($key, $username, $s_ip, $type, $agent, $value, $expire, $latitude, $longitude, $geoname));

        if (!$db_results) {
            debug_event(self::class, 'Session creation failed', 1);

            return '';
        }

        debug_event(self::class, 'Session created: ' . $key, 5);

        return $key;
    }

    /**
     * check
     *
     * This checks for an existing session. If it's still valid we go ahead
     * and start it and return true.
     * @return boolean
     */
    public static function check()
    {
        $session_name = AmpConfig::get('session_name');

        // No cookie no go!
        if (!isset($_COOKIE[$session_name])) {
            if (!self::auth_remember()) {
                debug_event(self::class, 'Existing session NOT found', 5);

                return false;
            }
            debug_event(self::class, 'auth_remember session found', 5);
        }

<<<<<<< HEAD
=======
        // Can't do cookie is the session is already started
        if (session_status() === PHP_SESSION_ACTIVE) {
            return true;
        }

>>>>>>> 63b50516
        $cookie_params = [
            'lifetime' => (int)AmpConfig::get('cookie_life'),
            'path' => (string)AmpConfig::get('cookie_path'),
            'domain' => (string)AmpConfig::get('cookie_domain'),
            'secure' => make_bool(AmpConfig::get('cookie_secure')),
            'samesite' => 'Lax'
        ];

        // Set up the cookie params before we start the session.
        // This is vital
        session_set_cookie_params($cookie_params);
        session_write_close();

        // Set name
        session_name($session_name);

        // Ungimp IE and go
        self::ungimp_ie();
        session_start();

        return true;
    }

    /**
     * exists
     *
     * This checks to see if the specified session of the specified type
     * exists
     * based on the type.
     * @param string $type
     * @param string $key
     * @return boolean
     */
    public static function exists($type, $key)
    {
        // didn't pass an auth key so don't let them in!
        if (!$key) {
            return false;
        }
        // Switch on the type they pass
        switch ($type) {
            case 'api':
            case 'stream':
                $sql        = 'SELECT * FROM `session` WHERE `id` = ? AND `expire` > ? ' . "AND `type` in ('stream', 'api')";
                $db_results = Dba::read($sql, array($key, time()));

                if (Dba::num_rows($db_results)) {
                    return true;
                }
                break;
            case 'interface':
                $sql = 'SELECT * FROM `session` WHERE `id` = ? AND `expire` > ?';
                if (AmpConfig::get('use_auth')) {
                    // Build a list of enabled authentication types
                    $types         = AmpConfig::get('auth_methods');
                    $enabled_types = implode("', '", $types);
                    $sql .= " AND `type` IN('$enabled_types')";
                }
                $db_results = Dba::read($sql, array($key, time()));

                if (Dba::num_rows($db_results)) {
                    $results = Dba::fetch_assoc($db_results);
                    if ($results) {
                        self::createGlobalUser(User::get_from_username($results['username']));
                    }

                    return true;
                }
                break;
            default:
                return false;
        }

        // Default to false
        return false;
    }

    /**
     * extend
     *
     * This takes a SID and extends its expiration.
     * @param string $sid
     * @param string $type
     * @return PDOStatement|boolean
     */
    public static function extend($sid, $type = null)
    {
        $time = time();
        if ($type == 'stream') {
            $expire = $time + AmpConfig::get('stream_length');
        } else {
            $expire = $time + AmpConfig::get('session_length', 3600);
        }

        $sql = 'UPDATE `session` SET `expire` = ? WHERE `id`= ?';
        if ($db_results = Dba::write($sql, array($expire, $sid))) {
            debug_event(self::class, $sid . ' has been extended to ' . @date('r', $expire) . ' extension length ' . ($expire - $time), 5);
            $results = Dba::fetch_assoc($db_results);
            if ($results) {
                self::createGlobalUser(User::get_from_username($results['username']));
            }
        }

        return $db_results;
    }

    /**
     * get
     *
     * This checks for an existing session cookie and returns the value.
     * @return string
     */
    public static function get()
    {
        $session_name = AmpConfig::get('session_name');

        if (array_key_exists($session_name, $_COOKIE)) {
            return $_COOKIE[$session_name];
        }

        return '';
    }

    /**
     * update_username
     *
     * This takes a SID and update associated username.
     * @param string $sid
     * @param string $username
     * @return PDOStatement|boolean
     */
    public static function update_username($sid, $username)
    {
        $sql = 'UPDATE `session` SET `username` = ? WHERE `id`= ?';

        return Dba::write($sql, array($username, $sid));
    }

    /**
     * update_agent
     *
     * This takes a SID and update associated agent.
     * @param string $sid
     * @param string $agent
     * @return PDOStatement|boolean
     */
    public static function update_agent($sid, $agent)
    {
        $sql = 'UPDATE `session` SET `agent` = ? WHERE `id`= ?';

        return Dba::write($sql, array($agent, $sid));
    }

    /**
     * update_geolocation
     * Update session geolocation.
     * @param string $sid
     * @param float $latitude
     * @param float $longitude
     * @param string $name
     */
    public static function update_geolocation($sid, $latitude, $longitude, $name)
    {
        if ($sid) {
            $sql = "UPDATE `session` SET `geo_latitude` = ?, `geo_longitude` = ?, `geo_name` = ? WHERE `id` = ?";
            Dba::write($sql, array($latitude, $longitude, $name, $sid));
        }
    }

    /**
     * get_geolocation
     * Get session geolocation.
     * @param string $sid
     * @return array
     */
    public static function get_geolocation($sid)
    {
        $location = array();

        if ($sid) {
            $sql        = "SELECT `geo_latitude`, `geo_longitude`, `geo_name` FROM `session` WHERE `id` = ?";
            $db_results = Dba::read($sql, array($sid));
            if ($row = Dba::fetch_assoc($db_results)) {
                $location['latitude']  = $row['geo_latitude'];
                $location['longitude'] = $row['geo_longitude'];
                $location['name']      = $row['geo_name'];
            }
        }

        return $location;
    }

    /**
     * get_api_version
     * Get session geolocation.
     * @param string $sid
     * @return int
     */
    public static function get_api_version($sid)
    {
        $api_version = 5;

        if ($sid) {
            $sql        = "SELECT `value` FROM `session` WHERE `type` = 'api' AND `id` = ?;";
            $db_results = Dba::read($sql, array($sid));
            $row        = Dba::fetch_assoc($db_results);
            if (!empty($row)) {
                $api_version =  (int)$row['value'];
            }
        }

        return $api_version;
    }

    public function setup(): void
    {
        // enforce strict cookies. you don't need these elsewhere
        ini_set('session.cookie_samesite', 'Lax');

        session_set_save_handler(
            static function (): bool {
                return true;
            },
            static function (): bool {
                return true;
            },
            static function ($key) {
                return self::_read($key, 'value');
            },
            static function ($key, $value): bool {
                return self::write($key, $value);
            },
            static function ($key): bool {
                return self::destroy($key);
            },
            static function (): void {
                self::garbage_collection();
            }
        );

        // Make sure session_write_close is called during the early part of
        // shutdown, to avoid issues with object destruction.
        register_shutdown_function('session_write_close');
    }

    /**
     * create_cookie
     *
     * This is separated into its own function because of some flaws in
     * specific webservers *cough* IIS *cough* which prevent us from setting
     * a cookie at the same time as a header redirect. As such on view of a
     * login a cookie is set with the proper name.
     */
    public static function create_cookie()
    {
        $cookie_params = [
            'lifetime' => (int)AmpConfig::get('cookie_life'),
            'path' => (string)AmpConfig::get('cookie_path'),
            'domain' => (string)AmpConfig::get('cookie_domain'),
            'secure' => make_bool(AmpConfig::get('cookie_secure')),
            'samesite' => 'Lax'
        ];
        if (isset($_SESSION)) {
            $cookie_options = [
                'expires' => (int)AmpConfig::get('cookie_life'),
                'path' => (string)AmpConfig::get('cookie_path'),
                'domain' => (string)AmpConfig::get('cookie_domain'),
                'secure' => make_bool(AmpConfig::get('cookie_secure')),
                'samesite' => 'Lax'
            ];
            setcookie(session_name(), session_id(), $cookie_options);
        } else {
            session_set_cookie_params($cookie_params);
        }
        session_write_close();
        session_name(AmpConfig::get('session_name'));
        session_set_cookie_params($cookie_params);

        /* Start the session */
        self::ungimp_ie();
        session_start();
    }

    /**
     * create_user_cookie
     *
     * This function just creates the user cookie wich contains current username.
     * It must be used for information only.
     *
     * It also creates a cookie to store used language.
     * @param string $username
     */
    public static function create_user_cookie($username)
    {
        $session_name   = AmpConfig::get('session_name');
        $cookie_options = [
            'expires' => (int)AmpConfig::get('cookie_life'),
            'path' => (string)AmpConfig::get('cookie_path'),
            'domain' => (string)AmpConfig::get('cookie_domain'),
            'secure' => make_bool(AmpConfig::get('cookie_secure')),
            'samesite' => 'Strict'
        ];

        setcookie($session_name . '_user', $username, $cookie_options);
        setcookie($session_name . '_lang', AmpConfig::get('lang'), $cookie_options);
    }

    /**
     * create_remember_cookie
     *
     * This function just creates the remember me cookie, nothing special.
     * @param string $username
     */
    public static function create_remember_cookie($username)
    {
        $session_name    = AmpConfig::get('session_name');
        $remember_length = (int)(time() + AmpConfig::get('remember_length', 604800));
        $cookie_options  = [
            'expires' => $remember_length,
            'path' => (string)AmpConfig::get('cookie_path'),
            'domain' => (string)AmpConfig::get('cookie_domain'),
            'secure' => make_bool(AmpConfig::get('cookie_secure')),
            'samesite' => 'Strict'
        ];

        $token = self::generateRandomToken(); // generate a token, should be 128 - 256 bit
        self::storeTokenForUser($username, $token, $remember_length);
        $cookie = $username . ':' . $token;
        $mac    = hash_hmac('sha256', $cookie, AmpConfig::get('secret_key'));
        $cookie .= ':' . $mac;

        setcookie($session_name . '_remember', $cookie, $cookie_options);
    }

    /**
     * generateRandomToken
     * Generate a random token.
     * @return string
     */
    public static function generateRandomToken()
    {
        return md5(uniqid((string)bin2hex(random_bytes(20)), true));
    }

    /**
     * createGlobalUser
     * Set up the global user
     */
    public static function createGlobalUser(?User $user)
    {
        if (empty(Core::get_global('user'))) {
            if ($user instanceof User && $user->id > 0) {
                $GLOBALS['user'] = $user;
            } elseif (isset($_SESSION) && array_key_exists('userdata', $_SESSION) && array_key_exists('username', $_SESSION['userdata'])) {
                $GLOBALS['user'] =  User::get_from_username($_SESSION['userdata']['username']);
            }
        }
    }

    /**
     * storeTokenForUser
     * @param string $username
     * @param string $token
     * @param integer $remember_length
     * @return PDOStatement|boolean
     */
    public static function storeTokenForUser($username, $token, $remember_length)
    {
        $sql = "INSERT INTO session_remember (`username`, `token`, `expire`) VALUES (?, ?, ?)";

        return Dba::write($sql, array($username, $token, $remember_length));
    }

    /**
     * auth_remember
     * @return boolean
     */
    public static function auth_remember()
    {
        $auth  = false;
        $cname = AmpConfig::get('session_name') . '_remember';
        if (isset($_COOKIE[$cname])) {
            [$username, $token, $mac] = explode(':', $_COOKIE[$cname]);
            if ($mac === hash_hmac('sha256', $username . ':' . $token, AmpConfig::get('secret_key'))) {
                $sql        = "SELECT * FROM `session_remember` WHERE `username` = ? AND `token` = ? AND `expire` >= ?";
                $db_results = Dba::read($sql, array($username, $token, time()));
                if (Dba::num_rows($db_results) > 0) {
                    Session::create_cookie();
                    self::create(array(
                        'type' => 'mysql',
                        'username' => $username
                    ));
                    $_SESSION['userdata']['username'] = $username;
                    $auth                             = true;
                }
            }
            // make sure the global is set too
            self::createGlobalUser(User::get_from_username($_SESSION['userdata']['username']));
            // make sure the prefs are set too
            Preference::init();
        }

        return $auth;
    }

    /**
     * ungimp_ie
     *
     * This function sets the cache limiting to public if you are running
     * some flavor of IE and not using HTTPS.
     *
     * @todo check if we still need to do this today
     */
    public static function ungimp_ie()
    {
        // If no https, no ungimpage required
        if (isset($_SERVER['HTTPS']) && Core::get_server('HTTPS') != 'on') {
            return true;
        }

        $browser = new Horde_Browser();
        if ($browser->isBrowser('msie')) {
            session_cache_limiter('public');
        }

        return true;
    }
}<|MERGE_RESOLUTION|>--- conflicted
+++ resolved
@@ -380,14 +380,11 @@
             debug_event(self::class, 'auth_remember session found', 5);
         }
 
-<<<<<<< HEAD
-=======
         // Can't do cookie is the session is already started
         if (session_status() === PHP_SESSION_ACTIVE) {
             return true;
         }
 
->>>>>>> 63b50516
         $cookie_params = [
             'lifetime' => (int)AmpConfig::get('cookie_life'),
             'path' => (string)AmpConfig::get('cookie_path'),
