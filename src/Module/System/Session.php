<?php
/*
 * vim:set softtabstop=4 shiftwidth=4 expandtab:
 *
 * LICENSE: GNU Affero General Public License, version 3 (AGPL-3.0-or-later)
 * Copyright 2001 - 2020 Ampache.org
 *
 * This program is free software: you can redistribute it and/or modify
 * it under the terms of the GNU Affero General Public License as published by
 * the Free Software Foundation, either version 3 of the License, or
 * (at your option) any later version.
 *
 * This program is distributed in the hope that it will be useful,
 * but WITHOUT ANY WARRANTY; without even the implied warranty of
 * MERCHANTABILITY or FITNESS FOR A PARTICULAR PURPOSE.  See the
 * GNU Affero General Public License for more details.
 *
 * You should have received a copy of the GNU Affero General Public License
 * along with this program.  If not, see <https://www.gnu.org/licenses/>.
 *
 */

declare(strict_types=0);

namespace Ampache\Module\System;

use Ampache\Config\AmpConfig;
use Ampache\Config\ConfigContainerInterface;
use Ampache\Module\Authentication\AuthenticationManagerInterface;
use Ampache\Module\Util\CookieSetterInterface;
use Ampache\Module\Util\Horde_Browser;
use Ampache\Repository\Model\User;
use Ampache\Repository\SessionRepositoryInterface;
use Ampache\Repository\UserRepositoryInterface;

/**
 * This class handles all of the session related stuff in Ampache
 */
final class Session implements SessionInterface
{
    private ConfigContainerInterface $configContainer;

    private AuthenticationManagerInterface $authenticationManager;

    private UserRepositoryInterface $userRepository;

    private SessionRepositoryInterface $sessionRepository;

    public function __construct(
        ConfigContainerInterface $configContainer,
        AuthenticationManagerInterface $authenticationManager,
        UserRepositoryInterface $userRepository,
        SessionRepositoryInterface $sessionRepository
    ) {
        $this->configContainer       = $configContainer;
        $this->authenticationManager = $authenticationManager;
        $this->userRepository        = $userRepository;
        $this->sessionRepository     = $sessionRepository;
    }

    public function auth(): bool
    {
        $useAuth          = $this->configContainer->isAuthenticationEnabled();
        $sessionName      = $this->configContainer->get('session_name');
        $isDemoMode       = $this->configContainer->get('demo_mode');
        $defaultAuthLevel = $this->configContainer->get('default_auth_level');

        // If we want a session
        if (!defined('NO_SESSION') && $useAuth) {
            // Verify their session
            if (!static::exists('interface', $_COOKIE[$sessionName])) {
                if (!static::auth_remember()) {
                    $this->authenticationManager->logout($_COOKIE[$sessionName] ?? '');

                    return false;
                }
            }

            // This actually is starting the session
            static::check();

            // Create the new user
            $GLOBALS['user'] = User::get_from_username($_SESSION['userdata']['username']);

            // If the user ID doesn't exist deny them
            if (!Core::get_global('user')->id && !$isDemoMode) {
                $this->authenticationManager->logout(session_id());

                return false;
            }

            $this->userRepository->updateLastSeen((int) Core::get_global('user')->id);
        } elseif (!$useAuth) {
            $auth['success']      = 1;
            $auth['username']     = '-1';
            $auth['fullname']     = "Ampache User";
            $auth['id']           = -1;
            $auth['offset_limit'] = 50;
            $auth['access']       = $defaultAuthLevel ? User::access_name_to_level($defaultAuthLevel) : '100';
            if (!static::exists('interface', $_COOKIE[$sessionName])) {
                static::create_cookie();
                static::create($auth);
                static::check();
                $GLOBALS['user']           = new User('-1');
                $GLOBALS['user']->username = $auth['username'];
                $GLOBALS['user']->fullname = $auth['fullname'];
                $GLOBALS['user']->access   = (int) ($auth['access']);
            } else {
                static::check();
                if ($_SESSION['userdata']['username']) {
                    $GLOBALS['user'] = User::get_from_username($_SESSION['userdata']['username']);
                } else {
                    $GLOBALS['user']           = new User('-1');
                    $GLOBALS['user']->id       = -1;
                    $GLOBALS['user']->username = $auth['username'];
                    $GLOBALS['user']->fullname = $auth['fullname'];
                    $GLOBALS['user']->access   = (int) ($auth['access']);
                }
                if (!Core::get_global('user')->id && !$isDemoMode) {
                    $this->authenticationManager->logout(session_id());

                    return false;
                }
                $this->userRepository->updateLastSeen((int) Core::get_global('user')->id);
            }
        } else {
            // If Auth, but no session is set
            if (isset($_REQUEST['sid'])) {
                session_name($sessionName);
                session_id(scrub_in((string) $_REQUEST['sid']));
                session_start();
                $GLOBALS['user'] = new User($_SESSION['userdata']['uid']);
            } else {
                $GLOBALS['user'] = new User();
            }
        } // If NO_SESSION passed

        return true;
    }

    /**
     * write
     *
     * This saves the session information into the database.
     * @param $key
     * @param $value
     * @return boolean
     */
    public static function write($key, $value)
    {
        if (defined('NO_SESSION_UPDATE')) {
            return true;
        }

        $expire = time() + AmpConfig::get('session_length');
        $sql    = 'UPDATE `session` SET `value` = ?, `expire` = ? WHERE `id` = ?';
        Dba::write($sql, array($value, $expire, $key));

        debug_event(self::class, 'Writing to ' . $key . ' with expiration ' . $expire, 5);

        return true;
    }

    /**
     * destroy
     *
     * This removes the specified session from the database.
     * @param string $key
     * @return boolean
     */
    public static function destroy($key)
    {
        if (!strlen((string)$key)) {
            return false;
        }

        $sql = 'DELETE FROM `session` WHERE `id` = ?';
        Dba::write($sql, array($key));

        debug_event(self::class, 'Deleting Session with key:' . $key, 6);

        $session_name  = AmpConfig::get('session_name');

        $options = [
            'expires' => -1,
            'path' => AmpConfig::get('cookie_path'),
            'domain' => '',
            'secure' => make_bool(AmpConfig::get('cookie_secure')),
            'samesite' => 'Strict'
        ];

        $cookieSetter = static::getCookieSetter();

        // Destroy our cookie!
        $cookieSetter->set($session_name, '', $options);
        $cookieSetter->set(sprintf('%s_user', $session_name), '', $options);
        $cookieSetter->set(sprintf('%s_lang', $session_name), '', $options);

        return true;
    }

    /**
     * read
     *
     * This takes a key and returns the data from the database.
     * @param $key
     * @return string
     */
    public static function read($key)
    {
        return self::_read($key, 'value');
    }

    /**
     * _read
     *
     * This returns the specified column from the session row.
     * @param string $key
     * @param string $column
     * @return string
     */
    private static function _read($key, $column)
    {
        $sql        = 'SELECT * FROM `session` WHERE `id` = ? AND `expire` > ?';
        $db_results = Dba::read($sql, array($key, time()));

        if ($results = Dba::fetch_assoc($db_results)) {
            // debug_event(self::class, 'Read session from key ' . $key . ' ' . $results[$column], 3);
            return $results[$column];
        }

        debug_event(self::class, 'Unable to read session from key ' . $key . ' no data found', 3);

        return '';
    }

    /**
     * username
     *
     * This returns the username associated with a session ID, if any
     * @param $key
     * @return string
     */
    public static function username($key)
    {
        return self::_read($key, 'username');
    }

    /**
     * agent
     *
     * This returns the agent associated with a session ID, if any
     * @param string $key
     * @return string
     */
    public static function agent($key)
    {
        return self::_read($key, 'agent');
    }

    /**
     * create
     * This is called when you want to create a new session
     * it takes care of setting the initial cookie, and inserting the first
     * chunk of data, nifty ain't it!
     * @param array $data
     * @return string
     */
    public static function create($data)
    {
        // Regenerate the session ID to prevent fixation
        switch ($data['type']) {
            case 'api':
                $key = (isset($data['apikey'])) ? md5(((string) $data['apikey'] . md5(uniqid((string) rand(), true)))) : md5(uniqid((string) rand(), true));
                break;
            case 'stream':
                $key = (isset($data['sid'])) ? $data['sid'] : md5(uniqid((string)rand(), true));
                break;
            case 'mysql':
            default:
                session_regenerate_id();

                // Before refresh we don't have the cookie so we
                // have to use session ID
                $key = session_id();
                break;
        } // end switch on data type

        $username = '';
        if (isset($data['username'])) {
            $username = $data['username'];
        }
        $s_ip = filter_has_var(INPUT_SERVER, 'REMOTE_ADDR') ? filter_var(Core::get_server('REMOTE_ADDR'),
            FILTER_VALIDATE_IP) : '0';
        $type  = $data['type'];
        $value = '';
        if (isset($data['value'])) {
            $value = $data['value'];
        }
        $agent = (!empty($data['agent'])) ? $data['agent'] : substr(Core::get_server('HTTP_USER_AGENT'), 0, 254);

        $expire = time() + AmpConfig::get('session_length');
        if ($type == 'stream') {
            $expire = time() + AmpConfig::get('stream_length');
        }
        $latitude = null;
        if (isset($data['geo_latitude'])) {
            $latitude = $data['geo_latitude'];
        }
        $longitude = null;
        if (isset($data['geo_longitude'])) {
            $longitude = $data['geo_longitude'];
        }
        $geoname = null;
        if (isset($data['geo_name'])) {
            $geoname = $data['geo_name'];
        }

        if (!strlen((string)$value)) {
            $value = ' ';
        }

        /* Insert the row */
        $sql        = 'INSERT INTO `session` (`id`, `username`, `ip`, `type`, `agent`, `value`, `expire`, `geo_latitude`, `geo_longitude`, `geo_name`) ' . 'VALUES (?, ?, ?, ?, ?, ?, ?, ?, ?, ?)';
        $db_results = Dba::write($sql,
            array($key, $username, $s_ip, $type, $agent, $value, $expire, $latitude, $longitude, $geoname));

        if (!$db_results) {
            debug_event(self::class, 'Session creation failed', 1);

            return '';
        }

        debug_event(self::class, 'Session created: ' . $key, 5);

        return $key;
    }

    /**
     * check
     *
     * This checks for an existing session. If it's still valid we go ahead
     * and start it and return true.
     * @return boolean
     */
    public static function check()
    {
        $session_name = AmpConfig::get('session_name');

        // No cookie no go!
        if (!filter_has_var(INPUT_COOKIE, $session_name)) {
            debug_event(self::class, 'Existing session NOT found', 5);

            return false;
        }

        $cookie_options = [
            'lifetime' => (int)AmpConfig::get('cookie_life'),
            'path' => (string)AmpConfig::get('cookie_path'),
            'domain' => (string)AmpConfig::get('cookie_domain'),
            'secure' => make_bool(AmpConfig::get('cookie_secure')),
            'samesite' => 'Strict'
        ];

        // Set up the cookie params before we start the session.
        // This is vital
        session_set_cookie_params($cookie_options);
        session_write_close();

        // Set name
        session_name($session_name);

        // Ungimp IE and go
        self::ungimp_ie();
        session_start();

        return true;
    }

    /**
     * exists
     *
     * This checks to see if the specified session of the specified type
     * exists
     * based on the type.
     * @param string $type
     * @param string $key
     * @return boolean
     */
    public static function exists($type, $key)
    {
        // didn't pass an auth key so don't let them in!
        if (!$key) {
            return false;
        }
        // Switch on the type they pass
        switch ($type) {
            case 'api':
            case 'stream':
                $sql        = 'SELECT * FROM `session` WHERE `id` = ? AND `expire` > ? ' . "AND `type` in ('stream', 'api')";
                $db_results = Dba::read($sql, array($key, time()));

                if (Dba::num_rows($db_results)) {
                    return true;
                }
                break;
            case 'interface':
                $sql = 'SELECT * FROM `session` WHERE `id` = ? AND `expire` > ?';
                if (AmpConfig::get('use_auth')) {
                    // Build a list of enabled authentication types
                    $types         = AmpConfig::get('auth_methods');
                    $enabled_types = implode("', '", $types);
                    $sql .= " AND `type` IN('$enabled_types')";
                }
                $db_results = Dba::read($sql, array($key, time()));

                if (Dba::num_rows($db_results)) {
                    return true;
                }
                break;
            default:
                return false;
        }

        // Default to false
        return false;
    }

    /**
     * extend
     *
     * This takes a SID and extends its expiration.
     * @param string $sid
     * @param string $type
     */
    public static function extend($sid, $type = null): void
    {
        $time = time();
        if ($type == 'stream') {
            $expire = $time + AmpConfig::get('stream_length');
        } else {
            $expire = $time + AmpConfig::get('session_length');
        }

        $sql = 'UPDATE `session` SET `expire` = ? WHERE `id`= ?';
        if ($db_results = Dba::write($sql, array($expire, $sid))) {
            debug_event(self::class, $sid . ' has been extended to ' . @date('r', $expire) . ' extension length ' . ($expire - $time), 5);
        }
    }

    /**
     * update_username
     *
     * This takes a SID and update associated username.
     * @param string $sid
     * @param string $username
     */
    public static function update_username($sid, $username)
    {
        $sql = 'UPDATE `session` SET `username` = ? WHERE `id`= ?';

        Dba::write($sql, array($username, $sid));
    }

    /**
     * update_geolocation
     * Update session geolocation.
     * @param string $sid
     * @param float $latitude
     * @param float $longitude
     * @param string $name
     */
    public static function update_geolocation($sid, $latitude, $longitude, $name)
    {
        if ($sid) {
            $sql = "UPDATE `session` SET `geo_latitude` = ?, `geo_longitude` = ?, `geo_name` = ? WHERE `id` = ?";
            Dba::write($sql, array($latitude, $longitude, $name, $sid));
        }
    }

    /**
     * get_geolocation
     * Get session geolocation.
     * @param string $sid
     * @return array
     */
    public static function get_geolocation($sid)
    {
        $location = array();

        if ($sid) {
            $sql        = "SELECT `geo_latitude`, `geo_longitude`, `geo_name` FROM `session` WHERE `id` = ?";
            $db_results = Dba::read($sql, array($sid));
            if ($row = Dba::fetch_assoc($db_results)) {
                $location['latitude']  = $row['geo_latitude'];
                $location['longitude'] = $row['geo_longitude'];
                $location['name']      = $row['geo_name'];
            }
        }

        return $location;
    }

    public function setup(): void
    {
        session_set_save_handler(
            static function (): bool {
                return true;
            },
            static function (): bool {
                return true;
            },
            static function ($key) {
                return self::_read($key, 'value');
            },
            static function ($key, $value): bool {
                return self::write($key, $value);
            },
            static function ($key): bool {
                return self::destroy($key);
            },
            function (): void {
                $this->sessionRepository->collectGarbage();
            }
        );

        // Make sure session_write_close is called during the early part of
        // shutdown, to avoid issues with object destruction.
        register_shutdown_function('session_write_close');
    }

    /**
     * create_cookie
     *
     * This is separated into its own function because of some flaws in
     * specific webservers *cough* IIS *cough* which prevent us from setting
     * a cookie at the same time as a header redirect. As such on view of a
     * login a cookie is set with the proper name.
     */
    public static function create_cookie()
    {
<<<<<<< HEAD
        // Set up the cookie prefs before we throw down, this is very important
        $cookie_life   = (int)AmpConfig::get('cookie_life');
        $cookie_path   = (string)AmpConfig::get('cookie_path');
        $cookie_secure = make_bool(AmpConfig::get('cookie_secure'));

        if (isset($_SESSION)) {
            static::getCookieSetter()->set(
                session_name(),
                session_id(),
                [
                    'expires' => $cookie_life,
                    'path' => $cookie_path,
                    'domain' => '',
                    'secure' => $cookie_secure,
                    'samesite' => 'Strict'
                ]
            );
        } else {
            session_set_cookie_params($cookie_life, $cookie_path, '', $cookie_secure);
=======
        if (isset($_SESSION)) {
            $cookie_options = [
                'expires' => (int)AmpConfig::get('cookie_life'),
                'path' => (string)AmpConfig::get('cookie_path'),
                'domain' => (string)AmpConfig::get('cookie_domain'),
                'secure' => make_bool(AmpConfig::get('cookie_secure')),
                'samesite' => 'Strict'
            ];
            setcookie(session_name(), session_id(), $cookie_options);
        } else {
            $cookie_options = [
                'lifetime' => (int)AmpConfig::get('cookie_life'),
                'path' => (string)AmpConfig::get('cookie_path'),
                'domain' => (string)AmpConfig::get('cookie_domain'),
                'secure' => make_bool(AmpConfig::get('cookie_secure')),
                'samesite' => 'Strict'
            ];
            session_set_cookie_params($cookie_options);
>>>>>>> 713b4e1f
        }
        session_write_close();
        session_name(AmpConfig::get('session_name'));

        /* Start the session */
        self::ungimp_ie();
        session_start();
    }

    /**
     * create_user_cookie
     *
     * This function just creates the user cookie wich contains current username.
     * It must be used for information only.
     *
     * It also creates a cookie to store used language.
     * @param string $username
     */
    public static function create_user_cookie($username)
    {
        $session_name  = AmpConfig::get('session_name');
        $options       = [
            'expires' => AmpConfig::get('cookie_life'),
            'path' => AmpConfig::get('cookie_path'),
            'domain' => '',
            'secure' => make_bool(AmpConfig::get('cookie_secure')),
            'samesite' => 'Strict',
        ];

        $cookieSetter = static::getCookieSetter();
        $cookieSetter->set(
            sprintf('%s_user', $session_name),
            $username,
            $options
        );
        $cookieSetter->set(
            sprintf('%s_lang', $session_name),
            AmpConfig::get('lang'),
            $options
        );
    }

    /**
     * create_remember_cookie
     *
     * This function just creates the remember me cookie, nothing special.
     * @param string $username
     */
    public static function create_remember_cookie($username)
    {
        $session_name    = AmpConfig::get('session_name');
        $remember_length = time() + AmpConfig::get('remember_length');

        $token = self::generateRandomToken(); // generate a token, should be 128 - 256 bit
        self::storeTokenForUser($username, $token, $remember_length);
        $cookie = $username . ':' . $token;
        $mac    = hash_hmac('sha256', $cookie, AmpConfig::get('secret_key'));
        $cookie .= ':' . $mac;

        static::getCookieSetter()->set(
            sprintf('%s_remember', $session_name),
            $cookie,
            [
                'expires' => time() + $remember_length,
                'path' => AmpConfig::get('cookie_path'),
                'domain' => '',
                'secure' => make_bool(AmpConfig::get('cookie_secure')),
            'samesite' => 'Strict'
            ]
        );
    }

    /**
     * generateRandomToken
     * Generate a random token.
     * @return string
     */
    public static function generateRandomToken()
    {
        return md5(uniqid((string)mt_rand(), true));
    }

    /**
     * storeTokenForUser
     * @param string $username
     * @param string $token
     * @param integer $remember_length
     */
    private static function storeTokenForUser($username, $token, $remember_length)
    {
        $sql = "INSERT INTO session_remember (`username`, `token`, `expire`) VALUES (?, ?, ?)";

        Dba::write($sql, array($username, $token, time() + $remember_length));
    }

    /**
     * auth_remember
     * @return boolean
     */
    public static function auth_remember()
    {
        $auth  = false;
        $cname = AmpConfig::get('session_name') . '_remember';
        if (filter_has_var(INPUT_COOKIE, $cname)) {
            [$username, $token, $mac] = explode(':', $_COOKIE[$cname]);
            if ($mac === hash_hmac('sha256', $username . ':' . $token, AmpConfig::get('secret_key'))) {
                $sql        = "SELECT * FROM `session_remember` WHERE `username` = ? AND `token` = ? AND `expire` >= ?";
                $db_results = Dba::read($sql, array($username, $token, time()));
                if (Dba::num_rows($db_results) > 0) {
                    Session::create_cookie();
                    self::create(array(
                        'type' => 'mysql',
                        'username' => $username
                    ));
                    $_SESSION['userdata']['username'] = $username;
                    $auth                             = true;
                }
            }
        }

        return $auth;
    }

    /**
     * ungimp_ie
     *
     * This function sets the cache limiting to public if you are running
     * some flavor of IE and not using HTTPS.
     *
     * @todo check if we still need to do this today
     */
    public static function ungimp_ie()
    {
        // If no https, no ungimpage required
        if (filter_has_var(INPUT_SERVER, 'HTTPS') && filter_input(INPUT_SERVER, 'HTTPS', FILTER_SANITIZE_STRING,
                FILTER_FLAG_NO_ENCODE_QUOTES) != 'on') {
            return true;
        }

        $browser = new Horde_Browser();
        if ($browser->isBrowser('msie')) {
            session_cache_limiter('public');
        }

        return true;
    }

    /**
     * @deprecated Inject by constructor
     */
    private static function getCookieSetter(): CookieSetterInterface
    {
        global $dic;

        return $dic->get(CookieSetterInterface::class);
    }
}<|MERGE_RESOLUTION|>--- conflicted
+++ resolved
@@ -539,11 +539,11 @@
      */
     public static function create_cookie()
     {
-<<<<<<< HEAD
         // Set up the cookie prefs before we throw down, this is very important
         $cookie_life   = (int)AmpConfig::get('cookie_life');
         $cookie_path   = (string)AmpConfig::get('cookie_path');
         $cookie_secure = make_bool(AmpConfig::get('cookie_secure'));
+        $cookie_domain = (string) AmpConfig::get('cookie_domain');
 
         if (isset($_SESSION)) {
             static::getCookieSetter()->set(
@@ -552,33 +552,19 @@
                 [
                     'expires' => $cookie_life,
                     'path' => $cookie_path,
-                    'domain' => '',
+                    'domain' => $cookie_domain,
                     'secure' => $cookie_secure,
                     'samesite' => 'Strict'
                 ]
             );
         } else {
-            session_set_cookie_params($cookie_life, $cookie_path, '', $cookie_secure);
-=======
-        if (isset($_SESSION)) {
-            $cookie_options = [
-                'expires' => (int)AmpConfig::get('cookie_life'),
-                'path' => (string)AmpConfig::get('cookie_path'),
-                'domain' => (string)AmpConfig::get('cookie_domain'),
-                'secure' => make_bool(AmpConfig::get('cookie_secure')),
+            session_set_cookie_params([
+                'lifetime' => $cookie_life,
+                'path' => $cookie_path,
+                'domain' => $cookie_domain,
+                'secure' => $cookie_secure,
                 'samesite' => 'Strict'
-            ];
-            setcookie(session_name(), session_id(), $cookie_options);
-        } else {
-            $cookie_options = [
-                'lifetime' => (int)AmpConfig::get('cookie_life'),
-                'path' => (string)AmpConfig::get('cookie_path'),
-                'domain' => (string)AmpConfig::get('cookie_domain'),
-                'secure' => make_bool(AmpConfig::get('cookie_secure')),
-                'samesite' => 'Strict'
-            ];
-            session_set_cookie_params($cookie_options);
->>>>>>> 713b4e1f
+            ]);
         }
         session_write_close();
         session_name(AmpConfig::get('session_name'));
@@ -646,7 +632,7 @@
                 'path' => AmpConfig::get('cookie_path'),
                 'domain' => '',
                 'secure' => make_bool(AmpConfig::get('cookie_secure')),
-            'samesite' => 'Strict'
+                'samesite' => 'Strict'
             ]
         );
     }
