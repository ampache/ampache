<?php

declare(strict_types=1);

/**
 * vim:set softtabstop=4 shiftwidth=4 expandtab:
 *
 * LICENSE: GNU Affero General Public License, version 3 (AGPL-3.0-or-later)
 * Copyright Ampache.org, 2001-2024
 *
 * This program is free software: you can redistribute it and/or modify
 * it under the terms of the GNU Affero General Public License as published by
 * the Free Software Foundation, either version 3 of the License, or
 * (at your option) any later version.
 *
 * This program is distributed in the hope that it will be useful,
 * but WITHOUT ANY WARRANTY; without even the implied warranty of
 * MERCHANTABILITY or FITNESS FOR A PARTICULAR PURPOSE.  See the
 * GNU Affero General Public License for more details.
 *
 * You should have received a copy of the GNU Affero General Public License
 * along with this program.  If not, see <https://www.gnu.org/licenses/>.
 */

namespace Ampache\Module\Wanted;

use Ampache\Config\AmpConfig;
use Ampache\Module\System\LegacyLogger;
use Exception;
use MusicBrainz\MusicBrainz;
use Psr\Log\LoggerInterface;
use Psr\SimpleCache\CacheInterface;

/**
 * Uses MusicBrainz to retrieve missing artist data
 *
 * @phpstan-type MissingArtistResult array{
 *  mbid: string,
 *  name: string,
 *  link: string
 * }
 */
final class MissingArtistFromMusicBrainzRetriever implements MissingArtistRetrieverInterface
{
    private MusicBrainz $musicBrainz;

    private CacheInterface $cache;

    private LoggerInterface $logger;

    public function __construct(
        MusicBrainz $musicBrainz,
        CacheInterface $cache,
        LoggerInterface $logger
    ) {
        $this->musicBrainz = $musicBrainz;
        $this->cache       = $cache;
        $this->logger      = $logger;
    }

    /**
     * Get missing artist data.
     *
     * @param string $musicBrainzId mbid of the artist
     *
     * @return null|MissingArtistResult
     */
    public function retrieve(string $musicBrainzId): ?array
    {
        // prevent too early timeouts due to lagging external service
        set_time_limit(600);

        if (trim($musicBrainzId) === '') {
            return null;
        }

        $cacheKey = sprintf('wanted:artist:%s', $musicBrainzId);

        /** @var null|MissingArtistResult $item */
        $item = $this->cache->get($cacheKey);

        if ($item !== null) {
            return $item;
        }

        $artist = [
            'mbid' => $musicBrainzId,
            'name' => T_('Unknown Artist'),
            'link' => '',
        ];

        try {
            /** @var object{name: string, error?: string} $result */
            $result = $this->musicBrainz->lookup('artist', $musicBrainzId);
        } catch (Exception $error) {
            $this->logger->debug(
                sprintf(
                    'Error retrieving MusicBrainz info for artist `%s`: %s',
                    $musicBrainzId,
                    $error->getMessage()
                ),
                [LegacyLogger::CONTEXT_TYPE => self::class]
            );

            return $artist;
        }

        // if the requests fails (i.e. unknown mbid), the service will return a result containing an error-property
        if (property_exists($result, 'error')) {
            $this->cache->set($cacheKey, $artist);

            return $artist;
        }

        // prepare the result
        $artist['name'] = (string) $result->name;
        $artist['link'] = sprintf(
<<<<<<< HEAD
            '<a href="%s/client/artists.php?action=show_missing&mbid=%s" title="%s">%s</a>',
            AmpConfig::get('web_path', ''),
=======
            '<a href="%s/artists.php?action=show_missing&mbid=%s" title="%s">%s</a>',
            AmpConfig::get_web_path(),
>>>>>>> 871535f5
            $artist['mbid'],
            $artist['name'],
            $artist['name']
        );

        $this->cache->set($cacheKey, $artist);

        return $artist;
    }
}<|MERGE_RESOLUTION|>--- conflicted
+++ resolved
@@ -115,13 +115,8 @@
         // prepare the result
         $artist['name'] = (string) $result->name;
         $artist['link'] = sprintf(
-<<<<<<< HEAD
-            '<a href="%s/client/artists.php?action=show_missing&mbid=%s" title="%s">%s</a>',
-            AmpConfig::get('web_path', ''),
-=======
             '<a href="%s/artists.php?action=show_missing&mbid=%s" title="%s">%s</a>',
-            AmpConfig::get_web_path(),
->>>>>>> 871535f5
+            AmpConfig::get_web_path('/client'),
             $artist['mbid'],
             $artist['name'],
             $artist['name']
