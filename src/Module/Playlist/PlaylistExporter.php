<?php
/*
 * vim:set softtabstop=4 shiftwidth=4 expandtab:
 *
 * LICENSE: GNU Affero General Public License, version 3 (AGPL-3.0-or-later)
 * Copyright 2001 - 2020 Ampache.org
 *
 * This program is free software: you can redistribute it and/or modify
 * it under the terms of the GNU Affero General Public License as published by
 * the Free Software Foundation, either version 3 of the License, or
 * (at your option) any later version.
 *
 * This program is distributed in the hope that it will be useful,
 * but WITHOUT ANY WARRANTY; without even the implied warranty of
 * MERCHANTABILITY or FITNESS FOR A PARTICULAR PURPOSE.  See the
 * GNU Affero General Public License for more details.
 *
 * You should have received a copy of the GNU Affero General Public License
 * along with this program.  If not, see <https://www.gnu.org/licenses/>.
 *
 */

declare(strict_types=0);

namespace Ampache\Module\Playlist;

use Ahc\Cli\IO\Interactor;
use Ampache\Repository\Model\Album;
use Ampache\Repository\Model\Catalog;
use Ampache\Repository\Model\Playlist;
use Ampache\Module\Playback\Stream_Playlist;
use Ampache\Repository\PlaylistRepositoryInterface;

final class PlaylistExporter implements PlaylistExporterInterface
{
    public const VALID_FILE_EXTENSIONS = ['m3u', 'xspf', 'pls'];

    private PlaylistRepositoryInterface $playlistRepository;

    public function __construct(
        PlaylistRepositoryInterface $playlistRepository
    ) {
        $this->playlistRepository = $playlistRepository;
    }

    public function export(
        Interactor $interactor,
        string $dirname,
        string $type,
        string $ext
    ): void {
        // Make sure the output dir is valid and writeable
        if (!is_writeable($dirname)) {
            $interactor->error(
                sprintf(T_('There was a problem creating this directory: %s'), $dirname),
                true
            );
        }

        // Switch on the type of playlist dump we want to do
        // here
        switch ($type) {
            case 'albums':
                $ids   = Catalog::get_albums();
                $items = array();
                foreach ($ids as $albumid) {
                    $items[] = new Album($albumid);
                }
                break;
            case 'artists':
                $items = Catalog::get_artists();
                break;
            default:
<<<<<<< HEAD
                $ids   = $this->playlistRepository->getPlaylists(false);
=======
                $ids   = Playlist::get_playlists(-1);
>>>>>>> faceab66
                $items = array();
                foreach ($ids as $playlistid) {
                    $items[] = new Playlist($playlistid);
                }
                break;
        }

        foreach ($items as $item) {
            $item->format();
            $name = $item->get_fullname();
            // We don't know about file system encoding / specificity
            // For now, we only keep simple characters to be sure it will work everywhere
            $name      = preg_replace('/[:]/', '.', $name);
            $name      = preg_replace('/[^a-zA-Z0-9. -]/', '', $name);
            $filename  = $dirname . DIRECTORY_SEPARATOR . $item->id . '. ' . $name . '.' . $ext;
            $medias    = $item->get_medias();
            $pl        = new Stream_Playlist(-1);
            $pl->title = $item->get_fullname();
            foreach ($medias as $media) {
                $pl->urls[] = Stream_Playlist::media_to_url($media, $dirname, 'file');
            }

            $plstr = $pl->{'get_' . $ext . '_string'}();
            if (file_put_contents($filename, $plstr) === false) {
                $interactor->error(
                    sprintf(T_('There was a problem creating the playlist file "%s"'), $filename),
                    true
                );
            } else {
                $interactor->ok(
                    sprintf(T_('Playlist created "%s"'), $filename),
                    true
                );
            }
        }
    }
}<|MERGE_RESOLUTION|>--- conflicted
+++ resolved
@@ -71,11 +71,7 @@
                 $items = Catalog::get_artists();
                 break;
             default:
-<<<<<<< HEAD
-                $ids   = $this->playlistRepository->getPlaylists(false);
-=======
-                $ids   = Playlist::get_playlists(-1);
->>>>>>> faceab66
+                $ids   = $this->playlistRepository->getPlaylists(-1);
                 $items = array();
                 foreach ($ids as $playlistid) {
                     $items[] = new Playlist($playlistid);
