<?php

declare(strict_types=0);

/**
 * vim:set softtabstop=4 shiftwidth=4 expandtab:
 *
 * LICENSE: GNU Affero General Public License, version 3 (AGPL-3.0-or-later)
 * Copyright Ampache.org, 2001-2023
 *
 * This program is free software: you can redistribute it and/or modify
 * it under the terms of the GNU Affero General Public License as published by
 * the Free Software Foundation, either version 3 of the License, or
 * (at your option) any later version.
 *
 * This program is distributed in the hope that it will be useful,
 * but WITHOUT ANY WARRANTY; without even the implied warranty of
 * MERCHANTABILITY or FITNESS FOR A PARTICULAR PURPOSE.  See the
 * GNU Affero General Public License for more details.
 *
 * You should have received a copy of the GNU Affero General Public License
 * along with this program.  If not, see <https://www.gnu.org/licenses/>.
 *
 */

namespace Ampache\Module\Statistics;

use Ampache\Config\AmpConfig;
use Ampache\Module\Authorization\Access;
use Ampache\Module\Authorization\AccessLevelEnum;
use Ampache\Module\Authorization\AccessTypeEnum;
use Ampache\Repository\Model\Catalog;
use Ampache\Repository\Model\Podcast_Episode;
use Ampache\Repository\Model\Song;
use Ampache\Repository\Model\User;
use Ampache\Repository\Model\Video;
use Ampache\Module\System\Core;
use Ampache\Module\System\Dba;
use Ampache\Module\User\Activity\UserActivityPosterInterface;
use Ampache\Repository\UserActivityRepositoryInterface;
use PDOStatement;

/**
 * Stats Class
 *
 * this class handles the object_count
 * stuff, before this was done in the user class
 * but that's not good, all done through here.
 *
 */
class Stats
{
    /* Base vars */
    public int $id = 0;
    public ?string $object_type;
    public int $object_id;
    public int $date;
    public int $user;
    public ?string $agent;

    /**
     * clear
     *
     * This clears all stats for _everything.
     * @param int $user_id
     */
    public static function clear($user_id = 0): void
    {
        if ($user_id > 0) {
            Dba::write("DELETE FROM `object_count` WHERE `user` = ?;", array($user_id));
        } else {
            Dba::write("TRUNCATE `object_count`;");
        }
        // song.total_count
        $sql = "UPDATE `song`, (SELECT COUNT(`object_count`.`object_id`) AS `total_count`, `object_id` FROM `object_count` WHERE `object_count`.`object_type` = 'song' AND `object_count`.`count_type` = 'stream' GROUP BY `object_count`.`object_id`) AS `object_count` SET `song`.`total_count` = `object_count`.`total_count` WHERE `song`.`total_count` != `object_count`.`total_count` AND `song`.`id` = `object_count`.`object_id`;";
        Dba::write($sql);
        // song.total_skip
        $sql = "UPDATE `song`, (SELECT COUNT(`object_count`.`object_id`) AS `total_skip`, `object_id` FROM `object_count` WHERE `object_count`.`object_type` = 'song' AND `object_count`.`count_type` = 'skip' GROUP BY `object_count`.`object_id`) AS `object_count` SET `song`.`total_skip` = `object_count`.`total_skip` WHERE `song`.`total_skip` != `object_count`.`total_skip` AND `song`.`id` = `object_count`.`object_id`;";
        Dba::write($sql);
        // song.played
        $sql = "UPDATE `song` SET `played` = 0 WHERE `total_count` = 0 and `played` = 1;";
        Dba::write($sql);
    }

    /**
     * garbage_collection
     *
     * This removes stats for things that no longer exist.
     */
    public static function garbage_collection(): void
    {
        foreach (array('album', 'artist', 'song', 'playlist', 'tag', 'live_stream', 'video', 'podcast', 'podcast_episode') as $object_type) {
            Dba::write("DELETE FROM `object_count` WHERE `object_type` = '$object_type' AND `object_count`.`object_id` NOT IN (SELECT `$object_type`.`id` FROM `$object_type`);");
        }
        // if deletes are copmleted you can have left over stuff
        Dba::write("DELETE FROM `object_count` WHERE `object_type` IN ('album', 'artist', 'podcast') AND `count_type` = ('skip');");
    }

    /**
     * Migrate an object associate stats to a new object
     * @param string $object_type
     * @param int $old_object_id
     * @param int $new_object_id
     * @param int $child_id
     * @return PDOStatement|bool
     */
    public static function migrate($object_type, $old_object_id, $new_object_id, $child_id)
    {
        if (!in_array($object_type, array('song', 'album', 'artist', 'video', 'live_stream', 'playlist', 'podcast', 'podcast_episode', 'tvshow'))) {
            return false;
        }
        $sql    = "UPDATE IGNORE `object_count` SET `object_id` = ? WHERE `object_type` = ? AND `object_id` = ?";
        $params = array($new_object_id, $object_type, $old_object_id);
        if ((int)$child_id > 0) {
            $sql .= " AND `date` IN (SELECT `date` FROM (SELECT `date` FROM `object_count` WHERE `object_type` = 'song' AND object_id = ?) AS `song_date`)";
            $params[] = $child_id;
        }

        return Dba::write($sql, $params);
    }

    /**
     * When creating an artist_map, duplicate the stat rows
     */
    public static function duplicate_map(string $source_type, int $source_id, string $dest_type, int $dest_id): void
    {
        if ($source_id > 0 && $dest_id > 0) {
            debug_event(__CLASS__, "duplicate_map " . $source_type . " {" . $source_id . "} => " . $dest_type . " {" . $dest_id . "}", 5);
            $sql        = "SELECT `object_count`.`date`, `object_count`.`user`, `object_count`.`agent`, `object_count`.`geo_latitude`, `object_count`.`geo_longitude`, `object_count`.`geo_name`, `object_count`.`count_type` FROM `object_count` WHERE `object_count`.`count_type` = 'stream' AND `object_count`.`object_type` = ? AND `object_count`.`object_id` = ?;";
            $db_results = Dba::read($sql, array($source_type, $source_id));
            while ($row = Dba::fetch_assoc($db_results)) {
                $sql = "INSERT IGNORE INTO `object_count` (`object_type`, `object_id`, `count_type`, `date`, `user`, `agent`, `geo_latitude`, `geo_longitude`, `geo_name`) VALUES (?, ?, ?, ?, ?, ?, ?, ?, ?)";
                Dba::write($sql, array($dest_type, $dest_id, $row['count_type'], $row['date'], $row['user'], $row['agent'], $row['geo_latitude'], $row['geo_longitude'], $row['geo_name']));
            }
        }
    }

    /**
     * When deleting an artist_map, remove the stat rows too
     */
    public static function delete_map(string $source_type, int $source_id, string $dest_type, int $dest_id): void
    {
        if ($source_id > 0 && $dest_id > 0) {
            debug_event(__CLASS__, "delete_map " . $source_type . " {" . $source_id . "} => " . $dest_type . " {" . $dest_id . "}", 5);
            $sql        = "SELECT `object_count`.`date`, `object_count`.`user`, `object_count`.`agent`, `object_count`.`geo_latitude`, `object_count`.`geo_longitude`, `object_count`.`geo_name`, `object_count`.`count_type` FROM `object_count` WHERE `object_count`.`count_type` = 'stream' AND `object_count`.`object_type` = ? AND `object_count`.`object_id` = ?;";
            $db_results = Dba::read($sql, array($source_type, $source_id));
            while ($row = Dba::fetch_assoc($db_results)) {
                $sql = "DELETE FROM `object_count` WHERE `object_count`.`object_type` = ? AND `object_count`.`object_id` = ? AND `object_count`.`date` = ? AND `object_count`.`user` = ? AND `object_count`.`agent` = ? AND `object_count`.`geo_latitude` = ? AND `object_count`.`geo_longitude` = ? AND `object_count`.`geo_name` = ? AND `object_count`.`count_type` = ?";
                Dba::write($sql, array($dest_type, $dest_id, $row['date'], $row['user'], $row['agent'], $row['geo_latitude'], $row['geo_longitude'], $row['geo_name'], $row['count_type']));
            }
        }
    }

    /**
     * Delete a user activity in object_count, find related objects and reduce counts for parent/child objects
     */
    public static function delete(int $activity_id): void
    {
        if ($activity_id > 0) {
            $sql        = "SELECT `object_count`.`object_id`, `object_count`.`object_type`, `object_count`.`date`, `object_count`.`user`, `object_count`.`agent`, `object_count`.`count_type` FROM `object_count` WHERE `object_count`.`id` = ?;";
            $db_results = Dba::read($sql, array($activity_id));
            if ($row = Dba::fetch_assoc($db_results)) {
                $params     = array($row['date'], $row['user'], $row['agent'], $row['count_type']);
                $sql        = "SELECT `object_id`, `object_type` FROM `object_count` WHERE `object_count`.`date` = ? AND `object_count`.`user` = ? AND `object_count`.`agent` = ? AND `object_count`.`count_type` = ? AND `count_type` = 'stream'";
                $db_results = Dba::read($sql, $params);
                while ($row = Dba::fetch_assoc($db_results)) {
                    // reduce the counts for these objects too
                    if (in_array($row['object_type'], array('song', 'album', 'artist', 'video', 'podcast', 'podcast_episode'))) {
                        self::count($row['object_type'], $row['object_id'], 'down');
                    }
                }
                // delete the row and all related activities
                $sql = "DELETE FROM `object_count` WHERE `object_count`.`date` = ? AND `object_count`.`user` = ? AND `object_count`.`agent` = ? AND `object_count`.`count_type` = ?";
                Dba::write($sql, $params);
            }
        }
    }

    /**
     * update the play_count for an object
     */
    public static function count(string $type, int $object_id, string $count_type): void
    {
        switch ($type) {
            case 'song':
            case 'podcast':
            case 'podcast_episode':
            case 'video':
                $sql = ($count_type == 'down')
                    ? "UPDATE `$type` SET `total_count` = `total_count` - 1, `total_skip` = `total_skip` + 1 WHERE `id` = ? AND `total_count` > 0"
                    : "UPDATE `$type` SET `total_count` = `total_count` + 1 WHERE `id` = ?";
                Dba::write($sql, array($object_id));
                break;
            case 'album':
            case 'artist':
                $sql = ($count_type == 'down')
                    ? "UPDATE `$type` SET `total_count` = `total_count` - 1 WHERE `id` = ? AND `total_count` > 0"
                    : "UPDATE `$type` SET `total_count` = `total_count` + 1 WHERE `id` = ?";
                Dba::write($sql, array($object_id));
                break;
        }
        if (in_array($type, array('song', 'podcast_episode', 'video')) && $count_type == 'down') {
            $sql = "UPDATE `$type` SET `played` = 0 WHERE `id` = ? AND `total_count` = 0 and `played` = 1;";
            Dba::write($sql, array($object_id));
        }
    }

    /**
     * insert
     * This inserts a new record for the specified object
     * with the specified information, amazing!
     * @param string $input_type
     * @param int $object_id
     * @param int $user_id
     * @param string $agent
     * @param array $location
     * @param string $count_type
     * @param int|null $date
     * @return bool
     */
    public static function insert(
        $input_type,
        $object_id,
        $user_id,
        $agent = '',
        $location = [],
        $count_type = 'stream',
        $date = null
    ): bool {
        if (AmpConfig::get('use_auth') && $user_id < 0) {
            debug_event(self::class, 'Invalid user given ' . $user_id, 3);

            return false;
        }
        if ($date == null) {
            $date = time();
        }
        $type = self::validate_type($input_type);
        if (self::is_already_inserted($type, $object_id, $user_id, $agent, $date)) {
            return false;
        }

        $latitude  = null;
        $longitude = null;
        $geoname   = null;
        if (isset($location['latitude'])) {
            $latitude = $location['latitude'];
        }
        if (isset($location['longitude'])) {
            $longitude = $location['longitude'];
        }
        if (isset($location['name'])) {
            $geoname = $location['name'];
        }
        // allow setting date for scrobbles
        if (!is_numeric($date)) {
            $date = time();
        }

        $sql        = "INSERT IGNORE INTO `object_count` (`object_type`, `object_id`, `count_type`, `date`, `user`, `agent`, `geo_latitude`, `geo_longitude`, `geo_name`) VALUES (?, ?, ?, ?, ?, ?, ?, ?, ?)";
        $db_results = Dba::write($sql, array($type, $object_id, $count_type, $date, $user_id, $agent, $latitude, $longitude, $geoname));

        // the count was inserted
        if ($db_results) {
            if (in_array($type, array('song', 'album', 'artist', 'video', 'podcast', 'podcast_episode')) && $count_type === 'stream' && $user_id > 0 && $agent !== 'debug') {
                self::count($type, $object_id, 'up');
                // don't register activity for album or artist plays
                if (!in_array($type, array('album', 'artist', 'podcast'))) {
                    static::getUserActivityPoster()->post((int)$user_id, 'play', $type, (int)$object_id, (int)$date);
                }
            }

            return true;
        }
        debug_event(self::class, 'Unable to insert statistics for ' . $user_id . ':' . $object_id, 3);

        return false;
    }

    /**
     * is_already_inserted
     * Check if the same stat has not already been inserted within a graceful delay
     * @param string $type
     * @param int $object_id
     * @param int $user
     * @param string $agent
     * @param int $time
     * @param bool $exact
     */
    public static function is_already_inserted($type, $object_id, $user, $agent, $time, $exact = false): bool
    {
        $sql = ($exact)
            ? "SELECT `object_id`, `date`, `count_type` FROM `object_count` WHERE `object_count`.`user` = ? AND `object_count`.`object_type` = ? AND `object_count`.`count_type` = 'stream' AND `object_count`.`date` = $time "
            : "SELECT `object_id`, `date`, `count_type` FROM `object_count` WHERE `object_count`.`user` = ? AND `object_count`.`object_type` = ? AND `object_count`.`count_type` = 'stream' AND (`object_count`.`date` >= ($time - 5) AND `object_count`.`date` <= ($time + 5)) ";
        $params = array($user, $type);
        if ($agent !== '') {
            $sql .= "AND `object_count`.`agent` = ? ";
            $params[] = $agent;
        }
        $sql .= "ORDER BY `object_count`.`date` DESC";

        $db_results = Dba::read($sql, $params);
        while ($row = Dba::fetch_assoc($db_results)) {
            // Stop double ups
            if ($row['object_id'] == $object_id) {
                debug_event(self::class, 'Object already inserted {' . (string) $object_id . '} date: ' . (string) $time, 5);

                return true;
            }
        }

        return false;
    }

    /**
     * get_object_count
     * Get count for an object
     * @param string $object_type
     * @param int $object_id
     * @param string $threshold
     * @param string $count_type
     */
    public static function get_object_count($object_type, $object_id, $threshold = null, $count_type = 'stream'): int
    {
        if ($threshold === null || $threshold === '') {
            $threshold = 0;
        }

        if (AmpConfig::get('cron_cache')) {
            $sql = "SELECT `count` AS `total_count` FROM `cache_object_count` WHERE `object_type` = ? AND `object_id` = ? AND `count_type` = ? AND `threshold` = " . $threshold;
        } else {
            $sql = "SELECT COUNT(*) AS `total_count` FROM `object_count` WHERE `object_type` = ? AND `object_id` = ? AND `count_type` = ?";
            if ($threshold > 0) {
                $date = time() - (86400 * (int)$threshold);
                $sql .= " AND `date` >= '" . $date . "'";
            }
        }

        $db_results = Dba::read($sql, array($object_type, $object_id, $count_type));
        $results    = Dba::fetch_assoc($db_results);

        return (int)($results['total_count'] ?? 0);
    }

    /**
     * get_play_data
     * Get data about object history and play data from object_count
     * @param string $dataType
     * @param int $startTime
     * @param int $endTime
     */
    public static function get_object_data($dataType, $startTime, $endTime, User $user): string
    {
        $params = array($startTime, $endTime, $user->getId());
        switch ($dataType) {
            case 'song_count':
                $sql = "SELECT COUNT(`object_id`) AS `data` FROM `object_count` WHERE `date` >= ? AND `date` <= ? AND `user` = ? AND `count_type` = 'stream' AND `object_type` = 'song';";
                break;
            case 'song_minutes':
                $sql = "SELECT ROUND(SUM(`song`.`time`) / 60) AS `data` FROM `object_count` LEFT JOIN `song` ON `song`.`id` = `object_count`.`object_id` AND `object_type` = 'song' WHERE `date` > ? AND `date` < ? AND `user` = ? AND `count_type` = 'stream' AND `object_type` = 'song';";
                break;
            default:
                return '';
        }

        $db_results = Dba::read($sql, $params);
        $results    = Dba::fetch_assoc($db_results);
        if (isset($results['data'])) {

            return $results['data'];
        }

        return '';
    }

    /**
     * get_object_total
     * Get count for an object
     * @param string $object_type
     * @param int $object_id
     * @param string $threshold
     * @param string $count_type
     */
    public static function get_object_total($object_type, $object_id, $threshold = null, $count_type = 'stream'): int
    {
        if ($threshold === null || $threshold === '') {
            $threshold = 0;
        }

        if (AmpConfig::get('cron_cache')) {
            $sql = "SELECT `count_total` AS `total_count` FROM `object_total` WHERE `object_type` = ? AND `object_id` = ? AND `count_type` = ? AND `threshold` = " . $threshold;
        } else {
            $sql = "SELECT COUNT(*) AS `total_count` FROM `object_count` WHERE `object_type` = ? AND `object_id` = ? AND `count_type` = ?";
            if ($threshold > 0) {
                $date = time() - (86400 * (int)$threshold);
                $sql .= "AND `date` >= '" . $date . "'";
            }
        }

        $db_results = Dba::read($sql, array($object_type, $object_id, $count_type));
        $results    = Dba::fetch_assoc($db_results);

        return (int)$results['total_count'];
    }

    /**
     * get_cached_place_name
     * @param float $latitude
     * @param float $longitude
     * @return mixed|null
     */
    public static function get_cached_place_name($latitude, $longitude)
    {
        $name       = null;
        $sql        = "SELECT `geo_name` FROM `object_count` WHERE `geo_latitude` = ? AND `geo_longitude` = ? AND `geo_name` IS NOT NULL ORDER BY `id` DESC LIMIT 1";
        $db_results = Dba::read($sql, array($latitude, $longitude));
        $results    = Dba::fetch_assoc($db_results);
        if (!empty($results)) {
            $name = $results['geo_name'];
        }

        return $name;
    }

    /**
     * get_last_play
     * This returns the full data for the last song/video/podcast_episode that was played, including when it
     * was played, this is used by, among other things, the LastFM plugin to figure out
     * if we should re-submit or if this is a duplicate / if it's too soon. This takes an
     * optional user_id because when streaming we don't have $GLOBALS()
     * @param int $user_id
     * @param string $agent
     * @param int $date
     * @return array
     */
    public static function get_last_play($user_id = 0, $agent = '', $date = 0): array
    {
        if ($user_id === 0) {
            $user    = Core::get_global('user');
            $user_id = $user->id ?? 0;
        }
        if ((int)$user_id == 0) {
            return array(
                'id' => 0,
                'object_type' => false,
                'object_id' => false,
                'user' => 0,
                'agent' => '',
                'date' => 0,
                'count_type' => ''
            );
        }

        $sql    = "SELECT `object_count`.`id`, `object_count`.`object_type`, `object_count`.`object_id`, `object_count`.`user`, `object_count`.`agent`, `object_count`.`date`, `object_count`.`count_type` FROM `object_count` WHERE `object_count`.`user` = ? AND `object_count`.`object_type` IN ('song', 'video', 'podcast_episode') AND `object_count`.`count_type` IN ('stream', 'skip') ";
        $params = array($user_id);
        if ($agent) {
            $sql .= "AND `object_count`.`agent` = ? ";
            $params[] = $agent;
        }
        if ($date > 0) {
            $sql .= "AND `object_count`.`date` <= ? ";
            $params[] = $date;
        }
        $sql .= "ORDER BY `object_count`.`date` DESC LIMIT 1";
        $db_results = Dba::read($sql, $params);

        return Dba::fetch_assoc($db_results);
    }

    /**
     * shift_last_play
     * When you play or pause the song, shift the start time to allow better skip recording
     *
     * @param int $user_id
     * @param string $agent
     * @param int $original_date
     * @param int $new_date
     */
    public static function shift_last_play($user_id, $agent, $original_date, $new_date): void
    {
        // update the object_count table
        $sql = "UPDATE `object_count` SET `object_count`.`date` = ? WHERE `object_count`.`user` = ? AND `object_count`.`agent` = ? AND `object_count`.`date` = ?";
        Dba::write($sql, array($new_date, $user_id, $agent, $original_date));

        // update the user_activity table
        $sql = "UPDATE `user_activity` SET `user_activity`.`activity_date` = ? WHERE `user_activity`.`user` = ? AND `user_activity`.`activity_date` = ?";
        Dba::write($sql, array($new_date, $user_id, $original_date));
    }

    /**
     * get_time
     *
     * get the time for the object (song, video, podcast_episode)
     * @param int $object_id
     * @param string $object_type
     */
    public static function get_time($object_id, $object_type): int
    {
        // you can't get the last played when you haven't played something before
        if (!$object_id || !$object_type) {
            return 0;
        }
        $sql        = "SELECT `time` FROM `$object_type` WHERE `id` = ?";
        $db_results = Dba::read($sql, array($object_id));
        $results    = Dba::fetch_assoc($db_results);

        return (int)($results['time'] ?? 0);
    }

    /**
     * skip_last_play
     * this sets the object_counts count type to skipped
     * Gets called when the next song is played in quick succession
     *
     * @param int $date
     * @param string $agent
     * @param int $user_id
     * @param int $object_id
     * @param string $object_type
     * @return PDOStatement|bool
     */
    public static function skip_last_play($date, $agent, $user_id, $object_id, $object_type)
    {
        // change from a stream to a skip
        $sql = "UPDATE `object_count` SET `count_type` = 'skip' WHERE `date` = ? AND `agent` = ? AND `user` = ? AND `object_count`.`object_type` = ? ORDER BY `object_count`.`date` DESC";
        Dba::write($sql, array($date, $agent, $user_id, $object_type));

        // update the total counts (and total_skip counts) as well
        if ($user_id > 0 && $agent !== 'debug') {
            self::count($object_type, $object_id, 'down');
            if ($object_type == 'song') {
                $song = new Song($object_id);
                self::count('album', $song->album, 'down');
                $artists = array_unique(array_merge(Song::get_parent_array($song->id), Song::get_parent_array($song->album, 'album')));
                foreach ($artists as $artist_id) {
                    self::count('artist', $artist_id, 'down');
                }
            }
            if ($object_type == 'podcast_episode') {
                $podcast_episode = new Podcast_Episode($object_id);
                self::count('podcast', $podcast_episode->podcast, 'down');
            }
            if (in_array($object_type, array('song', 'video', 'podcast_episode'))) {
                $sql = "UPDATE `user_data`, (SELECT `$object_type`.`size` FROM `$object_type` WHERE `$object_type`.`id` = ?) AS `$object_type` SET `value` = `value` - `$object_type`.`size` WHERE `user` = ? AND `value` = 'play_size'";
                Dba::write($sql, array($object_id, $object_id));
            }
        }

        // To remove associated album and artist entries
        $sql = "DELETE FROM `object_count` WHERE `object_type` IN ('album', 'artist', 'podcast') AND `date` = ? AND `agent` = ? AND `user` = ? ";

        return Dba::write($sql, array($date, $agent, $user_id));
    }

    /**
     * has_played_history
     * this checks to see if the current object has been played recently by the user
     * @param string $object_type
     * @param Song|Podcast_Episode|Video $object
     * @param int $user_id
     * @param string $agent
     * @param int $date
     */
    public static function has_played_history($object_type, $object, $user_id, $agent, $date): bool
    {
        if (AmpConfig::get('use_auth') && $user_id == -1) {
            return false;
        }
        // if it's already recorded (but from a different agent), don't do it again
        if (self::is_already_inserted($object_type, $object->id, $user_id, '', $date, true)) {
            return false;
        }
        $previous = self::get_last_play($user_id, $agent, $date);
        // no previous data?
        if (!array_key_exists('object_id', $previous) || !array_key_exists('object_type', $previous)) {
            return true;
        }
        $last_time = self::get_time($previous['object_id'], $previous['object_type']);
        $diff      = $date - (int) $previous['date'];
        $item_time = $object->time;
        $skip_time = AmpConfig::get_skip_timer($last_time);

        // if your last song is 30 seconds and your skip timer is 40 you don't want to keep skipping it.
        if ($last_time > 0 && $last_time < $skip_time) {
            return true;
        }

        // this object was your last play and the length between plays is too short.
        if ($previous['object_id'] == $object->id && $diff < ($item_time)) {
            debug_event(self::class, 'Repeated the same ' . get_class($object) . ' too quickly (' . $diff . '/' . ($item_time) . 's), not recording stats for {' . $object->id . '}', 3);

            return false;
        }

        // when the difference between recordings is too short, the previous object has been skipped, so note that
        if (($diff < $skip_time || ($diff < $skip_time && $last_time > $skip_time))) {
            debug_event(self::class, 'Last ' . $previous['object_type'] . ' played within skip limit (' . $diff . '/' . $skip_time . 's). Skipping {' . $previous['object_id'] . '}', 3);
            self::skip_last_play($previous['date'], $previous['agent'], $previous['user'], $previous['object_id'], $previous['object_type']);
            // delete song, podcast_episode and video from user_activity to keep stats in line
            static::getUseractivityRepository()->deleteByDate($previous['date'], 'play', (int) $previous['user']);
        }

        return true;
    }

    private static function getUseractivityRepository(): UserActivityRepositoryInterface
    {
        global $dic;

        return $dic->get(UserActivityRepositoryInterface::class);
    }

    /**
     * get_object_history
     * This returns the objects that have happened for $user_id sometime after $time
     * used primarily by the democratic cooldown code
     * @param int $time
     * @param bool $newest
     * @return array
     */
    public static function get_object_history($time, $newest = true): array
    {
        $user_id = Core::get_global('user')->id ?? 0;
        $order   = ($newest) ? 'DESC' : 'ASC';
        $sql     = (AmpConfig::get('catalog_disable'))
            ? "SELECT * FROM `object_count` LEFT JOIN `song` ON `song`.`id` = `object_count`.`object_id` LEFT JOIN `catalog` ON `catalog`.`id` = `song`.`catalog` WHERE `object_count`.`user` = ? AND `object_count`.`object_type`='song' AND `object_count`.`date` >= ? AND `catalog`.`enabled` = '1' "
            : "SELECT * FROM `object_count` LEFT JOIN `song` ON `song`.`id` = `object_count`.`object_id` WHERE `object_count`.`user` = ? AND `object_count`.`object_type`='song' AND `object_count`.`date` >= ? ";
        $sql .= (AmpConfig::get('catalog_filter') && $user_id > 0)
            ? " AND" . Catalog::get_user_filter('song', $user_id) . "ORDER BY `object_count`.`date` " . $order
            : "ORDER BY `object_count`.`date` " . $order;
        $db_results = Dba::read($sql, array($user_id, $time));

        $results = array();
        while ($row = Dba::fetch_assoc($db_results)) {
            $results[] = $row['object_id'];
        }

        return $results;
    }

    /**
     * get_top_sql
     * This returns the get_top sql
     * @param string $input_type
     * @param int $threshold
     * @param string $count_type
<<<<<<< HEAD
=======
     * @param int|null $user_id
>>>>>>> ce676514
     * @param bool $random
     * @param int $since
     * @param int $before
     * @param bool $addAdditionalColumns
     * @return string
     */
    public static function get_top_sql(
        $input_type,
        $threshold,
        $count_type = 'stream',
        ?User $user = null,
        $random = false,
        $since = 0,
        $before = 0,
        bool $addAdditionalColumns = false
    ): string {
        $type           = self::validate_type($input_type);
        $date           = $since ?: time() - (86400 * (int)$threshold);
        $catalog_filter = (AmpConfig::get('catalog_filter'));
<<<<<<< HEAD
        $filter_user    = ($user ?? Core::get_global('user'));
=======
        $filter_id      = (int)($user_id ?? Core::get_global('user')->getId() ?? 0);
>>>>>>> ce676514
        if ($type == 'playlist' && !$addAdditionalColumns) {
            $sql = "SELECT `id` FROM `playlist`";
            if ($threshold > 0) {
                $sql .= " WHERE `last_update` >= '" . $date . "' ";
            }
            if ($catalog_filter && $filter_user !== null) {
                $sql .= ($threshold > 0)
                    ? " AND" . Catalog::get_user_filter($type, $filter_user->getId())
                    : " WHERE" . Catalog::get_user_filter($type, $filter_user->getId());
            }
            // playlist is now available in object_count too
            $sql .= "UNION SELECT `object_id` FROM `object_count` WHERE `object_type` = 'playlist'";
            if ($threshold > 0) {
                $sql .= " AND `date` >= '" . $date . "' ";
            }
            if ($catalog_filter && $filter_user !== null) {
                $sql .= " AND" . Catalog::get_user_filter("object_count_" . $type, $filter_user->getId());
            }
            //debug_event(self::class, 'get_top_sql ' . $sql, 5);

            return $sql;
        }
        if (
            $user === null &&
            AmpConfig::get('cron_cache') &&
            !$addAdditionalColumns &&
            in_array($type, ['album', 'artist', 'song', 'genre', 'catalog', 'live_stream', 'video', 'podcast', 'podcast_episode', 'playlist'])
        ) {
            $sql = "SELECT `object_id` AS `id`, MAX(`count`) AS `count` FROM `cache_object_count` WHERE `object_type` = '" . $type . "' AND `count_type` = '" . $count_type . "' AND `threshold` = '" . $threshold . "' GROUP BY `object_id`, `object_type`";
        } else {
            $is_podcast = ($type == 'podcast');
            $select_sql = ($is_podcast)
                ? "`podcast_episode`.`podcast`"
                : "MIN(`object_id`)";
            // Select Top objects counting by # of rows for you only
            $sql   = "SELECT $select_sql AS `id`, COUNT(*) AS `count`";
            $group = '`object_count`.`object_id`';
            // Add additional columns to use the select query as insert values directly
            if ($addAdditionalColumns) {
                $sql .= ($is_podcast)
                    ? ", 'podcast' AS `object_type`, `count_type`, " . $threshold . " AS `threshold`"
                    : ", `object_type`, `count_type`, " . $threshold . " AS `threshold`";
            }
            $sql .= " FROM `object_count`";
            if ($is_podcast) {
                $group = '`podcast_episode`.`podcast`';
                $type  = 'podcast_episode';
                $sql .= " LEFT JOIN `podcast_episode` ON `podcast_episode`.`id` = `object_count`.`object_id` AND `object_count`.`object_type` = 'podcast_episode'";
            }
            if ($input_type == 'album_artist' || $input_type == 'song_artist') {
                $sql .= " LEFT JOIN `artist` ON `artist`.`id` = `object_count`.`object_id` AND `object_count`.`object_type` = 'artist'";
            }
            if ($input_type == 'album_disk') {
                $sql   = "SELECT `album_disk`.`id` AS `id`, COUNT(*) AS `count` FROM `object_count` LEFT JOIN `song` ON `song`.`id` = `object_count`.`object_id` AND `object_type` = 'song' LEFT JOIN `album_disk` ON `album_disk`.`album_id` = `song`.`album` AND `song`.`disk` = `album_disk`.`disk`";
                $group = '`album_disk`.`id`';
                $type  = 'song';
            }
            if ($user !== null) {
                $sql .= " WHERE `object_count`.`object_type` = '" . $type . "' AND `object_count`.`user` = " . $user->getId();
            } else {
                $sql .= " WHERE `object_count`.`object_type` = '" . $type . "' ";
            }
            if ($threshold > 0) {
                $sql .= " AND `object_count`.`date` >= '" . $date . "'";
                if ($before > 0) {
                    $sql .= " AND `object_count`.`date` <= '" . $before . "'";
                }
            }
            if ($input_type == 'album_artist') {
                $sql .= " AND `artist`.`album_count` > 0";
            }
            if ($input_type == 'song_artist') {
                $sql .= " AND `artist`.`song_count` > 0";
            }
            if (AmpConfig::get('catalog_disable') && in_array($type, array('artist', 'album', 'album_disk', 'song', 'video'))) {
                $sql .= " AND " . Catalog::get_enable_filter($type, '`object_id`');
            }
            if ($catalog_filter && in_array($type, array('artist', 'album', 'album_disk', 'podcast_episode', 'song', 'video')) && $filter_user !== null) {
                $sql .= " AND" . Catalog::get_user_filter("object_count_$type", $filter_user->getId());
            }
            $rating_filter = AmpConfig::get_rating_filter();
<<<<<<< HEAD
            if ($rating_filter > 0 && $rating_filter <= 5 && $user !== null) {
                $sql .= " AND `object_id` NOT IN (SELECT `object_id` FROM `rating` WHERE `rating`.`object_type` = '" . $type . "' AND `rating`.`rating` <=" . $rating_filter . " AND `rating`.`user` = " . $user->getId() . ")";
=======
            if ($rating_filter > 0 && $rating_filter <= 5 && $user_id > 0) {
                $sql .= " AND `object_id` NOT IN (SELECT `object_id` FROM `rating` WHERE `rating`.`object_type` = '" . $type . "' AND `rating`.`rating` <=" . $rating_filter . " AND `rating`.`user` = " . $user_id . ")";
>>>>>>> ce676514
            }
            $sql .= " AND `count_type` = '" . $count_type . "' GROUP BY $group, `object_count`.`object_type`, `object_count`.`count_type`";
        }
        if ($random) {
            $sql .= " ORDER BY RAND() DESC ";
        } else {
            $sql .= " ORDER BY `count` DESC ";
        }
        //debug_event(self::class, 'get_top_sql ' . $sql, 5);

        return $sql;
    }

    /**
     * get_top
     * This returns the top X for type Y from the
     * last stats_threshold days
     * @param string $input_type
     * @param int $count
     * @param int $threshold
     * @param int $offset
     * @param User|null $user
     * @param bool $random
     * @param int $since
     * @param int $before
     * @return array
     */
    public static function get_top(
        $input_type,
        $count,
        $threshold,
        $offset = 0,
        ?User $user = null,
        $random = false,
        $since = 0,
        $before = 0
    ): array {
        if ($count === 0) {
            $count = AmpConfig::get('popular_threshold', 10);
        }
        if ($count === -1) {
            $count  = 0;
            $offset = 0;
        }
        $sql   = self::get_top_sql($input_type, $threshold, 'stream', $user, $random, $since, $before);
        $limit = ($offset < 1)
            ? $count
            : $offset . "," . $count;
        if ($limit > 0) {
            $sql .= " LIMIT $limit";
        }

        //debug_event(self::class, 'get_top ' . $sql, 5);
        $db_results = Dba::read($sql);
        $results    = array();
        while ($row = Dba::fetch_assoc($db_results)) {
            $results[] = $row['id'];
        }

        return $results;
    }

    /**
     * get_recent_sql
     * This returns the get_recent sql
     * @param string $input_type
     * @param User|null $user
     * @param bool $newest
     */
    public static function get_recent_sql($input_type, $user = null, $newest = true): string
    {
        $type           = self::validate_type($input_type);
        $ordersql       = ($newest === true) ? 'DESC' : 'ASC';
        $user_sql       = ($user !== null) ? " AND `user` = '" . $user->getId() . "'" : '';
        $catalog_filter = (AmpConfig::get('catalog_filter'));
        $filter_user    = ($user ?? Core::get_global('user'));

        $sql = "SELECT `object_id` AS `id`, MAX(`date`) AS `date` FROM `object_count` WHERE `object_type` = '" . $type . "' AND `count_type` = 'stream'" . $user_sql;
        if ($input_type == 'album_disk') {
            $sql = "SELECT `album_disk`.`id` AS `id`, MAX(`date`) AS `date` FROM `object_count` LEFT JOIN `album_disk` ON `album_disk`.`album_id` = `object_id` AND `object_type` = 'album' WHERE `object_type` = 'album' AND `count_type` = 'stream'" . $user_sql;
        }
        if ($input_type == 'album_artist') {
            $sql = "SELECT `object_id` AS `id`, MAX(`date`) AS `date` FROM `object_count` LEFT JOIN `artist` ON `artist`.`id` = `object_id` AND `object_type` = 'artist' WHERE `artist`.`album_count` > 0 AND `object_type` = 'artist' AND `count_type` = 'stream'" . $user_sql;
        }
        if (AmpConfig::get('catalog_disable') && in_array($type, array('artist', 'album', 'album_disk', 'song', 'video'))) {
            $sql .= " AND " . Catalog::get_enable_filter($type, '`object_id`');
        }
        if ($catalog_filter && in_array($type, array('video', 'artist', 'album_artist', 'album', 'album_disk', 'song')) && $filter_user !== null) {
            $sql .= " AND" . Catalog::get_user_filter("object_count_$type", $filter_user->getId());
        }
        $rating_filter = AmpConfig::get_rating_filter();
        if ($rating_filter > 0 && $rating_filter <= 5 && $user !== null) {
            $sql .= " AND `object_id` NOT IN (SELECT `object_id` FROM `rating` WHERE `rating`.`object_type` = '" . $type . "' AND `rating`.`rating` <=" . $rating_filter . " AND `rating`.`user` = " . $user->getId() . ")";
        }
        if ($input_type == 'album_disk') {
            $sql .= " GROUP BY `album_disk`.`id` ORDER BY MAX(`date`) " . $ordersql . ", `album_disk`.`id` ";
        } else {
            $sql .= " GROUP BY `object_count`.`object_id` ORDER BY MAX(`date`) " . $ordersql . ", `object_count`.`object_id` ";
        }
        // playlists aren't the same as other objects so change the sql
        if ($type === 'playlist') {
            $sql = "SELECT `id`, `last_update` AS `date` FROM `playlist`";
            if ($user !== null) {
                $sql .= " WHERE `user` = '" . $user->getId() . "'";
                if ($catalog_filter) {
                    $sql .= " AND" . Catalog::get_user_filter($type, $user->getId());
                }
            }
            $sql .= " ORDER BY `last_update` " . $ordersql;
        }
        //debug_event(self::class, 'get_recent_sql ' . $sql, 5);

        return $sql;
    }

    /**
     * get_recent
     * This returns the recent X for type Y
     * @param string $input_type
     * @param int $count
     * @param int $offset
     * @param User|null $user
     * @param bool $newest
     * @return array
     */
    public static function get_recent(
        $input_type,
        $count = 0,
        $offset = 0,
        ?User $user = null,
        $newest = true
    ): array {
        if ($count === 0) {
            $count = AmpConfig::get('popular_threshold', 10);
        }
        if ($count === -1) {
            $count  = 0;
            $offset = 0;
        }

        $sql   = self::get_recent_sql($input_type, $user, $newest);
        $limit = ($offset < 1)
            ? $count
            : $offset . "," . $count;
        if ($limit > 0) {
            $sql .= " LIMIT $limit";
        }

        //debug_event(self::class, 'get_recent ' . $sql, 5);
        $db_results = Dba::read($sql);
        $results    = array();
        while ($row = Dba::fetch_assoc($db_results)) {
            $results[] = $row['id'];
        }

        return $results;
    }

    /**
     * get_recently_played
     * This function returns the last X played media objects ('live_stream','podcast_episode','song','video')
     * It uses the popular threshold to figure out how many to pull it will only return unique object
     * @param null|int $user_id
     * @param string $count_type
     * @param string|null $object_type
     * @param bool $user_only
     * @return array
     */
    public static function get_recently_played(?int $user_id, $count_type = 'stream', $object_type = null, $user_only = false): array
    {
        $personal_info_recent = 91;
        $personal_info_time   = 92;
        $personal_info_agent  = 93;
        $limit                = AmpConfig::get('popular_threshold', 10);
        $access100            = Access::check(AccessTypeEnum::INTERFACE, AccessLevelEnum::ADMIN);
        $object_string        = (empty($object_type))
            ? "'song', 'live_stream', 'podcast_episode', 'video'"
            : "'$object_type'";

        $results = array();
        $sql     = "SELECT `object_count`.`object_id`, `catalog_map`.`catalog_id`, `object_count`.`user`, `object_count`.`object_type`, `date`, `agent`, `geo_latitude`, `geo_longitude`, `geo_name`, `pref_recent`.`value` AS `user_recent`, `pref_time`.`value` AS `user_time`, `pref_agent`.`value` AS `user_agent`, `object_count`.`id` AS `activity_id` FROM `object_count` LEFT JOIN `user_preference` AS `pref_recent` ON `pref_recent`.`preference`='$personal_info_recent' AND `pref_recent`.`user` = `object_count`.`user` AND `pref_recent`.`value`='1' LEFT JOIN `user_preference` AS `pref_time` ON `pref_time`.`preference`='$personal_info_time' AND `pref_time`.`user` = `object_count`.`user` AND `pref_time`.`value`='1' LEFT JOIN `user_preference` AS `pref_agent` ON `pref_agent`.`preference`='$personal_info_agent' AND `pref_agent`.`user` = `object_count`.`user` AND `pref_agent`.`value`='1' LEFT JOIN `catalog_map` ON `catalog_map`.`object_type` = `object_count`.`object_type` AND `catalog_map`.`object_id` = `object_count`.`object_id` WHERE `object_count`.`object_type` IN ($object_string) AND `object_count`.`count_type` = '$count_type' ";
        // check for valid catalogs
        $sql .= " AND `catalog_map`.`catalog_id` IN (" . implode(',', Catalog::get_catalogs('', $user_id, true)) . ") ";

        if ((int)$user_id > 0 || !$access100) {
            $sql .= ($user_only)
                ? "AND (`object_count`.`user`='$user_id' AND `pref_recent`.`user` IS NOT NULL) "
                : "AND (`object_count`.`user`='$user_id' OR `pref_recent`.`user` IS NOT NULL) ";
        }
        $sql .= "ORDER BY `date` DESC LIMIT " . (string)$limit;
        //debug_event(self::class, 'get_recently_played ' . $sql, 5);

        $db_results = Dba::read($sql);
        while ($row = Dba::fetch_assoc($db_results)) {
            if (empty($row['geo_name']) && array_key_exists('latitude', $row) && array_key_exists('longitude', $row)) {
                $row['geo_name'] = Stats::get_cached_place_name((float)$row['latitude'], (float)$row['longitude']);
            }
            $results[] = $row;
        }

        return $results;
    }

    /**
     * get_user
     * This gets all stats for a type based on user with thresholds and all
     * If full is passed, doesn't limit based on date
     * @param string $count
     * @param string $input_type
     * @param int $user
     * @param int $full
     * @return array
     */
    public static function get_user($count, $input_type, $user, $full = 0): array
    {
        $type = self::validate_type($input_type);

        // If full then don't limit on date
        $date = ($full > 0) ? '0' : time() - (86400 * (int)AmpConfig::get('stats_threshold', 7));

        // Select Objects based on user
        // FIXME:: Requires table scan, look at improving
        $sql        = "SELECT `object_id`, COUNT(`id`) AS `count` FROM `object_count` WHERE `object_type` = ? AND `date` >= ? AND `user` = ? GROUP BY `object_id` ORDER BY `count` DESC LIMIT " . (int)$count;
        $db_results = Dba::read($sql, array($type, $date, $user));

        $results = array();

        while ($row = Dba::fetch_assoc($db_results)) {
            $results[] = $row;
        }

        return $results;
    }

    /**
     * validate_type
     * This function takes a type and returns only those
     * which are allowed, ensures good data gets put into the db
     * @param string $type
     */
    public static function validate_type($type): string
    {
        switch ($type) {
            case 'artist':
            case 'album':
            case 'album_disk':
            case 'tag':
            case 'song':
            case 'video':
            case 'tvshow':
            case 'tvshow_season':
            case 'tvshow_episode':
            case 'movie':
            case 'playlist':
            case 'podcast':
            case 'podcast_episode':
            case 'live_stream':
                return $type;
            case 'album_artist':
            case 'song_artist':
                return 'artist';
            case 'genre':
                return 'tag';
            default:
                return 'song';
        } // end switch
    }

    /**
     * get_newest_sql
     * This returns the get_newest sql
     * @param string $input_type
     * @param int|null $catalog_id
     */
    public static function get_newest_sql(
        $input_type,
        $catalog_id = 0,
        ?User $user = null
    ): string {
        $type = self::validate_type($input_type);
        // all objects could be filtered
        $catalog_filter = (AmpConfig::get('catalog_filter'));

        // add playlists to mashup browsing
        if ($type == 'playlist') {
            $sql = ($catalog_filter && $user !== null)
                ? "SELECT `playlist`.`id`, MAX(`playlist`.`last_update`) AS `real_atime` FROM `playlist` WHERE" . Catalog::get_user_filter($type, $user->getId()) . "GROUP BY `playlist`.`id` ORDER BY `real_atime` DESC "
                : "SELECT `playlist`.`id`, MAX(`playlist`.`last_update`) AS `real_atime` FROM `playlist` GROUP BY `playlist`.`id` ORDER BY `real_atime` DESC ";

            return $sql;
        }
        $base_type   = 'song';
        $filter_type = $type;
        // everything else
        if ($type === 'song') {
            $sql      = "SELECT DISTINCT(`song`.`id`) AS `id`, `song`.`addition_time` AS `real_atime` FROM `song` ";
            $sql_type = "`song`.`id`";
        } elseif ($type === 'album') {
            $base_type = 'album';
            $sql       = "SELECT DISTINCT(`album`.`id`) AS `id`, `album`.`addition_time` AS `real_atime` FROM `album` ";
            $sql_type  = "`album`.`id`";
        } elseif ($type === 'album_disk') {
            $base_type = 'album';
            $sql       = "SELECT DISTINCT(`album_disk`.`id`) AS `id`, MIN(`album`.`addition_time`) AS `real_atime` FROM `album_disk` LEFT JOIN `album` ON `album`.`id` = `album_disk`.`album_id` ";
            $sql_type  = "`album_disk`.`id`";
        } elseif ($type === 'video') {
            $base_type = 'video';
            $sql       = "SELECT DISTINCT(`video`.`id`) AS `id`, `video`.`addition_time` AS `real_atime` FROM `video` ";
            $sql_type  = "`video`.`id`";
        } elseif ($type === 'artist') {
            $sql         = "SELECT DISTINCT(`song`.`artist`) AS `id`, MIN(`song`.`addition_time`) AS `real_atime` FROM `song` ";
            $sql_type    = "`song`.`artist`";
            $filter_type = 'song_artist';
        } elseif ($type === 'album_artist') {
            $base_type   = 'album';
            $sql         = "SELECT DISTINCT(`album`.`album_artist`) AS `id`, MIN(`album`.`addition_time`) AS `real_atime` FROM `album` LEFT JOIN `artist` ON `album`.`album_artist` = `artist`.`id` ";
            $sql_type    = "`album`.`album_artist`";
            $filter_type = 'artist';
            $type        = 'artist';
        } elseif ($type === 'podcast') {
            $base_type = 'podcast';
            $sql       = "SELECT DISTINCT(`podcast`.`id`) AS `id`, MIN(`podcast`.`lastsync`) AS `real_atime` FROM `podcast` ";
            $sql_type  = "`podcast`.`id`";
        } elseif ($type === 'podcast_episode') {
            $base_type = 'podcast_episode';
            $sql       = "SELECT DISTINCT(`podcast_episode`.`id`) AS `id`, MIN(`podcast_episode`.`addition_time`) AS `real_atime` FROM `podcast_episode` ";
            $sql_type  = "`podcast_episode`.`id`";
        } else {
            // what else?
            $sql      = "SELECT MIN(`$type`) AS `id`, MIN(`song`.`addition_time`) AS `real_atime` FROM `$base_type` ";
            $sql_type = "`song`.`" . $type . "`";
        }
        // join valid catalogs or a specific one
        $sql .= ((int)$catalog_id > 0)
            ? "LEFT JOIN `catalog` ON `catalog`.`id` = `" . $base_type . "`.`catalog` WHERE `catalog` = '" . $catalog_id . "' "
            : "LEFT JOIN `catalog` ON `catalog`.`id` = `" . $base_type . "`.`catalog` WHERE `catalog`.`id` IN (" . implode(',', Catalog::get_catalogs('', $user?->getId() ?? null, true)) . ") ";

        $rating_filter = AmpConfig::get_rating_filter();
        $user_id       = (int)(Core::get_global('user')?->getId());
        if ($rating_filter > 0 && $rating_filter <= 5 && $user_id > 0) {
            $sql .= "AND " . $sql_type . " NOT IN (SELECT `object_id` FROM `rating` WHERE `rating`.`object_type` = '" . $type . "' AND `rating`.`rating` <=" . $rating_filter . " AND `rating`.`user` = " . $user_id . ") ";
        }
        if ($type === 'song' || $type == 'album' || $base_type === 'video') {
            $sql .= "GROUP BY $sql_type, `real_atime` ORDER BY `real_atime` DESC ";
        } else {
            $sql .= "GROUP BY $sql_type ORDER BY `real_atime` DESC ";
        }
        //debug_event(self::class, 'get_newest_sql ' . $sql, 5);

        return $sql;
    }

    /**
     * get_newest
     * This returns an array of the newest artists/albums/whatever
     * in this Ampache instance
     * @param string $input_type
     * @param int $count
     * @param int $offset
     * @param int $catalog_id
     * @return int[]
     */
    public static function get_newest(
        $input_type,
        $count = 0,
        $offset = 0,
        $catalog_id = 0,
        ?User $user = null
    ): array {
        if ($count === 0) {
            $count = AmpConfig::get('popular_threshold', 10);
        }
        if ($count === -1) {
            $count  = 0;
            $offset = 0;
        }

        $sql   = self::get_newest_sql($input_type, $catalog_id, $user);
        $limit = ($offset < 1)
            ? $count
            : $offset . "," . $count;
        if ($limit > 0) {
            $sql .= "LIMIT $limit";
        }

        //debug_event(self::class, 'get_newest ' . $sql, 5);
        $db_results = Dba::read($sql);
        $results    = array();
        while ($row = Dba::fetch_row($db_results)) {
            $results[] = (int) $row[0];
        } // end while results

        return $results;
    }

    /**
     * @deprecated inject dependency
     */
    private static function getUserActivityPoster(): UserActivityPosterInterface
    {
        global $dic;

        return $dic->get(UserActivityPosterInterface::class);
    }
}<|MERGE_RESOLUTION|>--- conflicted
+++ resolved
@@ -644,10 +644,7 @@
      * @param string $input_type
      * @param int $threshold
      * @param string $count_type
-<<<<<<< HEAD
-=======
-     * @param int|null $user_id
->>>>>>> ce676514
+     * @param User|null $user
      * @param bool $random
      * @param int $since
      * @param int $before
@@ -667,11 +664,7 @@
         $type           = self::validate_type($input_type);
         $date           = $since ?: time() - (86400 * (int)$threshold);
         $catalog_filter = (AmpConfig::get('catalog_filter'));
-<<<<<<< HEAD
         $filter_user    = ($user ?? Core::get_global('user'));
-=======
-        $filter_id      = (int)($user_id ?? Core::get_global('user')->getId() ?? 0);
->>>>>>> ce676514
         if ($type == 'playlist' && !$addAdditionalColumns) {
             $sql = "SELECT `id` FROM `playlist`";
             if ($threshold > 0) {
@@ -753,13 +746,8 @@
                 $sql .= " AND" . Catalog::get_user_filter("object_count_$type", $filter_user->getId());
             }
             $rating_filter = AmpConfig::get_rating_filter();
-<<<<<<< HEAD
             if ($rating_filter > 0 && $rating_filter <= 5 && $user !== null) {
                 $sql .= " AND `object_id` NOT IN (SELECT `object_id` FROM `rating` WHERE `rating`.`object_type` = '" . $type . "' AND `rating`.`rating` <=" . $rating_filter . " AND `rating`.`user` = " . $user->getId() . ")";
-=======
-            if ($rating_filter > 0 && $rating_filter <= 5 && $user_id > 0) {
-                $sql .= " AND `object_id` NOT IN (SELECT `object_id` FROM `rating` WHERE `rating`.`object_type` = '" . $type . "' AND `rating`.`rating` <=" . $rating_filter . " AND `rating`.`user` = " . $user_id . ")";
->>>>>>> ce676514
             }
             $sql .= " AND `count_type` = '" . $count_type . "' GROUP BY $group, `object_count`.`object_type`, `object_count`.`count_type`";
         }
