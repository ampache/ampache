<?php

declare(strict_types=0);

/**
 * vim:set softtabstop=4 shiftwidth=4 expandtab:
 *
 * LICENSE: GNU Affero General Public License, version 3 (AGPL-3.0-or-later)
 * Copyright Ampache.org, 2001-2023
 *
 * This program is free software: you can redistribute it and/or modify
 * it under the terms of the GNU Affero General Public License as published by
 * the Free Software Foundation, either version 3 of the License, or
 * (at your option) any later version.
 *
 * This program is distributed in the hope that it will be useful,
 * but WITHOUT ANY WARRANTY; without even the implied warranty of
 * MERCHANTABILITY or FITNESS FOR A PARTICULAR PURPOSE.  See the
 * GNU Affero General Public License for more details.
 *
 * You should have received a copy of the GNU Affero General Public License
 * along with this program.  If not, see <https://www.gnu.org/licenses/>.
 *
 */

namespace Ampache\Module\Statistics;

use Ampache\Config\AmpConfig;
use Ampache\Module\Authorization\Access;
use Ampache\Module\Authorization\AccessLevelEnum;
use Ampache\Module\Authorization\AccessTypeEnum;
use Ampache\Repository\Model\Catalog;
use Ampache\Repository\Model\Podcast_Episode;
use Ampache\Repository\Model\Song;
use Ampache\Repository\Model\User;
use Ampache\Repository\Model\Video;
use Ampache\Module\System\Core;
use Ampache\Module\System\Dba;
use Ampache\Module\User\Activity\UserActivityPosterInterface;
use Ampache\Repository\UserActivityRepositoryInterface;
use PDOStatement;

/**
 * Stats Class
 *
 * this class handles the object_count
 * stuff, before this was done in the user class
 * but that's not good, all done through here.
 *
 */
class Stats
{
    /* Base vars */
    public int $id = 0;
    public ?string $object_type;
    public int $object_id;
    public int $date;
    public int $user;
    public ?string $agent;

    /**
     * clear
     *
     * This clears all stats for _everything.
     * @param int $user_id
     */
    public static function clear($user_id = 0): void
    {
        if ($user_id > 0) {
            Dba::write("DELETE FROM `object_count` WHERE `user` = ?;", array($user_id));
        } else {
            Dba::write("TRUNCATE `object_count`;");
        }
        // song.total_count
        $sql = "UPDATE `song`, (SELECT COUNT(`object_count`.`object_id`) AS `total_count`, `object_id` FROM `object_count` WHERE `object_count`.`object_type` = 'song' AND `object_count`.`count_type` = 'stream' GROUP BY `object_count`.`object_id`) AS `object_count` SET `song`.`total_count` = `object_count`.`total_count` WHERE `song`.`total_count` != `object_count`.`total_count` AND `song`.`id` = `object_count`.`object_id`;";
        Dba::write($sql);
        // song.total_skip
        $sql = "UPDATE `song`, (SELECT COUNT(`object_count`.`object_id`) AS `total_skip`, `object_id` FROM `object_count` WHERE `object_count`.`object_type` = 'song' AND `object_count`.`count_type` = 'skip' GROUP BY `object_count`.`object_id`) AS `object_count` SET `song`.`total_skip` = `object_count`.`total_skip` WHERE `song`.`total_skip` != `object_count`.`total_skip` AND `song`.`id` = `object_count`.`object_id`;";
        Dba::write($sql);
        // song.played
        $sql = "UPDATE `song` SET `played` = 0 WHERE `total_count` = 0 and `played` = 1;";
        Dba::write($sql);
    }

    /**
     * garbage_collection
     *
     * This removes stats for things that no longer exist.
     */
    public static function garbage_collection(): void
    {
        foreach (array('album', 'artist', 'song', 'playlist', 'tag', 'live_stream', 'video', 'podcast', 'podcast_episode') as $object_type) {
            Dba::write("DELETE FROM `object_count` WHERE `object_type` = '$object_type' AND `object_count`.`object_id` NOT IN (SELECT `$object_type`.`id` FROM `$object_type`);");
        }
        // if deletes are copmleted you can have left over stuff
        Dba::write("DELETE FROM `object_count` WHERE `object_type` IN ('album', 'artist', 'podcast') AND `count_type` = ('skip');");
    }

    /**
     * Migrate an object associate stats to a new object
     * @param string $object_type
     * @param int $old_object_id
     * @param int $new_object_id
     * @param int $child_id
     * @return PDOStatement|bool
     */
    public static function migrate($object_type, $old_object_id, $new_object_id, $child_id)
    {
        if (!in_array($object_type, array('song', 'album', 'artist', 'video', 'live_stream', 'playlist', 'podcast', 'podcast_episode', 'tvshow'))) {
            return false;
        }
        $sql    = "UPDATE IGNORE `object_count` SET `object_id` = ? WHERE `object_type` = ? AND `object_id` = ?";
        $params = array($new_object_id, $object_type, $old_object_id);
        if ((int)$child_id > 0) {
            $sql .= " AND `date` IN (SELECT `date` FROM (SELECT `date` FROM `object_count` WHERE `object_type` = 'song' AND object_id = ?) AS `song_date`)";
            $params[] = $child_id;
        }

        return Dba::write($sql, $params);
    }

    /**
     * When creating an artist_map, duplicate the stat rows
     */
    public static function duplicate_map(string $source_type, int $source_id, string $dest_type, int $dest_id): void
    {
        if ($source_id > 0 && $dest_id > 0) {
            debug_event(__CLASS__, "duplicate_map " . $source_type . " {" . $source_id . "} => " . $dest_type . " {" . $dest_id . "}", 5);
            $sql        = "SELECT `object_count`.`date`, `object_count`.`user`, `object_count`.`agent`, `object_count`.`geo_latitude`, `object_count`.`geo_longitude`, `object_count`.`geo_name`, `object_count`.`count_type` FROM `object_count` WHERE `object_count`.`count_type` = 'stream' AND `object_count`.`object_type` = ? AND `object_count`.`object_id` = ?;";
            $db_results = Dba::read($sql, array($source_type, $source_id));
            while ($row = Dba::fetch_assoc($db_results)) {
                $sql = "INSERT IGNORE INTO `object_count` (`object_type`, `object_id`, `count_type`, `date`, `user`, `agent`, `geo_latitude`, `geo_longitude`, `geo_name`) VALUES (?, ?, ?, ?, ?, ?, ?, ?, ?)";
                Dba::write($sql, array($dest_type, $dest_id, $row['count_type'], $row['date'], $row['user'], $row['agent'], $row['geo_latitude'], $row['geo_longitude'], $row['geo_name']));
            }
        }
    }

    /**
     * When deleting an artist_map, remove the stat rows too
     */
    public static function delete_map(string $source_type, int $source_id, string $dest_type, int $dest_id): void
    {
        if ($source_id > 0 && $dest_id > 0) {
            debug_event(__CLASS__, "delete_map " . $source_type . " {" . $source_id . "} => " . $dest_type . " {" . $dest_id . "}", 5);
            $sql        = "SELECT `object_count`.`date`, `object_count`.`user`, `object_count`.`agent`, `object_count`.`geo_latitude`, `object_count`.`geo_longitude`, `object_count`.`geo_name`, `object_count`.`count_type` FROM `object_count` WHERE `object_count`.`count_type` = 'stream' AND `object_count`.`object_type` = ? AND `object_count`.`object_id` = ?;";
            $db_results = Dba::read($sql, array($source_type, $source_id));
            while ($row = Dba::fetch_assoc($db_results)) {
                $sql = "DELETE FROM `object_count` WHERE `object_count`.`object_type` = ? AND `object_count`.`object_id` = ? AND `object_count`.`date` = ? AND `object_count`.`user` = ? AND `object_count`.`agent` = ? AND `object_count`.`geo_latitude` = ? AND `object_count`.`geo_longitude` = ? AND `object_count`.`geo_name` = ? AND `object_count`.`count_type` = ?";
                Dba::write($sql, array($dest_type, $dest_id, $row['date'], $row['user'], $row['agent'], $row['geo_latitude'], $row['geo_longitude'], $row['geo_name'], $row['count_type']));
            }
        }
    }

    /**
     * Delete a user activity in object_count, find related objects and reduce counts for parent/child objects
     */
    public static function delete(int $activity_id): void
    {
        if ($activity_id > 0) {
            $sql        = "SELECT `object_count`.`object_id`, `object_count`.`object_type`, `object_count`.`date`, `object_count`.`user`, `object_count`.`agent`, `object_count`.`count_type` FROM `object_count` WHERE `object_count`.`id` = ?;";
            $db_results = Dba::read($sql, array($activity_id));
            if ($row = Dba::fetch_assoc($db_results)) {
                $params     = array($row['date'], $row['user'], $row['agent'], $row['count_type']);
                $sql        = "SELECT `object_id`, `object_type` FROM `object_count` WHERE `object_count`.`date` = ? AND `object_count`.`user` = ? AND `object_count`.`agent` = ? AND `object_count`.`count_type` = ? AND `count_type` = 'stream'";
                $db_results = Dba::read($sql, $params);
                while ($row = Dba::fetch_assoc($db_results)) {
                    // reduce the counts for these objects too
                    if (in_array($row['object_type'], array('song', 'album', 'artist', 'video', 'podcast', 'podcast_episode'))) {
                        self::count($row['object_type'], $row['object_id'], 'down');
                    }
                }
                // delete the row and all related activities
                $sql = "DELETE FROM `object_count` WHERE `object_count`.`date` = ? AND `object_count`.`user` = ? AND `object_count`.`agent` = ? AND `object_count`.`count_type` = ?";
                Dba::write($sql, $params);
            }
        }
    }

    /**
     * update the play_count for an object
     */
    public static function count(string $type, int $object_id, string $count_type): void
    {
        switch ($type) {
            case 'song':
            case 'podcast':
            case 'podcast_episode':
            case 'video':
                $sql = ($count_type == 'down')
                    ? "UPDATE `$type` SET `total_count` = `total_count` - 1, `total_skip` = `total_skip` + 1 WHERE `id` = ? AND `total_count` > 0"
                    : "UPDATE `$type` SET `total_count` = `total_count` + 1 WHERE `id` = ?";
                Dba::write($sql, array($object_id));
                break;
            case 'album':
            case 'artist':
                $sql = ($count_type == 'down')
                    ? "UPDATE `$type` SET `total_count` = `total_count` - 1 WHERE `id` = ? AND `total_count` > 0"
                    : "UPDATE `$type` SET `total_count` = `total_count` + 1 WHERE `id` = ?";
                Dba::write($sql, array($object_id));
                break;
        }
        if (in_array($type, array('song', 'podcast_episode', 'video')) && $count_type == 'down') {
            $sql = "UPDATE `$type` SET `played` = 0 WHERE `id` = ? AND `total_count` = 0 and `played` = 1;";
            Dba::write($sql, array($object_id));
        }
    }

    /**
     * insert
     * This inserts a new record for the specified object
     * with the specified information, amazing!
     * @param string $input_type
     * @param int $object_id
     * @param int $user_id
     * @param string $agent
     * @param array $location
     * @param string $count_type
     * @param int|null $date
     * @return bool
     */
    public static function insert(
        $input_type,
        $object_id,
        $user_id,
        $agent = '',
        $location = [],
        $count_type = 'stream',
        $date = null
    ): bool {
        if (AmpConfig::get('use_auth') && $user_id < 0) {
            debug_event(self::class, 'Invalid user given ' . $user_id, 3);

            return false;
        }
        if ($date == null) {
            $date = time();
        }
        $type = self::validate_type($input_type);
        if (self::is_already_inserted($type, $object_id, $user_id, $agent, $date)) {
            return false;
        }

        $latitude  = null;
        $longitude = null;
        $geoname   = null;
        if (isset($location['latitude'])) {
            $latitude = $location['latitude'];
        }
        if (isset($location['longitude'])) {
            $longitude = $location['longitude'];
        }
        if (isset($location['name'])) {
            $geoname = $location['name'];
        }
        // allow setting date for scrobbles
        if (!is_numeric($date)) {
            $date = time();
        }

        $sql        = "INSERT IGNORE INTO `object_count` (`object_type`, `object_id`, `count_type`, `date`, `user`, `agent`, `geo_latitude`, `geo_longitude`, `geo_name`) VALUES (?, ?, ?, ?, ?, ?, ?, ?, ?)";
        $db_results = Dba::write($sql, array($type, $object_id, $count_type, $date, $user_id, $agent, $latitude, $longitude, $geoname));

        // the count was inserted
        if ($db_results) {
            if (in_array($type, array('song', 'album', 'artist', 'video', 'podcast', 'podcast_episode')) && $count_type === 'stream' && $user_id > 0 && $agent !== 'debug') {
                self::count($type, $object_id, 'up');
                // don't register activity for album or artist plays
                if (!in_array($type, array('album', 'artist', 'podcast'))) {
                    static::getUserActivityPoster()->post((int)$user_id, 'play', $type, (int)$object_id, (int)$date);
                }
            }

            return true;
        }
        debug_event(self::class, 'Unable to insert statistics for ' . $user_id . ':' . $object_id, 3);

        return false;
    }

    /**
     * is_already_inserted
     * Check if the same stat has not already been inserted within a graceful delay
     * @param string $type
     * @param int $object_id
     * @param int $user
     * @param string $agent
     * @param int $time
     * @param bool $exact
     */
    public static function is_already_inserted($type, $object_id, $user, $agent, $time, $exact = false): bool
    {
        $sql = ($exact)
            ? "SELECT `object_id`, `date`, `count_type` FROM `object_count` WHERE `object_count`.`user` = ? AND `object_count`.`object_type` = ? AND `object_count`.`count_type` = 'stream' AND `object_count`.`date` = $time "
            : "SELECT `object_id`, `date`, `count_type` FROM `object_count` WHERE `object_count`.`user` = ? AND `object_count`.`object_type` = ? AND `object_count`.`count_type` = 'stream' AND (`object_count`.`date` >= ($time - 5) AND `object_count`.`date` <= ($time + 5)) ";
        $params = array($user, $type);
        if ($agent !== '') {
            $sql .= "AND `object_count`.`agent` = ? ";
            $params[] = $agent;
        }
        $sql .= "ORDER BY `object_count`.`date` DESC";

        $db_results = Dba::read($sql, $params);
        while ($row = Dba::fetch_assoc($db_results)) {
            // Stop double ups
            if ($row['object_id'] == $object_id) {
                debug_event(self::class, 'Object already inserted {' . (string) $object_id . '} date: ' . (string) $time, 5);

                return true;
            }
        }

        return false;
    }

    /**
     * get_object_count
     * Get count for an object
     * @param string $object_type
     * @param int $object_id
     * @param string $threshold
     * @param string $count_type
     */
    public static function get_object_count($object_type, $object_id, $threshold = null, $count_type = 'stream'): int
    {
        if ($threshold === null || $threshold === '') {
            $threshold = 0;
        }

        if (AmpConfig::get('cron_cache')) {
            $sql = "SELECT `count` AS `total_count` FROM `cache_object_count` WHERE `object_type` = ? AND `object_id` = ? AND `count_type` = ? AND `threshold` = " . $threshold;
        } else {
            $sql = "SELECT COUNT(*) AS `total_count` FROM `object_count` WHERE `object_type` = ? AND `object_id` = ? AND `count_type` = ?";
            if ($threshold > 0) {
                $date = time() - (86400 * (int)$threshold);
                $sql .= " AND `date` >= '" . $date . "'";
            }
        }

        $db_results = Dba::read($sql, array($object_type, $object_id, $count_type));
        $results    = Dba::fetch_assoc($db_results);

        return (int)($results['total_count'] ?? 0);
    }

    /**
     * get_play_data
     * Get data about object history and play data from object_count
     * @param string $dataType
     * @param int $startTime
     * @param int $endTime
     */
    public static function get_object_data($dataType, $startTime, $endTime, User $user): string
    {
        $params = array($startTime, $endTime, $user->getId());
        switch ($dataType) {
            case 'song_count':
                $sql = "SELECT COUNT(`object_id`) AS `data` FROM `object_count` WHERE `date` >= ? AND `date` <= ? AND `user` = ? AND `count_type` = 'stream' AND `object_type` = 'song';";
                break;
            case 'song_minutes':
                $sql = "SELECT ROUND(SUM(`song`.`time`) / 60) AS `data` FROM `object_count` LEFT JOIN `song` ON `song`.`id` = `object_count`.`object_id` AND `object_type` = 'song' WHERE `date` > ? AND `date` < ? AND `user` = ? AND `count_type` = 'stream' AND `object_type` = 'song';";
                break;
            default:
                return '';
        }

        $db_results = Dba::read($sql, $params);
        $results    = Dba::fetch_assoc($db_results);
        if (isset($results['data'])) {

            return $results['data'];
        }

        return '';
    }

    /**
     * get_object_total
     * Get count for an object
     * @param string $object_type
     * @param int $object_id
     * @param string $threshold
     * @param string $count_type
     */
    public static function get_object_total($object_type, $object_id, $threshold = null, $count_type = 'stream'): int
    {
        if ($threshold === null || $threshold === '') {
            $threshold = 0;
        }

        if (AmpConfig::get('cron_cache')) {
            $sql = "SELECT `count_total` AS `total_count` FROM `object_total` WHERE `object_type` = ? AND `object_id` = ? AND `count_type` = ? AND `threshold` = " . $threshold;
        } else {
            $sql = "SELECT COUNT(*) AS `total_count` FROM `object_count` WHERE `object_type` = ? AND `object_id` = ? AND `count_type` = ?";
            if ($threshold > 0) {
                $date = time() - (86400 * (int)$threshold);
                $sql .= "AND `date` >= '" . $date . "'";
            }
        }

        $db_results = Dba::read($sql, array($object_type, $object_id, $count_type));
        $results    = Dba::fetch_assoc($db_results);

        return (int)$results['total_count'];
    }

    /**
     * get_cached_place_name
     * @param float $latitude
     * @param float $longitude
     * @return mixed|null
     */
    public static function get_cached_place_name($latitude, $longitude)
    {
        $name       = null;
        $sql        = "SELECT `geo_name` FROM `object_count` WHERE `geo_latitude` = ? AND `geo_longitude` = ? AND `geo_name` IS NOT NULL ORDER BY `id` DESC LIMIT 1";
        $db_results = Dba::read($sql, array($latitude, $longitude));
        $results    = Dba::fetch_assoc($db_results);
        if (!empty($results)) {
            $name = $results['geo_name'];
        }

        return $name;
    }

    /**
     * get_last_play
     * This returns the full data for the last song/video/podcast_episode that was played, including when it
     * was played, this is used by, among other things, the LastFM plugin to figure out
     * if we should re-submit or if this is a duplicate / if it's too soon. This takes an
     * optional user_id because when streaming we don't have $GLOBALS()
     * @param int $user_id
     * @param string $agent
     * @param int $date
     * @return array
     */
    public static function get_last_play($user_id = 0, $agent = '', $date = 0): array
    {
        if ($user_id === 0) {
            $user    = Core::get_global('user');
            $user_id = $user->id ?? 0;
        }
        if ((int)$user_id == 0) {
            return array(
                'id' => 0,
                'object_type' => false,
                'object_id' => false,
                'user' => 0,
                'agent' => '',
                'date' => 0,
                'count_type' => ''
            );
        }

        $sql    = "SELECT `object_count`.`id`, `object_count`.`object_type`, `object_count`.`object_id`, `object_count`.`user`, `object_count`.`agent`, `object_count`.`date`, `object_count`.`count_type` FROM `object_count` WHERE `object_count`.`user` = ? AND `object_count`.`object_type` IN ('song', 'video', 'podcast_episode') AND `object_count`.`count_type` IN ('stream', 'skip') ";
        $params = array($user_id);
        if ($agent) {
            $sql .= "AND `object_count`.`agent` = ? ";
            $params[] = $agent;
        }
        if ($date > 0) {
            $sql .= "AND `object_count`.`date` <= ? ";
            $params[] = $date;
        }
        $sql .= "ORDER BY `object_count`.`date` DESC LIMIT 1";
        $db_results = Dba::read($sql, $params);

        return Dba::fetch_assoc($db_results);
    }

    /**
     * shift_last_play
     * When you play or pause the song, shift the start time to allow better skip recording
     *
     * @param int $user_id
     * @param string $agent
     * @param int $original_date
     * @param int $new_date
     */
    public static function shift_last_play($user_id, $agent, $original_date, $new_date): void
    {
        // update the object_count table
        $sql = "UPDATE `object_count` SET `object_count`.`date` = ? WHERE `object_count`.`user` = ? AND `object_count`.`agent` = ? AND `object_count`.`date` = ?";
        Dba::write($sql, array($new_date, $user_id, $agent, $original_date));

        // update the user_activity table
        $sql = "UPDATE `user_activity` SET `user_activity`.`activity_date` = ? WHERE `user_activity`.`user` = ? AND `user_activity`.`activity_date` = ?";
        Dba::write($sql, array($new_date, $user_id, $original_date));
    }

    /**
     * get_time
     *
     * get the time for the object (song, video, podcast_episode)
     * @param int $object_id
     * @param string $object_type
     */
    public static function get_time($object_id, $object_type): int
    {
        // you can't get the last played when you haven't played something before
        if (!$object_id || !$object_type) {
            return 0;
        }
        $sql        = "SELECT `time` FROM `$object_type` WHERE `id` = ?";
        $db_results = Dba::read($sql, array($object_id));
        $results    = Dba::fetch_assoc($db_results);

        return (int)($results['time'] ?? 0);
    }

    /**
     * skip_last_play
     * this sets the object_counts count type to skipped
     * Gets called when the next song is played in quick succession
     *
     * @param int $date
     * @param string $agent
     * @param int $user_id
     * @param int $object_id
     * @param string $object_type
     * @return PDOStatement|bool
     */
    public static function skip_last_play($date, $agent, $user_id, $object_id, $object_type)
    {
        // change from a stream to a skip
        $sql = "UPDATE `object_count` SET `count_type` = 'skip' WHERE `date` = ? AND `agent` = ? AND `user` = ? AND `object_count`.`object_type` = ? ORDER BY `object_count`.`date` DESC";
        Dba::write($sql, array($date, $agent, $user_id, $object_type));

        // update the total counts (and total_skip counts) as well
        if ($user_id > 0 && $agent !== 'debug') {
            self::count($object_type, $object_id, 'down');
            if ($object_type == 'song') {
                $song = new Song($object_id);
                self::count('album', $song->album, 'down');
                $artists = array_unique(array_merge(Song::get_parent_array($song->id), Song::get_parent_array($song->album, 'album')));
                foreach ($artists as $artist_id) {
                    self::count('artist', $artist_id, 'down');
                }
            }
            if ($object_type == 'podcast_episode') {
                $podcast_episode = new Podcast_Episode($object_id);
                self::count('podcast', $podcast_episode->podcast, 'down');
            }
            if (in_array($object_type, array('song', 'video', 'podcast_episode'))) {
                $sql = "UPDATE `user_data`, (SELECT `$object_type`.`size` FROM `$object_type` WHERE `$object_type`.`id` = ?) AS `$object_type` SET `value` = `value` - `$object_type`.`size` WHERE `user` = ? AND `value` = 'play_size'";
                Dba::write($sql, array($object_id, $object_id));
            }
        }

        // To remove associated album and artist entries
        $sql = "DELETE FROM `object_count` WHERE `object_type` IN ('album', 'artist', 'podcast') AND `date` = ? AND `agent` = ? AND `user` = ? ";

        return Dba::write($sql, array($date, $agent, $user_id));
    }

    /**
     * has_played_history
     * this checks to see if the current object has been played recently by the user
     * @param string $object_type
     * @param Song|Podcast_Episode|Video $object
     * @param int $user_id
     * @param string $agent
     * @param int $date
     */
    public static function has_played_history($object_type, $object, $user_id, $agent, $date): bool
    {
        if (AmpConfig::get('use_auth') && $user_id == -1) {
            return false;
        }
        // if it's already recorded (but from a different agent), don't do it again
        if (self::is_already_inserted($object_type, $object->id, $user_id, '', $date, true)) {
            return false;
        }
        $previous = self::get_last_play($user_id, $agent, $date);
        // no previous data?
        if (!array_key_exists('object_id', $previous) || !array_key_exists('object_type', $previous)) {
            return true;
        }
        $last_time = self::get_time($previous['object_id'], $previous['object_type']);
        $diff      = $date - (int) $previous['date'];
        $item_time = $object->time;
        $skip_time = AmpConfig::get_skip_timer($last_time);

        // if your last song is 30 seconds and your skip timer is 40 you don't want to keep skipping it.
        if ($last_time > 0 && $last_time < $skip_time) {
            return true;
        }

        // this object was your last play and the length between plays is too short.
        if ($previous['object_id'] == $object->id && $diff < ($item_time)) {
            debug_event(self::class, 'Repeated the same ' . get_class($object) . ' too quickly (' . $diff . '/' . ($item_time) . 's), not recording stats for {' . $object->id . '}', 3);

            return false;
        }

        // when the difference between recordings is too short, the previous object has been skipped, so note that
        if (($diff < $skip_time || ($diff < $skip_time && $last_time > $skip_time))) {
            debug_event(self::class, 'Last ' . $previous['object_type'] . ' played within skip limit (' . $diff . '/' . $skip_time . 's). Skipping {' . $previous['object_id'] . '}', 3);
            self::skip_last_play($previous['date'], $previous['agent'], $previous['user'], $previous['object_id'], $previous['object_type']);
            // delete song, podcast_episode and video from user_activity to keep stats in line
            static::getUseractivityRepository()->deleteByDate($previous['date'], 'play', (int) $previous['user']);
        }

        return true;
    }

    private static function getUseractivityRepository(): UserActivityRepositoryInterface
    {
        global $dic;

        return $dic->get(UserActivityRepositoryInterface::class);
    }

    /**
     * get_object_history
     * This returns the objects that have happened for $user_id sometime after $time
     * used primarily by the democratic cooldown code
     * @param int $time
     * @param bool $newest
     * @return array
     */
    public static function get_object_history($time, $newest = true): array
    {
        $user_id = Core::get_global('user')->id ?? 0;
        $order   = ($newest) ? 'DESC' : 'ASC';
        $sql     = (AmpConfig::get('catalog_disable'))
            ? "SELECT * FROM `object_count` LEFT JOIN `song` ON `song`.`id` = `object_count`.`object_id` LEFT JOIN `catalog` ON `catalog`.`id` = `song`.`catalog` WHERE `object_count`.`user` = ? AND `object_count`.`object_type`='song' AND `object_count`.`date` >= ? AND `catalog`.`enabled` = '1' "
            : "SELECT * FROM `object_count` LEFT JOIN `song` ON `song`.`id` = `object_count`.`object_id` WHERE `object_count`.`user` = ? AND `object_count`.`object_type`='song' AND `object_count`.`date` >= ? ";
        $sql .= (AmpConfig::get('catalog_filter') && $user_id > 0)
            ? " AND" . Catalog::get_user_filter('song', $user_id) . "ORDER BY `object_count`.`date` " . $order
            : "ORDER BY `object_count`.`date` " . $order;
        $db_results = Dba::read($sql, array($user_id, $time));

        $results = array();
        while ($row = Dba::fetch_assoc($db_results)) {
            $results[] = $row['object_id'];
        }

        return $results;
    }

    /**
     * get_top_sql
     * This returns the get_top sql
     * @param string $input_type
     * @param int $threshold
     * @param string $count_type
     * @param bool $random
     * @param int $since
     * @param int $before
     * @param bool $addAdditionalColumns
     * @return string
     */
    public static function get_top_sql(
        $input_type,
        $threshold,
        $count_type = 'stream',
        ?User $user = null,
        $random = false,
        $since = 0,
        $before = 0,
        bool $addAdditionalColumns = false
    ): string {
        $type           = self::validate_type($input_type);
        $date           = $since ?: time() - (86400 * (int)$threshold);
        $catalog_filter = (AmpConfig::get('catalog_filter'));
<<<<<<< HEAD
        $filter_user    = ($user ?? Core::get_global('user'));
=======
        $filter_id      = ($user_id ?? Core::get_global('user')->getId() ?? null);
>>>>>>> e3ce9d25
        if ($type == 'playlist' && !$addAdditionalColumns) {
            $sql = "SELECT `id` FROM `playlist`";
            if ($threshold > 0) {
                $sql .= " WHERE `last_update` >= '" . $date . "' ";
            }
<<<<<<< HEAD
            if ($catalog_filter && $filter_user !== null) {
                $sql .= ($threshold > 0)
                    ? " AND" . Catalog::get_user_filter($type, $user->getId())
                    : " WHERE" . Catalog::get_user_filter($type, $user->getId());
=======
            if ($catalog_filter && $filter_id > 0) {
                $sql .= ($threshold > 0)
                    ? " AND" . Catalog::get_user_filter($type, $filter_id)
                    : " WHERE" . Catalog::get_user_filter($type, $filter_id);
>>>>>>> e3ce9d25
            }
            // playlist is now available in object_count too
            $sql .= "UNION SELECT `object_id` FROM `object_count` WHERE `object_type` = 'playlist'";
            if ($threshold > 0) {
                $sql .= " AND `date` >= '" . $date . "' ";
            }
<<<<<<< HEAD
            if ($catalog_filter && $filter_user !== null) {
                $sql .= " AND" . Catalog::get_user_filter("object_count_" . $type, $filter_user->getId());
=======
            if ($catalog_filter && $filter_id > 0) {
                $sql .= " AND" . Catalog::get_user_filter("object_count_" . $type, $filter_id);
>>>>>>> e3ce9d25
            }
            //debug_event(self::class, 'get_top_sql ' . $sql, 5);

            return $sql;
        }
        if (
            $user === null &&
            AmpConfig::get('cron_cache') &&
            !$addAdditionalColumns &&
            in_array($type, ['album', 'artist', 'song', 'genre', 'catalog', 'live_stream', 'video', 'podcast', 'podcast_episode', 'playlist'])
        ) {
            $sql = "SELECT `object_id` AS `id`, MAX(`count`) AS `count` FROM `cache_object_count` WHERE `object_type` = '" . $type . "' AND `count_type` = '" . $count_type . "' AND `threshold` = '" . $threshold . "' GROUP BY `object_id`, `object_type`";
        } else {
            $is_podcast = ($type == 'podcast');
            $select_sql = ($is_podcast)
                ? "`podcast_episode`.`podcast`"
                : "MIN(`object_id`)";
            // Select Top objects counting by # of rows for you only
            $sql   = "SELECT $select_sql AS `id`, COUNT(*) AS `count`";
            $group = '`object_count`.`object_id`';
            // Add additional columns to use the select query as insert values directly
            if ($addAdditionalColumns) {
                $sql .= ($is_podcast)
                    ? ", 'podcast' AS `object_type`, `count_type`, " . $threshold . " AS `threshold`"
                    : ", `object_type`, `count_type`, " . $threshold . " AS `threshold`";
            }
            $sql .= " FROM `object_count`";
            if ($is_podcast) {
                $group = '`podcast_episode`.`podcast`';
                $type  = 'podcast_episode';
                $sql .= " LEFT JOIN `podcast_episode` ON `podcast_episode`.`id` = `object_count`.`object_id` AND `object_count`.`object_type` = 'podcast_episode'";
            }
            if ($input_type == 'album_artist' || $input_type == 'song_artist') {
                $sql .= " LEFT JOIN `artist` ON `artist`.`id` = `object_count`.`object_id` AND `object_count`.`object_type` = 'artist'";
            }
            if ($input_type == 'album_disk') {
                $sql   = "SELECT `album_disk`.`id` AS `id`, COUNT(*) AS `count` FROM `object_count` LEFT JOIN `song` ON `song`.`id` = `object_count`.`object_id` AND `object_type` = 'song' LEFT JOIN `album_disk` ON `album_disk`.`album_id` = `song`.`album` AND `song`.`disk` = `album_disk`.`disk`";
                $group = '`album_disk`.`id`';
                $type  = 'song';
            }
            if ($user !== null) {
                $sql .= " WHERE `object_count`.`object_type` = '" . $type . "' AND `object_count`.`user` = " . $user->getId();
            } else {
                $sql .= " WHERE `object_count`.`object_type` = '" . $type . "' ";
            }
            if ($threshold > 0) {
                $sql .= " AND `object_count`.`date` >= '" . $date . "'";
                if ($before > 0) {
                    $sql .= " AND `object_count`.`date` <= '" . $before . "'";
                }
            }
            if ($input_type == 'album_artist') {
                $sql .= " AND `artist`.`album_count` > 0";
            }
            if ($input_type == 'song_artist') {
                $sql .= " AND `artist`.`song_count` > 0";
            }
            if (AmpConfig::get('catalog_disable') && in_array($type, array('artist', 'album', 'album_disk', 'song', 'video'))) {
                $sql .= " AND " . Catalog::get_enable_filter($type, '`object_id`');
            }
<<<<<<< HEAD
            if ($catalog_filter && in_array($type, array('artist', 'album', 'album_disk', 'podcast_episode', 'song', 'video')) && $filter_user !== null) {
                $sql .= " AND" . Catalog::get_user_filter("object_count_$type", $filter_user->getId());
            }
            $rating_filter = AmpConfig::get_rating_filter();
            if ($rating_filter > 0 && $rating_filter <= 5 && $user !== null) {
                $sql .= " AND `object_id` NOT IN (SELECT `object_id` FROM `rating` WHERE `rating`.`object_type` = '" . $type . "' AND `rating`.`rating` <=" . $rating_filter . " AND `rating`.`user` = " . $user->getId() . ")";
=======
            if ($catalog_filter && in_array($type, array('artist', 'album', 'album_disk', 'podcast_episode', 'song', 'video')) && $filter_id > 0) {
                $sql .= " AND" . Catalog::get_user_filter("object_count_$type", $filter_id);
            }
            $rating_filter = AmpConfig::get_rating_filter();
            if ($rating_filter > 0 && $rating_filter <= 5 && $filter_id !== null) {
                $sql .= " AND `object_id` NOT IN (SELECT `object_id` FROM `rating` WHERE `rating`.`object_type` = '" . $type . "' AND `rating`.`rating` <=" . $rating_filter . " AND `rating`.`user` = " . $user_id . ")";
>>>>>>> e3ce9d25
            }
            $sql .= " AND `count_type` = '" . $count_type . "' GROUP BY $group, `object_count`.`object_type`, `object_count`.`count_type`";
        }
        if ($random) {
            $sql .= " ORDER BY RAND() DESC ";
        } else {
            $sql .= " ORDER BY `count` DESC ";
        }
        //debug_event(self::class, 'get_top_sql ' . $sql, 5);

        return $sql;
    }

    /**
     * get_top
     * This returns the top X for type Y from the
     * last stats_threshold days
     * @param string $input_type
     * @param int $count
     * @param int $threshold
     * @param int $offset
     * @param User|null $user
     * @param bool $random
     * @param int $since
     * @param int $before
     * @return array
     */
    public static function get_top(
        $input_type,
        $count,
        $threshold,
        $offset = 0,
        ?User $user = null,
        $random = false,
        $since = 0,
        $before = 0
    ): array {
        if ($count === 0) {
            $count = AmpConfig::get('popular_threshold', 10);
        }
        if ($count === -1) {
            $count  = 0;
            $offset = 0;
        }
        $sql   = self::get_top_sql($input_type, $threshold, 'stream', $user, $random, $since, $before);
        $limit = ($offset < 1)
            ? $count
            : $offset . "," . $count;
        if ($limit > 0) {
            $sql .= " LIMIT $limit";
        }

        //debug_event(self::class, 'get_top ' . $sql, 5);
        $db_results = Dba::read($sql);
        $results    = array();
        while ($row = Dba::fetch_assoc($db_results)) {
            $results[] = $row['id'];
        }

        return $results;
    }

    /**
     * get_recent_sql
     * This returns the get_recent sql
     * @param string $input_type
<<<<<<< HEAD
     * @param User|null $user
=======
     * @param int|null $user_id
>>>>>>> e3ce9d25
     * @param bool $newest
     */
    public static function get_recent_sql($input_type, $user = null, $newest = true): string
    {
        $type           = self::validate_type($input_type);
        $ordersql       = ($newest === true) ? 'DESC' : 'ASC';
        $user_sql       = ($user !== null) ? " AND `user` = '" . $user->getId() . "'" : '';
        $catalog_filter = (AmpConfig::get('catalog_filter'));
<<<<<<< HEAD
        $filter_user    = ($user ?? Core::get_global('user'));
=======
        $filter_id      = ($user_id ?? Core::get_global('user')->getId() ?? null);
>>>>>>> e3ce9d25

        $sql = "SELECT `object_id` AS `id`, MAX(`date`) AS `date` FROM `object_count` WHERE `object_type` = '" . $type . "' AND `count_type` = 'stream'" . $user_sql;
        if ($input_type == 'album_disk') {
            $sql = "SELECT `album_disk`.`id` AS `id`, MAX(`date`) AS `date` FROM `object_count` LEFT JOIN `album_disk` ON `album_disk`.`album_id` = `object_id` AND `object_type` = 'album' WHERE `object_type` = 'album' AND `count_type` = 'stream'" . $user_sql;
        }
        if ($input_type == 'album_artist') {
            $sql = "SELECT `object_id` AS `id`, MAX(`date`) AS `date` FROM `object_count` LEFT JOIN `artist` ON `artist`.`id` = `object_id` AND `object_type` = 'artist' WHERE `artist`.`album_count` > 0 AND `object_type` = 'artist' AND `count_type` = 'stream'" . $user_sql;
        }
        if ($catalog_filter && in_array($type, array('artist', 'album', 'album_disk', 'song', 'video'))) {
            $sql .= " AND " . Catalog::get_enable_filter($type, '`object_id`');
        }
<<<<<<< HEAD
        if ($catalog_filter && in_array($type, array('video', 'artist', 'album_artist', 'album', 'album_disk', 'song')) && $filter_user !== null) {
            $sql .= " AND" . Catalog::get_user_filter("object_count_$type", $filter_user->getId());
        }
        $rating_filter = AmpConfig::get_rating_filter();
        if ($rating_filter > 0 && $rating_filter <= 5 && $filter_user !== null) {
            $sql .= " AND `object_id` NOT IN (SELECT `object_id` FROM `rating` WHERE `rating`.`object_type` = '" . $type . "' AND `rating`.`rating` <=" . $rating_filter . " AND `rating`.`user` = " . $filter_user->getId() . ")";
=======
        if ($catalog_filter && in_array($type, array('video', 'artist', 'album_artist', 'album', 'album_disk', 'song')) && $filter_id > 0) {
            $sql .= " AND" . Catalog::get_user_filter("object_count_$type", $filter_id);
        }
        $rating_filter = AmpConfig::get_rating_filter();
        if ($rating_filter > 0 && $rating_filter <= 5 && !empty($filter_id)) {
            $sql .= " AND `object_id` NOT IN (SELECT `object_id` FROM `rating` WHERE `rating`.`object_type` = '" . $type . "' AND `rating`.`rating` <=" . $rating_filter . " AND `rating`.`user` = " . $filter_id . ")";
>>>>>>> e3ce9d25
        }
        if ($input_type == 'album_disk') {
            $sql .= " GROUP BY `album_disk`.`id` ORDER BY MAX(`date`) " . $ordersql . ", `album_disk`.`id` ";
        } else {
            $sql .= " GROUP BY `object_count`.`object_id` ORDER BY MAX(`date`) " . $ordersql . ", `object_count`.`object_id` ";
        }
        // playlists aren't the same as other objects so change the sql
        if ($type === 'playlist') {
            $sql = "SELECT `id`, `last_update` AS `date` FROM `playlist`";
            if ($user !== null) {
                $sql .= " WHERE `user` = '" . $user->getId() . "'";
                if ($catalog_filter) {
                    $sql .= " AND" . Catalog::get_user_filter($type, $user->getId());
                }
            }
            $sql .= " ORDER BY `last_update` " . $ordersql;
        }
        //debug_event(self::class, 'get_recent_sql ' . $sql, 5);

        return $sql;
    }

    /**
     * get_recent
     * This returns the recent X for type Y
     * @param string $input_type
     * @param int $count
     * @param int $offset
     * @param User|null $user
     * @param bool $newest
     * @return array
     */
    public static function get_recent(
        $input_type,
        $count = 0,
        $offset = 0,
        ?User $user = null,
        $newest = true
    ): array {
        if ($count === 0) {
            $count = AmpConfig::get('popular_threshold', 10);
        }
        if ($count === -1) {
            $count  = 0;
            $offset = 0;
        }

        $sql   = self::get_recent_sql($input_type, $user, $newest);
        $limit = ($offset < 1)
            ? $count
            : $offset . "," . $count;
        if ($limit > 0) {
            $sql .= " LIMIT $limit";
        }

        //debug_event(self::class, 'get_recent ' . $sql, 5);
        $db_results = Dba::read($sql);
        $results    = array();
        while ($row = Dba::fetch_assoc($db_results)) {
            $results[] = $row['id'];
        }

        return $results;
    }

    /**
     * get_recently_played
     * This function returns the last X played media objects ('live_stream','podcast_episode','song','video')
     * It uses the popular threshold to figure out how many to pull it will only return unique object
     * @param null|int $user_id
     * @param string $count_type
     * @param string|null $object_type
     * @param bool $user_only
     * @return array
     */
    public static function get_recently_played(?int $user_id, $count_type = 'stream', $object_type = null, $user_only = false): array
    {
        $personal_info_recent = 91;
        $personal_info_time   = 92;
        $personal_info_agent  = 93;
        $limit                = AmpConfig::get('popular_threshold', 10);
        $access100            = Access::check(AccessTypeEnum::INTERFACE, AccessLevelEnum::ADMIN);
        $object_string        = (empty($object_type))
            ? "'song', 'live_stream', 'podcast_episode', 'video'"
            : "'$object_type'";

        $results = array();
        $sql     = "SELECT `object_count`.`object_id`, `catalog_map`.`catalog_id`, `object_count`.`user`, `object_count`.`object_type`, `date`, `agent`, `geo_latitude`, `geo_longitude`, `geo_name`, `pref_recent`.`value` AS `user_recent`, `pref_time`.`value` AS `user_time`, `pref_agent`.`value` AS `user_agent`, `object_count`.`id` AS `activity_id` FROM `object_count` LEFT JOIN `user_preference` AS `pref_recent` ON `pref_recent`.`preference`='$personal_info_recent' AND `pref_recent`.`user` = `object_count`.`user` AND `pref_recent`.`value`='1' LEFT JOIN `user_preference` AS `pref_time` ON `pref_time`.`preference`='$personal_info_time' AND `pref_time`.`user` = `object_count`.`user` AND `pref_time`.`value`='1' LEFT JOIN `user_preference` AS `pref_agent` ON `pref_agent`.`preference`='$personal_info_agent' AND `pref_agent`.`user` = `object_count`.`user` AND `pref_agent`.`value`='1' LEFT JOIN `catalog_map` ON `catalog_map`.`object_type` = `object_count`.`object_type` AND `catalog_map`.`object_id` = `object_count`.`object_id` WHERE `object_count`.`object_type` IN ($object_string) AND `object_count`.`count_type` = '$count_type' ";
        // check for valid catalogs
        $sql .= " AND `catalog_map`.`catalog_id` IN (" . implode(',', Catalog::get_catalogs('', $user_id, true)) . ") ";

        if ((int)$user_id > 0 || !$access100) {
            $sql .= ($user_only)
                ? "AND (`object_count`.`user`='$user_id' AND `pref_recent`.`user` IS NOT NULL) "
                : "AND (`object_count`.`user`='$user_id' OR `pref_recent`.`user` IS NOT NULL) ";
        }
        $sql .= "ORDER BY `date` DESC LIMIT " . (string)$limit;
        //debug_event(self::class, 'get_recently_played ' . $sql, 5);

        $db_results = Dba::read($sql);
        while ($row = Dba::fetch_assoc($db_results)) {
            if (empty($row['geo_name']) && array_key_exists('latitude', $row) && array_key_exists('longitude', $row)) {
                $row['geo_name'] = Stats::get_cached_place_name((float)$row['latitude'], (float)$row['longitude']);
            }
            $results[] = $row;
        }

        return $results;
    }

    /**
     * get_user
     * This gets all stats for a type based on user with thresholds and all
     * If full is passed, doesn't limit based on date
     * @param string $count
     * @param string $input_type
     * @param int $user
     * @param int $full
     * @return array
     */
    public static function get_user($count, $input_type, $user, $full = 0): array
    {
        $type = self::validate_type($input_type);

        // If full then don't limit on date
        $date = ($full > 0) ? '0' : time() - (86400 * (int)AmpConfig::get('stats_threshold', 7));

        // Select Objects based on user
        // FIXME:: Requires table scan, look at improving
        $sql        = "SELECT `object_id`, COUNT(`id`) AS `count` FROM `object_count` WHERE `object_type` = ? AND `date` >= ? AND `user` = ? GROUP BY `object_id` ORDER BY `count` DESC LIMIT " . (int)$count;
        $db_results = Dba::read($sql, array($type, $date, $user));

        $results = array();

        while ($row = Dba::fetch_assoc($db_results)) {
            $results[] = $row;
        }

        return $results;
    }

    /**
     * validate_type
     * This function takes a type and returns only those
     * which are allowed, ensures good data gets put into the db
     * @param string $type
     */
    public static function validate_type($type): string
    {
        switch ($type) {
            case 'artist':
            case 'album':
            case 'album_disk':
            case 'tag':
            case 'song':
            case 'video':
            case 'tvshow':
            case 'tvshow_season':
            case 'tvshow_episode':
            case 'movie':
            case 'playlist':
            case 'podcast':
            case 'podcast_episode':
            case 'live_stream':
                return $type;
            case 'album_artist':
            case 'song_artist':
                return 'artist';
            case 'genre':
                return 'tag';
            default:
                return 'song';
        } // end switch
    }

    /**
     * get_newest_sql
     * This returns the get_newest sql
     * @param string $input_type
     * @param int|null $catalog_id
     */
    public static function get_newest_sql(
        $input_type,
        $catalog_id = 0,
        ?User $user = null
    ): string {
        $type = self::validate_type($input_type);
        // all objects could be filtered
        $catalog_filter = (AmpConfig::get('catalog_filter'));

        // add playlists to mashup browsing
        if ($type == 'playlist') {
            $sql = ($catalog_filter && $user !== null)
                ? "SELECT `playlist`.`id`, MAX(`playlist`.`last_update`) AS `real_atime` FROM `playlist` WHERE" . Catalog::get_user_filter($type, $user->getId()) . "GROUP BY `playlist`.`id` ORDER BY `real_atime` DESC "
                : "SELECT `playlist`.`id`, MAX(`playlist`.`last_update`) AS `real_atime` FROM `playlist` GROUP BY `playlist`.`id` ORDER BY `real_atime` DESC ";

            return $sql;
        }
        $base_type   = 'song';
        $filter_type = $type;
        // everything else
        if ($type === 'song') {
            $sql      = "SELECT DISTINCT(`song`.`id`) AS `id`, `song`.`addition_time` AS `real_atime` FROM `song` ";
            $sql_type = "`song`.`id`";
        } elseif ($type === 'album') {
            $base_type = 'album';
            $sql       = "SELECT DISTINCT(`album`.`id`) AS `id`, `album`.`addition_time` AS `real_atime` FROM `album` ";
            $sql_type  = "`album`.`id`";
        } elseif ($type === 'album_disk') {
            $base_type = 'album';
            $sql       = "SELECT DISTINCT(`album_disk`.`id`) AS `id`, MIN(`album`.`addition_time`) AS `real_atime` FROM `album_disk` LEFT JOIN `album` ON `album`.`id` = `album_disk`.`album_id` ";
            $sql_type  = "`album_disk`.`id`";
        } elseif ($type === 'video') {
            $base_type = 'video';
            $sql       = "SELECT DISTINCT(`video`.`id`) AS `id`, `video`.`addition_time` AS `real_atime` FROM `video` ";
            $sql_type  = "`video`.`id`";
        } elseif ($type === 'artist') {
            $sql         = "SELECT DISTINCT(`song`.`artist`) AS `id`, MIN(`song`.`addition_time`) AS `real_atime` FROM `song` ";
            $sql_type    = "`song`.`artist`";
            $filter_type = 'song_artist';
        } elseif ($type === 'album_artist') {
            $base_type   = 'album';
            $sql         = "SELECT DISTINCT(`album`.`album_artist`) AS `id`, MIN(`album`.`addition_time`) AS `real_atime` FROM `album` LEFT JOIN `artist` ON `album`.`album_artist` = `artist`.`id` ";
            $sql_type    = "`album`.`album_artist`";
            $filter_type = 'artist';
            $type        = 'artist';
        } elseif ($type === 'podcast') {
            $base_type = 'podcast';
            $sql       = "SELECT DISTINCT(`podcast`.`id`) AS `id`, MIN(`podcast`.`lastsync`) AS `real_atime` FROM `podcast` ";
            $sql_type  = "`podcast`.`id`";
        } elseif ($type === 'podcast_episode') {
            $base_type = 'podcast_episode';
            $sql       = "SELECT DISTINCT(`podcast_episode`.`id`) AS `id`, MIN(`podcast_episode`.`addition_time`) AS `real_atime` FROM `podcast_episode` ";
            $sql_type  = "`podcast_episode`.`id`";
        } else {
            // what else?
            $sql      = "SELECT MIN(`$type`) AS `id`, MIN(`song`.`addition_time`) AS `real_atime` FROM `$base_type` ";
            $sql_type = "`song`.`" . $type . "`";
        }
        // join valid catalogs or a specific one
        $sql .= ((int)$catalog_id > 0)
            ? "LEFT JOIN `catalog` ON `catalog`.`id` = `" . $base_type . "`.`catalog` WHERE `catalog` = '" . $catalog_id . "' "
            : "LEFT JOIN `catalog` ON `catalog`.`id` = `" . $base_type . "`.`catalog` WHERE `catalog`.`id` IN (" . implode(',', Catalog::get_catalogs('', $user?->getId() ?? null, true)) . ") ";

        $rating_filter = AmpConfig::get_rating_filter();
        $user_id       = (int)(Core::get_global('user')?->getId());
        if ($rating_filter > 0 && $rating_filter <= 5 && $user_id > 0) {
            $sql .= "AND " . $sql_type . " NOT IN (SELECT `object_id` FROM `rating` WHERE `rating`.`object_type` = '" . $type . "' AND `rating`.`rating` <=" . $rating_filter . " AND `rating`.`user` = " . $user_id . ") ";
        }
        if ($type === 'song' || $type == 'album' || $base_type === 'video') {
            $sql .= "GROUP BY $sql_type, `real_atime` ORDER BY `real_atime` DESC ";
        } else {
            $sql .= "GROUP BY $sql_type ORDER BY `real_atime` DESC ";
        }
        //debug_event(self::class, 'get_newest_sql ' . $sql, 5);

        return $sql;
    }

    /**
     * get_newest
     * This returns an array of the newest artists/albums/whatever
     * in this Ampache instance
     * @param string $input_type
     * @param int $count
     * @param int $offset
     * @param int $catalog_id
     * @return int[]
     */
    public static function get_newest(
        $input_type,
        $count = 0,
        $offset = 0,
        $catalog_id = 0,
        ?User $user = null
    ): array {
        if ($count === 0) {
            $count = AmpConfig::get('popular_threshold', 10);
        }
        if ($count === -1) {
            $count  = 0;
            $offset = 0;
        }

        $sql   = self::get_newest_sql($input_type, $catalog_id, $user);
        $limit = ($offset < 1)
            ? $count
            : $offset . "," . $count;
        if ($limit > 0) {
            $sql .= "LIMIT $limit";
        }

        //debug_event(self::class, 'get_newest ' . $sql, 5);
        $db_results = Dba::read($sql);
        $results    = array();
        while ($row = Dba::fetch_row($db_results)) {
            $results[] = (int) $row[0];
        } // end while results

        return $results;
    }

    /**
     * @deprecated inject dependency
     */
    private static function getUserActivityPoster(): UserActivityPosterInterface
    {
        global $dic;

        return $dic->get(UserActivityPosterInterface::class);
    }
}<|MERGE_RESOLUTION|>--- conflicted
+++ resolved
@@ -663,40 +663,24 @@
         $type           = self::validate_type($input_type);
         $date           = $since ?: time() - (86400 * (int)$threshold);
         $catalog_filter = (AmpConfig::get('catalog_filter'));
-<<<<<<< HEAD
         $filter_user    = ($user ?? Core::get_global('user'));
-=======
-        $filter_id      = ($user_id ?? Core::get_global('user')->getId() ?? null);
->>>>>>> e3ce9d25
         if ($type == 'playlist' && !$addAdditionalColumns) {
             $sql = "SELECT `id` FROM `playlist`";
             if ($threshold > 0) {
                 $sql .= " WHERE `last_update` >= '" . $date . "' ";
             }
-<<<<<<< HEAD
             if ($catalog_filter && $filter_user !== null) {
                 $sql .= ($threshold > 0)
-                    ? " AND" . Catalog::get_user_filter($type, $user->getId())
-                    : " WHERE" . Catalog::get_user_filter($type, $user->getId());
-=======
-            if ($catalog_filter && $filter_id > 0) {
-                $sql .= ($threshold > 0)
-                    ? " AND" . Catalog::get_user_filter($type, $filter_id)
-                    : " WHERE" . Catalog::get_user_filter($type, $filter_id);
->>>>>>> e3ce9d25
+                    ? " AND" . Catalog::get_user_filter($type, $filter_user->getId())
+                    : " WHERE" . Catalog::get_user_filter($type, $filter_user->getId());
             }
             // playlist is now available in object_count too
             $sql .= "UNION SELECT `object_id` FROM `object_count` WHERE `object_type` = 'playlist'";
             if ($threshold > 0) {
                 $sql .= " AND `date` >= '" . $date . "' ";
             }
-<<<<<<< HEAD
             if ($catalog_filter && $filter_user !== null) {
                 $sql .= " AND" . Catalog::get_user_filter("object_count_" . $type, $filter_user->getId());
-=======
-            if ($catalog_filter && $filter_id > 0) {
-                $sql .= " AND" . Catalog::get_user_filter("object_count_" . $type, $filter_id);
->>>>>>> e3ce9d25
             }
             //debug_event(self::class, 'get_top_sql ' . $sql, 5);
 
@@ -757,21 +741,12 @@
             if (AmpConfig::get('catalog_disable') && in_array($type, array('artist', 'album', 'album_disk', 'song', 'video'))) {
                 $sql .= " AND " . Catalog::get_enable_filter($type, '`object_id`');
             }
-<<<<<<< HEAD
             if ($catalog_filter && in_array($type, array('artist', 'album', 'album_disk', 'podcast_episode', 'song', 'video')) && $filter_user !== null) {
                 $sql .= " AND" . Catalog::get_user_filter("object_count_$type", $filter_user->getId());
             }
             $rating_filter = AmpConfig::get_rating_filter();
             if ($rating_filter > 0 && $rating_filter <= 5 && $user !== null) {
                 $sql .= " AND `object_id` NOT IN (SELECT `object_id` FROM `rating` WHERE `rating`.`object_type` = '" . $type . "' AND `rating`.`rating` <=" . $rating_filter . " AND `rating`.`user` = " . $user->getId() . ")";
-=======
-            if ($catalog_filter && in_array($type, array('artist', 'album', 'album_disk', 'podcast_episode', 'song', 'video')) && $filter_id > 0) {
-                $sql .= " AND" . Catalog::get_user_filter("object_count_$type", $filter_id);
-            }
-            $rating_filter = AmpConfig::get_rating_filter();
-            if ($rating_filter > 0 && $rating_filter <= 5 && $filter_id !== null) {
-                $sql .= " AND `object_id` NOT IN (SELECT `object_id` FROM `rating` WHERE `rating`.`object_type` = '" . $type . "' AND `rating`.`rating` <=" . $rating_filter . " AND `rating`.`user` = " . $user_id . ")";
->>>>>>> e3ce9d25
             }
             $sql .= " AND `count_type` = '" . $count_type . "' GROUP BY $group, `object_count`.`object_type`, `object_count`.`count_type`";
         }
@@ -838,11 +813,7 @@
      * get_recent_sql
      * This returns the get_recent sql
      * @param string $input_type
-<<<<<<< HEAD
      * @param User|null $user
-=======
-     * @param int|null $user_id
->>>>>>> e3ce9d25
      * @param bool $newest
      */
     public static function get_recent_sql($input_type, $user = null, $newest = true): string
@@ -851,11 +822,7 @@
         $ordersql       = ($newest === true) ? 'DESC' : 'ASC';
         $user_sql       = ($user !== null) ? " AND `user` = '" . $user->getId() . "'" : '';
         $catalog_filter = (AmpConfig::get('catalog_filter'));
-<<<<<<< HEAD
         $filter_user    = ($user ?? Core::get_global('user'));
-=======
-        $filter_id      = ($user_id ?? Core::get_global('user')->getId() ?? null);
->>>>>>> e3ce9d25
 
         $sql = "SELECT `object_id` AS `id`, MAX(`date`) AS `date` FROM `object_count` WHERE `object_type` = '" . $type . "' AND `count_type` = 'stream'" . $user_sql;
         if ($input_type == 'album_disk') {
@@ -864,24 +831,15 @@
         if ($input_type == 'album_artist') {
             $sql = "SELECT `object_id` AS `id`, MAX(`date`) AS `date` FROM `object_count` LEFT JOIN `artist` ON `artist`.`id` = `object_id` AND `object_type` = 'artist' WHERE `artist`.`album_count` > 0 AND `object_type` = 'artist' AND `count_type` = 'stream'" . $user_sql;
         }
-        if ($catalog_filter && in_array($type, array('artist', 'album', 'album_disk', 'song', 'video'))) {
+        if (AmpConfig::get('catalog_disable') && in_array($type, array('artist', 'album', 'album_disk', 'song', 'video'))) {
             $sql .= " AND " . Catalog::get_enable_filter($type, '`object_id`');
         }
-<<<<<<< HEAD
         if ($catalog_filter && in_array($type, array('video', 'artist', 'album_artist', 'album', 'album_disk', 'song')) && $filter_user !== null) {
             $sql .= " AND" . Catalog::get_user_filter("object_count_$type", $filter_user->getId());
         }
         $rating_filter = AmpConfig::get_rating_filter();
         if ($rating_filter > 0 && $rating_filter <= 5 && $filter_user !== null) {
             $sql .= " AND `object_id` NOT IN (SELECT `object_id` FROM `rating` WHERE `rating`.`object_type` = '" . $type . "' AND `rating`.`rating` <=" . $rating_filter . " AND `rating`.`user` = " . $filter_user->getId() . ")";
-=======
-        if ($catalog_filter && in_array($type, array('video', 'artist', 'album_artist', 'album', 'album_disk', 'song')) && $filter_id > 0) {
-            $sql .= " AND" . Catalog::get_user_filter("object_count_$type", $filter_id);
-        }
-        $rating_filter = AmpConfig::get_rating_filter();
-        if ($rating_filter > 0 && $rating_filter <= 5 && !empty($filter_id)) {
-            $sql .= " AND `object_id` NOT IN (SELECT `object_id` FROM `rating` WHERE `rating`.`object_type` = '" . $type . "' AND `rating`.`rating` <=" . $rating_filter . " AND `rating`.`user` = " . $filter_id . ")";
->>>>>>> e3ce9d25
         }
         if ($input_type == 'album_disk') {
             $sql .= " GROUP BY `album_disk`.`id` ORDER BY MAX(`date`) " . $ordersql . ", `album_disk`.`id` ";
