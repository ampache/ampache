<?php
/*
 * vim:set softtabstop=4 shiftwidth=4 expandtab:
 *
 * LICENSE: GNU Affero General Public License, version 3 (AGPL-3.0-or-later)
 * Copyright 2001 - 2020 Ampache.org
 *
 * This program is free software: you can redistribute it and/or modify
 * it under the terms of the GNU Affero General Public License as published by
 * the Free Software Foundation, either version 3 of the License, or
 * (at your option) any later version.
 *
 * This program is distributed in the hope that it will be useful,
 * but WITHOUT ANY WARRANTY; without even the implied warranty of
 * MERCHANTABILITY or FITNESS FOR A PARTICULAR PURPOSE.  See the
 * GNU Affero General Public License for more details.
 *
 * You should have received a copy of the GNU Affero General Public License
 * along with this program.  If not, see <https://www.gnu.org/licenses/>.
 *
 */

declare(strict_types=1);

namespace Ampache\Repository;

use Ampache\Config\ConfigContainerInterface;
use Ampache\Module\System\LegacyLogger;
use Ampache\Repository\Model\ModelFactoryInterface;
use Ampache\Repository\Model\UseractivityInterface;
use Doctrine\DBAL\Connection;
use Psr\Log\LoggerInterface;

final class UserActivityRepository implements UserActivityRepositoryInterface
{
    private ConfigContainerInterface $configContainer;

    private ModelFactoryInterface $modelFactory;

    private Connection $connection;

    private LoggerInterface $logger;

    public function __construct(
        ConfigContainerInterface $configContainer,
        ModelFactoryInterface $modelFactory,
        Connection $connection,
        LoggerInterface $logger
    ) {
        $this->configContainer = $configContainer;
        $this->modelFactory    = $modelFactory;
        $this->connection      = $connection;
        $this->logger          = $logger;
    }

    /**
     * @return UseractivityInterface[]
     */
    public function getFriendsActivities(int $userId, int $limit = 0, int $since = 0): array
    {
        if ($limit < 1) {
            $limit = $this->configContainer->getPopularThreshold(10);
        }

        $params = [$userId];
        $sql    = 'SELECT `user_activity`.`id` FROM `user_activity` INNER JOIN `user_follower` ON `user_follower`.`follow_user` = `user_activity`.`user` WHERE `user_follower`.`user` = ?';
        if ($since > 0) {
            $sql .= ' AND `user_activity`.`activity_date` <= ?';
            $params[] = $since;
        }

        $dbResult = $this->connection->executeQuery(
            sprintf('%s ORDER BY `user_activity`.`activity_date` DESC LIMIT %d', $sql, $limit),
            $params
        );

        $results = [];

        while ($id = $dbResult->fetchOne()) {
            $results[] = $this->modelFactory->createUseractivity((int) $id);
        }

        return $results;
    }

    /**
     * @return UseractivityInterface[]
     */
    public function getActivities(
        int $userId,
        int $limit = 0,
        int $since = 0
    ): array {
        if ($limit < 1) {
            $limit = $this->configContainer->getPopularThreshold(10);
        }

        $params = [$userId];
        $sql    = 'SELECT `id` FROM `user_activity` WHERE `user` = ?';
        if ($since > 0) {
            $sql .= ' AND `activity_date` <= ?';
            $params[] = $since;
        }

        $dbResult = $this->connection->executeQuery(
            sprintf(
                '%s ORDER BY `activity_date` DESC LIMIT %d',
                $sql,
                $limit
            ),
            $params
        );

        $results = [];

        while ($id = $dbResult->fetchOne()) {
            $results[] = $this->modelFactory->createUseractivity((int) $id);
        }

        return $results;
    }

    /**
     * Delete activity by date
     */
    public function deleteByDate(
        int $date,
        string $action,
        int $userId = 0
    ): void {
        $this->connection->executeQuery(
            'DELETE FROM `user_activity` WHERE `activity_date` = ? AND `action` = ? AND `user` = ?',
            [$date, $action, $userId]
        );
    }

    /**
     * Remove activities for items that no longer exist.
     */
    public function collectGarbage(
        ?string $objectType = null,
        ?int $objectId = null
    ): void {
        $types = ['song', 'album', 'artist', 'video', 'tvshow', 'tvshow_season'];

        if ($objectType !== null) {
            if (in_array($objectType, $types)) {
                $this->connection->executeQuery(
                    'DELETE FROM `user_activity` WHERE `object_type` = ? AND `object_id` = ?',
                    [$objectType, $objectId]
                );
            } else {
                $this->logger->critical(
                    sprintf('Garbage collect on type `%s` is not supported.', $objectType),
                    [LegacyLogger::CONTEXT_TYPE => __CLASS__]
                );
            }
        } else {
            foreach ($types as $type) {
<<<<<<< HEAD
                $this->connection->executeQuery(
                    sprintf(
                        'DELETE FROM `user_activity` USING `user_activity` LEFT JOIN `%s` ON `%s`.`id` = `user_activity`.`object_id` WHERE `object_type` = \'%s\' AND `%s`.`id` IS NULL',
                        $type,
                        $type,
                        $type,
                        $type
                    )
                );
=======
                Dba::write("DELETE FROM `user_activity` WHERE `object_type` = '$type' AND `user_activity`.`object_id` NOT IN (SELECT `$type`.`id` FROM `$type`);");
                Dba::write("DELETE FROM `user_activity` WHERE `object_type` IN ('album', 'artist');");
>>>>>>> 241b192c
            }
        }
    }

    /**
     * Inserts the necessary data to register the playback of a song
     *
     * @todo Replace when active record models are available
     */
    public function registerSongEntry(
        int $userId,
        string $action,
        string $objectType,
        int $objectId,
        int $date,
        ?string $songName,
        ?string $artistName,
        ?string $albumName,
        ?string $songMbId,
        ?string $artistMbId,
        ?string $albumMbId
    ): void {
        $sql = <<<SQL
            INSERT INTO `user_activity`
            (`user`, `action`, `object_type`, `object_id`, `activity_date`, `name_track`, `name_artist`, `name_album`, `mbid_track`, `mbid_artist`, `mbid_album`)
            VALUES (?, ?, ?, ?, ?, ?, ?, ?, ?, ?, ?)
        SQL;

        $this->connection->executeQuery(
            $sql,
            [
                $userId,
                $action,
                $objectType,
                $objectId,
                $date,
                $songName,
                $artistName,
                $albumName,
                $songMbId,
                $artistMbId,
                $albumMbId
            ]
        );
    }

    /**
     * Inserts the necessary data to register a generic action on an object
     *
     * @todo Replace when active record models are available
     */
    public function registerGenericEntry(
        int $userId,
        string $action,
        string $objectType,
        int $objectId,
        int $date
    ): void {
        $this->connection->executeQuery(
            'INSERT INTO `user_activity` (`user`, `action`, `object_type`, `object_id`, `activity_date`) VALUES (?, ?, ?, ?, ?)',
            [$userId, $action, $objectType, $objectId, $date]
        );
    }

    /**
     * Inserts the necessary data to register an artist related action
     *
     * @todo Replace when active record models are available
     */
    public function registerArtistEntry(
        int $userId,
        string $action,
        string $objectType,
        int $objectId,
        int $date,
        ?string $artistName,
        ?string $artistMbId
    ): void {
        $sql = <<<SQL
        INSERT INTO `user_activity`
        (`user`, `action`, `object_type`, `object_id`, `activity_date`, `name_artist`, `mbid_artist`)
        VALUES (?, ?, ?, ?, ?, ?, ?)
        SQL;

        $this->connection->executeQuery(
            $sql,
            [
                $userId,
                $action,
                $objectType,
                $objectId,
                $date,
                $artistMbId,
            ]
        );
    }

    /**
     * Inserts the necessary data to register the playback of a song
     *
     * @todo Replace when active record models are available
     */
    public function registerAlbumEntry(
        int $userId,
        string $action,
        string $objectType,
        int $objectId,
        int $date,
        ?string $artistName,
        ?string $albumName,
        ?string $artistMbId,
        ?string $albumMbId
    ): void {
        $sql = <<<SQL
        INSERT INTO `user_activity`
        (`user`, `action`, `object_type`, `object_id`, `activity_date`, `name_artist`, `name_album`, `mbid_artist`, `mbid_album`)
        VALUES (?, ?, ?, ?, ?, ?, ?, ?, ?)
        SQL;

        $this->connection->executeQuery(
            $sql,
            [
                $userId,
                $action,
                $objectType,
                $objectId,
                $date,
                $artistName,
                $albumName,
                $artistMbId,
                $albumMbId
            ]
        );
    }

    /**
     * Migrate an object associate stats to a new object
     */
    public function migrate(string $objectType, int $oldObjectId, int $newObjectId): void
    {
        $this->connection->executeQuery(
            'UPDATE `user_activity` SET `object_id` = ? WHERE `object_type` = ? AND `object_id` = ?',
            [$newObjectId, $objectType, $oldObjectId]
        );
    }
}<|MERGE_RESOLUTION|>--- conflicted
+++ resolved
@@ -157,20 +157,19 @@
             }
         } else {
             foreach ($types as $type) {
-<<<<<<< HEAD
                 $this->connection->executeQuery(
                     sprintf(
-                        'DELETE FROM `user_activity` USING `user_activity` LEFT JOIN `%s` ON `%s`.`id` = `user_activity`.`object_id` WHERE `object_type` = \'%s\' AND `%s`.`id` IS NULL',
-                        $type,
-                        $type,
+                        'DELETE FROM `user_activity` WHERE `object_type` = ? AND `user_activity`.`object_id` NOT IN (SELECT `%s`.`id` FROM `%s`)',
                         $type,
                         $type
-                    )
+                    ),
+                    [
+                        $type
+                    ]
                 );
-=======
-                Dba::write("DELETE FROM `user_activity` WHERE `object_type` = '$type' AND `user_activity`.`object_id` NOT IN (SELECT `$type`.`id` FROM `$type`);");
-                Dba::write("DELETE FROM `user_activity` WHERE `object_type` IN ('album', 'artist');");
->>>>>>> 241b192c
+                $this->connection->executeQuery(
+                    'DELETE FROM `user_activity` WHERE `object_type` IN (\'album\', \'artist\')'
+                );
             }
         }
     }
