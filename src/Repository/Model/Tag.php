--- conflicted
+++ resolved
@@ -778,14 +778,9 @@
             return '';
         }
 
-<<<<<<< HEAD
         $web_path = AmpConfig::get_web_path('/client');
-        $results  = '';
-=======
-        $web_path = AmpConfig::get_web_path();
 
         $results = '';
->>>>>>> aa570472
 
         // Iterate through the tags, format them according to type and element id
         foreach ($tags as $value) {
