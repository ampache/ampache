<?php
/*
 * vim:set softtabstop=4 shiftwidth=4 expandtab:
 *
 * LICENSE: GNU Affero General Public License, version 3 (AGPL-3.0-or-later)
 * Copyright 2001 - 2022 Ampache.org
 *
 * This program is free software: you can redistribute it and/or modify
 * it under the terms of the GNU Affero General Public License as published by
 * the Free Software Foundation, either version 3 of the License, or
 * (at your option) any later version.
 *
 * This program is distributed in the hope that it will be useful,
 * but WITHOUT ANY WARRANTY; without even the implied warranty of
 * MERCHANTABILITY or FITNESS FOR A PARTICULAR PURPOSE.  See the
 * GNU Affero General Public License for more details.
 *
 * You should have received a copy of the GNU Affero General Public License
 * along with this program.  If not, see <https://www.gnu.org/licenses/>.
 *
 */

declare(strict_types=0);

namespace Ampache\Repository\Model;

use Ampache\Config\AmpConfig;
use Ampache\Module\System\Core;
use Ampache\Module\System\Dba;
use Ampache\Module\Util\InterfaceImplementationChecker;
use PDOStatement;

/**
 * Tag Class
 *
 * This class handles all of the genre related operations
 *
 */
class Tag extends database_object implements library_item, GarbageCollectibleInterface
{
    protected const DB_TABLENAME = 'tag';

    public $id;
    public $name;
    public $f_name;
    public $is_hidden;

    /**
     * constructor
     * This takes a tag id and returns all of the relevant information
     * @param $tag_id
     */
    public function __construct($tag_id)
    {
        if (!$tag_id) {
            return false;
        }

        $info = $this->get_info($tag_id);
        if (empty($info)) {
            return false;
        }

        foreach ($info as $key => $value) {
            $this->$key = $value;
        } // end foreach

        // the ui is sometimes looking for a formatted name...
        $this->f_name = scrub_out($this->name);

        return true;
    } // constructor

    public function getId(): int
    {
        return (int)$this->id;
    }

    /**
     * construct_from_name
     * This attempts to construct the tag from a name, rather then the ID
     * @param string $name
     * @return Tag
     */
    public static function construct_from_name($name)
    {
        $tag_id = self::tag_exists($name);

        return new Tag($tag_id);
    } // construct_from_name

    /**
     * build_cache
     * This takes an array of object ids and caches all of their information
     * in a single query, cuts down on the connections
     * @param array $ids
     * @return boolean
     */
    public static function build_cache($ids)
    {
        if (empty($ids)) {
            return false;
        }
        $idlist     = '(' . implode(',', $ids) . ')';
        $sql        = "SELECT * FROM `tag` WHERE `id` IN $idlist";
        $db_results = Dba::read($sql);

        while ($row = Dba::fetch_assoc($db_results)) {
            parent::add_to_cache('tag', $row['id'], $row);
        }

        return true;
    } // build_cache

    /**
     * build_map_cache
     * This builds a cache of the mappings for the specified object, no limit is given
     * @param string $type
     * @param $ids
     * @return boolean
     * @params array $ids
     */
    public static function build_map_cache($type, $ids)
    {
        if (!is_array($ids) || !count($ids)) {
            return false;
        }

        if (!InterfaceImplementationChecker::is_library_item($type)) {
            return false;
        }

        $idlist = '(' . implode(',', $ids) . ')';

        $sql = "SELECT `tag_map`.`id`, `tag_map`.`tag_id`, `tag`.`name`, `tag_map`.`object_id`, `tag_map`.`user` FROM `tag` LEFT JOIN `tag_map` ON `tag_map`.`tag_id`=`tag`.`id` WHERE `tag_map`.`object_type`='$type' AND `tag_map`.`object_id` IN $idlist";

        $db_results = Dba::read($sql);

        $tags    = array();
        $tag_map = array();
        while ($row = Dba::fetch_assoc($db_results)) {
            $tags[$row['object_id']][$row['tag_id']] = array(
                'user' => $row['user'],
                'id' => $row['tag_id'],
                'name' => $row['name']
            );
            $tag_map[$row['object_id']] = array(
                'id' => $row['id'],
                'tag_id' => $row['tag_id'],
                'user' => $row['user'],
                'object_type' => $type,
                'object_id' => $row['object_id']
            );
        }

        // Run through our original ids as we also want to cache NULL
        // results
        foreach ($ids as $tagid) {
            if (!isset($tags[$tagid])) {
                $tags[$tagid]    = null;
                $tag_map[$tagid] = null;
            }
            parent::add_to_cache('tag_top_' . $type, $tagid, array($tags[$tagid]));
            parent::add_to_cache('tag_map_' . $type, $tagid, array($tag_map[$tagid]));
        }

        return true;
    } // build_map_cache

    /**
     * add
     * This is a wrapper function, it figures out what we need to add, be it a tag
     * and map, or just the mapping
     * @param string $type
     * @param integer $object_id
     * @param string $value
     * @param boolean $user
     * @return bool|int
     */
    public static function add($type, $object_id, $value, $user = true)
    {
        if (!InterfaceImplementationChecker::is_library_item($type)) {
            return false;
        }

        if (!is_numeric($object_id)) {
            return false;
        }

        $cleaned_value = str_replace('Folk, World, & Country', 'Folk World & Country', $value);

        if (!strlen((string)$cleaned_value)) {
            return false;
        }

        if ($user === true) {
            $uid = (int)(Core::get_global('user')->id);
        } else {
            $uid = (int)($user);
        }

        // Check and see if the tag exists, if not create it, we need the tag id from this
        if (!$tag_id = self::tag_exists($cleaned_value)) {
            debug_event(self::class, 'Adding new tag {' . $cleaned_value . '}', 5);
            $tag_id = self::add_tag($cleaned_value);
        }

        if (!$tag_id) {
            debug_event(self::class, 'Error unable to create tag value:' . $cleaned_value . ' unknown error', 1);

            return false;
        }

        // We've got the tag id, let's see if it's already got a map, if not then create the map and return the value
        if (!$map_id = self::tag_map_exists($type, $object_id, (int)$tag_id, $uid)) {
            $map_id = self::add_tag_map($type, $object_id, (int)$tag_id, $user);
        }

        return (int)$map_id;
    } // add

    /**
     * add_tag
     * This function adds a new tag, for now we're going to limit the tagging a bit
     * @param string $value
     * @return int|null
     */
    public static function add_tag($value)
    {
        if (!strlen((string)$value)) {
            return null;
        }

        $sql = "REPLACE INTO `tag` SET `name` = ?";
        Dba::write($sql, array($value));
        $insert_id = (int)Dba::insert_id();

        parent::add_to_cache('tag_name', $value, array($insert_id));

        return $insert_id;
    } // add_tag

    /**
     * update
     * Update the name of the tag
     * @param array $data
     * @return boolean
     */
    public function update(array $data)
    {
        if (!strlen((string)$data['name'])) {
            return false;
        }
        $name      = $data['name'] ?? $this->name;
        $is_hidden = (array_key_exists('is_hidden', $data))
            ? (int)$data['is_hidden']
            : 0;

        if ($name != $this->name) {
            debug_event(self::class, 'Updating tag {' . $this->id . '} with name {' . $data['name'] . '}...', 5);
            $sql = 'UPDATE `tag` SET `name` = ? WHERE `id` = ?';
            Dba::write($sql, array($name, $this->id));
        }
        if ($is_hidden != (int)$this->is_hidden) {
            debug_event(self::class, 'Hidden tag {' . $this->id . '} with status {' . $is_hidden . '}...', 5);
            $sql = 'UPDATE `tag` SET `is_hidden` = ? WHERE `id` = ?';
            Dba::write($sql, array($is_hidden, $this->id));
            // if you had previously hidden this tag then remove the merges too
            if ($is_hidden == 0 && (int)$this->is_hidden == 1) {
                debug_event(self::class, 'Unhiding tag {' . $this->id . '} removing all previous merges', 5);
                $this->remove_merges();
            }
            $this->is_hidden = $is_hidden;
        }

        if (array_key_exists('edit_tags', $data) && $data['edit_tags']) {
            $filterfolk  = str_replace('Folk, World, & Country', 'Folk World & Country', $data['edit_tags']);
            $filterunder = str_replace('_', ', ', $filterfolk);
            $filter      = str_replace(';', ', ', $filterunder);
            $filter_list = preg_split('/(\s*,*\s*)*,+(\s*,*\s*)*/', $filter);
            $tag_names   = (is_array($filter_list)) ? array_unique($filter_list) : array();

            foreach ($tag_names as $tag) {
                $merge_to = self::construct_from_name($tag);
                if ($merge_to->id == 0) {
                    self::add_tag($tag);
                    $merge_to = self::construct_from_name($tag);
                }
                $this->merge($merge_to->id, array_key_exists('merge_persist', $data));
            }
            if (!array_key_exists('keep_existing', $data)) {
                $sql = "DELETE FROM `tag_map` WHERE `tag_map`.`tag_id` = ? ";
                Dba::write($sql, array($this->id));
                if (!array_key_exists('merge_persist', $data)) {
                    $this->delete();
                } else {
                    $sql = "UPDATE `tag` SET `is_hidden` = 1 WHERE `tag`.`id` = ? ";
                    Dba::write($sql, array($this->id));
                }
            }
        }

        return $this->id;
    } // add_tag

    /**
     * merge
     * merges this tag to another one.
     * @param integer $merge_to
     * @param boolean $is_persistent
     */
    public function merge($merge_to, $is_persistent)
    {
        if ($this->id != $merge_to) {
            debug_event(self::class, 'Merging tag ' . $this->id . ' into ' . $merge_to . ')...', 5);

            $sql = "REPLACE INTO `tag_map` (`tag_id`, `user`, `object_type`, `object_id`) SELECT " . $merge_to . ",`user`, `object_type`, `object_id` FROM `tag_map` AS `tm` WHERE `tm`.`tag_id` = " . $this->id . " AND NOT EXISTS (SELECT 1 FROM `tag_map` WHERE `tag_map`.`tag_id` = " . $merge_to . " AND `tag_map`.`object_id` = `tm`.`object_id` AND `tag_map`.`object_type` = `tm`.`object_type` AND `tag_map`.`user` = `tm`.`user`)";
            Dba::write($sql);
            if ($is_persistent) {
                $sql = "REPLACE INTO `tag_merge` (`tag_id`, `merged_to`) VALUES (?, ?)";
                Dba::write($sql, array($this->id, $merge_to));
            }
        }
    }

    /**
     * get_merged_tags
     * Get merged tags to this tag.
     * @return array
     */
    public function get_merged_tags()
    {
        $sql = "SELECT `tag`.`id`, `tag`.`name`FROM `tag_merge` INNER JOIN `tag` ON `tag`.`id` = `tag_merge`.`merged_to` WHERE `tag_merge`.`tag_id` = ? ORDER BY `tag`.`name` ";

        $db_results = Dba::read($sql, array($this->id));

        $results = array();
        while ($row = Dba::fetch_assoc($db_results)) {
            $results[$row['id']] = array('id' => $row['id'], 'name' => $row['name']);
        }

        return $results;
    }

    /**
     * get_merged_count
     * @return int
     */
    public static function get_merged_count()
    {
        $results    = 0;
        $sql        = "SELECT COUNT(DISTINCT `tag_id`) AS `tag_count` FROM `tag_merge`;";
        $db_results = Dba::read($sql);

        if ($row = Dba::fetch_assoc($db_results)) {
            $results = (int)$row['tag_count'];
        }

        return $results;
    }

    /**
     * has_merge
     * Get merged tags to this tag.
     * @param string $name
     * @return bool
     */
    public function has_merge($name)
    {
        $sql        = "SELECT `tag`.`name` FROM `tag_merge` INNER JOIN `tag` ON `tag`.`id` = `tag_merge`.`merged_to` WHERE `tag_merge`.`tag_id` = ? ORDER BY `tag`.`name` ";
        $db_results = Dba::read($sql, array($this->id));
        while ($row = Dba::fetch_assoc($db_results)) {
            if ($name == $row['name']) {
                return true;
            }
        }

        return false;
    }

    /**
     * remove_merges
     * Remove merged tags from this tag.
     */
    public function remove_merges()
    {
        $sql = "DELETE FROM `tag_merge` WHERE `tag_merge`.`tag_id` = ?;";
        Dba::write($sql, array($this->id));
    }

    /**
     * add_tag_map
     * This adds a specific tag to the map for specified object
     * @param string $type
     * @param integer|string $object_id
     * @param integer|string $tag_id
     * @param boolean $user
     * @return boolean|int
     */
    public static function add_tag_map($type, $object_id, $tag_id, $user = true)
    {
        if ($user === true) {
            $uid = (int)(Core::get_global('user')->id);
        } else {
            $uid = (int)($user);
        }

        if (!InterfaceImplementationChecker::is_library_item($type)) {
            debug_event(__CLASS__, $type . " is not a library item.", 3);

            return false;
        }
        $tag_id  = (int)($tag_id);
        $item_id = (int)($object_id);

        if (!$tag_id || !$item_id) {
            return false;
        }

        // If tag merged to another one, add reference to the merge destination
        $parent = new Tag($tag_id);
        $merges = $parent->get_merged_tags();
        if (!$parent->is_hidden) {
            $merges[] = array('id' => $parent->id, 'name' => $parent->name);
        }
        foreach ($merges as $tag) {
            $sql = "INSERT IGNORE INTO `tag_map` (`tag_id`, `user`, `object_type`, `object_id`) VALUES (?, ?, ?, ?)";
            Dba::write($sql, array($tag['id'], $uid, $type, $item_id));
        }
        $insert_id = (int)Dba::insert_id();

        parent::add_to_cache('tag_map_' . $type, $insert_id, array('tag_id' => $tag_id, 'user' => $uid, 'object_type' => $type, 'object_id' => $item_id));

        return $insert_id;
    } // add_tag_map

    /**
     * garbage_collection
     *
     * This cleans out tag_maps that are obsolete and then removes tags that
     * have no maps.
     */
    public static function garbage_collection()
    {
        $sql = "DELETE FROM `tag_map` USING `tag_map` LEFT JOIN `song` ON `song`.`id`=`tag_map`.`object_id` WHERE `tag_map`.`object_type`='song' AND `song`.`id` IS NULL";
        Dba::write($sql);

        $sql = "DELETE FROM `tag_map` USING `tag_map` LEFT JOIN `album` ON `album`.`id`=`tag_map`.`object_id` WHERE `tag_map`.`object_type`='album' AND `album`.`id` IS NULL";
        Dba::write($sql);

        $sql = "DELETE FROM `tag_map` USING `tag_map` LEFT JOIN `artist` ON `artist`.`id`=`tag_map`.`object_id` WHERE `tag_map`.`object_type`='artist' AND `artist`.`id` IS NULL";
        Dba::write($sql);

        // Now nuke the tags themselves
        $sql = "DELETE FROM `tag` USING `tag` LEFT JOIN `tag_map` ON `tag`.`id`=`tag_map`.`tag_id` WHERE `tag_map`.`id` IS NULL AND NOT EXISTS (SELECT 1 FROM `tag_merge` WHERE `tag_merge`.`tag_id` = `tag`.`id`)";
        Dba::write($sql);

        // delete duplicates
        $sql = "DELETE `b` FROM `tag_map` AS `a`, `tag_map` AS `b` WHERE `a`.`id` < `b`.`id` AND `a`.`tag_id` <=> `b`.`tag_id` AND `a`.`object_id` <=> `b`.`object_id` AND `a`.`object_type` <=> `b`.`object_type`";
        Dba::write($sql);
    }

    /**
     * delete
     *
     * Delete the tag and all maps
     */
    public function delete()
    {
        $sql = "DELETE FROM `tag_map` WHERE `tag_map`.`tag_id` = ?";
        Dba::write($sql, array($this->id));

        $sql = "DELETE FROM `tag_merge` WHERE `tag_merge`.`tag_id` = ?";
        Dba::write($sql, array($this->id));

        $sql = "DELETE FROM `tag` WHERE `tag`.`id` = ? ";
        Dba::write($sql, array($this->id));

        // Call the garbage collector to clean everything
        self::garbage_collection();

        parent::clear_cache();
    }

    /**
     * tag_exists
     * This checks to see if a tag exists, this has nothing to do with objects or maps
     * @param string $value
     * @return integer
     */
    public static function tag_exists($value)
    {
        if (parent::is_cached('tag_name', $value)) {
            return (int)(parent::get_from_cache('tag_name', $value))[0];
        }

        $sql        = "SELECT `id` FROM `tag` WHERE `name` = ?";
        $db_results = Dba::read($sql, array($value));
        $results    = Dba::fetch_assoc($db_results);

        if (array_key_exists('id', $results)) {
            parent::add_to_cache('tag_name', $value, array($results['id']));

            return (int)$results['id'];
        }

        return 0;
    } // tag_exists

    /**
     * tag_map_exists
     * This looks to see if the current mapping of the current object of the current tag of the current
     * user exists, lots of currents... taste good in scones.
     * @param string $type
     * @param integer $object_id
     * @param integer $tag_id
     * @param integer $user
     * @return bool|int
     */
    public static function tag_map_exists($type, $object_id, $tag_id, $user)
    {
        if (!InterfaceImplementationChecker::is_library_item($type)) {
            debug_event(__CLASS__, 'Requested type is not a library item.', 3);

            return false;
        }

        $sql        = "SELECT * FROM `tag_map` LEFT JOIN `tag` ON `tag`.`id` = `tag_map`.`tag_id` LEFT JOIN `tag_merge` ON `tag`.`id`=`tag_merge`.`tag_id` WHERE (`tag_map`.`tag_id` = ? OR `tag_map`.`tag_id` = `tag_merge`.`merged_to`) AND `tag_map`.`user` = ? AND `tag_map`.`object_id` = ? AND `tag_map`.`object_type` = ?";
        $db_results = Dba::read($sql, array($tag_id, $user, $object_id, $type));
        $results    = Dba::fetch_assoc($db_results);

        if (array_key_exists('id', $results)) {
            return (int)$results['id'];
        }

        return false;
    } // tag_map_exists

    /**
     * get_top_tags
     * This gets the top tags for the specified object using limit
     * @param string $type
     * @param integer $object_id
     * @param integer $limit
     * @return array
     */
    public static function get_top_tags($type, $object_id, $limit = 10)
    {
        if (!InterfaceImplementationChecker::is_library_item($type)) {
            return array();
        }

        $object_id = (int)($object_id);

        $limit = (int)($limit);
        $sql   = "SELECT `tag_map`.`id`, `tag_map`.`tag_id`, `tag`.`name`, `tag_map`.`user` FROM `tag` LEFT JOIN `tag_map` ON `tag_map`.`tag_id`=`tag`.`id` WHERE `tag_map`.`object_type` = ? AND `tag_map`.`object_id` = ? LIMIT $limit";

        $db_results = Dba::read($sql, array($type, $object_id));
        $results    = array();
        while ($row = Dba::fetch_assoc($db_results)) {
            $results[$row['id']] = array('user' => $row['user'], 'id' => $row['tag_id'], 'name' => $row['name']);
        }

        return $results;
    } // get_top_tags

    /**
     * get_object_tags
     * Display all tags that apply to matching target type of the specified id
     * @param string $type
     * @param integer $object_id
     * @return array|boolean
     */
    public static function get_object_tags($type, $object_id = null)
    {
        if (!InterfaceImplementationChecker::is_library_item($type)) {
            return false;
        }

        $params = array($type);
        $sql    = "SELECT `tag_map`.`id`, `tag`.`name`, `tag_map`.`user` FROM `tag` LEFT JOIN `tag_map` ON `tag_map`.`tag_id`=`tag`.`id` WHERE `tag_map`.`object_type` = ?";
        if ($object_id !== null) {
            $sql .= " AND `tag_map`.`object_id` = ?";
            $params[] = $object_id;
        }
        $results    = array();
        $db_results = Dba::read($sql, $params);

        while ($row = Dba::fetch_assoc($db_results)) {
            $results[] = $row;
        }

        return $results;
    } // get_object_tags

    /**
     * get_tag_objects
     * This gets the objects from a specified tag and returns an array of object ids, nothing more
     * @param string $type
     * @param $tag_id
     * @param string $count
     * @param string $offset
     * @return integer[]
     */
    public static function get_tag_objects($type, $tag_id, $count = '', $offset = '')
    {
        if (!InterfaceImplementationChecker::is_library_item($type)) {
            return array();
        }
        $tag_sql   = ((int) $tag_id == 0) ? "" : "`tag_map`.`tag_id` = ? AND";
        $sql_param = ($tag_sql == "") ? array($type) : array($tag_id, $type);
        $limit_sql = "";
        if ($count) {
            $limit_sql = " LIMIT ";
            if ($offset) {
                $limit_sql .= (string)($offset) . ', ';
            }
            $limit_sql .= (string)($count);
        }

        $sql = ($type == 'album')
            ? "SELECT DISTINCT MIN(`tag_map`.`object_id`) AS `object_id` FROM `tag_map` LEFT JOIN `album` ON `tag_map`.`object_id` = `album`.`id` "
            : "SELECT DISTINCT `tag_map`.`object_id` FROM `tag_map` ";
        $sql .= "WHERE $tag_sql `tag_map`.`object_type` = ?";
        if (AmpConfig::get('catalog_disable') && in_array($type, array('song', 'artist', 'album'))) {
            $sql .= "AND " . Catalog::get_enable_filter($type, '`tag_map`.`object_id`');
        }
        if ($type == 'album') {
            if (AmpConfig::get('album_group')) {
                $sql .= " GROUP BY `album`.`prefix`, `album`.`name`, `album`.`album_artist`, `album`.`release_type`, `album`.`release_status`, `album`.`mbid`, `album`.`year`, `album`.`original_year`, `album`.`mbid_group`";
            } else {
                $sql .= " GROUP BY `album`.`id`, `album`.`disk`";
            }
        }
        $sql .= $limit_sql;
        $db_results = Dba::read($sql, $sql_param);

        $results = array();

        while ($row = Dba::fetch_assoc($db_results)) {
            $results[] = (int)$row['object_id'];
        }

        return $results;
    } // get_tag_objects

    /**
     * get_tag_ids
     * This gets the objects from a specified tag and returns an array of object ids, nothing more
     * @param string $type
     * @param string $count
     * @param string $offset
     * @return integer[]
     */
    public static function get_tag_ids($type, $count = '', $offset = '')
    {
        if (!InterfaceImplementationChecker::is_library_item($type)) {
            return array();
        }

        $limit_sql = "";
        if ($count) {
            $limit_sql = " LIMIT ";
            if ($offset) {
                $limit_sql .= (string)($offset) . ', ';
            }
            $limit_sql .= (string)($count);
        }

        $sql = "SELECT DISTINCT `tag_map`.`tag_id` FROM `tag_map` WHERE `tag_map`.`object_type` = ? ";
        if (AmpConfig::get('catalog_disable') && in_array($type, array('song', 'artist', 'album'))) {
            $sql .= "AND " . Catalog::get_enable_filter($type, '`tag_map`.`object_id`');
        }
        $sql .= $limit_sql;
        $db_results = Dba::read($sql, array($type));

        $results = array();

        while ($row = Dba::fetch_assoc($db_results)) {
            $results[] = (int)$row['tag_id'];
        }

        return $results;
    } // get_tag_ids

    /**
     * get_tags
     * This is a non-object non type dependent function that just returns tags
     * we've got, it can take filters (this is used by the tag cloud)
     * @param string $type
     * @param integer $limit
     * @param string $order
     * @return array
     */
    public static function get_tags($type = '', $limit = 0, $order = 'count')
    {
        if (parent::is_cached('tags_list', 'no_name')) {
            //debug_event(self::class, 'Tags list found into cache memory!', 5);
            return parent::get_from_cache('tags_list', 'no_name');
        }

        $results  = array();
        if ($type == 'tag_hidden') {
            $sql = (AmpConfig::get('catalog_filter') && !empty(Core::get_global('user')))
                ? "SELECT `tag`.`id` AS `tag_id`, `tag`.`name`, `tag`.`is_hidden` FROM `tag` WHERE `tag`.`is_hidden` = true AND" . Catalog::get_user_filter('tag', Core::get_global('user')->id) . " "
                : "SELECT `tag`.`id` AS `tag_id`, `tag`.`name`, `tag`.`is_hidden` FROM `tag` WHERE `tag`.`is_hidden` = true ";
        } else {
            $type_sql = (!empty($type))
                ? "AND `tag_map`.`object_type` = '" . (string)scrub_in($type) . "'"
                : "";
            $sql = (AmpConfig::get('catalog_filter') && !empty(Core::get_global('user')))
                ? "SELECT `tag_map`.`tag_id`, `tag`.`name`, `tag`.`is_hidden`, COUNT(`tag_map`.`object_id`) AS `count` FROM `tag_map` LEFT JOIN `tag` ON `tag`.`id`=`tag_map`.`tag_id` $type_sql AND `tag`.`is_hidden` = false WHERE" . Catalog::get_user_filter('tag', Core::get_global('user')->id) . " AND `name` IS NOT NULL "
                : "SELECT `tag_map`.`tag_id`, `tag`.`name`, `tag`.`is_hidden`, COUNT(`tag_map`.`object_id`) AS `count` FROM `tag_map` LEFT JOIN `tag` ON `tag`.`id`=`tag_map`.`tag_id` $type_sql AND `tag`.`is_hidden` = false WHERE `name` IS NOT NULL ";

<<<<<<< HEAD
            $sql .= " GROUP BY `tag_map`.`tag_id`, `tag`.`name`, `tag`.`is_hidden` ";
=======
            $sql .= "GROUP BY `tag_map`.`tag_id`, `tag`.`name`, `tag`.`is_hidden` ";
>>>>>>> ebeaa252
        }
        $order = "`" . $order . "`";
        if ($order == 'count') {
            $order .= " DESC";
        }
        $sql .= "ORDER BY " . $order;

        if ($limit > 0) {
            $sql .= " LIMIT $limit";
        }
        //debug_event(self::class, 'get_tags ' . $sql, 5);

        $db_results = Dba::read($sql);
        while ($row = Dba::fetch_assoc($db_results)) {
            $results[$row['tag_id']] = array(
                'id' => $row['tag_id'],
                'name' => $row['name'],
                'is_hidden' => $row['is_hidden'],
                'count' => $row['count'] ?? 0
            );
        }

        parent::add_to_cache('tags_list', 'no_name', $results);

        return $results;
    } // get_tags

    /**
     * get_display
     * This returns a csv formatted version of the tags that we are given
     * it also takes a type so that it knows how to return it, this is used
     * by the formatting functions of the different objects
     * @param array $tags
     * @param boolean $link
     * @param string $filter_type
     * @return string
     */
    public static function get_display($tags, $link = false, $filter_type = '')
    {
        //debug_event(self::class, 'Get display tags called...', 5);
        if (!is_array($tags)) {
            return '';
        }

        $results = '';

        // Iterate through the tags, format them according to type and element id
        foreach ($tags as $value) {
            if ($link) {
                $results .= '<a href="' . AmpConfig::get('web_path') . '/browse.php?action=tag&show_tag=' . $value['id'] . (!empty($filter_type) ? '&type=' . $filter_type : '') . '" title="' . scrub_out($value['name']) . '">';
            }
            $results .= $value['name'];
            if ($link) {
                $results .= '</a>';
            }
            $results .= ', ';
        }

        $results = rtrim((string)$results, ', ');

        return $results;
    } // get_display

    /**
     * update_tag_list
     * Update the tags list based on a comma-separated list
     *  (ex. tag1,tag2,tag3,..)
     * @param string $tags_comma
     * @param string $object_type
     * @param integer $object_id
     * @param boolean $overwrite
     * @return boolean
     */
    public static function update_tag_list($tags_comma, $object_type, $object_id, $overwrite)
    {
        if (!strlen((string) $tags_comma) > 0) {
            return self::remove_all_map($object_type, $object_id);
        }
        debug_event(self::class, "update_tag_list $object_type: {{$object_id}}", 5);
        // tags from your file can be in a terrible format
        $filterfolk  = str_replace('Folk, World, & Country', 'Folk World & Country', $tags_comma);
        $filterunder = str_replace('_', ', ', $filterfolk);
        $filter      = str_replace(';', ', ', $filterunder);
        $filter_list = preg_split('/(\s*,*\s*)*,+(\s*,*\s*)*/', $filter);
        $editedTags  = (is_array($filter_list)) ? array_unique($filter_list) : array();

        $ctags = self::get_top_tags($object_type, $object_id, 50);
        foreach ($ctags as $ctid => $ctv) {
            //debug_event(self::class, 'ctag {' . $ctid . '} = ' . print_r($ctv, true), 5);
            $found = false;
            if ($ctv['id'] != '') {
                $ctag  = new Tag($ctv['id']);
                foreach ($editedTags as $tk => $tv) {
                    //debug_event(self::class, 'from_tags {' . $tk . '} = ' . $tv, 5);
                    if ($ctag->name == $tv) {
                        $found = true;
                        break;
                    }
                    // check if this thing has been renamed into something else
                    $merged = self::construct_from_name($tv);
                    if ($merged && $merged->is_hidden && $merged->has_merge($ctag->name)) {
                        $found = true;
                        break;
                    }
                }

                if ($found) {
                    unset($editedTags[$ctag->name]);
                }
                if (!$found && $overwrite && $ctv['user'] == 0) {
                    debug_event(self::class, 'update_tag_list {' . $ctag->name . '} not found. Delete it.', 5);
                    $ctag->remove_map($object_type, $object_id, false);
                }
            }
        }
        // Look if we need to add some new tags
        foreach ($editedTags as $tk => $tv) {
            if ($tv != '') {
                self::add($object_type, $object_id, $tv, false);
            }
        }

        return true;
    } // update_tag_list

    /**
     * clean_to_existing
     * Clean tag list to existing tag list only
     * @param array|string $tags
     * @return array|string
     */
    public static function clean_to_existing($tags)
    {
        if (is_array($tags)) {
            $taglist = $tags;
        } else {
            $filterfolk  = str_replace('Folk, World, & Country', 'Folk World & Country', $tags);
            $filterunder = str_replace('_', ', ', $filterfolk);
            $filter      = str_replace(';', ', ', $filterunder);
            $filter_list = preg_split('/(\s*,*\s*)*,+(\s*,*\s*)*/', $filter);
            $taglist     = (is_array($filter_list)) ? array_unique($filter_list) : array();
        }

        $ret = array();
        foreach ($taglist as $tag) {
            $tag = trim((string)$tag);
            if (!empty($tag)) {
                if (self::tag_exists($tag)) {
                    $ret[] = $tag;
                }
            }
        }

        return (is_array($tags) ? $ret : implode(",", $ret));
    }

    /**
     * count
     * This returns the count for the all objects associated with this tag
     * If a type is specific only counts for said type are returned
     * @param string $type
     * @param integer $user_id
     * @return array
     */
    public function count($type = '', $user_id = 0)
    {
        $params = array($this->id);

        $filter_sql = "";
        if ($user_id > 0) {
            $filter_sql = " AND `user` = ?";
            $params[]   = $user_id;
        }
        if ($type) {
            $filter_sql = " AND `object_type` = ?";
            $params[]   = $type;
        }

        $results = array();

        $sql        = "SELECT DISTINCT(`object_type`), COUNT(`object_id`) AS `count` FROM `tag_map` WHERE `tag_id` = ?" . $filter_sql . " GROUP BY `object_type`";
        $db_results = Dba::read($sql, $params);

        while ($row = Dba::fetch_assoc($db_results)) {
            $results[$row['object_type']] = (int)$row['count'];
        }

        return $results;
    } // count

    /**
     * remove_map
     * This will only remove tag maps for the current user
     * @param string $type
     * @param integer $object_id
     * @param boolean $user
     * @return boolean
     */
    public function remove_map($type, $object_id, $user = true)
    {
        if (!InterfaceImplementationChecker::is_library_item($type)) {
            return false;
        }

        $uid = 0;
        if ($user === true) {
            $uid = (int)(Core::get_global('user')->id);
        }

        $sql = "DELETE FROM `tag_map` WHERE `tag_id` = ? AND `object_type` = ? AND `object_id` = ? AND `user` = ?";
        Dba::write($sql, array($this->id, $type, $object_id, $uid));

        return true;
    } // remove_map

    /**
     * remove_all_map
     * Clear all the tags from an object when there isn't anything there
     * @param string $object_type
     * @param integer $object_id
     * @return boolean
     */
    public static function remove_all_map($object_type, $object_id)
    {
        if (!InterfaceImplementationChecker::is_library_item($object_type)) {
            return false;
        }

        $sql = "DELETE FROM `tag_map` WHERE `object_type` = ? AND `object_id` = ?";
        Dba::write($sql, array($object_type, $object_id));

        return true;
    } // remove_all_map

    /**
     * @param boolean $details
     */
    public function format($details = true)
    {
        unset($details); //dead code but called from other format calls
    }

    /**
     * Get item keywords for metadata searches.
     * @return array
     */
    public function get_keywords()
    {
        $keywords        = [];
        $keywords['tag'] = [
            'important' => true,
            'label' => T_('Genre'),
            'value' => $this->name
        ];

        return $keywords;
    }

    /**
     * get_fullname
     * @return string
     */
    public function get_fullname()
    {
        return $this->name;
    }

    /**
     * Get item link.
     * @return string
     */
    public function get_link()
    {
        return '';
    }

    /**
     * @return null
     */
    public function get_parent()
    {
        return null;
    }

    /**
     * @return array
     */
    public function get_childrens()
    {
        return array();
    }

    /**
     * search_childrens
     * @param string $name
     * @return array
     */
    public function search_childrens($name)
    {
        debug_event(self::class, 'search_childrens ' . $name, 5);

        return array();
    }

    /**
     * get_medias
     * @param string $filter_type
     * @return array
     */
    public function get_medias($filter_type = null)
    {
        $medias = array();
        if ($filter_type) {
            $ids = self::get_tag_objects($filter_type, $this->id);
            foreach ($ids as $object_id) {
                $medias[] = array(
                    'object_type' => $filter_type,
                    'object_id' => $object_id
                );
            }
        }

        return $medias;
    }

    /**
     * get_catalogs
     *
     * Get all catalog ids related to this item.
     * @return integer[]
     */
    public function get_catalogs()
    {
        return array();
    }

    /**
     * @return mixed|null
     */
    public function get_user_owner()
    {
        return null;
    }

    /**
     * get_default_art_kind
     * @return string
     */
    public function get_default_art_kind()
    {
        return 'default';
    }

    /**
     * get_description
     * @return string
     */
    public function get_description()
    {
        return '';
    }

    /**
     * display_art
     * @param integer $thumb
     * @param boolean $force
     */
    public function display_art($thumb = 2, $force = false)
    {
        if (Art::has_db($this->id, 'tag') || $force) {
            Art::display('tag', $this->id, $this->get_fullname(), $thumb);
        }
    }

    /**
     * Migrate an object associate stats to a new object
     * @param string $object_type
     * @param integer $old_object_id
     * @param integer $new_object_id
     * @return PDOStatement|boolean
     */
    public static function migrate($object_type, $old_object_id, $new_object_id)
    {
        $sql = "UPDATE IGNORE `tag_map` SET `object_id` = ? WHERE `object_type` = ? AND `object_id` = ?";

        return Dba::write($sql, array($new_object_id, $object_type, $old_object_id));
    }
}<|MERGE_RESOLUTION|>--- conflicted
+++ resolved
@@ -712,11 +712,7 @@
                 ? "SELECT `tag_map`.`tag_id`, `tag`.`name`, `tag`.`is_hidden`, COUNT(`tag_map`.`object_id`) AS `count` FROM `tag_map` LEFT JOIN `tag` ON `tag`.`id`=`tag_map`.`tag_id` $type_sql AND `tag`.`is_hidden` = false WHERE" . Catalog::get_user_filter('tag', Core::get_global('user')->id) . " AND `name` IS NOT NULL "
                 : "SELECT `tag_map`.`tag_id`, `tag`.`name`, `tag`.`is_hidden`, COUNT(`tag_map`.`object_id`) AS `count` FROM `tag_map` LEFT JOIN `tag` ON `tag`.`id`=`tag_map`.`tag_id` $type_sql AND `tag`.`is_hidden` = false WHERE `name` IS NOT NULL ";
 
-<<<<<<< HEAD
-            $sql .= " GROUP BY `tag_map`.`tag_id`, `tag`.`name`, `tag`.`is_hidden` ";
-=======
             $sql .= "GROUP BY `tag_map`.`tag_id`, `tag`.`name`, `tag`.`is_hidden` ";
->>>>>>> ebeaa252
         }
         $order = "`" . $order . "`";
         if ($order == 'count') {
