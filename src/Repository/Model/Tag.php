<?php
/*
 * vim:set softtabstop=4 shiftwidth=4 expandtab:
 *
 * LICENSE: GNU Affero General Public License, version 3 (AGPL-3.0-or-later)
 * Copyright 2001 - 2020 Ampache.org
 *
 * This program is free software: you can redistribute it and/or modify
 * it under the terms of the GNU Affero General Public License as published by
 * the Free Software Foundation, either version 3 of the License, or
 * (at your option) any later version.
 *
 * This program is distributed in the hope that it will be useful,
 * but WITHOUT ANY WARRANTY; without even the implied warranty of
 * MERCHANTABILITY or FITNESS FOR A PARTICULAR PURPOSE.  See the
 * GNU Affero General Public License for more details.
 *
 * You should have received a copy of the GNU Affero General Public License
 * along with this program.  If not, see <https://www.gnu.org/licenses/>.
 *
 */

declare(strict_types=0);

namespace Ampache\Repository\Model;

use Ampache\Config\AmpConfig;
use Ampache\Module\System\Core;
use Ampache\Module\System\Dba;
use Ampache\Module\Util\InterfaceImplementationChecker;
use Ampache\Repository\TagRepositoryInterface;

/**
 * Tag Class
 *
 * This class handles all of the genre related operations
 *
 */
class Tag extends database_object implements library_item, GarbageCollectibleInterface
{
    protected const DB_TABLENAME = 'tag';

    public $id;
    public $name;
    public $f_name;
    public $is_hidden;

    /**
     * constructor
     * This takes a tag id and returns all of the relevant information
     * @param $tag_id
     */
    public function __construct($tag_id)
    {
        if (!$tag_id) {
            return false;
        }

        $info = $this->get_info($tag_id);

        foreach ($info as $key => $value) {
            $this->$key = $value;
        } // end foreach

        // the ui is sometimes looking for a formatted name...
        $this->f_name = $this->name;

        return true;
    } // constructor

    public function getId(): int
    {
        return (int) $this->id;
    }

    public function isNew(): bool
    {
        return $this->getId() === 0;
    }

    /**
     * construct_from_name
     * This attempts to construct the tag from a name, rather then the ID
     * @param string $name
     * @return Tag
     */
    public static function construct_from_name($name)
    {
        $tag_id = static::getTagRepository()->findByName($name);

        return new Tag($tag_id);
    } // construct_from_name

    /**
     * add_tag
     * This function adds a new tag, for now we're going to limit the tagging a bit
     * @param string $value
     * @return string|null
     */
    public static function add_tag($value)
    {
        if (!strlen((string)$value)) {
            return null;
        }

        $sql = "REPLACE INTO `tag` SET `name` = ?";
        Dba::write($sql, array($value));
        $insert_id = (int)Dba::insert_id();

        return $insert_id;
    } // add_tag

    /**
     * update
     * Update the name of the tag
     * @param array $data
     * @return boolean
     */
    public function update(array $data)
    {
        if (!strlen((string)$data['name'])) {
            return false;
        }
        debug_event(self::class, 'Updating tag {' . $this->id . '} with name {' . $data['name'] . '}...', 5);

        $sql = 'UPDATE `tag` SET `name` = ? WHERE `id` = ?';
        Dba::write($sql, array($data['name'], $this->id));

        if ($data['edit_tags']) {
            $filterfolk  = str_replace('Folk, World, & Country', 'Folk World & Country', $data['edit_tags']);
            $filterunder = str_replace('_', ', ', $filterfolk);
            $filter      = str_replace(';', ', ', $filterunder);
            $filter_list = preg_split('/(\s*,*\s*)*,+(\s*,*\s*)*/', $filter);
            $tag_names   = (is_array($filter_list)) ? array_unique($filter_list) : array();

            foreach ($tag_names as $tag) {
                $merge_to = self::construct_from_name($tag);
                if ($merge_to->id == 0) {
                    self::add_tag($tag);
                    $merge_to = self::construct_from_name($tag);
                }
                $this->merge($merge_to->id, $data['merge_persist'] == '1');
            }
            if ($data['keep_existing'] != '1') {
                $sql = "DELETE FROM `tag_map` WHERE `tag_map`.`tag_id` = ? ";
                Dba::write($sql, array($this->id));
                if ($data['merge_persist'] != '1') {
                    $this->delete();
                } else {
                    $sql = "UPDATE `tag` SET `is_hidden` = true WHERE `tag`.`id` = ? ";
                    Dba::write($sql, array($this->id));
                }
            }
        }

        return $this->id;
    } // add_tag

    /**
     * merge
     * merges this tag to another one.
     * @param integer $merge_to
     * @param boolean $is_persistent
     */
    public function merge($merge_to, $is_persistent)
    {
        if ($this->id != $merge_to) {
            debug_event(self::class, 'Merging tag ' . $this->id . ' into ' . $merge_to . ')...', 5);

            $sql = "REPLACE INTO `tag_map` (`tag_id`, `user`, `object_type`, `object_id`) " . "SELECT " . $merge_to . ",`user`, `object_type`, `object_id` " . "FROM `tag_map` AS `tm` " . "WHERE `tm`.`tag_id` = " . $this->id . " AND NOT EXISTS (" . "SELECT 1 FROM `tag_map` " . "WHERE `tag_map`.`tag_id` = " . $merge_to . " " . "AND `tag_map`.`object_id` = `tm`.`object_id` " . "AND `tag_map`.`object_type` = `tm`.`object_type` " . "AND `tag_map`.`user` = `tm`.`user`)";
            Dba::write($sql);
            if ($is_persistent) {
                $sql = 'INSERT INTO `tag_merge` (`tag_id`, `merged_to`) VALUES (?, ?)';
                Dba::write($sql, array($this->id, $merge_to));
            }
        }
    }

    /**
     * get_merged_tags
     * Get merged tags to this tag.
     * @return array
     */
    public function get_merged_tags()
    {
        $sql = "SELECT `tag`.`id`, `tag`.`name`" . "FROM `tag_merge` " . "INNER JOIN `tag` ON `tag`.`id` = `tag_merge`.`merged_to` " . "WHERE `tag_merge`.`tag_id` = ? " . "ORDER BY `tag`.`name` ";

        $db_results = Dba::read($sql, array($this->id));

        $results = array();
        while ($row = Dba::fetch_assoc($db_results)) {
            $results[$row['id']] = array('id' => $row['id'], 'name' => $row['name']);
        }

        return $results;
    }

    /**
     * garbage_collection
     *
     * This cleans out tag_maps that are obsolete and then removes tags that
     * have no maps.
     */
    public static function garbage_collection()
    {
        $sql = "DELETE FROM `tag_map` USING `tag_map` LEFT JOIN `song` ON `song`.`id`=`tag_map`.`object_id` " . "WHERE `tag_map`.`object_type`='song' AND `song`.`id` IS NULL";
        Dba::write($sql);

        $sql = "DELETE FROM `tag_map` USING `tag_map` LEFT JOIN `album` ON `album`.`id`=`tag_map`.`object_id` " . "WHERE `tag_map`.`object_type`='album' AND `album`.`id` IS NULL";
        Dba::write($sql);

        $sql = "DELETE FROM `tag_map` USING `tag_map` LEFT JOIN `artist` ON `artist`.`id`=`tag_map`.`object_id` " . "WHERE `tag_map`.`object_type`='artist' AND `artist`.`id` IS NULL";
        Dba::write($sql);

        // Now nuke the tags themselves
        $sql = "DELETE FROM `tag` USING `tag` LEFT JOIN `tag_map` ON `tag`.`id`=`tag_map`.`tag_id` " . "WHERE `tag_map`.`id` IS NULL " . "AND NOT EXISTS (SELECT 1 FROM `tag_merge` WHERE `tag_merge`.`tag_id` = `tag`.`id`)";
        Dba::write($sql);

        // delete duplicates
        $sql = "DELETE `b` FROM `tag_map` AS `a`, `tag_map` AS `b` " . "WHERE `a`.`id` < `b`.`id` AND `a`.`tag_id` <=> `b`.`tag_id` AND " . "`a`.`object_id` <=> `b`.`object_id` AND `a`.`object_type` <=> `b`.`object_type`";
        Dba::write($sql);
    }

    /**
     * delete
     *
     * Delete the tag and all maps
     */
    public function delete()
    {
        $sql = "DELETE FROM `tag_map` WHERE `tag_map`.`tag_id` = ?";
        Dba::write($sql, array($this->id));

        $sql = "DELETE FROM `tag_merge` " . "WHERE `tag_merge`.`tag_id` = ?";
        Dba::write($sql, array($this->id));

        $sql = "DELETE FROM `tag` WHERE `tag`.`id` = ? ";
        Dba::write($sql, array($this->id));

        // Call the garbage collector to clean everything
        self::garbage_collection();
    }

    /**
     * get_top_tags
     * This gets the top tags for the specified object using limit
     * @param string $type
     * @param integer $object_id
     * @param integer $limit
     * @return array<int, array{
     *  user: int,
     *  id: int,
     *  name: string
     * }>
     */
    public static function get_top_tags($type, $object_id, $limit = 10)
    {
        if (!InterfaceImplementationChecker::is_library_item($type)) {
            return [];
        }

        $object_id = (int)($object_id);

        $limit = (int)($limit);
        $sql   = "SELECT `tag_map`.`id`, `tag_map`.`tag_id`, `tag`.`name`, `tag_map`.`user` FROM `tag` " . "LEFT JOIN `tag_map` ON `tag_map`.`tag_id`=`tag`.`id` " . "WHERE `tag_map`.`object_type`='$type' AND `tag_map`.`object_id`='$object_id' " . "LIMIT $limit";

        $db_results = Dba::read($sql);
        $results    = array();
        while ($row = Dba::fetch_assoc($db_results)) {
            $results[(int) $row['id']] = array('user' => (int) $row['user'], 'id' => (int) $row['tag_id'], 'name' => (string) $row['name']);
        }

        return $results;
    } // get_top_tags

    /**
     * get_object_tags
     * Display all tags that apply to matching target type of the specified id
     * @param string $type
     * @param integer $object_id
     * @return array|boolean
     */
    public static function get_object_tags($type, $object_id = null)
    {
        if (!InterfaceImplementationChecker::is_library_item($type)) {
            return false;
        }

        $params = array($type);
        $sql    = "SELECT `tag_map`.`id`, `tag`.`name`, `tag_map`.`user` FROM `tag` " . "LEFT JOIN `tag_map` ON `tag_map`.`tag_id`=`tag`.`id` " . "WHERE `tag_map`.`object_type` = ?";
        if ($object_id !== null) {
            $sql .= " AND `tag_map`.`object_id` = ?";
            $params[] = $object_id;
        }
        $results    = array();
        $db_results = Dba::read($sql, $params);

        while ($row = Dba::fetch_assoc($db_results)) {
            $results[] = $row;
        }

        return $results;
    } // get_object_tags

    /**
<<<<<<< HEAD
=======
     * get_tag_objects
     * This gets the objects from a specified tag and returns an array of object ids, nothing more
     * @param string $type
     * @param $tag_id
     * @param string $count
     * @param string $offset
     * @return integer[]
     */
    public static function get_tag_objects($type, $tag_id, $count = '', $offset = '')
    {
        if (!InterfaceImplementationChecker::is_library_item($type)) {
            return array();
        }
        $tag_sql   = ((int) $tag_id == 0) ? "" : "`tag_map`.`tag_id` = ? AND";
        $sql_param = ($tag_sql == "") ? array($type) : array($tag_id, $type);
        $limit_sql = "";
        if ($count) {
            $limit_sql = " LIMIT ";
            if ($offset) {
                $limit_sql .= (string)($offset) . ', ';
            }
            $limit_sql .= (string)($count);
        }

        $sql = ($type == 'album')
            ? "SELECT DISTINCT MIN(`tag_map`.`object_id`) as `object_id` FROM `tag_map` LEFT JOIN `album` ON `tag_map`.`object_id` = `album`.`id` "
            : "SELECT DISTINCT `tag_map`.`object_id` FROM `tag_map` ";
        $sql .= "WHERE $tag_sql `tag_map`.`object_type` = ? ";
        if (AmpConfig::get('catalog_disable') && in_array($type, array('song', 'artist', 'album'))) {
            $sql .= "AND " . Catalog::get_enable_filter($type, '`tag_map`.`object_id`');
        }
        if ($type == 'album') {
            if (AmpConfig::get('album_group')) {
                $sql .= "GROUP BY `album`.`prefix`, `album`.`name`, `album`.`album_artist`, `album`.`release_type`, `album`.`release_status`, `album`.`mbid`, `album`.`year`";
            } else {
                $sql .= "GROUP BY `album`.`id`, `album`.`disk`";
            }
        }
        $sql .= $limit_sql;
        $db_results = Dba::read($sql, $sql_param);

        $results = array();

        while ($row = Dba::fetch_assoc($db_results)) {
            $results[] = (int)$row['object_id'];
        }

        return $results;
    } // get_tag_objects

    /**
     * get_tag_ids
     * This gets the objects from a specified tag and returns an array of object ids, nothing more
     * @param string $type
     * @param string $count
     * @param string $offset
     * @return integer[]
     */
    public static function get_tag_ids($type, $count = '', $offset = '')
    {
        if (!InterfaceImplementationChecker::is_library_item($type)) {
            return array();
        }

        $limit_sql = "";
        if ($count) {
            $limit_sql = " LIMIT ";
            if ($offset) {
                $limit_sql .= (string)($offset) . ', ';
            }
            $limit_sql .= (string)($count);
        }

        $sql = "SELECT DISTINCT `tag_map`.`tag_id` FROM `tag_map` " . "WHERE `tag_map`.`object_type` = ? ";
        if (AmpConfig::get('catalog_disable') && in_array($type, array('song', 'artist', 'album'))) {
            $sql .= "AND " . Catalog::get_enable_filter($type, '`tag_map`.`object_id`');
        }
        $sql .= $limit_sql;
        $db_results = Dba::read($sql, array($type));

        $results = array();

        while ($row = Dba::fetch_assoc($db_results)) {
            $results[] = (int)$row['tag_id'];
        }

        return $results;
    } // get_tag_ids

    /**
>>>>>>> 241b192c
     * get_tags
     * This is a non-object non type dependent function that just returns tags
     * we've got, it can take filters (this is used by the tag cloud)
     * @param string $type
     * @param integer $limit
     * @param string $order
     * @return array
     */
    public static function get_tags($type = '', $limit = 0, $order = 'count')
    {
        $results = array();

        $sql = "SELECT `tag_map`.`tag_id`, `tag`.`name`, `tag`.`is_hidden`, COUNT(`tag_map`.`object_id`) AS `count` " . "FROM `tag_map` " . "LEFT JOIN `tag` ON `tag`.`id`=`tag_map`.`tag_id` " . "WHERE `tag`.`is_hidden` = false " . "GROUP BY `tag_map`.`tag_id`, `tag`.`name`, `tag`.`is_hidden` ";
        if (!empty($type)) {
            $sql .= ", `tag_map`.`object_type` = '" . (string)scrub_in($type) . "' ";
        }
        $order = "`" . $order . "`";
        if ($order == 'count') {
            $order .= " DESC";
        }
        $sql .= "ORDER BY " . $order;

        if ($limit > 0) {
            $sql .= " LIMIT $limit";
        }

        $db_results = Dba::read($sql);
        while ($row = Dba::fetch_assoc($db_results)) {
            $results[$row['tag_id']] = array(
                'id' => $row['tag_id'],
                'name' => $row['name'],
                'is_hidden' => $row['is_hidden'],
                'count' => $row['count']
            );
        }

        return $results;
    } // get_tags

    /**
     * get_display
     * This returns a csv formatted version of the tags that we are given
     * it also takes a type so that it knows how to return it, this is used
     * by the formatting functions of the different objects
     * @param array $tags
     * @param boolean $link
     * @param string $filter_type
     * @return string
     */
    public static function get_display($tags, $link = false, $filter_type = '')
    {
        //debug_event(self::class, 'Get display tags called...', 5);
        if (!is_array($tags)) {
            return '';
        }

        $results = '';

        // Iterate through the tags, format them according to type and element id
        foreach ($tags as $value) {
            if ($link) {
                $results .= '<a href="' . AmpConfig::get('web_path') . '/browse.php?action=tag&show_tag=' . $value['id'] . (!empty($filter_type) ? '&type=' . $filter_type : '') . '" title="' . $value['name'] . '">';
            }
            $results .= $value['name'];
            if ($link) {
                $results .= '</a>';
            }
            $results .= ', ';
        }

        return rtrim((string)$results, ', ');
    } // get_display

    /**
     * count
     * This returns the count for the all objects associated with this tag
     * If a type is specific only counts for said type are returned
     * @param string $type
     * @param integer $user_id
     * @return array
     */
    public function count($type = '', $user_id = 0)
    {
        $params = array($this->id);

        $filter_sql = "";
        if ($user_id > 0) {
            $filter_sql = " AND `user` = ?";
            $params[]   = $user_id;
        }
        if ($type) {
            $filter_sql = " AND `object_type` = ?";
            $params[]   = $type;
        }

        $results = array();

        $sql        = "SELECT DISTINCT(`object_type`), COUNT(`object_id`) AS `count` FROM `tag_map` WHERE `tag_id` = ?" . $filter_sql . " GROUP BY `object_type`";
        $db_results = Dba::read($sql, $params);

        while ($row = Dba::fetch_assoc($db_results)) {
            $results[$row['object_type']] = (int)$row['count'];
        }

        return $results;
    } // count

    /**
     * remove_map
     * This will only remove tag maps for the current user
     * @param string $type
     * @param integer $object_id
     * @param boolean $user
     * @return boolean
     */
    public function remove_map($type, $object_id, $user = true)
    {
        if (!InterfaceImplementationChecker::is_library_item($type)) {
            return false;
        }

        if ($user === true) {
            $uid = (int)(Core::get_global('user')->id);
        } else {
            $uid = (int)($user);
        }

        $sql = "DELETE FROM `tag_map` WHERE `tag_id` = ? AND `object_type` = ? AND `object_id` = ? AND `user` = ?";
        Dba::write($sql, array($this->id, $type, $object_id, $uid));

        return true;
    } // remove_map

    /**
     * @param boolean $details
     */
    public function format($details = true)
    {
        unset($details); //dead code but called from other format calls
    }

    /**
     * get_keywords
     * @return array
     */
    public function get_keywords()
    {
        $keywords        = [];
        $keywords['tag'] = [
            'important' => true,
            'label' => T_('Genre'),
            'value' => $this->name
        ];

        return $keywords;
    }

    /**
     * get_fullname
     * @return string
     */
    public function get_fullname()
    {
        return $this->name;
    }

    /**
     * @return array{object_type: string, object_id: int}|null
     */
    public function get_parent(): ?array
    {
        return null;
    }

    /**
     * @return array
     */
    public function get_childrens()
    {
        return array();
    }

    /**
     * search_childrens
     * @param string $name
     * @return array
     */
    public function search_childrens($name)
    {
        debug_event(self::class, 'search_childrens ' . $name, 5);

        return array();
    }

    /**
     * get_medias
     * @param string $filter_type
     * @return array
     */
    public function get_medias($filter_type = null)
    {
        $medias = array();
        if ($filter_type) {
            $ids = static::getTagRepository()->getTagObjectIds($filter_type, $this->getId());
            foreach ($ids as $object_id) {
                $medias[] = array(
                    'object_type' => $filter_type,
                    'object_id' => $object_id
                );
            }
        }

        return $medias;
    }

    /**
     * get_catalogs
     *
     * Get all catalog ids related to this item.
     * @return integer[]
     */
    public function get_catalogs()
    {
        return array();
    }

    /**
     * @return mixed|null
     */
    public function get_user_owner()
    {
        return null;
    }

    /**
     * get_default_art_kind
     * @return string
     */
    public function get_default_art_kind()
    {
        return 'default';
    }

    /**
     * get_description
     * @return string
     */
    public function get_description()
    {
        return '';
    }

    /**
     * display_art
     * @param integer $thumb
     * @param boolean $force
     */
    public function display_art($thumb = 2, $force = false)
    {
        if (Art::has_db($this->id, 'tag') || $force) {
            echo Art::display('tag', $this->id, $this->get_fullname(), $thumb);
        }
    }

    /**
     * @deprecated Inject by constructor
     */
    private static function getTagRepository(): TagRepositoryInterface
    {
        global $dic;

        return $dic->get(TagRepositoryInterface::class);
    }
}<|MERGE_RESOLUTION|>--- conflicted
+++ resolved
@@ -303,99 +303,6 @@
     } // get_object_tags
 
     /**
-<<<<<<< HEAD
-=======
-     * get_tag_objects
-     * This gets the objects from a specified tag and returns an array of object ids, nothing more
-     * @param string $type
-     * @param $tag_id
-     * @param string $count
-     * @param string $offset
-     * @return integer[]
-     */
-    public static function get_tag_objects($type, $tag_id, $count = '', $offset = '')
-    {
-        if (!InterfaceImplementationChecker::is_library_item($type)) {
-            return array();
-        }
-        $tag_sql   = ((int) $tag_id == 0) ? "" : "`tag_map`.`tag_id` = ? AND";
-        $sql_param = ($tag_sql == "") ? array($type) : array($tag_id, $type);
-        $limit_sql = "";
-        if ($count) {
-            $limit_sql = " LIMIT ";
-            if ($offset) {
-                $limit_sql .= (string)($offset) . ', ';
-            }
-            $limit_sql .= (string)($count);
-        }
-
-        $sql = ($type == 'album')
-            ? "SELECT DISTINCT MIN(`tag_map`.`object_id`) as `object_id` FROM `tag_map` LEFT JOIN `album` ON `tag_map`.`object_id` = `album`.`id` "
-            : "SELECT DISTINCT `tag_map`.`object_id` FROM `tag_map` ";
-        $sql .= "WHERE $tag_sql `tag_map`.`object_type` = ? ";
-        if (AmpConfig::get('catalog_disable') && in_array($type, array('song', 'artist', 'album'))) {
-            $sql .= "AND " . Catalog::get_enable_filter($type, '`tag_map`.`object_id`');
-        }
-        if ($type == 'album') {
-            if (AmpConfig::get('album_group')) {
-                $sql .= "GROUP BY `album`.`prefix`, `album`.`name`, `album`.`album_artist`, `album`.`release_type`, `album`.`release_status`, `album`.`mbid`, `album`.`year`";
-            } else {
-                $sql .= "GROUP BY `album`.`id`, `album`.`disk`";
-            }
-        }
-        $sql .= $limit_sql;
-        $db_results = Dba::read($sql, $sql_param);
-
-        $results = array();
-
-        while ($row = Dba::fetch_assoc($db_results)) {
-            $results[] = (int)$row['object_id'];
-        }
-
-        return $results;
-    } // get_tag_objects
-
-    /**
-     * get_tag_ids
-     * This gets the objects from a specified tag and returns an array of object ids, nothing more
-     * @param string $type
-     * @param string $count
-     * @param string $offset
-     * @return integer[]
-     */
-    public static function get_tag_ids($type, $count = '', $offset = '')
-    {
-        if (!InterfaceImplementationChecker::is_library_item($type)) {
-            return array();
-        }
-
-        $limit_sql = "";
-        if ($count) {
-            $limit_sql = " LIMIT ";
-            if ($offset) {
-                $limit_sql .= (string)($offset) . ', ';
-            }
-            $limit_sql .= (string)($count);
-        }
-
-        $sql = "SELECT DISTINCT `tag_map`.`tag_id` FROM `tag_map` " . "WHERE `tag_map`.`object_type` = ? ";
-        if (AmpConfig::get('catalog_disable') && in_array($type, array('song', 'artist', 'album'))) {
-            $sql .= "AND " . Catalog::get_enable_filter($type, '`tag_map`.`object_id`');
-        }
-        $sql .= $limit_sql;
-        $db_results = Dba::read($sql, array($type));
-
-        $results = array();
-
-        while ($row = Dba::fetch_assoc($db_results)) {
-            $results[] = (int)$row['tag_id'];
-        }
-
-        return $results;
-    } // get_tag_ids
-
-    /**
->>>>>>> 241b192c
      * get_tags
      * This is a non-object non type dependent function that just returns tags
      * we've got, it can take filters (this is used by the tag cloud)
