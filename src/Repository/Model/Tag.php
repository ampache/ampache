<?php
/*
 * vim:set softtabstop=4 shiftwidth=4 expandtab:
 *
 * LICENSE: GNU Affero General Public License, version 3 (AGPL-3.0-or-later)
 * Copyright 2001 - 2020 Ampache.org
 *
 * This program is free software: you can redistribute it and/or modify
 * it under the terms of the GNU Affero General Public License as published by
 * the Free Software Foundation, either version 3 of the License, or
 * (at your option) any later version.
 *
 * This program is distributed in the hope that it will be useful,
 * but WITHOUT ANY WARRANTY; without even the implied warranty of
 * MERCHANTABILITY or FITNESS FOR A PARTICULAR PURPOSE.  See the
 * GNU Affero General Public License for more details.
 *
 * You should have received a copy of the GNU Affero General Public License
 * along with this program.  If not, see <https://www.gnu.org/licenses/>.
 *
 */

declare(strict_types=0);

namespace Ampache\Repository\Model;

use Ampache\Config\AmpConfig;
use Ampache\Module\System\Core;
use Ampache\Module\System\Dba;
use Ampache\Module\Tag\TagDeleterInterface;
use Ampache\Module\Util\InterfaceImplementationChecker;
use Ampache\Repository\TagRepositoryInterface;

/**
 * Tag Class
 *
 * This class handles all of the genre related operations
 *
 */
class Tag extends database_object implements library_item
{
    protected const DB_TABLENAME = 'tag';

    public $id;
    public $name;
    public $f_name;
    public $is_hidden;

    /**
     * constructor
     * This takes a tag id and returns all of the relevant information
     * @param $tag_id
     */
    public function __construct($tag_id)
    {
        if (!$tag_id) {
            return false;
        }

        $info = $this->get_info($tag_id);

        foreach ($info as $key => $value) {
            $this->$key = $value;
        } // end foreach

        // the ui is sometimes looking for a formatted name...
        $this->f_name = $this->name;

        return true;
    } // constructor

    public function getId(): int
    {
        return (int) $this->id;
    }

    public function isNew(): bool
    {
        return $this->getId() === 0;
    }

    /**
     * construct_from_name
     * This attempts to construct the tag from a name, rather then the ID
     * @param string $name
     * @return Tag
     */
    public static function construct_from_name($name)
    {
        $tag_id = static::getTagRepository()->findByName($name);

        return new Tag($tag_id);
    } // construct_from_name

    /**
<<<<<<< HEAD
=======
     * build_cache
     * This takes an array of object ids and caches all of their information
     * in a single query, cuts down on the connections
     * @param array $ids
     * @return boolean
     */
    public static function build_cache($ids)
    {
        if (empty($ids)) {
            return false;
        }
        $idlist     = '(' . implode(',', $ids) . ')';
        $sql        = "SELECT * FROM `tag` WHERE `id` IN $idlist";
        $db_results = Dba::read($sql);

        while ($row = Dba::fetch_assoc($db_results)) {
            parent::add_to_cache('tag', $row['id'], $row);
        }

        return true;
    } // build_cache

    /**
     * build_map_cache
     * This builds a cache of the mappings for the specified object, no limit is given
     * @param string $type
     * @param $ids
     * @return boolean
     * @params array $ids
     */
    public static function build_map_cache($type, $ids)
    {
        if (!is_array($ids) || !count($ids)) {
            return false;
        }

        if (!InterfaceImplementationChecker::is_library_item($type)) {
            return false;
        }

        $idlist = '(' . implode(',', $ids) . ')';

        $sql = "SELECT `tag_map`.`id`, `tag_map`.`tag_id`, `tag`.`name`, `tag_map`.`object_id`, `tag_map`.`user` FROM `tag` LEFT JOIN `tag_map` ON `tag_map`.`tag_id`=`tag`.`id` WHERE `tag_map`.`object_type`='$type' AND `tag_map`.`object_id` IN $idlist";

        $db_results = Dba::read($sql);

        $tags    = array();
        $tag_map = array();
        while ($row = Dba::fetch_assoc($db_results)) {
            $tags[$row['object_id']][$row['tag_id']] = array(
                'user' => $row['user'],
                'id' => $row['tag_id'],
                'name' => $row['name']
            );
            $tag_map[$row['object_id']] = array(
                'id' => $row['id'],
                'tag_id' => $row['tag_id'],
                'user' => $row['user'],
                'object_type' => $type,
                'object_id' => $row['object_id']
            );
        }

        // Run through our original ids as we also want to cache NULL
        // results
        foreach ($ids as $tagid) {
            if (!isset($tags[$tagid])) {
                $tags[$tagid]    = null;
                $tag_map[$tagid] = null;
            }
            parent::add_to_cache('tag_top_' . $type, $tagid, array($tags[$tagid]));
            parent::add_to_cache('tag_map_' . $type, $tagid, array($tag_map[$tagid]));
        }

        return true;
    } // build_map_cache

    /**
     * add
     * This is a wrapper function, it figures out what we need to add, be it a tag
     * and map, or just the mapping
     * @param string $type
     * @param integer $object_id
     * @param string $value
     * @param boolean $user
     * @return boolean|mixed|string|null
     */
    public static function add($type, $object_id, $value, $user = true)
    {
        if (!InterfaceImplementationChecker::is_library_item($type)) {
            return false;
        }

        if (!is_numeric($object_id)) {
            return false;
        }

        $cleaned_value = str_replace('Folk, World, & Country', 'Folk World & Country', $value);

        if (!strlen((string)$cleaned_value)) {
            return false;
        }

        if ($user === true) {
            $uid = (int)(Core::get_global('user')->id);
        } else {
            $uid = (int)($user);
        }

        // Check and see if the tag exists, if not create it, we need the tag id from this
        if (!$tag_id = self::tag_exists($cleaned_value)) {
            debug_event(self::class, 'Adding new tag {' . $cleaned_value . '}', 5);
            $tag_id = self::add_tag($cleaned_value);
        }

        if (!$tag_id) {
            debug_event(self::class, 'Error unable to create tag value:' . $cleaned_value . ' unknown error', 1);

            return false;
        }

        // We've got the tag id, let's see if it's already got a map, if not then create the map and return the value
        if (!$map_id = self::tag_map_exists($type, $object_id, (int)$tag_id, $uid)) {
            $map_id = self::add_tag_map($type, $object_id, (int)$tag_id, $user);
        }

        return (int)$map_id;
    } // add

    /**
>>>>>>> e623eb6c
     * add_tag
     * This function adds a new tag, for now we're going to limit the tagging a bit
     * @param string $value
     * @return string|null
     */
    public static function add_tag($value)
    {
        if (!strlen((string)$value)) {
            return null;
        }

        $sql = "REPLACE INTO `tag` SET `name` = ?";
        Dba::write($sql, array($value));
        $insert_id = (int)Dba::insert_id();

        return $insert_id;
    } // add_tag

    /**
     * update
     * Update the name of the tag
     * @param array $data
     * @return boolean
     */
    public function update(array $data)
    {
        if (!strlen((string)$data['name'])) {
            return false;
        }
        debug_event(self::class, 'Updating tag {' . $this->id . '} with name {' . $data['name'] . '}...', 5);

        $sql = 'UPDATE `tag` SET `name` = ? WHERE `id` = ?';
        Dba::write($sql, array($data['name'], $this->id));

        if ($data['edit_tags']) {
            $filterfolk  = str_replace('Folk, World, & Country', 'Folk World & Country', $data['edit_tags']);
            $filterunder = str_replace('_', ', ', $filterfolk);
            $filter      = str_replace(';', ', ', $filterunder);
            $filter_list = preg_split('/(\s*,*\s*)*,+(\s*,*\s*)*/', $filter);
            $tag_names   = (is_array($filter_list)) ? array_unique($filter_list) : array();

            foreach ($tag_names as $tag) {
                $merge_to = self::construct_from_name($tag);
                if ($merge_to->id == 0) {
                    self::add_tag($tag);
                    $merge_to = self::construct_from_name($tag);
                }
                $this->merge($merge_to->id, $data['merge_persist'] == '1');
            }
            if ($data['keep_existing'] != '1') {
                $sql = "DELETE FROM `tag_map` WHERE `tag_map`.`tag_id` = ? ";
                Dba::write($sql, array($this->id));
                if ($data['merge_persist'] != '1') {
                    $this->getTagDeleter()->delete($this);
                } else {
                    $sql = "UPDATE `tag` SET `is_hidden` = true WHERE `tag`.`id` = ? ";
                    Dba::write($sql, array($this->id));
                }
            }
        }

        return $this->id;
    } // add_tag

    /**
     * merge
     * merges this tag to another one.
     * @param integer $merge_to
     * @param boolean $is_persistent
     */
    public function merge($merge_to, $is_persistent)
    {
        if ($this->id != $merge_to) {
            debug_event(self::class, 'Merging tag ' . $this->id . ' into ' . $merge_to . ')...', 5);

            $sql = "REPLACE INTO `tag_map` (`tag_id`, `user`, `object_type`, `object_id`) SELECT " . $merge_to . ",`user`, `object_type`, `object_id` FROM `tag_map` AS `tm` WHERE `tm`.`tag_id` = " . $this->id . " AND NOT EXISTS (SELECT 1 FROM `tag_map` WHERE `tag_map`.`tag_id` = " . $merge_to . " AND `tag_map`.`object_id` = `tm`.`object_id` AND `tag_map`.`object_type` = `tm`.`object_type` AND `tag_map`.`user` = `tm`.`user`)";
            Dba::write($sql);
            if ($is_persistent) {
                $sql = 'INSERT INTO `tag_merge` (`tag_id`, `merged_to`) VALUES (?, ?)';
                Dba::write($sql, array($this->id, $merge_to));
            }
        }
    }

    /**
     * get_merged_tags
     * Get merged tags to this tag.
     * @return array
     */
    public function get_merged_tags()
    {
        $sql = "SELECT `tag`.`id`, `tag`.`name`FROM `tag_merge` INNER JOIN `tag` ON `tag`.`id` = `tag_merge`.`merged_to` WHERE `tag_merge`.`tag_id` = ? ORDER BY `tag`.`name` ";

        $db_results = Dba::read($sql, array($this->id));

        $results = array();
        while ($row = Dba::fetch_assoc($db_results)) {
            $results[$row['id']] = array('id' => $row['id'], 'name' => $row['name']);
        }

        return $results;
    }

    /**
<<<<<<< HEAD
=======
     * add_tag_map
     * This adds a specific tag to the map for specified object
     * @param string $type
     * @param integer|string $object_id
     * @param integer|string $tag_id
     * @param boolean $user
     * @return boolean|string|null
     */
    public static function add_tag_map($type, $object_id, $tag_id, $user = true)
    {
        if ($user === true) {
            $uid = (int)(Core::get_global('user')->id);
        } else {
            $uid = (int)($user);
        }

        if (!InterfaceImplementationChecker::is_library_item($type)) {
            debug_event(__CLASS__, $type . " is not a library item.", 3);

            return false;
        }
        $tag_id  = (int)($tag_id);
        $item_id = (int)($object_id);

        if (!$tag_id || !$item_id) {
            return false;
        }

        // If tag merged to another one, add reference to the merge destination
        $parent = new Tag($tag_id);
        $merges = $parent->get_merged_tags();
        if (!$parent->is_hidden) {
            $merges[] = array('id' => $parent->id, 'name' => $parent->name);
        }
        foreach ($merges as $tag) {
            $sql = "INSERT INTO `tag_map` (`tag_id`, `user`, `object_type`, `object_id`) VALUES (?, ?, ?, ?)";
            Dba::write($sql, array($tag['id'], $uid, $type, $item_id));
        }
        $insert_id = (int)Dba::insert_id();

        parent::add_to_cache('tag_map_' . $type, $insert_id,
            array('tag_id' => $tag_id, 'user' => $uid, 'object_type' => $type, 'object_id' => $item_id));

        return $insert_id;
    } // add_tag_map

    /**
     * garbage_collection
     *
     * This cleans out tag_maps that are obsolete and then removes tags that
     * have no maps.
     */
    public static function garbage_collection()
    {
        $sql = "DELETE FROM `tag_map` USING `tag_map` LEFT JOIN `song` ON `song`.`id`=`tag_map`.`object_id` WHERE `tag_map`.`object_type`='song' AND `song`.`id` IS NULL";
        Dba::write($sql);

        $sql = "DELETE FROM `tag_map` USING `tag_map` LEFT JOIN `album` ON `album`.`id`=`tag_map`.`object_id` WHERE `tag_map`.`object_type`='album' AND `album`.`id` IS NULL";
        Dba::write($sql);

        $sql = "DELETE FROM `tag_map` USING `tag_map` LEFT JOIN `artist` ON `artist`.`id`=`tag_map`.`object_id` WHERE `tag_map`.`object_type`='artist' AND `artist`.`id` IS NULL";
        Dba::write($sql);

        // Now nuke the tags themselves
        $sql = "DELETE FROM `tag` USING `tag` LEFT JOIN `tag_map` ON `tag`.`id`=`tag_map`.`tag_id` WHERE `tag_map`.`id` IS NULL AND NOT EXISTS (SELECT 1 FROM `tag_merge` WHERE `tag_merge`.`tag_id` = `tag`.`id`)";
        Dba::write($sql);

        // delete duplicates
        $sql = "DELETE `b` FROM `tag_map` AS `a`, `tag_map` AS `b` WHERE `a`.`id` < `b`.`id` AND `a`.`tag_id` <=> `b`.`tag_id` AND `a`.`object_id` <=> `b`.`object_id` AND `a`.`object_type` <=> `b`.`object_type`";
        Dba::write($sql);
    }

    /**
     * delete
     *
     * Delete the tag and all maps
     */
    public function delete()
    {
        $sql = "DELETE FROM `tag_map` WHERE `tag_map`.`tag_id` = ?";
        Dba::write($sql, array($this->id));

        $sql = "DELETE FROM `tag_merge` WHERE `tag_merge`.`tag_id` = ?";
        Dba::write($sql, array($this->id));

        $sql = "DELETE FROM `tag` WHERE `tag`.`id` = ? ";
        Dba::write($sql, array($this->id));

        // Call the garbage collector to clean everything
        self::garbage_collection();

        parent::clear_cache();
    }

    /**
     * tag_exists
     * This checks to see if a tag exists, this has nothing to do with objects or maps
     * @param string $value
     * @return integer
     */
    public static function tag_exists($value)
    {
        if (parent::is_cached('tag_name', $value)) {
            return (int)(parent::get_from_cache('tag_name', $value))[0];
        }

        $sql        = "SELECT `id` FROM `tag` WHERE `name` = ?";
        $db_results = Dba::read($sql, array($value));

        $results = Dba::fetch_assoc($db_results);

        parent::add_to_cache('tag_name', $results['name'], $results);

        return (int)$results['id'];
    } // tag_exists

    /**
     * tag_map_exists
     * This looks to see if the current mapping of the current object of the current tag of the current
     * user exists, lots of currents... taste good in scones.
     * @param string $type
     * @param integer $object_id
     * @param integer $tag_id
     * @param integer $user
     * @return boolean|mixed
     */
    public static function tag_map_exists($type, $object_id, $tag_id, $user)
    {
        if (!InterfaceImplementationChecker::is_library_item($type)) {
            debug_event(__CLASS__, 'Requested type is not a library item.', 3);

            return false;
        }

        $sql        = "SELECT * FROM `tag_map` LEFT JOIN `tag` ON `tag`.`id` = `tag_map`.`tag_id` LEFT JOIN `tag_merge` ON `tag`.`id`=`tag_merge`.`tag_id` WHERE (`tag_map`.`tag_id` = ? OR `tag_map`.`tag_id` = `tag_merge`.`merged_to`) AND `tag_map`.`user` = ? AND `tag_map`.`object_id` = ? AND `tag_map`.`object_type` = ?";
        $db_results = Dba::read($sql, array($tag_id, $user, $object_id, $type));

        $results = Dba::fetch_assoc($db_results);

        return $results['id'];
    } // tag_map_exists

    /**
     * get_top_tags
     * This gets the top tags for the specified object using limit
     * @param string $type
     * @param integer $object_id
     * @param integer $limit
     * @return array
     */
    public static function get_top_tags($type, $object_id, $limit = 10)
    {
        if (!InterfaceImplementationChecker::is_library_item($type)) {
            return array();
        }

        $object_id = (int)($object_id);

        $limit = (int)($limit);
        $sql   = "SELECT `tag_map`.`id`, `tag_map`.`tag_id`, `tag`.`name`, `tag_map`.`user` FROM `tag` LEFT JOIN `tag_map` ON `tag_map`.`tag_id`=`tag`.`id` WHERE `tag_map`.`object_type`='$type' AND `tag_map`.`object_id`='$object_id' LIMIT $limit";

        $db_results = Dba::read($sql);
        $results    = array();
        while ($row = Dba::fetch_assoc($db_results)) {
            $results[$row['id']] = array('user' => $row['user'], 'id' => $row['tag_id'], 'name' => $row['name']);
        }

        return $results;
    } // get_top_tags

    /**
>>>>>>> e623eb6c
     * get_object_tags
     * Display all tags that apply to matching target type of the specified id
     * @param string $type
     * @param integer $object_id
     * @return array|boolean
     */
    public static function get_object_tags($type, $object_id = null)
    {
        if (!InterfaceImplementationChecker::is_library_item($type)) {
            return false;
        }

        $params = array($type);
        $sql    = "SELECT `tag_map`.`id`, `tag`.`name`, `tag_map`.`user` FROM `tag` LEFT JOIN `tag_map` ON `tag_map`.`tag_id`=`tag`.`id` WHERE `tag_map`.`object_type` = ?";
        if ($object_id !== null) {
            $sql .= " AND `tag_map`.`object_id` = ?";
            $params[] = $object_id;
        }
        $results    = array();
        $db_results = Dba::read($sql, $params);

        while ($row = Dba::fetch_assoc($db_results)) {
            $results[] = $row;
        }

        return $results;
    } // get_object_tags

    /**
<<<<<<< HEAD
=======
     * get_tag_objects
     * This gets the objects from a specified tag and returns an array of object ids, nothing more
     * @param string $type
     * @param $tag_id
     * @param string $count
     * @param string $offset
     * @return integer[]
     */
    public static function get_tag_objects($type, $tag_id, $count = '', $offset = '')
    {
        if (!InterfaceImplementationChecker::is_library_item($type)) {
            return array();
        }
        $tag_sql   = ((int) $tag_id == 0) ? "" : "`tag_map`.`tag_id` = ? AND";
        $sql_param = ($tag_sql == "") ? array($type) : array($tag_id, $type);
        $limit_sql = "";
        if ($count) {
            $limit_sql = " LIMIT ";
            if ($offset) {
                $limit_sql .= (string)($offset) . ', ';
            }
            $limit_sql .= (string)($count);
        }

        $sql = ($type == 'album')
            ? "SELECT DISTINCT MIN(`tag_map`.`object_id`) as `object_id` FROM `tag_map` LEFT JOIN `album` ON `tag_map`.`object_id` = `album`.`id` "
            : "SELECT DISTINCT `tag_map`.`object_id` FROM `tag_map` ";
        $sql .= "WHERE $tag_sql `tag_map`.`object_type` = ? ";
        if (AmpConfig::get('catalog_disable') && in_array($type, array('song', 'artist', 'album'))) {
            $sql .= "AND " . Catalog::get_enable_filter($type, '`tag_map`.`object_id`');
        }
        if ($type == 'album') {
            if (AmpConfig::get('album_group')) {
                $sql .= "GROUP BY `album`.`prefix`, `album`.`name`, `album`.`album_artist`, `album`.`release_type`, `album`.`release_status`, `album`.`mbid`, `album`.`year`";
            } else {
                $sql .= "GROUP BY `album`.`id`, `album`.`disk`";
            }
        }
        $sql .= $limit_sql;
        $db_results = Dba::read($sql, $sql_param);

        $results = array();

        while ($row = Dba::fetch_assoc($db_results)) {
            $results[] = (int)$row['object_id'];
        }

        return $results;
    } // get_tag_objects

    /**
     * get_tag_ids
     * This gets the objects from a specified tag and returns an array of object ids, nothing more
     * @param string $type
     * @param string $count
     * @param string $offset
     * @return integer[]
     */
    public static function get_tag_ids($type, $count = '', $offset = '')
    {
        if (!InterfaceImplementationChecker::is_library_item($type)) {
            return array();
        }

        $limit_sql = "";
        if ($count) {
            $limit_sql = " LIMIT ";
            if ($offset) {
                $limit_sql .= (string)($offset) . ', ';
            }
            $limit_sql .= (string)($count);
        }

        $sql = "SELECT DISTINCT `tag_map`.`tag_id` FROM `tag_map` WHERE `tag_map`.`object_type` = ? ";
        if (AmpConfig::get('catalog_disable') && in_array($type, array('song', 'artist', 'album'))) {
            $sql .= "AND " . Catalog::get_enable_filter($type, '`tag_map`.`object_id`');
        }
        $sql .= $limit_sql;
        $db_results = Dba::read($sql, array($type));

        $results = array();

        while ($row = Dba::fetch_assoc($db_results)) {
            $results[] = (int)$row['tag_id'];
        }

        return $results;
    } // get_tag_ids

    /**
     * get_tags
     * This is a non-object non type dependent function that just returns tags
     * we've got, it can take filters (this is used by the tag cloud)
     * @param string $type
     * @param integer $limit
     * @param string $order
     * @return array
     */
    public static function get_tags($type = '', $limit = 0, $order = 'count')
    {
        //debug_event(self::class, 'Get tags list called...', 5);
        if (parent::is_cached('tags_list', 'no_name')) {
            //debug_event(self::class, 'Tags list found into cache memory!', 5);
            return parent::get_from_cache('tags_list', 'no_name');
        }

        $results = array();

        $sql = "SELECT `tag_map`.`tag_id`, `tag`.`name`, `tag`.`is_hidden`, COUNT(`tag_map`.`object_id`) AS `count` FROM `tag_map` LEFT JOIN `tag` ON `tag`.`id`=`tag_map`.`tag_id` WHERE `tag`.`is_hidden` = false GROUP BY `tag_map`.`tag_id`, `tag`.`name`, `tag`.`is_hidden` ";
        if (!empty($type)) {
            $sql .= ", `tag_map`.`object_type` = '" . (string)scrub_in($type) . "' ";
        }
        $order = "`" . $order . "`";
        if ($order == 'count') {
            $order .= " DESC";
        }
        $sql .= "ORDER BY " . $order;

        if ($limit > 0) {
            $sql .= " LIMIT $limit";
        }

        $db_results = Dba::read($sql);
        while ($row = Dba::fetch_assoc($db_results)) {
            $results[$row['tag_id']] = array(
                'id' => $row['tag_id'],
                'name' => $row['name'],
                'is_hidden' => $row['is_hidden'],
                'count' => $row['count']
            );
        }

        parent::add_to_cache('tags_list', 'no_name', $results);

        return $results;
    } // get_tags

    /**
>>>>>>> e623eb6c
     * get_display
     * This returns a csv formatted version of the tags that we are given
     * it also takes a type so that it knows how to return it, this is used
     * by the formatting functions of the different objects
     * @param array $tags
     * @param boolean $link
     * @param string $filter_type
     * @return string
     */
    public static function get_display($tags, $link = false, $filter_type = '')
    {
        //debug_event(self::class, 'Get display tags called...', 5);
        if (!is_array($tags)) {
            return '';
        }

        $results = '';

        // Iterate through the tags, format them according to type and element id
        foreach ($tags as $value) {
            if ($link) {
                $results .= '<a href="' . AmpConfig::get('web_path') . '/browse.php?action=tag&show_tag=' . $value['id'] . (!empty($filter_type) ? '&type=' . $filter_type : '') . '" title="' . $value['name'] . '">';
            }
            $results .= $value['name'];
            if ($link) {
                $results .= '</a>';
            }
            $results .= ', ';
        }

        return rtrim((string)$results, ', ');
    } // get_display

    /**
     * count
     * This returns the count for the all objects associated with this tag
     * If a type is specific only counts for said type are returned
     * @param string $type
     * @param integer $user_id
     * @return array
     */
    public function count($type = '', $user_id = 0)
    {
        $params = array($this->id);

        $filter_sql = "";
        if ($user_id > 0) {
            $filter_sql = " AND `user` = ?";
            $params[]   = $user_id;
        }
        if ($type) {
            $filter_sql = " AND `object_type` = ?";
            $params[]   = $type;
        }

        $results = array();

        $sql        = "SELECT DISTINCT(`object_type`), COUNT(`object_id`) AS `count` FROM `tag_map` WHERE `tag_id` = ?" . $filter_sql . " GROUP BY `object_type`";
        $db_results = Dba::read($sql, $params);

        while ($row = Dba::fetch_assoc($db_results)) {
            $results[$row['object_type']] = (int)$row['count'];
        }

        return $results;
    } // count

    /**
     * remove_map
     * This will only remove tag maps for the current user
     * @param string $type
     * @param integer $object_id
     * @param boolean $user
     * @return boolean
     */
    public function remove_map($type, $object_id, $user = true)
    {
        if (!InterfaceImplementationChecker::is_library_item($type)) {
            return false;
        }

        if ($user === true) {
            $uid = (int)(Core::get_global('user')->id);
        } else {
            $uid = (int)($user);
        }

        $sql = "DELETE FROM `tag_map` WHERE `tag_id` = ? AND `object_type` = ? AND `object_id` = ? AND `user` = ?";
        Dba::write($sql, array($this->id, $type, $object_id, $uid));

        return true;
    } // remove_map

    /**
     * @param boolean $details
     */
    public function format($details = true)
    {
        unset($details); //dead code but called from other format calls
    }

    /**
     * get_keywords
     * @return array
     */
    public function get_keywords()
    {
        $keywords        = [];
        $keywords['tag'] = [
            'important' => true,
            'label' => T_('Genre'),
            'value' => $this->name
        ];

        return $keywords;
    }

    /**
     * get_fullname
     * @return string
     */
    public function get_fullname()
    {
        return $this->name;
    }

    /**
     * @return array{object_type: string, object_id: int}|null
     */
    public function get_parent(): ?array
    {
        return null;
    }

    /**
     * @return array
     */
    public function get_childrens()
    {
        return array();
    }

    /**
     * search_childrens
     * @param string $name
     * @return array
     */
    public function search_childrens($name)
    {
        debug_event(self::class, 'search_childrens ' . $name, 5);

        return array();
    }

    /**
     * get_medias
     * @param string $filter_type
     * @return array
     */
    public function get_medias($filter_type = null)
    {
        $medias = array();
        if ($filter_type) {
            $ids = static::getTagRepository()->getTagObjectIds($filter_type, $this->getId());
            foreach ($ids as $object_id) {
                $medias[] = array(
                    'object_type' => $filter_type,
                    'object_id' => $object_id
                );
            }
        }

        return $medias;
    }

    /**
     * get_catalogs
     *
     * Get all catalog ids related to this item.
     * @return integer[]
     */
    public function get_catalogs()
    {
        return array();
    }

    /**
     * @return mixed|null
     */
    public function get_user_owner()
    {
        return null;
    }

    /**
     * get_default_art_kind
     * @return string
     */
    public function get_default_art_kind()
    {
        return 'default';
    }

    /**
     * get_description
     * @return string
     */
    public function get_description()
    {
        return '';
    }

    /**
     * display_art
     * @param integer $thumb
     * @param boolean $force
     */
    public function display_art($thumb = 2, $force = false)
    {
        if (Art::has_db($this->id, 'tag') || $force) {
            echo Art::display('tag', $this->id, $this->get_fullname(), $thumb);
        }
    }

    /**
     * @deprecated Inject by constructor
     */
    private static function getTagRepository(): TagRepositoryInterface
    {
        global $dic;

        return $dic->get(TagRepositoryInterface::class);
    }

    /**
     * @deprecated Inject by constructor
     */
    private function getTagDeleter(): TagDeleterInterface
    {
        global $dic;

        return $dic->get(TagDeleterInterface::class);
    }
}<|MERGE_RESOLUTION|>--- conflicted
+++ resolved
@@ -93,139 +93,6 @@
     } // construct_from_name
 
     /**
-<<<<<<< HEAD
-=======
-     * build_cache
-     * This takes an array of object ids and caches all of their information
-     * in a single query, cuts down on the connections
-     * @param array $ids
-     * @return boolean
-     */
-    public static function build_cache($ids)
-    {
-        if (empty($ids)) {
-            return false;
-        }
-        $idlist     = '(' . implode(',', $ids) . ')';
-        $sql        = "SELECT * FROM `tag` WHERE `id` IN $idlist";
-        $db_results = Dba::read($sql);
-
-        while ($row = Dba::fetch_assoc($db_results)) {
-            parent::add_to_cache('tag', $row['id'], $row);
-        }
-
-        return true;
-    } // build_cache
-
-    /**
-     * build_map_cache
-     * This builds a cache of the mappings for the specified object, no limit is given
-     * @param string $type
-     * @param $ids
-     * @return boolean
-     * @params array $ids
-     */
-    public static function build_map_cache($type, $ids)
-    {
-        if (!is_array($ids) || !count($ids)) {
-            return false;
-        }
-
-        if (!InterfaceImplementationChecker::is_library_item($type)) {
-            return false;
-        }
-
-        $idlist = '(' . implode(',', $ids) . ')';
-
-        $sql = "SELECT `tag_map`.`id`, `tag_map`.`tag_id`, `tag`.`name`, `tag_map`.`object_id`, `tag_map`.`user` FROM `tag` LEFT JOIN `tag_map` ON `tag_map`.`tag_id`=`tag`.`id` WHERE `tag_map`.`object_type`='$type' AND `tag_map`.`object_id` IN $idlist";
-
-        $db_results = Dba::read($sql);
-
-        $tags    = array();
-        $tag_map = array();
-        while ($row = Dba::fetch_assoc($db_results)) {
-            $tags[$row['object_id']][$row['tag_id']] = array(
-                'user' => $row['user'],
-                'id' => $row['tag_id'],
-                'name' => $row['name']
-            );
-            $tag_map[$row['object_id']] = array(
-                'id' => $row['id'],
-                'tag_id' => $row['tag_id'],
-                'user' => $row['user'],
-                'object_type' => $type,
-                'object_id' => $row['object_id']
-            );
-        }
-
-        // Run through our original ids as we also want to cache NULL
-        // results
-        foreach ($ids as $tagid) {
-            if (!isset($tags[$tagid])) {
-                $tags[$tagid]    = null;
-                $tag_map[$tagid] = null;
-            }
-            parent::add_to_cache('tag_top_' . $type, $tagid, array($tags[$tagid]));
-            parent::add_to_cache('tag_map_' . $type, $tagid, array($tag_map[$tagid]));
-        }
-
-        return true;
-    } // build_map_cache
-
-    /**
-     * add
-     * This is a wrapper function, it figures out what we need to add, be it a tag
-     * and map, or just the mapping
-     * @param string $type
-     * @param integer $object_id
-     * @param string $value
-     * @param boolean $user
-     * @return boolean|mixed|string|null
-     */
-    public static function add($type, $object_id, $value, $user = true)
-    {
-        if (!InterfaceImplementationChecker::is_library_item($type)) {
-            return false;
-        }
-
-        if (!is_numeric($object_id)) {
-            return false;
-        }
-
-        $cleaned_value = str_replace('Folk, World, & Country', 'Folk World & Country', $value);
-
-        if (!strlen((string)$cleaned_value)) {
-            return false;
-        }
-
-        if ($user === true) {
-            $uid = (int)(Core::get_global('user')->id);
-        } else {
-            $uid = (int)($user);
-        }
-
-        // Check and see if the tag exists, if not create it, we need the tag id from this
-        if (!$tag_id = self::tag_exists($cleaned_value)) {
-            debug_event(self::class, 'Adding new tag {' . $cleaned_value . '}', 5);
-            $tag_id = self::add_tag($cleaned_value);
-        }
-
-        if (!$tag_id) {
-            debug_event(self::class, 'Error unable to create tag value:' . $cleaned_value . ' unknown error', 1);
-
-            return false;
-        }
-
-        // We've got the tag id, let's see if it's already got a map, if not then create the map and return the value
-        if (!$map_id = self::tag_map_exists($type, $object_id, (int)$tag_id, $uid)) {
-            $map_id = self::add_tag_map($type, $object_id, (int)$tag_id, $user);
-        }
-
-        return (int)$map_id;
-    } // add
-
-    /**
->>>>>>> e623eb6c
      * add_tag
      * This function adds a new tag, for now we're going to limit the tagging a bit
      * @param string $value
@@ -330,180 +197,6 @@
     }
 
     /**
-<<<<<<< HEAD
-=======
-     * add_tag_map
-     * This adds a specific tag to the map for specified object
-     * @param string $type
-     * @param integer|string $object_id
-     * @param integer|string $tag_id
-     * @param boolean $user
-     * @return boolean|string|null
-     */
-    public static function add_tag_map($type, $object_id, $tag_id, $user = true)
-    {
-        if ($user === true) {
-            $uid = (int)(Core::get_global('user')->id);
-        } else {
-            $uid = (int)($user);
-        }
-
-        if (!InterfaceImplementationChecker::is_library_item($type)) {
-            debug_event(__CLASS__, $type . " is not a library item.", 3);
-
-            return false;
-        }
-        $tag_id  = (int)($tag_id);
-        $item_id = (int)($object_id);
-
-        if (!$tag_id || !$item_id) {
-            return false;
-        }
-
-        // If tag merged to another one, add reference to the merge destination
-        $parent = new Tag($tag_id);
-        $merges = $parent->get_merged_tags();
-        if (!$parent->is_hidden) {
-            $merges[] = array('id' => $parent->id, 'name' => $parent->name);
-        }
-        foreach ($merges as $tag) {
-            $sql = "INSERT INTO `tag_map` (`tag_id`, `user`, `object_type`, `object_id`) VALUES (?, ?, ?, ?)";
-            Dba::write($sql, array($tag['id'], $uid, $type, $item_id));
-        }
-        $insert_id = (int)Dba::insert_id();
-
-        parent::add_to_cache('tag_map_' . $type, $insert_id,
-            array('tag_id' => $tag_id, 'user' => $uid, 'object_type' => $type, 'object_id' => $item_id));
-
-        return $insert_id;
-    } // add_tag_map
-
-    /**
-     * garbage_collection
-     *
-     * This cleans out tag_maps that are obsolete and then removes tags that
-     * have no maps.
-     */
-    public static function garbage_collection()
-    {
-        $sql = "DELETE FROM `tag_map` USING `tag_map` LEFT JOIN `song` ON `song`.`id`=`tag_map`.`object_id` WHERE `tag_map`.`object_type`='song' AND `song`.`id` IS NULL";
-        Dba::write($sql);
-
-        $sql = "DELETE FROM `tag_map` USING `tag_map` LEFT JOIN `album` ON `album`.`id`=`tag_map`.`object_id` WHERE `tag_map`.`object_type`='album' AND `album`.`id` IS NULL";
-        Dba::write($sql);
-
-        $sql = "DELETE FROM `tag_map` USING `tag_map` LEFT JOIN `artist` ON `artist`.`id`=`tag_map`.`object_id` WHERE `tag_map`.`object_type`='artist' AND `artist`.`id` IS NULL";
-        Dba::write($sql);
-
-        // Now nuke the tags themselves
-        $sql = "DELETE FROM `tag` USING `tag` LEFT JOIN `tag_map` ON `tag`.`id`=`tag_map`.`tag_id` WHERE `tag_map`.`id` IS NULL AND NOT EXISTS (SELECT 1 FROM `tag_merge` WHERE `tag_merge`.`tag_id` = `tag`.`id`)";
-        Dba::write($sql);
-
-        // delete duplicates
-        $sql = "DELETE `b` FROM `tag_map` AS `a`, `tag_map` AS `b` WHERE `a`.`id` < `b`.`id` AND `a`.`tag_id` <=> `b`.`tag_id` AND `a`.`object_id` <=> `b`.`object_id` AND `a`.`object_type` <=> `b`.`object_type`";
-        Dba::write($sql);
-    }
-
-    /**
-     * delete
-     *
-     * Delete the tag and all maps
-     */
-    public function delete()
-    {
-        $sql = "DELETE FROM `tag_map` WHERE `tag_map`.`tag_id` = ?";
-        Dba::write($sql, array($this->id));
-
-        $sql = "DELETE FROM `tag_merge` WHERE `tag_merge`.`tag_id` = ?";
-        Dba::write($sql, array($this->id));
-
-        $sql = "DELETE FROM `tag` WHERE `tag`.`id` = ? ";
-        Dba::write($sql, array($this->id));
-
-        // Call the garbage collector to clean everything
-        self::garbage_collection();
-
-        parent::clear_cache();
-    }
-
-    /**
-     * tag_exists
-     * This checks to see if a tag exists, this has nothing to do with objects or maps
-     * @param string $value
-     * @return integer
-     */
-    public static function tag_exists($value)
-    {
-        if (parent::is_cached('tag_name', $value)) {
-            return (int)(parent::get_from_cache('tag_name', $value))[0];
-        }
-
-        $sql        = "SELECT `id` FROM `tag` WHERE `name` = ?";
-        $db_results = Dba::read($sql, array($value));
-
-        $results = Dba::fetch_assoc($db_results);
-
-        parent::add_to_cache('tag_name', $results['name'], $results);
-
-        return (int)$results['id'];
-    } // tag_exists
-
-    /**
-     * tag_map_exists
-     * This looks to see if the current mapping of the current object of the current tag of the current
-     * user exists, lots of currents... taste good in scones.
-     * @param string $type
-     * @param integer $object_id
-     * @param integer $tag_id
-     * @param integer $user
-     * @return boolean|mixed
-     */
-    public static function tag_map_exists($type, $object_id, $tag_id, $user)
-    {
-        if (!InterfaceImplementationChecker::is_library_item($type)) {
-            debug_event(__CLASS__, 'Requested type is not a library item.', 3);
-
-            return false;
-        }
-
-        $sql        = "SELECT * FROM `tag_map` LEFT JOIN `tag` ON `tag`.`id` = `tag_map`.`tag_id` LEFT JOIN `tag_merge` ON `tag`.`id`=`tag_merge`.`tag_id` WHERE (`tag_map`.`tag_id` = ? OR `tag_map`.`tag_id` = `tag_merge`.`merged_to`) AND `tag_map`.`user` = ? AND `tag_map`.`object_id` = ? AND `tag_map`.`object_type` = ?";
-        $db_results = Dba::read($sql, array($tag_id, $user, $object_id, $type));
-
-        $results = Dba::fetch_assoc($db_results);
-
-        return $results['id'];
-    } // tag_map_exists
-
-    /**
-     * get_top_tags
-     * This gets the top tags for the specified object using limit
-     * @param string $type
-     * @param integer $object_id
-     * @param integer $limit
-     * @return array
-     */
-    public static function get_top_tags($type, $object_id, $limit = 10)
-    {
-        if (!InterfaceImplementationChecker::is_library_item($type)) {
-            return array();
-        }
-
-        $object_id = (int)($object_id);
-
-        $limit = (int)($limit);
-        $sql   = "SELECT `tag_map`.`id`, `tag_map`.`tag_id`, `tag`.`name`, `tag_map`.`user` FROM `tag` LEFT JOIN `tag_map` ON `tag_map`.`tag_id`=`tag`.`id` WHERE `tag_map`.`object_type`='$type' AND `tag_map`.`object_id`='$object_id' LIMIT $limit";
-
-        $db_results = Dba::read($sql);
-        $results    = array();
-        while ($row = Dba::fetch_assoc($db_results)) {
-            $results[$row['id']] = array('user' => $row['user'], 'id' => $row['tag_id'], 'name' => $row['name']);
-        }
-
-        return $results;
-    } // get_top_tags
-
-    /**
->>>>>>> e623eb6c
      * get_object_tags
      * Display all tags that apply to matching target type of the specified id
      * @param string $type
@@ -533,147 +226,6 @@
     } // get_object_tags
 
     /**
-<<<<<<< HEAD
-=======
-     * get_tag_objects
-     * This gets the objects from a specified tag and returns an array of object ids, nothing more
-     * @param string $type
-     * @param $tag_id
-     * @param string $count
-     * @param string $offset
-     * @return integer[]
-     */
-    public static function get_tag_objects($type, $tag_id, $count = '', $offset = '')
-    {
-        if (!InterfaceImplementationChecker::is_library_item($type)) {
-            return array();
-        }
-        $tag_sql   = ((int) $tag_id == 0) ? "" : "`tag_map`.`tag_id` = ? AND";
-        $sql_param = ($tag_sql == "") ? array($type) : array($tag_id, $type);
-        $limit_sql = "";
-        if ($count) {
-            $limit_sql = " LIMIT ";
-            if ($offset) {
-                $limit_sql .= (string)($offset) . ', ';
-            }
-            $limit_sql .= (string)($count);
-        }
-
-        $sql = ($type == 'album')
-            ? "SELECT DISTINCT MIN(`tag_map`.`object_id`) as `object_id` FROM `tag_map` LEFT JOIN `album` ON `tag_map`.`object_id` = `album`.`id` "
-            : "SELECT DISTINCT `tag_map`.`object_id` FROM `tag_map` ";
-        $sql .= "WHERE $tag_sql `tag_map`.`object_type` = ? ";
-        if (AmpConfig::get('catalog_disable') && in_array($type, array('song', 'artist', 'album'))) {
-            $sql .= "AND " . Catalog::get_enable_filter($type, '`tag_map`.`object_id`');
-        }
-        if ($type == 'album') {
-            if (AmpConfig::get('album_group')) {
-                $sql .= "GROUP BY `album`.`prefix`, `album`.`name`, `album`.`album_artist`, `album`.`release_type`, `album`.`release_status`, `album`.`mbid`, `album`.`year`";
-            } else {
-                $sql .= "GROUP BY `album`.`id`, `album`.`disk`";
-            }
-        }
-        $sql .= $limit_sql;
-        $db_results = Dba::read($sql, $sql_param);
-
-        $results = array();
-
-        while ($row = Dba::fetch_assoc($db_results)) {
-            $results[] = (int)$row['object_id'];
-        }
-
-        return $results;
-    } // get_tag_objects
-
-    /**
-     * get_tag_ids
-     * This gets the objects from a specified tag and returns an array of object ids, nothing more
-     * @param string $type
-     * @param string $count
-     * @param string $offset
-     * @return integer[]
-     */
-    public static function get_tag_ids($type, $count = '', $offset = '')
-    {
-        if (!InterfaceImplementationChecker::is_library_item($type)) {
-            return array();
-        }
-
-        $limit_sql = "";
-        if ($count) {
-            $limit_sql = " LIMIT ";
-            if ($offset) {
-                $limit_sql .= (string)($offset) . ', ';
-            }
-            $limit_sql .= (string)($count);
-        }
-
-        $sql = "SELECT DISTINCT `tag_map`.`tag_id` FROM `tag_map` WHERE `tag_map`.`object_type` = ? ";
-        if (AmpConfig::get('catalog_disable') && in_array($type, array('song', 'artist', 'album'))) {
-            $sql .= "AND " . Catalog::get_enable_filter($type, '`tag_map`.`object_id`');
-        }
-        $sql .= $limit_sql;
-        $db_results = Dba::read($sql, array($type));
-
-        $results = array();
-
-        while ($row = Dba::fetch_assoc($db_results)) {
-            $results[] = (int)$row['tag_id'];
-        }
-
-        return $results;
-    } // get_tag_ids
-
-    /**
-     * get_tags
-     * This is a non-object non type dependent function that just returns tags
-     * we've got, it can take filters (this is used by the tag cloud)
-     * @param string $type
-     * @param integer $limit
-     * @param string $order
-     * @return array
-     */
-    public static function get_tags($type = '', $limit = 0, $order = 'count')
-    {
-        //debug_event(self::class, 'Get tags list called...', 5);
-        if (parent::is_cached('tags_list', 'no_name')) {
-            //debug_event(self::class, 'Tags list found into cache memory!', 5);
-            return parent::get_from_cache('tags_list', 'no_name');
-        }
-
-        $results = array();
-
-        $sql = "SELECT `tag_map`.`tag_id`, `tag`.`name`, `tag`.`is_hidden`, COUNT(`tag_map`.`object_id`) AS `count` FROM `tag_map` LEFT JOIN `tag` ON `tag`.`id`=`tag_map`.`tag_id` WHERE `tag`.`is_hidden` = false GROUP BY `tag_map`.`tag_id`, `tag`.`name`, `tag`.`is_hidden` ";
-        if (!empty($type)) {
-            $sql .= ", `tag_map`.`object_type` = '" . (string)scrub_in($type) . "' ";
-        }
-        $order = "`" . $order . "`";
-        if ($order == 'count') {
-            $order .= " DESC";
-        }
-        $sql .= "ORDER BY " . $order;
-
-        if ($limit > 0) {
-            $sql .= " LIMIT $limit";
-        }
-
-        $db_results = Dba::read($sql);
-        while ($row = Dba::fetch_assoc($db_results)) {
-            $results[$row['tag_id']] = array(
-                'id' => $row['tag_id'],
-                'name' => $row['name'],
-                'is_hidden' => $row['is_hidden'],
-                'count' => $row['count']
-            );
-        }
-
-        parent::add_to_cache('tags_list', 'no_name', $results);
-
-        return $results;
-    } // get_tags
-
-    /**
->>>>>>> e623eb6c
      * get_display
      * This returns a csv formatted version of the tags that we are given
      * it also takes a type so that it knows how to return it, this is used
