--- conflicted
+++ resolved
@@ -1271,1338 +1271,6 @@
     }
 
     /**
-<<<<<<< HEAD
-=======
-     * _mangle_data
-     *
-     * Private convenience function.  Mangles the input according to a set
-     * of predefined rules so that we don't have to include this logic in
-     * foo_to_sql.
-     * @param array|string $data
-     * @param string|false $type
-     * @param array $operator
-     * @return array|boolean|integer|string|string[]|null
-     */
-    private function _mangle_data($data, $type, $operator)
-    {
-        if ($operator['preg_match']) {
-            $data = preg_replace($operator['preg_match'], $operator['preg_replace'], $data);
-        }
-
-        if ($type == 'numeric' || $type == 'days') {
-            return (int)($data);
-        }
-
-        if ($type == 'boolean') {
-            return make_bool($data);
-        }
-
-        return $data;
-    }
-
-    /**
-     * album_to_sql
-     *
-     * Handles the generation of the SQL for album searches.
-     * @return array
-     */
-    private function album_to_sql()
-    {
-        $sql_logic_operator = $this->logic_operator;
-        $userid             = $this->search_user->id;
-
-        $where       = array();
-        $table       = array();
-        $join        = array();
-        $group       = array();
-        $having      = array();
-        $join['tag'] = array();
-        $groupdisks  = AmpConfig::get('album_group');
-
-        foreach ($this->rules as $rule) {
-            $type     = $this->name_to_basetype($rule[0]);
-            $operator = array();
-            if (!$type) {
-                return array();
-            }
-            foreach ($this->basetypes[$type] as $op) {
-                if ($op['name'] == $rule[1]) {
-                    $operator = $op;
-                    break;
-                }
-            }
-            $raw_input          = $this->_mangle_data($rule[2], $type, $operator);
-            $input              = filter_var($raw_input, FILTER_SANITIZE_STRING, FILTER_FLAG_NO_ENCODE_QUOTES);
-            $sql_match_operator = $operator['sql'];
-            if ($groupdisks) {
-                $group[] = "`album`.`prefix`";
-                $group[] = "`album`.`name`";
-                $group[] = "`album`.`album_artist`";
-                $group[] = "`album`.`mbid`";
-                $group[] = "`album`.`year`";
-            } else {
-                $group[] = "`album`.`id`";
-                $group[] = "`album`.`disk`";
-            }
-
-            switch ($rule[0]) {
-                case 'title':
-                    $where[] = "(`album`.`name` $sql_match_operator '$input' " . " OR LTRIM(CONCAT(COALESCE(`album`.`prefix`, ''), " . "' ', `album`.`name`)) $sql_match_operator '$input')";
-                    break;
-                case 'year':
-                    $where[] = "`album`.`" . $rule[0] . "` $sql_match_operator '$input'";
-                    break;
-                case 'original_year':
-                    $where[] = "(`album`.`original_year` $sql_match_operator '$input' OR " .
-                        "(`album`.`original_year` IS NULL AND `album`.`year` $sql_match_operator '$input'))";
-                    break;
-                case 'time':
-                    $input          = $input * 60;
-                    $where[]        = "`alength`.`time` $sql_match_operator '$input'";
-                    $table['atime'] = "LEFT JOIN (SELECT `album`, SUM(`time`) AS `time` FROM `song` GROUP BY `album`) " . "AS `alength` ON `alength`.`album`=`album`.`id` ";
-                    break;
-                case 'rating':
-                    // average ratings only
-                    $where[]          = "`average_rating`.`avg` $sql_match_operator '$input'";
-                    $table['average'] = "LEFT JOIN (SELECT `object_id`, ROUND(AVG(IFNULL(`rating`.`rating`,0))) AS " . "`avg` FROM `rating` WHERE `rating`.`object_type`='album' GROUP BY `object_id`) AS " . "`average_rating` on `average_rating`.`object_id` = `album`.`id` ";
-                    break;
-                case 'favorite':
-                    $where[] = "(`album`.`name` $sql_match_operator '$input' OR LTRIM(CONCAT(COALESCE(`album`.`prefix`, ''), ' ', `album`.`name`)) $sql_match_operator '$input') " . "AND `favorite_album_$userid`.`user` = $userid " . "AND `favorite_album_$userid`.`object_type` = 'album'";
-                    // flag once per user
-                    $table['favorite'] .= (!strpos((string) $table['favorite'], "favorite_album_$userid")) ?
-                        "LEFT JOIN (SELECT `object_id`, `object_type`, `user` " .
-                        "FROM `user_flag` WHERE `user` = $userid) AS `favorite_album_$userid` " .
-                        "ON `album`.`id`=`favorite_album_$userid`.`object_id` " .
-                        "AND `favorite_album_$userid`.`object_type` = 'album' " : ' ';
-                    break;
-                case 'myrating':
-                case 'artistrating':
-                    // combine these as they all do the same thing just different tables
-                    $looking = str_replace('rating', '', $rule[0]);
-                    $column  = ($looking == 'my') ? 'id' : 'album_artist';
-                    $my_type = ($looking == 'my') ? 'album' : $looking;
-                    if ($input == 0 && $sql_match_operator == '>=') {
-                        break;
-                    }
-
-                    if ($input == 0 && $sql_match_operator == '<') {
-                        $input              = -1;
-                        $sql_match_operator = '<=>';
-                    }
-                    if ($input == 0 && $sql_match_operator == '<>') {
-                        $input              = 1;
-                        $sql_match_operator = '>=';
-                    }
-                    if (($input == 0 && $sql_match_operator != '>') || ($input == 1 && $sql_match_operator == '<')) {
-                        $where[] = "`rating_" . $my_type . "_" . $userid . "`.`rating` IS NULL";
-                    } elseif ($sql_match_operator == '<>' || $sql_match_operator == '<' || $sql_match_operator == '<=' || $sql_match_operator == '!=') {
-                        $where[] = "(`rating_" . $my_type . "_" . $userid . "`.`rating` $sql_match_operator $input OR `rating_" . $my_type . "_" . $userid . "`.`rating` IS NULL)";
-                    } else {
-                        $where[] = "`rating_" . $my_type . "_" . $userid . "`.`rating` $sql_match_operator $input";
-                    }
-                    // rating once per user
-                    $table['rating'] .= (!strpos((string) $table['rating'], "rating_" . $my_type . "_" . $userid)) ?
-                        "LEFT JOIN (SELECT `object_id`, `object_type`, `rating` FROM `rating` " .
-                        "WHERE `user` = $userid AND `object_type`='$my_type') " .
-                        "AS `rating_" . $my_type . "_" . $userid . "` " .
-                        "ON `rating_" . $my_type . "_" . $userid . "`.`object_id`=`album`.`$column` " : ' ';
-                    break;
-                case 'myplayed':
-                    $column       = 'id';
-                    $my_type      = 'album';
-                    $operator_sql = ((int)$sql_match_operator == 0) ? 'IS NULL' : 'IS NOT NULL';
-                    // played once per user
-                    $table['myplayed'] .= (!strpos((string) $table['myplayed'], "myplayed_" . $my_type . "_" . $userid)) ?
-                        "LEFT JOIN (SELECT `object_id`, `object_type`, `user` FROM `object_count` " .
-                        "WHERE `object_count`.`object_type` = '$my_type' AND `object_count`.`count_type` = 'stream' " .
-                        "AND `object_count`.`user`=$userid GROUP BY `object_id`, `object_type`, `user`) AS " .
-                        "`myplayed_" . $my_type . "_" . $userid . "` " .
-                        "ON `album`.`$column`=`myplayed_" . $my_type . "_" . $userid . "`.`object_id` " .
-                        "AND `myplayed_" . $my_type . "_" . $userid . "`.`object_type` = '$my_type' " : ' ';
-                    $where[] = "`myplayed_" . $my_type . "_" . $userid . "`.`object_id` $operator_sql";
-                    break;
-                case 'last_play':
-                    $my_type = 'album';
-                    $table['last_play'] .= (!strpos((string) $table['last_play'], "last_play_" . $my_type . "_" . $userid)) ?
-                        "LEFT JOIN (SELECT `object_id`, `object_type`, `user`, MAX(`date`) AS `date` FROM `object_count` " .
-                        "WHERE `object_count`.`object_type` = '$my_type' AND `object_count`.`count_type` = 'stream' " .
-                        "AND `object_count`.`user`=$userid GROUP BY `object_id`, `object_type`, `user`) AS `last_play_" . $my_type . "_" . $userid . "` " .
-                        "ON `album`.`id`=`last_play_" . $my_type . "_" . $userid . "`.`object_id` " .
-                        "AND `last_play_" . $my_type . "_" . $userid . "`.`object_type` = '$my_type' " : ' ';
-                    $where[] = "`last_play_" . $my_type . "_" . $userid . "`.`date` $sql_match_operator (UNIX_TIMESTAMP() - ($input * 86400))";
-                    break;
-                case 'last_skip':
-                    $my_type = 'album';
-                    $table['last_skip'] .= (!strpos((string) $table['last_skip'], "last_skip_" . $my_type . "_" . $userid)) ?
-                        "LEFT JOIN (SELECT `object_id`, `object_type`, `user`, MAX(`date`) AS `date` FROM `object_count` " .
-                        "WHERE `object_count`.`object_type` = 'song' AND `object_count`.`count_type` = 'skip' " .
-                        "AND `object_count`.`user`=$userid GROUP BY `object_id`, `object_type`, `user`) AS `last_skip_" . $my_type . "_" . $userid . "` " .
-                        "ON `song`.`id`=`last_skip_" . $my_type . "_" . $userid . "`.`object_id` " .
-                        "AND `last_skip_" . $my_type . "_" . $userid . "`.`object_type` = 'song' " : ' ';
-                    $where[]      = "`last_skip_" . $my_type . "_" . $userid . "`.`date` $sql_match_operator (UNIX_TIMESTAMP() - ($input * 86400))";
-                    $join['song'] = true;
-                    break;
-                case 'last_play_or_skip':
-                    $my_type = 'album';
-                    $table['last_play_or_skip'] .= (!strpos((string) $table['last_play_or_skip'], "last_play_or_skip_" . $my_type . "_" . $userid)) ?
-                        "LEFT JOIN (SELECT `object_id`, `object_type`, `user`, MAX(`date`) AS `date` FROM `object_count` " .
-                        "WHERE `object_count`.`object_type` = 'song' AND `object_count`.`count_type` IN ('stream', 'skip') " .
-                        "AND `object_count`.`user`=$userid GROUP BY `object_id`, `object_type`, `user`) AS `last_play_or_skip_" . $my_type . "_" . $userid . "` " .
-                        "ON `song`.`id`=`last_play_or_skip_" . $my_type . "_" . $userid . "`.`object_id` " .
-                        "AND `last_play_or_skip_" . $my_type . "_" . $userid . "`.`object_type` = 'song' " : ' ';
-                    $where[]      = "`last_play_or_skip_" . $my_type . "_" . $userid . "`.`date` $sql_match_operator (UNIX_TIMESTAMP() - ($input * 86400))";
-                    $join['song'] = true;
-                    break;
-                case 'played_times':
-                    $where[] = "`album`.`id` IN (SELECT `object_count`.`object_id` FROM `object_count` " . "WHERE `object_count`.`object_type` = 'album' AND `object_count`.`count_type` = 'stream' " . "GROUP BY `object_count`.`object_id` HAVING COUNT(*) $sql_match_operator '$input')";
-                    break;
-                case 'release_type':
-                    $where[] = "`album`.`release_type` $sql_match_operator '$input' ";
-                    break;
-                case 'other_user':
-                    $other_userid = $input;
-                    if ($sql_match_operator == 'userflag') {
-                        $where[] = "`favorite_album_$other_userid`.`user` = $other_userid " . " AND `favorite_album_$other_userid`.`object_type` = 'album'";
-                        // flag once per user
-                        $table['favorite'] .= (!strpos((string) $table['favorite'], "favorite_album_$other_userid")) ?
-                            "LEFT JOIN (SELECT `object_id`, `object_type`, `user` " .
-                            "from `user_flag` WHERE `user` = $other_userid) AS `favorite_album_$other_userid` " .
-                            "ON `song`.`album`=`favorite_album_$other_userid`.`object_id` " .
-                            "AND `favorite_album_$other_userid`.`object_type` = 'album' " : ' ';
-                    } else {
-                        $column  = 'id';
-                        $my_type = 'album';
-                        $where[] = "`rating_album_" . $other_userid . '`.' . $sql_match_operator . " AND `rating_album_$other_userid`.`user` = $other_userid " . " AND `rating_album_$other_userid`.`object_type` = 'album'";
-                        // rating once per user
-                        $table['rating'] .= (!strpos((string) $table['rating'], "rating_" . $my_type . "_" . $userid)) ?
-                            "LEFT JOIN `rating` AS `rating_" . $my_type . "_" . $userid . "` ON " .
-                            "`rating_" . $my_type . "_" . $userid . "`.`object_type`='$my_type' AND " .
-                            "`rating_" . $my_type . "_" . $userid . "`.`object_id`=`$my_type`.`$column` AND " .
-                            "`rating_" . $my_type . "_" . $userid . "`.`user` = $userid " : ' ';
-                    }
-                    break;
-                case 'recent_played':
-                    $key                     = md5($input . $sql_match_operator);
-                    $where[]                 = "`played_$key`.`object_id` IS NOT NULL";
-                    $table['played_' . $key] = "LEFT JOIN (SELECT `object_id` from `object_count` WHERE `object_type` = 'album' ORDER BY $sql_match_operator DESC LIMIT $input) as `played_$key` ON `album`.`id` = `played_$key`.`object_id`";
-                    break;
-                case 'catalog':
-                    $where[]      = "`song`.`catalog` $sql_match_operator '$input'";
-                    $join['song'] = true;
-                    break;
-                case 'tag':
-                    $key = md5($input . $sql_match_operator);
-                    if ($sql_match_operator == 'LIKE' || $sql_match_operator == 'NOT LIKE') {
-                        $where[]           = "`realtag_$key`.`name` $sql_match_operator '$input'";
-                        $join['tag'][$key] = "$sql_match_operator '$input'";
-                    } else {
-                        $where[]           = "find_in_set('$input', cast(`realtag_$key`.`name` as char)) $sql_match_operator 0";
-                        $join['tag'][$key] = "find_in_set('$input', cast(`realtag_$key`.`name` as char)) $sql_match_operator 0";
-                    }
-                    break;
-                case 'has_image':
-                    $where[]            = ($sql_match_operator == '1') ? "`has_image`.`object_id` IS NOT NULL" : "`has_image`.`object_id` IS NULL";
-                    $table['has_image'] = "LEFT JOIN (SELECT `object_id` from `image` WHERE `object_type` = 'album') as `has_image` ON `album`.`id` = `has_image`.`object_id`";
-                    break;
-                case 'image_height':
-                case 'image_width':
-                    $looking       = strpos($rule[0], "image_") ? str_replace('image_', '', $rule[0]) : str_replace('image ', '', $rule[0]);
-                    $where[]       = "`image`.`$looking` $sql_match_operator '$input'";
-                    $join['image'] = true;
-                    break;
-                case 'artist':
-                    $where[]         = "(`artist`.`name` $sql_match_operator '$input' OR LTRIM(CONCAT(COALESCE(`artist`.`prefix`, ''), ' ', `artist`.`name`)) $sql_match_operator '$input')";
-                    $table['artist'] = "LEFT JOIN `artist` ON `album`.`album_artist`=`artist`.`id`";
-                    break;
-                case 'mbid':
-                    $where[] = "`album`.`mbid` $sql_match_operator '$input'";
-                    break;
-                case 'possible_duplicate':
-                    $where[]               = "(`dupe_search1`.`dupe_id1` IS NOT NULL OR `dupe_search2`.`dupe_id2` IS NOT NULL)";
-                    $table['dupe_search1'] = "LEFT JOIN (SELECT MIN(`id`) AS `dupe_id1`, LTRIM(CONCAT(COALESCE(`album`.`prefix`, ''), ' ', `album`.`name`)) AS `fullname`, COUNT(LTRIM(CONCAT(COALESCE(`album`.`prefix`, ''), ' ', `album`.`name`))) AS `Counting` FROM `album` GROUP BY `album_artist`, LTRIM(CONCAT(COALESCE(`album`.`prefix`, ''), ' ', `album`.`name`)), `disk`, `year`, `release_type` HAVING `Counting` > 1) AS `dupe_search1` ON `album`.`id` = `dupe_search1`.`dupe_id1`";
-                    $table['dupe_search2'] = "LEFT JOIN (SELECT MAX(`id`) AS `dupe_id2`, LTRIM(CONCAT(COALESCE(`album`.`prefix`, ''), ' ', `album`.`name`)) AS `fullname`, COUNT(LTRIM(CONCAT(COALESCE(`album`.`prefix`, ''), ' ', `album`.`name`))) AS `Counting` FROM `album` GROUP BY `album_artist`, LTRIM(CONCAT(COALESCE(`album`.`prefix`, ''), ' ', `album`.`name`)), `disk`, `year`, `release_type` HAVING `Counting` > 1) AS `dupe_search2` ON `album`.`id` = `dupe_search2`.`dupe_id2`";
-                    break;
-                default:
-                    break;
-            } // switch on ruletype album
-        } // foreach rule
-
-        $join['song']    = $join['song'] || AmpConfig::get('catalog_disable');
-        $join['catalog'] = $join['song'] || AmpConfig::get('catalog_disable');
-
-        $where_sql = implode(" $sql_logic_operator ", $where);
-
-        foreach ($join['tag'] as $key => $value) {
-            $table['tag_' . $key] = "LEFT JOIN (" . "SELECT `object_id`, GROUP_CONCAT(`name`) AS `name` " . "FROM `tag` LEFT JOIN `tag_map` " . "ON `tag`.`id`=`tag_map`.`tag_id` " . "WHERE `tag_map`.`object_type`='album' " . "GROUP BY `object_id`" . ") AS `realtag_$key` " . "ON `album`.`id`=`realtag_$key`.`object_id`";
-        }
-        if ($join['song']) {
-            $table['0_song'] = "LEFT JOIN `song` ON `song`.`album`=`album`.`id`";
-
-            if ($join['catalog']) {
-                $table['catalog'] = "LEFT JOIN `catalog` AS `catalog_se` ON `catalog_se`.`id`=`song`.`catalog`";
-                if (!empty($where_sql)) {
-                    $where_sql .= " AND `catalog_se`.`enabled` = '1' AND `song`.`enabled` = 1";
-                } else {
-                    $where_sql .= " `catalog_se`.`enabled` = '1' AND `song`.`enabled` = 1";
-                }
-            }
-        }
-        if ($join['count']) {
-            $table['object_count'] = "LEFT JOIN (SELECT `object_count`.`object_id`, MAX(`object_count`.`date`) AS " . "`date` FROM `object_count` WHERE `object_count`.`object_type` = 'album' AND " . "`object_count`.`user`='" . $userid . "' AND `object_count`.`count_type` = 'stream' GROUP BY `object_count`.`object_id`) AS " . "`object_count` ON `object_count`.`object_id`=`album`.`id`";
-        }
-        if ($join['image']) {
-            $table['0_song'] = "LEFT JOIN `song` ON `song`.`album`=`album`.`id` LEFT JOIN `image` ON `image`.`object_id`=`album`.`id`";
-            $where_sql .= " AND `image`.`object_type`='album'";
-            $where_sql .= " AND `image`.`size`='original'";
-        }
-        ksort($table);
-        $table_sql  = implode(' ', $table);
-        $group_sql  = implode(',', $group);
-        $having_sql = implode(" $sql_logic_operator ", $having);
-
-        return array(
-            'base' => ($groupdisks) ? 'SELECT MIN(`album`.`id`) AS `id` FROM `album`' : 'SELECT MIN(`album`.`id`) AS `id`, MAX(`album`.`disk`) AS `disk` FROM `album`',
-            'join' => $join,
-            'where' => $where,
-            'where_sql' => $where_sql,
-            'table' => $table,
-            'table_sql' => $table_sql,
-            'group_sql' => $group_sql,
-            'having_sql' => $having_sql
-        );
-    }
-
-    /**
-     * artist_to_sql
-     *
-     * Handles the generation of the SQL for artist searches.
-     * @return array
-     */
-    private function artist_to_sql()
-    {
-        $sql_logic_operator = $this->logic_operator;
-        $userid             = $this->search_user->id;
-
-        $where       = array();
-        $table       = array();
-        $join        = array();
-        $group       = array();
-        $having      = array();
-        $join['tag'] = array();
-
-        foreach ($this->rules as $rule) {
-            $type     = $this->name_to_basetype($rule[0]);
-            $operator = array();
-            if (!$type) {
-                return array();
-            }
-            foreach ($this->basetypes[$type] as $op) {
-                if ($op['name'] == $rule[1]) {
-                    $operator = $op;
-                    break;
-                }
-            }
-            $raw_input          = $this->_mangle_data($rule[2], $type, $operator);
-            $input              = filter_var($raw_input, FILTER_SANITIZE_STRING, FILTER_FLAG_NO_ENCODE_QUOTES);
-            $sql_match_operator = $operator['sql'];
-
-            switch ($rule[0]) {
-                case 'title':
-                case 'name':
-                    $where[] = "(`artist`.`name` $sql_match_operator '$input' " . " OR LTRIM(CONCAT(COALESCE(`artist`.`prefix`, ''), " . "' ', `artist`.`name`)) $sql_match_operator '$input')";
-                    break;
-                case 'yearformed':
-                    $where[] = "`artist`.`yearformed` $sql_match_operator '$input'";
-                    break;
-                case 'placeformed':
-                    $where[] = "`artist`.`placeformed` $sql_match_operator '$input'";
-                    break;
-                case 'tag':
-                    $key = md5($input . $sql_match_operator);
-                    if ($sql_match_operator == 'LIKE' || $sql_match_operator == 'NOT LIKE') {
-                        $where[]           = "`realtag_$key`.`name` $sql_match_operator '$input'";
-                        $join['tag'][$key] = "$sql_match_operator '$input'";
-                    } else {
-                        $where[]           = "find_in_set('$input', cast(`realtag_$key`.`name` as char)) $sql_match_operator 0";
-                        $join['tag'][$key] = "find_in_set('$input', cast(`realtag_$key`.`name` as char)) $sql_match_operator 0";
-                    }
-                    break;
-                case 'rating':
-                    // average ratings only
-                    $where[]          = "`average_rating`.`avg` $sql_match_operator '$input'";
-                    $table['average'] = "LEFT JOIN (SELECT `object_id`, ROUND(AVG(IFNULL(`rating`.`rating`,0))) AS " . "`avg` FROM `rating` WHERE `rating`.`object_type`='artist' GROUP BY `object_id`) AS " . "`average_rating` on `average_rating`.`object_id` = `artist`.`id` ";
-                    break;
-                case 'favorite':
-                    $where[] = "(`artist`.`name` $sql_match_operator '$input'  OR LTRIM(CONCAT(COALESCE(`artist`.`prefix`, ''), ' ', `artist`.`name`)) $sql_match_operator '$input') " . "AND `favorite_artist_$userid`.`user` = $userid " . "AND `favorite_artist_$userid`.`object_type` = 'artist'";
-                    // flag once per user
-                    $table['favorite'] .= (!strpos((string) $table['favorite'], "favorite_artist_$userid")) ?
-                        "LEFT JOIN (SELECT `object_id`, `object_type`, `user` " .
-                        "FROM `user_flag` WHERE `user` = $userid) AS `favorite_artist_$userid` " .
-                        "ON `artist`.`id`=`favorite_artist_$userid`.`object_id` " .
-                        "AND `favorite_artist_$userid`.`object_type` = 'artist' " : ' ';
-                    break;
-                case 'has_image':
-                    $where[]            = ($sql_match_operator == '1') ? "`has_image`.`object_id` IS NOT NULL" : "`has_image`.`object_id` IS NULL";
-                    $table['has_image'] = "LEFT JOIN (SELECT `object_id` from `image` WHERE `object_type` = 'artist') as `has_image` ON `artist`.`id` = `has_image`.`object_id`";
-                    break;
-                case 'image_height':
-                case 'image_width':
-                    $looking       = strpos($rule[0], "image_") ? str_replace('image_', '', $rule[0]) : str_replace('image ', '', $rule[0]);
-                    $where[]       = "`image`.`$looking` $sql_match_operator '$input'";
-                    $join['image'] = true;
-                    break;
-                case 'myrating':
-                    // combine these as they all do the same thing just different tables
-                    $column  = 'id';
-                    $my_type = 'artist';
-                    if ($input == 0 && $sql_match_operator == '>=') {
-                        break;
-                    }
-                    if ($input == 0 && $sql_match_operator == '<') {
-                        $input              = -1;
-                        $sql_match_operator = '=';
-                    }
-                    if ($input == 0 && $sql_match_operator == '<>') {
-                        $input              = 1;
-                        $sql_match_operator = '>=';
-                    }
-                    if (($input == 0 && $sql_match_operator != '>') || ($input == 1 && $sql_match_operator == '<')) {
-                        $where[] = "`rating_" . $my_type . "_" . $userid . "`.`rating` IS NULL";
-                    } elseif ($sql_match_operator == '<>' || $sql_match_operator == '<' || $sql_match_operator == '<=' || $sql_match_operator == '!=') {
-                        $where[] = "(`rating_" . $my_type . "_" . $userid . "`.`rating` $sql_match_operator $input OR `rating_" . $my_type . "_" . $userid . "`.`rating` IS NULL)";
-                    } else {
-                        $where[] = "`rating_" . $my_type . "_" . $userid . "`.`rating` $sql_match_operator $input";
-                    }
-                    // rating once per user
-                    $table['rating'] .= (!strpos((string) $table['rating'], "rating_" . $my_type . "_" . $userid)) ?
-                        "LEFT JOIN (SELECT `object_id`, `object_type`, `rating` FROM `rating` " .
-                        "WHERE `user` = $userid AND `object_type`='$my_type') " .
-                        "AS `rating_" . $my_type . "_" . $userid . "` " .
-                        "ON `rating_" . $my_type . "_" . $userid . "`.`object_id`=`artist`.`$column` " : ' ';
-                    break;
-                case 'myplayed':
-                    $column       = 'id';
-                    $my_type      = 'artist';
-                    $operator_sql = ((int)$sql_match_operator == 0) ? 'IS NULL' : 'IS NOT NULL';
-                    // played once per user
-                    $table['myplayed'] .= (!strpos((string) $table['myplayed'], "myplayed_" . $my_type . "_" . $userid)) ?
-                        "LEFT JOIN (SELECT `object_id`, `object_type`, `user` FROM `object_count` " .
-                        "WHERE `object_count`.`object_type` = '$my_type' AND `object_count`.`count_type` = 'stream' " .
-                        "AND `object_count`.`user`=$userid GROUP BY `object_id`, `object_type`, `user`) AS " .
-                        "`myplayed_" . $my_type . "_" . $userid . "` " .
-                        "ON `artist`.`$column`=`myplayed_" . $my_type . "_" . $userid . "`.`object_id` " .
-                        "AND `myplayed_" . $my_type . "_" . $userid . "`.`object_type` = '$my_type' " : ' ';
-                    $where[] = "`myplayed_" . $my_type . "_" . $userid . "`.`object_id` $operator_sql";
-                    break;
-                case 'last_play':
-                    $my_type = 'artist';
-                    $table['last_play'] .= (!strpos((string) $table['last_play'], "last_play_" . $my_type . "_" . $userid)) ?
-                        "LEFT JOIN (SELECT `object_id`, `object_type`, `user`, MAX(`date`) AS `date` FROM `object_count` " .
-                        "WHERE `object_count`.`object_type` = '$my_type' AND `object_count`.`count_type` = 'stream' " .
-                        "AND `object_count`.`user`=$userid GROUP BY `object_id`, `object_type`, `user`) AS `last_play_" . $my_type . "_" . $userid . "` " .
-                        "ON `artist`.`id`=`last_play_" . $my_type . "_" . $userid . "`.`object_id` " .
-                        "AND `last_play_" . $my_type . "_" . $userid . "`.`object_type` = '$my_type' " : ' ';
-                    $where[] = "`last_play_" . $my_type . "_" . $userid . "`.`date` $sql_match_operator (UNIX_TIMESTAMP() - ($input * 86400))";
-                    break;
-                case 'last_skip':
-                    $my_type = 'artist';
-                    $table['last_skip'] .= (!strpos((string) $table['last_skip'], "last_skip_" . $my_type . "_" . $userid)) ?
-                        "LEFT JOIN (SELECT `object_id`, `object_type`, `user`, MAX(`date`) AS `date` FROM `object_count` " .
-                        "WHERE `object_count`.`object_type` = 'song' AND `object_count`.`count_type` = 'skip' " .
-                        "AND `object_count`.`user`=$userid GROUP BY `object_id`, `object_type`, `user`) AS `last_skip_" . $my_type . "_" . $userid . "` " .
-                        "ON `song`.`id`=`last_skip_" . $my_type . "_" . $userid . "`.`object_id` " .
-                        "AND `last_skip_" . $my_type . "_" . $userid . "`.`object_type` = 'song' " : ' ';
-                    $where[]      = "`last_skip_" . $my_type . "_" . $userid . "`.`date` $sql_match_operator (UNIX_TIMESTAMP() - ($input * 86400))";
-                    $join['song'] = true;
-                    break;
-                case 'last_play_or_skip':
-                    $my_type = 'artist';
-                    $table['last_play_or_skip'] .= (!strpos((string) $table['last_play_or_skip'], "last_play_or_skip_" . $my_type . "_" . $userid)) ?
-                        "LEFT JOIN (SELECT `object_id`, `object_type`, `user`, MAX(`date`) AS `date` FROM `object_count` " .
-                        "WHERE `object_count`.`object_type` = 'song' AND `object_count`.`count_type` IN ('stream', 'skip') " .
-                        "AND `object_count`.`user`=$userid GROUP BY `object_id`, `object_type`, `user`) AS `last_play_or_skip_" . $my_type . "_" . $userid . "` " .
-                        "ON `song`.`id`=`last_play_or_skip_" . $my_type . "_" . $userid . "`.`object_id` " .
-                        "AND `last_play_or_skip_" . $my_type . "_" . $userid . "`.`object_type` = 'song' " : ' ';
-                    $where[]      = "`last_play_or_skip_" . $my_type . "_" . $userid . "`.`date` $sql_match_operator (UNIX_TIMESTAMP() - ($input * 86400))";
-                    $join['song'] = true;
-                    break;
-                case 'played_times':
-                    $where[] = "`artist`.`id` IN (SELECT `object_count`.`object_id` FROM `object_count` " . "WHERE `object_count`.`object_type` = 'artist' AND `object_count`.`count_type` = 'stream' " . "GROUP BY `object_count`.`object_id` HAVING COUNT(*) $sql_match_operator '$input')";
-                    break;
-                case 'other_user':
-                    $other_userid = $input;
-                    if ($sql_match_operator == 'userflag') {
-                        $where[] = "`favorite_artist_$other_userid`.`user` = $other_userid " . " AND `favorite_artist_$other_userid`.`object_type` = 'artist'";
-                        // flag once per user
-                        $table['favorite'] .= (!strpos((string) $table['favorite'], "favorite_artist_$other_userid")) ?
-                            "LEFT JOIN (SELECT `object_id`, `object_type`, `user` " .
-                            "FROM `user_flag` WHERE `user` = $other_userid) AS `favorite_artist_$other_userid` " .
-                            "ON `song`.`artist`=`favorite_artist_$other_userid`.`object_id` " .
-                            "AND `favorite_artist_$other_userid`.`object_type` = 'artist' " : ' ';
-                    } else {
-                        $column  = 'id';
-                        $my_type = 'artist';
-                        $where[] = "`rating_artist_" . $other_userid . '`.' . $sql_match_operator . " AND `rating_artist_$other_userid`.`user` = $other_userid " . " AND `rating_artist_$other_userid`.`object_type` = 'artist'";
-                        // rating once per user
-                        $table['rating'] .= (!strpos((string) $table['rating'], "rating_" . $my_type . "_" . $userid)) ?
-                            "LEFT JOIN `rating` AS `rating_" . $my_type . "_" . $userid . "` ON " .
-                            "`rating_" . $my_type . "_" . $userid . "`.`object_type`='$my_type' AND " .
-                            "`rating_" . $my_type . "_" . $userid . "`.`object_id`=`$my_type`.`$column` AND " .
-                            "`rating_" . $my_type . "_" . $userid . "`.`user` = $userid " : ' ';
-                    }
-                    break;
-                case 'recent_played':
-                    $key                     = md5($input . $sql_match_operator);
-                    $where[]                 = "`played_$key`.`object_id` IS NOT NULL";
-                    $table['played_' . $key] = "LEFT JOIN (SELECT `object_id` from `object_count` WHERE `object_type` = 'artist' ORDER BY $sql_match_operator DESC LIMIT $input) as `played_$key` ON `artist`.`id` = `played_$key`.`object_id`";
-                    break;
-                case 'mbid':
-                    $where[] = "`artist`.`mbid` $sql_match_operator '$input'";
-                    break;
-                case 'possible_duplicate':
-                    $where[]               = "(`dupe_search1`.`dupe_id1` IS NOT NULL OR `dupe_search2`.`dupe_id2` IS NOT NULL)";
-                    $table['dupe_search1'] = "LEFT JOIN (SELECT MIN(`id`) AS `dupe_id1`, LTRIM(CONCAT(COALESCE(`artist`.`prefix`, ''), ' ', `artist`.`name`)) AS `fullname`, COUNT(LTRIM(CONCAT(COALESCE(`artist`.`prefix`, ''), ' ', `artist`.`name`))) AS `Counting` FROM `artist` GROUP BY `fullname` HAVING `Counting` > 1) AS `dupe_search1` ON `artist`.`id` = `dupe_search1`.`dupe_id1`";
-                    $table['dupe_search2'] = "LEFT JOIN (SELECT MAX(`id`) AS `dupe_id2`, LTRIM(CONCAT(COALESCE(`artist`.`prefix`, ''), ' ', `artist`.`name`)) AS `fullname`, COUNT(LTRIM(CONCAT(COALESCE(`artist`.`prefix`, ''), ' ', `artist`.`name`))) AS `Counting` FROM `artist` GROUP BY `fullname` HAVING `Counting` > 1) AS `dupe_search2` ON `artist`.`id` = `dupe_search2`.`dupe_id2`";
-                    break;
-                case 'possible_duplicate_album':
-                    $where[]                     = "(`dupe_album_search1`.`dupe_album_id1` IS NOT NULL OR `dupe_album_search2`.`dupe_album_id2` IS NOT NULL)";
-                    $table['dupe_album_search1'] = "LEFT JOIN (SELECT album_artist, MIN(`id`) AS `dupe_album_id1`, LTRIM(CONCAT(COALESCE(`album`.`prefix`, ''), ' ', `album`.`name`)) AS `fullname`, COUNT(LTRIM(CONCAT(COALESCE(`album`.`prefix`, ''), ' ', `album`.`name`))) AS `Counting` FROM `album` GROUP BY `album_artist`, LTRIM(CONCAT(COALESCE(`album`.`prefix`, ''), ' ', `album`.`name`)), `disk`, `year`, `release_type` HAVING `Counting` > 1) AS `dupe_album_search1` ON `artist`.`id` = `dupe_album_search1`.`album_artist`";
-                    $table['dupe_album_search2'] = "LEFT JOIN (SELECT album_artist, MAX(`id`) AS `dupe_album_id2`, LTRIM(CONCAT(COALESCE(`album`.`prefix`, ''), ' ', `album`.`name`)) AS `fullname`, COUNT(LTRIM(CONCAT(COALESCE(`album`.`prefix`, ''), ' ', `album`.`name`))) AS `Counting` FROM `album` GROUP BY `album_artist`, LTRIM(CONCAT(COALESCE(`album`.`prefix`, ''), ' ', `album`.`name`)), `disk`, `year`, `release_type` HAVING `Counting` > 1) AS `dupe_album_search2` ON `artist`.`id` = `dupe_album_search2`.`album_artist`";
-                    break;
-                default:
-                    break;
-            } // switch on ruletype artist
-        } // foreach rule
-
-        $join['song']    = $join['song'] || AmpConfig::get('catalog_disable');
-        $join['catalog'] = AmpConfig::get('catalog_disable');
-
-        $where_sql = implode(" $sql_logic_operator ", $where);
-
-        foreach ($join['tag'] as $key => $value) {
-            $table['tag_' . $key] = "LEFT JOIN (" . "SELECT `object_id`, GROUP_CONCAT(`name`) AS `name` " . "FROM `tag` LEFT JOIN `tag_map` " . "ON `tag`.`id`=`tag_map`.`tag_id` " . "WHERE `tag_map`.`object_type`='artist' " . "GROUP BY `object_id`" . ") AS `realtag_$key` " . "ON `artist`.`id`=`realtag_$key`.`object_id`";
-        }
-
-        if ($join['song']) {
-            $table['0_song'] = "LEFT JOIN `song` ON `song`.`artist`=`artist`.`id`";
-
-            if ($join['catalog']) {
-                $table['catalog'] = "LEFT JOIN `catalog` AS `catalog_se` ON `catalog_se`.`id`=`song`.`catalog`";
-                if (!empty($where_sql)) {
-                    $where_sql .= " AND `catalog_se`.`enabled` = '1' AND `song`.`enabled` = 1";
-                } else {
-                    $where_sql .= " `catalog_se`.`enabled` = '1' AND `song`.`enabled` = 1";
-                }
-            }
-        }
-        if ($join['count']) {
-            $table['object_count'] = "LEFT JOIN (SELECT `object_count`.`object_id`, MAX(`object_count`.`date`) AS " . "`date` FROM `object_count` WHERE `object_count`.`object_type` = 'artist' AND " . "`object_count`.`user`='" . $userid . "' AND `object_count`.`count_type` = 'stream' GROUP BY `object_count`.`object_id`) AS " . "`object_count` ON `object_count`.`object_id`=`artist`.`id`";
-        }
-        if ($join['image']) {
-            $table['0_song'] = "LEFT JOIN `song` ON `song`.`artist`=`artist`.`id` LEFT JOIN `image` ON `image`.`object_id`=`artist`.`id`";
-            $where_sql .= " AND `image`.`object_type`='artist'";
-            $where_sql .= " AND `image`.`size`='original'";
-        }
-        ksort($table);
-        $table_sql  = implode(' ', $table);
-        $group_sql  = implode(',', $group);
-        $having_sql = implode(" $sql_logic_operator ", $having);
-
-        return array(
-            'base' => 'SELECT DISTINCT(`artist`.`id`), `artist`.`name` FROM `artist`',
-            'join' => $join,
-            'where' => $where,
-            'where_sql' => $where_sql,
-            'table' => $table,
-            'table_sql' => $table_sql,
-            'group_sql' => $group_sql,
-            'having_sql' => $having_sql
-        );
-    }
-
-    /**
-     * song_to_sql
-     * Handles the generation of the SQL for song searches.
-     * @return array
-     */
-    private function song_to_sql()
-    {
-        $sql_logic_operator = $this->logic_operator;
-        $userid             = $this->search_user->id;
-
-        $where       = array();
-        $table       = array();
-        $join        = array();
-        $group       = array();
-        $having      = array();
-        $join['tag'] = array();
-        $metadata    = array();
-
-        foreach ($this->rules as $rule) {
-            $type     = $this->name_to_basetype($rule[0]);
-            $operator = array();
-            if (!$type) {
-                return array();
-            }
-            foreach ($this->basetypes[$type] as $op) {
-                if ($op['name'] == $rule[1]) {
-                    $operator = $op;
-                    break;
-                }
-            }
-            $raw_input          = $this->_mangle_data($rule[2], $type, $operator);
-            $input              = filter_var($raw_input, FILTER_SANITIZE_STRING, FILTER_FLAG_NO_ENCODE_QUOTES);
-            $sql_match_operator = $operator['sql'];
-
-            switch ($rule[0]) {
-                case 'anywhere':
-                    $key = md5($input . $sql_match_operator);
-                    if ($sql_match_operator == 'LIKE') {
-                        $tag_string        = "`realtag_$key`.`name` IS NOT NULL ";
-                        $join['tag'][$key] = "AND `tag`.`name` LIKE '$input' ";
-                    } elseif ($sql_match_operator == 'NOT LIKE') {
-                        $tag_string        = "`realtag_$key`.`name` IS NULL ";
-                        $join['tag'][$key] = "AND `tag`.`name` LIKE '$input' ";
-                    } elseif ($operator['description'] == 'is') {
-                        $tag_string        = "`realtag_$key`.`name` IS NOT NULL ";
-                        $join['tag'][$key] = "AND `tag`.`name` = '$input' ";
-                    } elseif ($operator['description'] == 'is not') {
-                        $tag_string        = "`realtag_$key`.`name` IS NULL ";
-                        $join['tag'][$key] = "AND `tag`.`name` = '$input' ";
-                    } else {
-                        $tag_string        = "find_in_set('$input', cast(`realtag_$key`.`name` as char)) $sql_match_operator 0 ";
-                        $join['tag'][$key] = "AND find_in_set('$input', cast(`name` as char)) $sql_match_operator 0 ";
-                    }
-                    // we want AND NOT and like for this query to really exclude them
-                    if ($sql_match_operator == 'NOT LIKE' || $sql_match_operator == 'NOT' || $sql_match_operator == '!=') {
-                        $where[] = "NOT ((`artist`.`name` LIKE '$input' OR LTRIM(CONCAT(COALESCE(`artist`.`prefix`, ''), ' ', `artist`.`name`)) LIKE '$input') OR " . "(`album`.`name` LIKE '$input' OR LTRIM(CONCAT(COALESCE(`album`.`prefix`, ''), ' ', `album`.`name`)) LIKE '$input') OR " . "`song_data`.`comment` LIKE '$input' OR `song_data`.`label` LIKE '$input' OR `song`.`file` LIKE '$input' OR " . "`song`.`title` LIKE '$input' OR NOT " . $tag_string . ')';
-                    } else {
-                        $where[] = "((`artist`.`name` $sql_match_operator '$input' OR LTRIM(CONCAT(COALESCE(`artist`.`prefix`, ''), ' ', `artist`.`name`)) $sql_match_operator '$input') OR " . "(`album`.`name` $sql_match_operator '$input' OR LTRIM(CONCAT(COALESCE(`album`.`prefix`, ''), ' ', `album`.`name`)) $sql_match_operator '$input') OR " . "`song_data`.`comment` $sql_match_operator '$input' OR `song_data`.`label` $sql_match_operator '$input' OR `song`.`file` $sql_match_operator '$input' OR " . "`song`.`title` $sql_match_operator '$input' OR " . $tag_string . ')';
-                    }
-                    // join it all up
-                    $table['album']    = "LEFT JOIN `album` ON `song`.`album`=`album`.`id`";
-                    $table['artist']   = "LEFT JOIN `artist` ON `song`.`artist`=`artist`.`id`";
-                    $join['song_data'] = true;
-                    break;
-                case 'tag':
-                    $key = md5($input . $sql_match_operator);
-                    if ($sql_match_operator == 'LIKE') {
-                        $where[]           = "`realtag_$key`.`name` IS NOT NULL ";
-                        $join['tag'][$key] = "AND `tag`.`name` LIKE '$input' ";
-                    } elseif ($sql_match_operator == 'NOT LIKE') {
-                        $where[]           = "`realtag_$key`.`name` IS NULL ";
-                        $join['tag'][$key] = "AND `tag`.`name` LIKE '$input' ";
-                    } elseif ($operator['description'] == 'is') {
-                        $where[]           = "`realtag_$key`.`name` IS NOT NULL ";
-                        $join['tag'][$key] = "AND `tag`.`name` = '$input' ";
-                    } elseif ($operator['description'] == 'is not') {
-                        $where[]           = "`realtag_$key`.`name` IS NULL ";
-                        $join['tag'][$key] = "AND `tag`.`name` = '$input' ";
-                    } else {
-                        $where[]           = "find_in_set('$input', cast(`realtag_$key`.`name` as char)) $sql_match_operator 0 ";
-                        $join['tag'][$key] = "AND find_in_set('$input', cast(`name` as char)) $sql_match_operator 0 ";
-                    }
-                    break;
-                case 'album_tag':
-                    $table['album'] = "LEFT JOIN `album` ON `song`.`album`=`album`.`id`";
-                    $key            = md5($input . $sql_match_operator);
-                    if ($sql_match_operator == 'LIKE') {
-                        $where[]                 = "`realtag_$key`.`name` IS NOT NULL ";
-                        $join['album_tag'][$key] = "AND `tag`.`name` LIKE '$input' ";
-                    } elseif ($sql_match_operator == 'NOT LIKE') {
-                        $where[]                 = "`realtag_$key`.`name` IS NULL ";
-                        $join['album_tag'][$key] = "AND `tag`.`name` LIKE '$input' ";
-                    } elseif ($operator['description'] == 'is') {
-                        $where[]                 = "`realtag_$key`.`name` IS NOT NULL ";
-                        $join['album_tag'][$key] = "AND `tag`.`name` = '$input' ";
-                    } elseif ($operator['description'] == 'is not') {
-                        $where[]                 = "`realtag_$key`.`name` IS NULL ";
-                        $join['album_tag'][$key] = "AND `tag`.`name` = '$input' ";
-                    } else {
-                        $where[]                 = "find_in_set('$input', cast(`realtag_$key`.`name` as char)) $sql_match_operator 0 ";
-                        $join['album_tag'][$key] = "AND find_in_set('$input', cast(`name` as char)) $sql_match_operator 0 ";
-                    }
-                    break;
-                case 'artist_tag':
-                    $table['artist'] = "LEFT JOIN `artist` ON `song`.`artist`=`artist`.`id`";
-                    $key             = md5($input . $sql_match_operator);
-                    if ($sql_match_operator == 'LIKE') {
-                        $where[]                  = "`realtag_$key`.`name` IS NOT NULL ";
-                        $join['artist_tag'][$key] = "AND `tag`.`name` LIKE '$input' ";
-                    } elseif ($sql_match_operator == 'NOT LIKE') {
-                        $where[]                  = "`realtag_$key`.`name` IS NULL ";
-                        $join['artist_tag'][$key] = "AND `tag`.`name` LIKE '$input' ";
-                    } elseif ($operator['description'] == 'is') {
-                        $where[]                  = "`realtag_$key`.`name` IS NOT NULL ";
-                        $join['artist_tag'][$key] = "AND `tag`.`name` = '$input' ";
-                    } elseif ($operator['description'] == 'is not') {
-                        $where[]                  = "`realtag_$key`.`name` IS NULL ";
-                        $join['artist_tag'][$key] = "AND `tag`.`name` = '$input' ";
-                    } else {
-                        $where[]                  = "find_in_set('$input', cast(`realtag_$key`.`name` as char)) $sql_match_operator 0 ";
-                        $join['artist_tag'][$key] = "AND find_in_set('$input', cast(`name` as char)) $sql_match_operator 0 ";
-                    }
-                    break;
-                case 'title':
-                    $where[] = "`song`.`title` $sql_match_operator '$input'";
-                    break;
-                case 'album':
-                    $where[]        = "(`album`.`name` $sql_match_operator '$input' " . " OR LTRIM(CONCAT(COALESCE(`album`.`prefix`, ''), " . "' ', `album`.`name`)) $sql_match_operator '$input')";
-                    $table['album'] = "LEFT JOIN `album` ON `song`.`album`=`album`.`id`";
-                    break;
-                case 'artist':
-                    $where[]         = "(`artist`.`name` $sql_match_operator '$input' " . " OR LTRIM(CONCAT(COALESCE(`artist`.`prefix`, ''), " . "' ', `artist`.`name`)) $sql_match_operator '$input')";
-                    $table['artist'] = "LEFT JOIN `artist` ON `song`.`artist`=`artist`.`id`";
-                    break;
-                case 'album_artist':
-                    $where[]         = "(`album_artist`.`name` $sql_match_operator '$input' " .
-                        " OR LTRIM(CONCAT(COALESCE(`album_artist`.`prefix`, ''), " .
-                        "' ', `album_artist`.`name`)) $sql_match_operator '$input')";
-                    $table['album']        = "LEFT JOIN `album` ON `song`.`album`=`album`.`id`";
-                    $table['album_artist'] = "LEFT JOIN `artist` AS `album_artist` ON `album`.`album_artist`=`album_artist`.`id`";
-                    break;
-                case 'composer':
-                    $where[] = "`song`.`composer` $sql_match_operator '$input'";
-                    break;
-                case 'time':
-                    $input   = $input * 60;
-                    $where[] = "`song`.`time` $sql_match_operator '$input'";
-                    break;
-                case 'file':
-                    $where[] = "`song`.`file` $sql_match_operator '$input'";
-                    break;
-                case 'year':
-                    $where[] = "`song`.`year` $sql_match_operator '$input'";
-                    break;
-                case 'comment':
-                    $where[]           = "`song_data`.`comment` $sql_match_operator '$input'";
-                    $join['song_data'] = true;
-                    break;
-                case 'label':
-                    $where[]           = "`song_data`.`label` $sql_match_operator '$input'";
-                    $join['song_data'] = true;
-                    break;
-                case 'lyrics':
-                    $where[]           = "`song_data`.`lyrics` $sql_match_operator '$input'";
-                    $join['song_data'] = true;
-                    break;
-                case 'played':
-                    $where[] = "`song`.`played` = '$sql_match_operator'";
-                    break;
-                case 'last_play':
-                    $my_type = 'song';
-                    $table['last_play'] .= (!strpos((string) $table['last_play'], "last_play_" . $my_type . "_" . $userid)) ?
-                        "LEFT JOIN (SELECT `object_id`, `object_type`, `user`, MAX(`date`) AS `date` FROM `object_count` " .
-                        "WHERE `object_count`.`object_type` = '$my_type' AND `object_count`.`count_type` = 'stream' " .
-                        "AND `object_count`.`user`=$userid GROUP BY `object_id`, `object_type`, `user`) AS `last_play_" . $my_type . "_" . $userid . "` " .
-                        "ON `song`.`id`=`last_play_" . $my_type . "_" . $userid . "`.`object_id` " .
-                        "AND `last_play_" . $my_type . "_" . $userid . "`.`object_type` = '$my_type' " : ' ';
-                    $where[] = "`last_play_" . $my_type . "_" . $userid . "`.`date` $sql_match_operator (UNIX_TIMESTAMP() - ($input * 86400))";
-                    break;
-                case 'last_skip':
-                    $my_type = 'song';
-                    $table['last_skip'] .= (!strpos((string) $table['last_skip'], "last_skip_" . $my_type . "_" . $userid)) ?
-                        "LEFT JOIN (SELECT `object_id`, `object_type`, `user`, MAX(`date`) AS `date` FROM `object_count` " .
-                        "WHERE `object_count`.`object_type` = '$my_type' AND `object_count`.`count_type` = 'skip' " .
-                        "AND `object_count`.`user`=$userid GROUP BY `object_id`, `object_type`, `user`) AS `last_skip_" . $my_type . "_" . $userid . "` " .
-                        "ON `song`.`id`=`last_skip_" . $my_type . "_" . $userid . "`.`object_id` " .
-                        "AND `last_skip_" . $my_type . "_" . $userid . "`.`object_type` = '$my_type' " : ' ';
-                    $where[] = "`last_skip_" . $my_type . "_" . $userid . "`.`date` $sql_match_operator (UNIX_TIMESTAMP() - ($input * 86400))";
-                    break;
-                case 'last_play_or_skip':
-                    $my_type = 'song';
-                    $table['last_play_or_skip'] .= (!strpos((string) $table['play_or_skip'], "play_or_skip_" . $my_type . "_" . $userid)) ?
-                        "LEFT JOIN (SELECT `object_id`, `object_type`, `user`, MAX(`date`) AS `date` FROM `object_count` " .
-                        "WHERE `object_count`.`object_type` = '$my_type' AND `object_count`.`count_type` IN ('stream', 'skip') " .
-                        "AND `object_count`.`user`=$userid GROUP BY `object_id`, `object_type`, `user`) AS `play_or_skip_" . $my_type . "_" . $userid . "` " .
-                        "ON `song`.`id`=`play_or_skip_" . $my_type . "_" . $userid . "`.`object_id` " .
-                        "AND `play_or_skip_" . $my_type . "_" . $userid . "`.`object_type` = '$my_type' " : ' ';
-                    $where[] = "`play_or_skip_" . $my_type . "_" . $userid . "`.`date` $sql_match_operator (UNIX_TIMESTAMP() - ($input * 86400))";
-                    break;
-                case 'played_times':
-                    $where[] = "`song`.`id` IN (SELECT `object_count`.`object_id` FROM `object_count` " . "WHERE `object_count`.`object_type` = 'song' AND `object_count`.`count_type` = 'stream' " . "GROUP BY `object_count`.`object_id` HAVING COUNT(*) $sql_match_operator '$input')";
-                    break;
-                case 'skipped_times':
-                    $where[] = "`song`.`id` IN (SELECT `object_count`.`object_id` FROM `object_count` " . "WHERE `object_count`.`object_type` = 'song' AND `object_count`.`count_type` = 'skip' " . "GROUP BY `object_count`.`object_id` HAVING COUNT(*) $sql_match_operator '$input')";
-                    break;
-                case 'played_or_skipped_times':
-                    $where[] = "`song`.`id` IN (SELECT `object_count`.`object_id` FROM `object_count` " .
-                        "WHERE `object_count`.`object_type` = 'song' AND `object_count`.`count_type` IN ('stream', 'skip') " .
-                        "GROUP BY `object_count`.`object_id` HAVING COUNT(*) $sql_match_operator '$input')";
-                    break;
-                case 'play_skip_ratio':
-                    $where[] = "`song`.`id` IN (SELECT `song`.`id` FROM `song` " . "LEFT JOIN (SELECT COUNT(`object_id`) AS `counting`, `object_id`, `count_type` " . "FROM `object_count` WHERE `object_type` = 'song' AND `count_type` = 'stream' " . "GROUP BY `object_id`, `count_type`) AS `stream_count` on `song`.`id` = `stream_count`.`object_id`" . "LEFT JOIN (SELECT COUNT(`object_id`) AS `counting`, `object_id`, `count_type` " . "FROM `object_count` WHERE `object_type` = 'song' AND `count_type` = 'skip' " . "GROUP BY `object_id`, `count_type`) AS `skip_count` on `song`.`id` = `skip_count`.`object_id` " . "WHERE ((IFNULL(`stream_count`.`counting`, 0)/IFNULL(`skip_count`.`counting`, 0)) * 100) " . "$sql_match_operator '$input' GROUP BY `song`.`id`)";
-                    break;
-                case 'myplayed':
-                case 'myplayedalbum':
-                case 'myplayedartist':
-                // combine these as they all do the same thing just different tables
-                $looking      = str_replace('myplayed', '', $rule[0]);
-                $column       = ($looking == '') ? 'id' : $looking;
-                $my_type      = ($looking == '') ? 'song' : $looking;
-                $operator_sql = ((int) $sql_match_operator == 0) ? 'IS NULL' : 'IS NOT NULL';
-                // played once per user
-                $table['myplayed'] .= (!strpos((string) $table['myplayed'], "myplayed_" . $my_type . "_" . $userid)) ?
-                    "LEFT JOIN (SELECT `object_id`, `object_type`, `user` FROM `object_count` " .
-                    "WHERE `object_count`.`object_type` = '$my_type' AND `object_count`.`count_type` = 'stream' " .
-                    "AND `object_count`.`user`=$userid GROUP BY `object_id`, `object_type`, `user`) AS " .
-                    "`myplayed_" . $my_type . "_" . $userid . "` " .
-                    "ON `song`.`$column`=`myplayed_" . $my_type . "_" . $userid . "`.`object_id` " .
-                    "AND `myplayed_" . $my_type . "_" . $userid . "`.`object_type` = '$my_type' " : ' ';
-                $where[] = "`myplayed_" . $my_type . "_" . $userid . "`.`object_id` $operator_sql";
-                    break;
-                case 'bitrate':
-                    $input   = $input * 1000;
-                    $where[] = "`song`.`bitrate` $sql_match_operator '$input'";
-                    break;
-                case 'rating':
-                    // average ratings only
-                    $where[]          = "`average_rating`.`avg` $sql_match_operator '$input'";
-                    $table['average'] = "LEFT JOIN (SELECT `object_id`, ROUND(AVG(IFNULL(`rating`.`rating`,0))) AS " . "`avg` FROM `rating` WHERE `rating`.`object_type`='song' GROUP BY `object_id`) AS " . "`average_rating` on `average_rating`.`object_id` = `song`.`id` ";
-                    break;
-                case 'favorite':
-                    $where[] = "`song`.`title` $sql_match_operator '$input' " . "AND `favorite_song_$userid`.`user` = $userid " . "AND `favorite_song_$userid`.`object_type` = 'song'";
-                    // flag once per user
-                    $table['favorite'] .= (!strpos((string) $table['favorite'], "favorite_song_$userid")) ?
-                        "LEFT JOIN (SELECT `object_id`, `object_type`, `user` " .
-                        "FROM `user_flag` WHERE `user` = $userid) AS `favorite_song_$userid` " .
-                        "ON `song`.`id`=`favorite_song_$userid`.`object_id` " .
-                        "AND `favorite_song_$userid`.`object_type` = 'song' " : ' ';
-                    break;
-                case 'myrating':
-                case 'albumrating':
-                case 'artistrating':
-                    // combine these as they all do the same thing just different tables
-                    $looking = str_replace('rating', '', $rule[0]);
-                    $column  = ($looking == 'my') ? 'id' : $looking;
-                    $my_type = ($looking == 'my') ? 'song' : $looking;
-                    if ($input == 0 && $sql_match_operator == '>=') {
-                        break;
-                    }
-                    if ($input == 0 && $sql_match_operator == '<') {
-                        $input              = -1;
-                        $sql_match_operator = '=';
-                    }
-                    if ($input == 0 && $sql_match_operator == '<>') {
-                        $input              = 1;
-                        $sql_match_operator = '>=';
-                    }
-                    if (($input == 0 && $sql_match_operator != '>') || ($input == 1 && $sql_match_operator == '<')) {
-                        $where[] = "`rating_" . $my_type . "_" . $userid . "`.`rating` IS NULL";
-                    } elseif ($sql_match_operator == '<>' || $sql_match_operator == '<' || $sql_match_operator == '<=' || $sql_match_operator == '!=') {
-                        $where[] = "(`rating_" . $my_type . "_" . $userid . "`.`rating` $sql_match_operator $input OR `rating_" . $my_type . "_" . $userid . "`.`rating` IS NULL)";
-                    } else {
-                        $where[] = "`rating_" . $my_type . "_" . $userid . "`.`rating` $sql_match_operator $input";
-                    }
-                    // rating once per user
-                    $table['rating'] .= (!strpos((string) $table['rating'], "rating_" . $my_type . "_" . $userid)) ?
-                        "LEFT JOIN (SELECT `object_id`, `object_type`, `rating` FROM `rating` " .
-                        "WHERE `user` = $userid AND `object_type`='$my_type') " .
-                        "AS `rating_" . $my_type . "_" . $userid . "` " .
-                        "ON `rating_" . $my_type . "_" . $userid . "`.`object_id`=`song`.`$column` " : ' ';
-                    break;
-                case 'catalog':
-                    $where[] = "`song`.`catalog` $sql_match_operator '$input'";
-                    break;
-                case 'other_user':
-                case 'other_user_album':
-                case 'other_user_artist':
-                    // combine these as they all do the same thing just different tables
-                    $looking      = str_replace('other_user_', '', $rule[0]);
-                    $column       = ($looking == 'other_user') ? 'id' : $looking;
-                    $my_type      = ($looking == 'other_user') ? 'song' : $looking;
-                    $other_userid = $input;
-                    if ($sql_match_operator == 'userflag') {
-                        $where[] = "`favorite_" . $my_type . "_" . $other_userid . "`.`user` = $other_userid " . " AND `favorite_" . $my_type . "_" . $other_userid . "`.`object_type` = '$my_type'";
-                        // flag once per user
-                        $table['favorite'] .= (!strpos((string) $table['favorite'], "favorite_" . $my_type . "_" . $other_userid . "")) ?
-                            "LEFT JOIN (SELECT `object_id`, `object_type`, `user` " .
-                            "from `user_flag` WHERE `user` = $other_userid) AS `favorite_" . $my_type . "_" . $other_userid . "` " .
-                            "ON `song`.`$column`=`favorite_" . $my_type . "_" . $other_userid . "`.`object_id` " .
-                            "AND `favorite_" . $my_type . "_" . $other_userid . "`.`object_type` = '$my_type' " : ' ';
-                    } else {
-                        $unrated = ($sql_match_operator == 'unrated');
-                        $where[] = ($unrated) ? "`song`.`$column` NOT IN (SELECT `object_id` FROM `rating` WHERE `object_type` = '$my_type' AND `user` = $other_userid)" : "`rating_" . $my_type . "_" . $other_userid . "`.$sql_match_operator" . " AND `rating_" . $my_type . "_" . $other_userid . "`.`user` = $other_userid " . " AND `rating_" . $my_type . "_" . $other_userid . "`.`object_type` = '$my_type'";
-                        // rating once per user
-                        $table['rating'] .= (!strpos((string) $table['rating'], "rating_" . $my_type . "_" . $other_userid)) ?
-                            "LEFT JOIN `rating` AS `rating_" . $my_type . "_" . $other_userid . "` ON " .
-                            "`rating_" . $my_type . "_" . $other_userid . "`.`object_type`='$my_type' AND " .
-                            "`rating_" . $my_type . "_" . $other_userid . "`.`object_id`=`song`.`$column` AND " .
-                            "`rating_" . $my_type . "_" . $other_userid . "`.`user` = $other_userid " : ' ';
-                    }
-                    break;
-                case 'playlist_name':
-                    $join['playlist']      = true;
-                    $join['playlist_data'] = true;
-                    $where[]               = "`playlist`.`name` $sql_match_operator '$input'";
-                    break;
-                case 'playlist':
-                    $join['playlist_data'] = true;
-                    $where[]               = "`playlist_data`.`playlist` $sql_match_operator '$input'";
-                    break;
-                case 'smartplaylist':
-                    $subsearch  = new Search($input, 'song', $this->search_user);
-                    $subsql     = $subsearch->to_sql();
-                    $results    = $subsearch->get_items();
-                    $itemstring = '';
-                    if (count($results) > 0) {
-                        foreach ($results as $item) {
-                            $itemstring .= ' ' . $item['object_id'] . ',';
-                        }
-                        $table['smart'] .= (!strpos((string) $table['smart'], "smart_" . $input)) ?
-                            "LEFT JOIN (SELECT `id` FROM `song` " .
-                            "WHERE `id` $sql_match_operator IN (" . substr($itemstring, 0, -1) . ")) " .
-                            "AS `smartlist_$input` ON `smartlist_$input`.`id` = `song`.`id`" : ' ';
-                        $where[]  = "`smartlist_$input`.`id` IS NOT NULL";
-                        // HACK: array_merge would potentially lose tags, since it
-                        // overwrites. Save our merged tag joins in a temp variable,
-                        // even though that's ugly.
-                        $tagjoin     = array_merge($subsql['join']['tag'], $join['tag']);
-                        $join        = array_merge($subsql['join'], $join);
-                        $join['tag'] = $tagjoin;
-                    }
-                    break;
-                case 'license':
-                    $where[] = "`song`.`license` $sql_match_operator '$input'";
-                    break;
-                case 'added':
-                    $input   = strtotime((string) $input);
-                    $where[] = "`song`.`addition_time` $sql_match_operator $input";
-                    break;
-                case 'updated':
-                    $input   = strtotime((string) $input);
-                    $where[] = "`song`.`update_time` $sql_match_operator $input";
-                    break;
-                case 'recent_played':
-                    $key                     = md5($input . $sql_match_operator);
-                    $where[]                 = "`played_$key`.`object_id` IS NOT NULL";
-                    $table['played_' . $key] = "LEFT JOIN (SELECT `object_id` from `object_count` WHERE `object_type` = 'song' ORDER BY $sql_match_operator DESC LIMIT $input) as `played_$key` ON `song`.`id` = `played_$key`.`object_id`";
-                    break;
-                case 'recent_added':
-                    $key                       = md5($input . $sql_match_operator);
-                    $where[]                   = "`addition_time_$key`.`id` IS NOT NULL";
-                    $table['addition_' . $key] = "LEFT JOIN (SELECT `id` from `song` ORDER BY $sql_match_operator DESC LIMIT $input) as `addition_time_$key` ON `song`.`id` = `addition_time_$key`.`id`";
-                    break;
-                case 'recent_updated':
-                    $key                     = md5($input . $sql_match_operator);
-                    $where[]                 = "`update_time_$key`.`id` IS NOT NULL";
-                    $table['update_' . $key] = "LEFT JOIN (SELECT `id` from `song` ORDER BY $sql_match_operator DESC LIMIT $input) as `update_time_$key` ON `song`.`id` = `update_time_$key`.`id`";
-                    break;
-                case 'mbid':
-                    $where[] = "`song`.`mbid` $sql_match_operator '$input'";
-                    break;
-                case 'mbid_album':
-                    $table['album'] = "LEFT JOIN `album` ON `song`.`album`=`album`.`id`";
-                    $where[]        = "`album`.`mbid` $sql_match_operator '$input'";
-                    break;
-                case 'mbid_artist':
-                    $table['artist'] = "LEFT JOIN `artist` ON `song`.`artist`=`artist`.`id`";
-                    $where[]         = "`artist`.`mbid` $sql_match_operator '$input'";
-                    break;
-                case 'possible_duplicate':
-                    $where[]               = "(`dupe_search1`.`dupe_id1` IS NOT NULL OR `dupe_search2`.`dupe_id2` IS NOT NULL)";
-                    $table['dupe_search1'] = "LEFT JOIN (SELECT MIN(`song`.`id`) AS `dupe_id1`, CONCAT(LTRIM(CONCAT(COALESCE(`artist`.`prefix`, ''), ' ', `artist`.`name`)), LTRIM(CONCAT(COALESCE(`album`.`prefix`, ''), ' ', `album`.`name`)), `album`.`disk`, `song`.`title`) AS `fullname`, COUNT(CONCAT(LTRIM(CONCAT(COALESCE(`artist`.`prefix`, ''), ' ', `artist`.`name`)), LTRIM(CONCAT(COALESCE(`album`.`prefix`, ''), ' ', `album`.`name`)), `album`.`disk`, `song`.`title`)) AS `counting` FROM song LEFT JOIN `album` on song.album = album.id LEFT JOIN `artist` on song.artist = artist.id GROUP BY `fullname` HAVING `Counting` > 1) AS `dupe_search1` on `song`.`id` = `dupe_search1`.`dupe_id1`";
-                    $table['dupe_search2'] = "LEFT JOIN (SELECT MAX(`song`.`id`) AS `dupe_id2`, CONCAT(LTRIM(CONCAT(COALESCE(`artist`.`prefix`, ''), ' ', `artist`.`name`)), LTRIM(CONCAT(COALESCE(`album`.`prefix`, ''), ' ', `album`.`name`)), `album`.`disk`, `song`.`title`) AS `fullname`, COUNT(CONCAT(LTRIM(CONCAT(COALESCE(`artist`.`prefix`, ''), ' ', `artist`.`name`)), LTRIM(CONCAT(COALESCE(`album`.`prefix`, ''), ' ', `album`.`name`)), `album`.`disk`, `song`.`title`)) AS `counting` FROM song LEFT JOIN `album` on song.album = album.id LEFT JOIN `artist` on song.artist = artist.id GROUP BY `fullname` HAVING `Counting` > 1) AS `dupe_search2` on `song`.`id` = `dupe_search2`.`dupe_id2`";
-                    break;
-                case 'metadata':
-                    $field = (int)$rule[3];
-                    if ($sql_match_operator === '=' && strlen($input) == 0) {
-                        $where[] = "NOT EXISTS (SELECT NULL FROM `metadata` WHERE `metadata`.`object_id` = `song`.`id` AND `metadata`.`field` = {$field})";
-                    } else {
-                        $parsedInput = is_numeric($input) ? $input : '"' . $input . '"';
-                        if (!array_key_exists($field, $metadata)) {
-                            $metadata[$field] = array();
-                        }
-                        $metadata[$field][] = "`metadata`.`data` $sql_match_operator $parsedInput";
-                    }
-                    break;
-                default:
-                    break;
-            } // switch on ruletype song
-        } // foreach over rules
-
-        // translate metadata queries into sql for each field
-        foreach ($metadata as $metadata_field => $metadata_queries) {
-            $metadata_sql = "EXISTS (SELECT NULL FROM `metadata` WHERE `metadata`.`object_id` = `song`.`id` AND `metadata`.`field` = {$metadata_field} AND (";
-            $metadata_sql .= implode(" $sql_logic_operator ", $metadata_queries);
-            $where[] = $metadata_sql . '))';
-        }
-
-        $join['catalog'] = AmpConfig::get('catalog_disable');
-
-        $where_sql = implode(" $sql_logic_operator ", $where);
-
-        // now that we know which things we want to JOIN...
-        if ($join['song_data']) {
-            $table['song_data'] = "LEFT JOIN `song_data` ON `song`.`id`=`song_data`.`song_id`";
-        }
-        if ($join['tag']) {
-            foreach ($join['tag'] as $key => $value) {
-                $table['tag_' . $key] = "LEFT JOIN (" . "SELECT `object_id`, GROUP_CONCAT(`name`) AS `name` " . "FROM `tag` LEFT JOIN `tag_map` " . "ON `tag`.`id`=`tag_map`.`tag_id` " . "WHERE `tag_map`.`object_type`='song' " . "$value" . "GROUP BY `object_id`" . ") AS `realtag_$key` " . "ON `song`.`id`=`realtag_$key`.`object_id`";
-            }
-        }
-        if ($join['album_tag']) {
-            foreach ($join['album_tag'] as $key => $value) {
-                $table['tag_' . $key] = "LEFT JOIN (" . "SELECT `object_id`, GROUP_CONCAT(`name`) AS `name` " . "FROM `tag` LEFT JOIN `tag_map` " . "ON `tag`.`id`=`tag_map`.`tag_id` " . "WHERE `tag_map`.`object_type`='album' " . "$value" . "GROUP BY `object_id`" . ") AS `realtag_$key` " . "ON `album`.`id`=`realtag_$key`.`object_id`";
-            }
-        }
-        if ($join['artist_tag']) {
-            foreach ($join['artist_tag'] as $key => $value) {
-                $table['tag_' . $key] = "LEFT JOIN (" . "SELECT `object_id`, GROUP_CONCAT(`name`) AS `name` " . "FROM `tag` LEFT JOIN `tag_map` " . "ON `tag`.`id`=`tag_map`.`tag_id` " . "WHERE `tag_map`.`object_type`='artist' " . "$value" . "GROUP BY `object_id`" . ") AS `realtag_$key` " . "ON `artist`.`id`=`realtag_$key`.`object_id`";
-            }
-        }
-        if ($join['playlist_data']) {
-            $table['playlist_data'] = "LEFT JOIN `playlist_data` ON `song`.`id`=`playlist_data`.`object_id` AND `playlist_data`.`object_type`='song'";
-            if ($join['playlist']) {
-                $table['playlist'] = "LEFT JOIN `playlist` ON `playlist_data`.`playlist`=`playlist`.`id`";
-            }
-        }
-        if ($join['catalog']) {
-            $table['catalog'] = "LEFT JOIN `catalog` AS `catalog_se` ON `catalog_se`.`id`=`song`.`catalog`";
-            if (!empty($where_sql)) {
-                $where_sql .= " AND `catalog_se`.`enabled` = '1' AND `song`.`enabled` = 1";
-            } else {
-                $where_sql .= " `catalog_se`.`enabled` = '1' AND `song`.`enabled` = 1";
-            }
-        }
-        ksort($table);
-        $table_sql  = implode(' ', $table);
-        $group_sql  = implode(',', $group);
-        $having_sql = implode(" $sql_logic_operator ", $having);
-
-        return array(
-            'base' => 'SELECT DISTINCT(`song`.`id`), `song`.`file` FROM `song`',
-            'join' => $join,
-            'where' => $where,
-            'where_sql' => $where_sql,
-            'table' => $table,
-            'table_sql' => $table_sql,
-            'group_sql' => $group_sql,
-            'having_sql' => $having_sql
-        );
-    }
-
-    /**
-     * video_to_sql
-     *
-     * Handles the generation of the SQL for video searches.
-     * @return array
-     */
-    private function video_to_sql()
-    {
-        $sql_logic_operator = $this->logic_operator;
-
-        $where  = array();
-        $table  = array();
-        $join   = array();
-        $group  = array();
-        $having = array();
-
-        foreach ($this->rules as $rule) {
-            $type     = $this->name_to_basetype($rule[0]);
-            $operator = array();
-            if (!$type) {
-                return array();
-            }
-            foreach ($this->basetypes[$type] as $op) {
-                if ($op['name'] == $rule[1]) {
-                    $operator = $op;
-                    break;
-                }
-            }
-            $raw_input          = $this->_mangle_data($rule[2], $type, $operator);
-            $input              = filter_var($raw_input, FILTER_SANITIZE_STRING, FILTER_FLAG_NO_ENCODE_QUOTES);
-            $sql_match_operator = $operator['sql'];
-
-            switch ($rule[0]) {
-                case 'file':
-                    $where[] = "`video`.`file` $sql_match_operator '$input'";
-                    break;
-                default:
-                    break;
-            } // switch on ruletype
-        } // foreach rule
-
-        $join['catalog'] = AmpConfig::get('catalog_disable');
-
-        $where_sql = implode(" $sql_logic_operator ", $where);
-
-        if ($join['catalog']) {
-            $table['catalog'] = "LEFT JOIN `catalog` AS `catalog_se` ON `catalog_se`.`id`=`video`.`catalog`";
-            if (!empty($where_sql)) {
-                $where_sql .= " AND `catalog_se`.`enabled` = '1'";
-            } else {
-                $where_sql .= " `catalog_se`.`enabled` = '1'";
-            }
-        }
-        ksort($table);
-        $table_sql  = implode(' ', $table);
-        $group_sql  = implode(',', $group);
-        $having_sql = implode(" $sql_logic_operator ", $having);
-
-        return array(
-            'base' => 'SELECT DISTINCT(`video`.`id`), `video`.`file` FROM `video`',
-            'join' => $join,
-            'where' => $where,
-            'where_sql' => $where_sql,
-            'table' => $table,
-            'table_sql' => $table_sql,
-            'group_sql' => $group_sql,
-            'having_sql' => $having_sql
-        );
-    }
-
-    /**
-     * playlist_to_sql
-     *
-     * Handles the generation of the SQL for playlist searches.
-     * @return array
-     */
-    private function playlist_to_sql()
-    {
-        $sql_logic_operator = $this->logic_operator;
-        $where              = array();
-        $table              = array();
-        $join               = array();
-        $group              = array();
-        $having             = array();
-
-        foreach ($this->rules as $rule) {
-            $type     = $this->name_to_basetype($rule[0]);
-            $operator = array();
-            if (!$type) {
-                return array();
-            }
-            foreach ($this->basetypes[$type] as $op) {
-                if ($op['name'] == $rule[1]) {
-                    $operator = $op;
-                    break;
-                }
-            }
-            $raw_input          = $this->_mangle_data($rule[2], $type, $operator);
-            $input              = filter_var($raw_input, FILTER_SANITIZE_STRING, FILTER_FLAG_NO_ENCODE_QUOTES);
-            $sql_match_operator = $operator['sql'];
-
-            $where[] = "(`playlist`.`type` = 'public' OR `playlist`.`user`=" . $this->search_user->id . ")";
-
-            switch ($rule[0]) {
-                case 'title':
-                case 'name':
-                    $where[] = "`playlist`.`name` $sql_match_operator '$input'";
-                    break;
-                default:
-                    break;
-            } // switch on ruletype
-        } // foreach rule
-
-        $join['playlist_data'] = true;
-        $join['song']          = $join['song'] || AmpConfig::get('catalog_disable');
-        $join['catalog']       = AmpConfig::get('catalog_disable');
-
-        $where_sql = implode(" $sql_logic_operator ", $where);
-
-        if ($join['playlist_data']) {
-            $table['playlist_data'] = "LEFT JOIN `playlist_data` ON `playlist_data`.`playlist` = `playlist`.`id`";
-        }
-
-        if ($join['song']) {
-            $table['0_song'] = "LEFT JOIN `song` ON `song`.`id`=`playlist_data`.`object_id`";
-            $where_sql .= " AND `playlist_data`.`object_type` = 'song'";
-
-            if ($join['catalog']) {
-                $table['catalog'] = "LEFT JOIN `catalog` AS `catalog_se` ON `catalog_se`.`id`=`song`.`catalog`";
-                if (!empty($where_sql)) {
-                    $where_sql .= " AND `catalog_se`.`enabled` = '1' AND `song`.`enabled` = 1";
-                } else {
-                    $where_sql .= " `catalog_se`.`enabled` = '1' AND `song`.`enabled` = 1";
-                }
-            }
-        }
-        ksort($table);
-        $table_sql  = implode(' ', $table);
-        $group_sql  = implode(',', $group);
-        $having_sql = implode(" $sql_logic_operator ", $having);
-
-        return array(
-            'base' => 'SELECT DISTINCT(`playlist`.`id`), `playlist`.`name` FROM `playlist`',
-            'join' => $join,
-            'where' => $where,
-            'where_sql' => $where_sql,
-            'table' => $table,
-            'table_sql' => $table_sql,
-            'group_sql' => $group_sql,
-            'having_sql' => $having_sql
-        );
-    }
-
-    /**
-     * label_to_sql
-     *
-     * Handles the generation of the SQL for label searches.
-     * @return array
-     */
-    private function label_to_sql()
-    {
-        $sql_logic_operator = $this->logic_operator;
-        $where              = array();
-        $table              = array();
-        $join               = array();
-
-        foreach ($this->rules as $rule) {
-            $type     = $this->name_to_basetype($rule[0]);
-            $operator = array();
-            if (!$type) {
-                return array();
-            }
-            foreach ($this->basetypes[$type] as $op) {
-                if ($op['name'] == $rule[1]) {
-                    $operator = $op;
-                    break;
-                }
-            }
-            $raw_input          = $this->_mangle_data($rule[2], $type, $operator);
-            $input              = filter_var($raw_input, FILTER_SANITIZE_STRING, FILTER_FLAG_NO_ENCODE_QUOTES);
-            $sql_match_operator = $operator['sql'];
-
-            switch ($rule[0]) {
-                case 'title':
-                case 'name':
-                    $where[] = "`label`.`name` $sql_match_operator '$input'";
-                    break;
-                case 'category':
-                    $where[] = "`label`.`category` $sql_match_operator '$input'";
-                    break;
-                default:
-                    break;
-            } // switch on ruletype
-        } // foreach rule
-
-        $where_sql = implode(" $sql_logic_operator ", $where);
-
-        return array(
-            'base' => 'SELECT DISTINCT(`label`.`id`), `label`.`name` FROM `label`',
-            'join' => $join,
-            'where' => $where,
-            'where_sql' => $where_sql,
-            'table' => $table,
-            'table_sql' => '',
-            'group_sql' => '',
-            'having_sql' => ''
-        );
-    }
-
-    /**
-       * tag_to_sql
-       *
-       * Handles the generation of the SQL for tag (genre) searches.
-       * @return array
-       */
-
-    private function tag_to_sql()
-    {
-        $sql_logic_operator = $this->logic_operator;
-        $where              = array();
-        $table              = array();
-        $join               = array();
-
-        foreach ($this->rules as $rule) {
-            $type     = $this->name_to_basetype($rule[0]);
-            $operator = array();
-            if (!$type) {
-                return array();
-            }
-            foreach ($this->basetypes[$type] as $op) {
-                if ($op['name'] == $rule[1]) {
-                    $operator = $op;
-                    break;
-                }
-            }
-            $raw_input          = $this->_mangle_data($rule[2], $type, $operator);
-            $input              = filter_var($raw_input, FILTER_SANITIZE_STRING, FILTER_FLAG_NO_ENCODE_QUOTES);
-            $sql_match_operator = $operator['sql'];
-
-            switch ($rule[0]) {
-                case 'title':
-                case 'name':
-                    $where[] = "`tag`.`name` $sql_match_operator '$input'";
-                    break;
-                case 'category':
-                    $where[] = "`tag`.`category` $sql_match_operator '$input'";
-                    break;
-                default:
-                    break;
-            } // switch on ruletype
-        } // foreach rule
-
-        $where_sql = implode(" $sql_logic_operator ", $where);
-
-        return array(
-            'base' => 'SELECT DISTINCT(`tag`.`id`) FROM `tag`',
-            'join' => $join,
-            'where' => $where,
-            'where_sql' => $where_sql,
-            'table' => $table,
-            'table_sql' => '',
-            'group_sql' => '',
-            'having_sql' => ''
-        );
-    }
-
-    /**
-     * user_to_sql
-     *
-     * Handles the generation of the SQL for user searches.
-     * @return array
-     */
-    private function user_to_sql()
-    {
-        $sql_logic_operator = $this->logic_operator;
-        $where              = array();
-        $table              = array();
-        $join               = array();
-
-        foreach ($this->rules as $rule) {
-            $type     = $this->name_to_basetype($rule[0]);
-            $operator = array();
-            if (!$type) {
-                return array();
-            }
-            foreach ($this->basetypes[$type] as $op) {
-                if ($op['name'] == $rule[1]) {
-                    $operator = $op;
-                    break;
-                }
-            }
-            $raw_input          = $this->_mangle_data($rule[2], $type, $operator);
-            $input              = filter_var($raw_input, FILTER_SANITIZE_STRING, FILTER_FLAG_NO_ENCODE_QUOTES);
-            $sql_match_operator = $operator['sql'];
-
-            switch ($rule[0]) {
-                case 'username':
-                    $where[] = "`user`.`username` $sql_match_operator '$input'";
-                    break;
-                default:
-                    break;
-            } // switch on ruletype
-        } // foreach rule
-
-        $where_sql = implode(" $sql_logic_operator ", $where);
-        ksort($table);
-
-        return array(
-            'base' => 'SELECT DISTINCT(`user`.`id`), `user`.`username` FROM `user`',
-            'join' => $join,
-            'where' => $where,
-            'where_sql' => $where_sql,
-            'table' => $table,
-            'table_sql' => '',
-            'group_sql' => '',
-            'having_sql' => ''
-        );
-    }
-
-    /**
->>>>>>> 24816e2d
      * year_search
      *
      * Build search rules for year -> year searching.
