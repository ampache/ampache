<?php

declare(strict_types=0);

/**
 * vim:set softtabstop=4 shiftwidth=4 expandtab:
 *
 * LICENSE: GNU Affero General Public License, version 3 (AGPL-3.0-or-later)
 * Copyright Ampache.org, 2001-2023
 *
 * This program is free software: you can redistribute it and/or modify
 * it under the terms of the GNU Affero General Public License as published by
 * the Free Software Foundation, either version 3 of the License, or
 * (at your option) any later version.
 *
 * This program is distributed in the hope that it will be useful,
 * but WITHOUT ANY WARRANTY; without even the implied warranty of
 * MERCHANTABILITY or FITNESS FOR A PARTICULAR PURPOSE.  See the
 * GNU Affero General Public License for more details.
 *
 * You should have received a copy of the GNU Affero General Public License
 * along with this program.  If not, see <https://www.gnu.org/licenses/>.
 *
 */

namespace Ampache\Repository\Model;

use Ampache\Config\AmpConfig;
use Ampache\Module\Authorization\Access;
use Ampache\Module\Authorization\AccessLevelEnum;
use Ampache\Module\Authorization\AccessTypeEnum;
use Ampache\Module\Playlist\Search\AlbumDiskSearch;
use Ampache\Module\Playlist\Search\AlbumSearch;
use Ampache\Module\Playlist\Search\ArtistSearch;
use Ampache\Module\Playlist\Search\LabelSearch;
use Ampache\Module\Playlist\Search\PlaylistSearch;
use Ampache\Module\Playlist\Search\PodcastEpisodeSearch;
use Ampache\Module\Playlist\Search\PodcastSearch;
use Ampache\Module\Playlist\Search\SongSearch;
use Ampache\Module\Playlist\Search\TagSearch;
use Ampache\Module\Playlist\Search\UserSearch;
use Ampache\Module\Playlist\Search\VideoSearch;
use Ampache\Module\System\Dba;
use Ampache\Module\System\Core;
use Ampache\Repository\MetadataFieldRepositoryInterface;
use Ampache\Repository\LicenseRepositoryInterface;
use Ampache\Repository\UserRepositoryInterface;

/**
 * Search-related voodoo.  Beware tentacles.
 */
class Search extends playlist_object
{
    protected const DB_TABLENAME = 'search';

    public const VALID_TYPES     = [
        'song',
        'album',
        'album_disk',
        'song_artist',
        'album_artist',
        'artist',
        'genre',
        'label',
        'playlist',
        'podcast',
        'podcast_episode',
        'tag',
        'user',
        'video',
    ];

    // override playlist_object
    public ?string $type = 'public';

    // rules used to run a search (User chooses rules from available types for that object). JSON string to decoded to array
    public $rules;

    public ?string $logic_operator = 'AND';

    public ?int $random            = 0;

    public int $limit              = 0;
<<<<<<< HEAD

    public ?int $last_count        = 0;
=======
>>>>>>> cc5fbf98

    // the type of object you want to return (self::VALID_TYPES)
    public $objectType;

    // user running the search
    public $search_user;

    // rules that are available to the objectType (title, year, rating, etc)
    public $types     = [];

    // rule operator subtypes (numeric, text, boolean, etc)
    public $basetypes = [];

    private $searchType;

    // generate sql for the object type (Ampache\Module\Playlist\Search\*)
    private $stars;

    private $order_by;

    /**
     * constructor
     * @param int|null $search_id // saved searches have rules already
     * @param string $object_type // map to self::VALID_TYPES
     * @param User|null $user
     */
    public function __construct($search_id = 0, $object_type = 'song', ?User $user = null)
    {
        $this->search_user = $user;
        if (!$this->search_user instanceof User) {
            $this->search_user = User::get_from_global() ?? new User(-1);
        }

        $this->objectType = (in_array(strtolower($object_type), self::VALID_TYPES))
            ? strtolower($object_type)
            : 'song';
        $this->user = $this->search_user->id ?? -1; // define a user for live searches (overwriten if saved before)
        if ($search_id > 0) {
            $info = $this->get_info($search_id, static::DB_TABLENAME);
            foreach ($info as $key => $value) {
                if ($key == 'rules') {
                    $this->rules = json_decode((string)$value, true);
                    if (!is_array($this->rules)) {
                        debug_event(self::class, "Can't decode key 'rules'. Not a valid json.", 1);
                        $this->rules = [];
                    }
                } else {
                    $this->$key = $value;
                }
            }

            if (!is_array($this->rules)) {
                $this->rules = [];
            }

            // make sure saved rules match the correct names
            $rule_count = 0;
            foreach ($this->rules as $rule) {
                $this->rules[$rule_count][0] = $this->_get_rule_name($rule[0]);
                ++$rule_count;
            }

            // When loading a search use the owner ID for the search
            if ($this->user > 0) {
                $this->search_user = new User($this->user);
            }
        }

        $this->stars = [
            T_('0 Stars'),
            T_('1 Star'),
            T_('2 Stars'),
            T_('3 Stars'),
            T_('4 Stars'),
            T_('5 Stars'),
        ];

        // Define our basetypes
        $this->_set_basetypes();

        switch ($this->objectType) {
            case 'album':
                $this->_set_types_album();
                $this->searchType = new AlbumSearch();
                $this->order_by   = '`album`.`name`';
                break;
            case 'album_disk':
                $this->_set_types_album();
                $this->searchType = new AlbumDiskSearch();
                $this->order_by   = '`album`.`name`';
                break;
            case 'artist':
            case 'album_artist':
            case 'song_artist':
                $this->_set_types_artist();
                $this->searchType = new ArtistSearch($this->objectType);
                $this->order_by   = '`artist`.`name`';
                $this->objectType = 'artist';
                break;
            case 'label':
                $this->_set_types_label();
                $this->searchType = new LabelSearch();
                $this->order_by   = '`label`.`name`';
                break;
            case 'playlist':
                $this->_set_types_playlist();
                $this->searchType = new PlaylistSearch();
                $this->order_by   = '`playlist`.`name`';
                break;
            case 'podcast':
                $this->_set_types_podcast();
                $this->searchType = new PodcastSearch();
                $this->order_by   = '`podcast`.`title`';
                break;
            case 'podcast_episode':
                $this->_set_types_podcast_episode();
                $this->searchType = new PodcastEpisodeSearch();
                $this->order_by   = '`podcast_episode`.`pubdate` DESC';
                break;
            case 'song':
                $this->_set_types_song();
                $this->searchType = new SongSearch();
                $this->order_by   = '`song`.`file`';
                break;
            case 'tag':
            case 'genre':
                $this->_set_types_tag();
                $this->searchType = new TagSearch();
                $this->order_by   = '`tag`.`name`';
                break;
            case 'user':
                $this->_set_types_user();
                $this->searchType = new UserSearch();
                $this->order_by   = '`user`.`username`';
                break;
            case 'video':
                $this->_set_types_video();
                $this->searchType = new VideoSearch();
                $this->order_by   = '`video`.`file`';
                break;
        }
    }

    public function getId(): int
    {
        return (int)($this->id ?? 0);
    }

    public function isNew(): bool
    {
        return $this->getId() === 0;
    }

    /**
     * _set_basetypes
     *
     * Function called during construction to set the different types and rules for search
     */
    private function _set_basetypes(): void
    {
        $this->basetypes['numeric'][] = [
            'name' => 'gte',
            'description' => T_('is greater than or equal to'),
            'sql' => '>=',
        ];

        $this->basetypes['numeric'][] = [
            'name' => 'lte',
            'description' => T_('is less than or equal to'),
            'sql' => '<='];

        $this->basetypes['numeric'][] = [
            'name' => 'equal',
            'description' => T_('equals'),
            'sql' => '<=>',
        ];

        $this->basetypes['numeric'][] = [
            'name' => 'ne',
            'description' => T_('does not equal'),
            'sql' => '<>',
        ];

        $this->basetypes['numeric'][] = [
            'name' => 'gt',
            'description' => T_('is greater than'),
            'sql' => '>',
        ];

        $this->basetypes['numeric'][] = [
            'name' => 'lt',
            'description' => T_('is less than'),
            'sql' => '<',
        ];

        $this->basetypes['is_true'][] = [
            'name' => 'true',
            'description' => T_('is true'),
            'sql' => '1',
        ];

        $this->basetypes['boolean'][] = [
            'name' => 'true',
            'description' => T_('is true'),
            'sql' => '1',
        ];

        $this->basetypes['boolean'][] = [
            'name' => 'false',
            'description' => T_('is false'),
            'sql' => '0',
        ];

        $this->basetypes['text'][] = [
            'name' => 'contain',
            'description' => T_('contains'),
            'sql' => 'LIKE',
            'preg_match' => ['/^/', '/$/'],
            'preg_replace' => ['%', '%'],
        ];

        $this->basetypes['text'][] = [
            'name' => 'notcontain',
            'description' => T_('does not contain'),
            'sql' => 'NOT LIKE',
            'preg_match' => ['/^/', '/$/'],
            'preg_replace' => ['%', '%'],
        ];

        $this->basetypes['text'][] = [
            'name' => 'start',
            'description' => T_('starts with'),
            'sql' => 'LIKE',
            'preg_match' => '/$/',
            'preg_replace' => '%',
        ];

        $this->basetypes['text'][] = [
            'name' => 'end',
            'description' => T_('ends with'),
            'sql' => 'LIKE',
            'preg_match' => '/^/',
            'preg_replace' => '%',
        ];

        $this->basetypes['text'][] = [
            'name' => 'equal',
            'description' => T_('is'),
            'sql' => '=',
        ];

        $this->basetypes['text'][] = [
            'name' => 'not equal',
            'description' => T_('is not'),
            'sql' => '!=',
        ];

        $this->basetypes['text'][] = [
            'name' => 'sounds',
            'description' => T_('sounds like'),
            'sql' => 'SOUNDS LIKE',
        ];

        $this->basetypes['text'][] = [
            'name' => 'notsounds',
            'description' => T_('does not sound like'),
            'sql' => 'NOT SOUNDS LIKE',
        ];

        $this->basetypes['text'][] = [
            'name' => 'regexp',
            'description' => T_('matches regular expression'),
            'sql' => 'REGEXP',
        ];

        $this->basetypes['text'][] = [
            'name' => 'notregexp',
            'description' => T_('does not match regular expression'),
            'sql' => 'NOT REGEXP',
        ];

        $this->basetypes['tags'][] = [
            'name' => 'contain',
            'description' => T_('contains'),
            'sql' => 'LIKE',
            'preg_match' => ['/^/', '/$/'],
            'preg_replace' => ['%', '%'],
        ];

        $this->basetypes['tags'][] = [
            'name' => 'notcontain',
            'description' => T_('does not contain'),
            'sql' => 'NOT LIKE',
            'preg_match' => ['/^/', '/$/'],
            'preg_replace' => ['%', '%'],
        ];

        $this->basetypes['tags'][] = [
            'name' => 'start',
            'description' => T_('starts with'),
            'sql' => 'LIKE',
            'preg_match' => '/$/',
            'preg_replace' => '%',
        ];

        $this->basetypes['tags'][] = [
            'name' => 'end',
            'description' => T_('ends with'),
            'sql' => 'LIKE',
            'preg_match' => '/^/',
            'preg_replace' => '%',
        ];

        $this->basetypes['tags'][] = [
            'name' => 'equal',
            'description' => T_('is'),
            'sql' => '>',
        ];

        $this->basetypes['tags'][] = [
            'name' => 'not equal',
            'description' => T_('is not'),
            'sql' => '=',
        ];

        $this->basetypes['boolean_numeric'][] = [
            'name' => 'equal',
            'description' => T_('is'),
            'sql' => '<=>',
        ];

        $this->basetypes['boolean_numeric'][] = [
            'name' => 'ne',
            'description' => T_('is not'),
            'sql' => '<>',
        ];

        $this->basetypes['boolean_subsearch'][] = [
            'name' => 'equal',
            'description' => T_('is'),
            'sql' => '',
        ];

        $this->basetypes['boolean_subsearch'][] = [
            'name' => 'ne',
            'description' => T_('is not'),
            'sql' => 'NOT',
        ];

        $this->basetypes['date'][] = [
            'name' => 'lt',
            'description' => T_('before'),
            'sql' => '<',
        ];

        $this->basetypes['date'][] = [
            'name' => 'gt',
            'description' => T_('after'),
            'sql' => '>',
        ];

        $this->basetypes['days'][] = [
            'name' => 'lt',
            'description' => T_('before (x) days ago'),
            'sql' => '<',
        ];

        $this->basetypes['days'][] = [
            'name' => 'gt',
            'description' => T_('after (x) days ago'),
            'sql' => '>',
        ];

        $this->basetypes['recent_played'][] = [
            'name' => 'ply',
            'description' => T_('Limit'),
            'sql' => '`date`',
        ];
        $this->basetypes['recent_added'][]  = [
            'name' => 'add',
            'description' => T_('Limit'),
            'sql' => '`addition_time`',
        ];

        $this->basetypes['recent_updated'][] = [
            'name' => 'upd',
            'description' => T_('Limit'),
            'sql' => '`update_time`',
        ];

        $this->basetypes['user_numeric'][] = [
            'name' => 'love',
            'description' => T_('has loved'),
            'sql' => 'userflag',
        ];

        $this->basetypes['user_numeric'][] = [
            'name' => '5star',
            'description' => T_('has rated 5 stars'),
            'sql' => '`rating` = 5',
        ];

        $this->basetypes['user_numeric'][] = [
            'name' => '4star',
            'description' => T_('has rated 4 stars'),
            'sql' => '`rating` = 4',
        ];

        $this->basetypes['user_numeric'][] = [
            'name' => '3star',
            'description' => T_('has rated 3 stars'),
            'sql' => '`rating` = 3',
        ];

        $this->basetypes['user_numeric'][] = [
            'name' => '2star',
            'description' => T_('has rated 2 stars'),
            'sql' => '`rating` = 2',
        ];

        $this->basetypes['user_numeric'][] = [
            'name' => '1star',
            'description' => T_('has rated 1 star'),
            'sql' => '`rating` = 1',
        ];

        $this->basetypes['user_numeric'][] = [
            'name' => 'unrated',
            'description' => T_('has not rated'),
            'sql' => 'unrated',
        ];

        $this->basetypes['multiple'] = array_merge($this->basetypes['text'], $this->basetypes['numeric']);
    }

    /**
     * _add_type_numeric
     *
     * Generic integer searches rules
     * @param string $name
     * @param string $label
     * @param string $type
     * @param string $group
     */
    private function _add_type_numeric($name, $label, $type = 'numeric', $group = ''): void
    {
        $this->types[] = [
            'name' => $name,
            'label' => $label,
            'type' => $type,
            'widget' => [
                'input',
                'number',
            ],
            'title' => $group,
        ];
    }

    /**
     * _add_type_date
     *
     * Generic date searches rules
     * @param string $name
     * @param string $label
     * @param string $group
     */
    private function _add_type_date($name, $label, $group = ''): void
    {
        $this->types[] = [
            'name' => $name,
            'label' => $label,
            'type' => 'date',
            'widget' => [
                'input',
                'datetime-local',
            ],
            'title' => $group,
        ];
    }

    /**
     * _add_type_text
     *
     * Generic text rules
     * @param string $name
     * @param string $label
     * @param string $group
     */
    private function _add_type_text($name, $label, $group = ''): void
    {
        $this->types[] = [
            'name' => $name,
            'label' => $label,
            'type' => 'text',
            'widget' => [
                'input',
                'text',
            ],
            'title' => $group,
        ];
    }

    /**
     * _add_type_select
     *
     * Generic rule to select from a list
     * @param string $name
     * @param string $label
     * @param string $type
     * @param array $array
     * @param string $group
     */
    private function _add_type_select($name, $label, $type, $array, $group = ''): void
    {
        $this->types[] = [
            'name' => $name,
            'label' => $label,
            'type' => $type,
            'widget' => [
                'select',
                $array,
            ],
            'title' => $group,
        ];
    }

    /**
     * _add_type_boolean
     *
     * True or false generic searches
     * @param string $name
     * @param string $label
     * @param string $type
     * @param string $group
     */
    private function _add_type_boolean($name, $label, $type = 'boolean', $group = ''): void
    {
        $this->types[] = [
            'name' => $name,
            'label' => $label,
            'type' => $type,
            'widget' => [
                'input',
                'hidden',
            ],
            'title' => $group,
        ];
    }

    /**
     * _set_types_song
     *
     * this is where all the available rules for songs are defined
     */
    private function _set_types_song(): void
    {
        $this->_add_type_text('anywhere', T_('Any searchable text'));

        $t_song_data = T_('Song Data');
        $this->_add_type_text('title', T_('Title'), $t_song_data);
        $this->_add_type_text('album', T_('Album'), $t_song_data);
        $this->_add_type_text('artist', T_('Song Artist'), $t_song_data);
        $this->_add_type_text('album_artist', T_('Album Artist'), $t_song_data);
        $this->_add_type_text('composer', T_('Composer'), $t_song_data);
        $this->_add_type_numeric('track', T_('Track'), 'numeric', $t_song_data);
        $this->_add_type_numeric('year', T_('Year'), 'numeric', $t_song_data);
        $this->_add_type_numeric('time', T_('Length (in minutes)'), 'numeric', $t_song_data);
        $this->_add_type_text('label', T_('Label'), $t_song_data);
        $this->_add_type_text('comment', T_('Comment'), $t_song_data);
        $this->_add_type_text('lyrics', T_('Lyrics'), $t_song_data);

        $t_ratings = T_('Ratings');
        if (AmpConfig::get('ratings')) {
            $this->_add_type_select('myrating', T_('My Rating'), 'numeric', $this->stars, $t_ratings);
            $this->_add_type_select('rating', T_('Rating (Average)'), 'numeric', $this->stars, $t_ratings);
            $this->_add_type_select('albumrating', T_('My Rating (Album)'), 'numeric', $this->stars, $t_ratings);
            $this->_add_type_select('artistrating', T_('My Rating (Artist)'), 'numeric', $this->stars, $t_ratings);
            $this->_add_type_boolean('my_flagged', T_('My Favorite Songs'), 'boolean', $t_ratings);
            $this->_add_type_boolean('my_flagged_album', T_('My Favorite Albums'), 'boolean', $t_ratings);
            $this->_add_type_boolean('my_flagged_artist', T_('My Favorite Artists'), 'boolean', $t_ratings);
            $this->_add_type_text('favorite', T_('Favorites'), $t_ratings);
            $this->_add_type_text('favorite_album', T_('Favorites (Album)'), $t_ratings);
            $this->_add_type_text('favorite_artist', T_('Favorites (Artist)'), $t_ratings);
            $users = $this->getUserRepository()->getValidArray();
            $this->_add_type_select('other_user', T_('Another User'), 'user_numeric', $users, $t_ratings);
            $this->_add_type_select('other_user_album', T_('Another User (Album)'), 'user_numeric', $users, $t_ratings);
            $this->_add_type_select('other_user_artist', T_('Another User (Artist)'), 'user_numeric', $users, $t_ratings);
        }

        $t_play_data = T_('Play History');
        /* HINT: Number of times object has been played */
        $this->_add_type_numeric('played_times', T_('# Played'), 'numeric', $t_play_data);
        /* HINT: Number of times object has been skipped */
        $this->_add_type_numeric('skipped_times', T_('# Skipped'), 'numeric', $t_play_data);
        /* HINT: Number of times object has been played OR skipped */
        $this->_add_type_numeric('played_or_skipped_times', T_('# Played or Skipped'), 'numeric', $t_play_data);
        /* HINT: Percentage of (Times Played / Times skipped) * 100 */
        $this->_add_type_numeric('play_skip_ratio', T_('Played/Skipped ratio'), 'numeric', $t_play_data);
        $this->_add_type_numeric('last_play', T_('My Last Play'), 'days', $t_play_data);
        $this->_add_type_numeric('last_skip', T_('My Last Skip'), 'days', $t_play_data);
        $this->_add_type_numeric('last_play_or_skip', T_('My Last Play or Skip'), 'days', $t_play_data);
        $this->_add_type_boolean('played', T_('Played'), 'boolean', $t_play_data);
        $this->_add_type_boolean('myplayed', T_('Played by Me'), 'boolean', $t_play_data);
        $this->_add_type_boolean('myplayedalbum', T_('Played by Me (Album)'), 'boolean', $t_play_data);
        $this->_add_type_boolean('myplayedartist', T_('Played by Me (Artist)'), 'boolean', $t_play_data);
        $this->_add_type_numeric('recent_played', T_('Recently played'), 'recent_played', $t_play_data);

        $t_genre = T_('Genre');
        $this->_add_type_text('genre', $t_genre, $t_genre);
        $this->_add_type_text('album_genre', T_('Album Genre'), $t_genre);
        $this->_add_type_text('artist_genre', T_('Artist Genre'), $t_genre);
        $this->_add_type_boolean('no_genre', T_('No Genre'), 'is_true', $t_genre);

        $t_playlists = T_('Playlists');
        $playlists   = Playlist::get_playlist_array($this->user);
        if ($playlists !== []) {
            $this->_add_type_select('playlist', T_('Playlist'), 'boolean_subsearch', $playlists, $t_playlists);
        }

        $playlists = self::get_search_array($this->user);
        if ($playlists !== []) {
            $this->_add_type_select('smartplaylist', T_('Smart Playlist'), 'boolean_subsearch', $playlists, $t_playlists);
        }

        $this->_add_type_text('playlist_name', T_('Playlist Name'), $t_playlists);

        $t_file_data = T_('File Data');
        $this->_add_type_text('file', T_('Filename'), $t_file_data);
        $bitrate_array = [
            '32',
            '40',
            '48',
            '56',
            '64',
            '80',
            '96',
            '112',
            '128',
            '160',
            '192',
            '224',
            '256',
            '320',
            '640',
            '1280',
        ];
        $this->_add_type_select('bitrate', T_('Bitrate'), 'numeric', $bitrate_array, $t_file_data);
        $this->_add_type_date('added', T_('Added'), $t_file_data);
        $this->_add_type_date('updated', T_('Updated'), $t_file_data);
        if (AmpConfig::get('licensing')) {
            $licenses = iterator_to_array(
                $this->getLicenseRepository()->getList()
            );
            $this->_add_type_select('license', T_('Music License'), 'boolean_numeric', $licenses, $t_file_data);
        }

        $this->_add_type_numeric('recent_added', T_('Recently added'), 'recent_added', $t_file_data);
        $this->_add_type_numeric('recent_updated', T_('Recently updated'), 'recent_updated', $t_file_data);
        $this->_add_type_boolean('possible_duplicate', T_('Possible Duplicate'), 'is_true', $t_file_data);
        $this->_add_type_boolean('duplicate_tracks', T_('Duplicate Album Tracks'), 'is_true', $t_file_data);
        $this->_add_type_boolean('possible_duplicate_album', T_('Possible Duplicate Albums'), 'is_true', $t_file_data);
        $this->_add_type_boolean('orphaned_album', T_('Orphaned Album'), 'is_true', $t_file_data);
        $catalogs = [];
        foreach (Catalog::get_catalogs('music', $this->user) as $catid) {
            $catalog = Catalog::create_from_id($catid);
            if ($catalog === null) {
                break;
            }

            $catalogs[$catid] = $catalog->name;
        }

        if ($catalogs !== []) {
            $this->_add_type_select('catalog', T_('Catalog'), 'boolean_numeric', $catalogs, $t_file_data);
        }

        $t_musicbrainz = T_('MusicBrainz');
        $this->_add_type_text('mbid', T_('MusicBrainz ID'), $t_musicbrainz);
        $this->_add_type_text('mbid_album', T_('MusicBrainz ID (Album)'), $t_musicbrainz);
        $this->_add_type_text('mbid_artist', T_('MusicBrainz ID (Artist)'), $t_musicbrainz);

        $t_metadata = T_('Metadata');
        if (AmpConfig::get('enable_custom_metadata')) {
            $this->types[] = [
                'name' => 'metadata',
                'label' => $t_metadata,
                'type' => 'multiple',
                'subtypes' => iterator_to_array($this->getMetadataFieldRepository()->getPropertyList()),
                'widget' => [
                    'subtypes',
                    [
                        'input',
                        'text',
                    ],
                ],
                'title' => $t_metadata];
        }
    }

    /**
     * _set_types_artist
     *
     * this is where all the available rules for artists are defined
     */
    private function _set_types_artist(): void
    {
        $t_artist_data = T_('Artist Data');
        $this->_add_type_text('title', T_('Name'), $t_artist_data);
        $this->_add_type_text('album', T_('Album Title'), $t_artist_data);
        $this->_add_type_text('song', T_('Song Title'), $t_artist_data);
        $this->_add_type_text('summary', T_('Summary'), $t_artist_data);
        $this->_add_type_numeric('yearformed', T_('Year Formed'), 'numeric', $t_artist_data);
        $this->_add_type_text('placeformed', T_('Place Formed'), $t_artist_data);
        $this->_add_type_numeric('time', T_('Length (in minutes)'), 'numeric', $t_artist_data);
        $this->_add_type_numeric('album_count', T_('Album Count'), 'numeric', $t_artist_data);
        $this->_add_type_numeric('song_count', T_('Song Count'), 'numeric', $t_artist_data);

        $t_ratings = T_('Ratings');
        if (AmpConfig::get('ratings')) {
            $this->_add_type_select('myrating', T_('My Rating'), 'numeric', $this->stars, $t_ratings);
            $this->_add_type_select('rating', T_('Rating (Average)'), 'numeric', $this->stars, $t_ratings);
            $this->_add_type_select('songrating', T_('My Rating (Song)'), 'numeric', $this->stars, $t_ratings);
            $this->_add_type_select('albumrating', T_('My Rating (Album)'), 'numeric', $this->stars, $t_ratings);
            $this->_add_type_text('favorite', T_('Favorites'), $t_ratings);
            $users = $this->getUserRepository()->getValidArray();
            $this->_add_type_select('other_user', T_('Another User'), 'user_numeric', $users, $t_ratings);
        }

        $t_play_data = T_('Play History');
        /* HINT: Number of times object has been played */
        $this->_add_type_numeric('played_times', T_('# Played'), 'numeric', $t_play_data);
        $this->_add_type_numeric('last_play', T_('My Last Play'), 'days', $t_play_data);
        $this->_add_type_numeric('last_skip', T_('My Last Skip'), 'days', $t_play_data);
        $this->_add_type_numeric('last_play_or_skip', T_('My Last Play or Skip'), 'days', $t_play_data);
        $this->_add_type_boolean('played', T_('Played'), 'boolean', $t_play_data);
        $this->_add_type_boolean('myplayed', T_('Played by Me'), 'boolean', $t_play_data);
        $this->_add_type_numeric('recent_played', T_('Recently played'), 'recent_played', $t_play_data);

        $t_genre = T_('Genre');
        $this->_add_type_text('genre', $t_genre, $t_genre);
        $this->_add_type_text('song_genre', T_('Song Genre'), $t_genre);
        $this->_add_type_boolean('no_genre', T_('No Genre'), 'is_true', $t_genre);

        $t_playlists = T_('Playlists');
        $playlists   = Playlist::get_playlist_array($this->user);
        if ($playlists !== []) {
            $this->_add_type_select('playlist', T_('Playlist'), 'boolean_subsearch', $playlists, $t_playlists);
        }

        $this->_add_type_text('playlist_name', T_('Playlist Name'), $t_playlists);

        $t_file_data = T_('File Data');
        $this->_add_type_text('file', T_('Filename'), $t_file_data);
        $this->_add_type_boolean('has_image', T_('Local Image'), 'boolean', $t_file_data);
        $this->_add_type_numeric('image_width', T_('Image Width'), 'numeric', $t_file_data);
        $this->_add_type_numeric('image_height', T_('Image Height'), 'numeric', $t_file_data);
        $this->_add_type_boolean('possible_duplicate', T_('Possible Duplicate'), 'is_true', $t_file_data);
        $this->_add_type_boolean('possible_duplicate_album', T_('Possible Duplicate Albums'), 'is_true', $t_file_data);
        $catalogs = [];
        foreach (Catalog::get_catalogs('music', $this->user) as $catid) {
            $catalog = Catalog::create_from_id($catid);
            if ($catalog === null) {
                break;
            }

            $catalogs[$catid] = $catalog->name;
        }

        if ($catalogs !== []) {
            $this->_add_type_select('catalog', T_('Catalog'), 'boolean_numeric', $catalogs, $t_file_data);
        }

        $t_musicbrainz = T_('MusicBrainz');
        $this->_add_type_text('mbid', T_('MusicBrainz ID'), $t_musicbrainz);
        $this->_add_type_text('mbid_album', T_('MusicBrainz ID (Album)'), $t_musicbrainz);
        $this->_add_type_text('mbid_song', T_('MusicBrainz ID (Song)'), $t_musicbrainz);
    }

    /**
     * _set_types_album
     *
     * this is where all the available rules for albums are defined
     */
    private function _set_types_album(): void
    {
        $t_album_data = T_('Album Data');
        $this->_add_type_text('title', T_('Title'), $t_album_data);
        $this->_add_type_text('artist', T_('Album Artist'), $t_album_data);
        $this->_add_type_text('song_artist', T_('Song Artist'), $t_album_data);
        $this->_add_type_text('song', T_('Song Title'), $t_album_data);
        $this->_add_type_numeric('year', T_('Year'), 'numeric', $t_album_data);
        $this->_add_type_numeric('original_year', T_('Original Year'), 'numeric', $t_album_data);
        $this->_add_type_numeric('time', T_('Length (in minutes)'), 'numeric', $t_album_data);
        $this->_add_type_text('release_type', T_('Release Type'), $t_album_data);
        $this->_add_type_text('release_status', T_('Release Status'), $t_album_data);
        $this->_add_type_text('version', T_('Release Comment'), $t_album_data);
        $this->_add_type_text('barcode', T_('Barcode'), $t_album_data);
        $this->_add_type_text('catalog_number', T_('Catalog Number'), $t_album_data);
        $this->_add_type_numeric('song_count', T_('Song Count'), 'numeric', $t_album_data);

        $t_ratings = T_('Ratings');
        if (AmpConfig::get('ratings')) {
            $this->_add_type_select('myrating', T_('My Rating'), 'numeric', $this->stars, $t_ratings);
            $this->_add_type_select('rating', T_('Rating (Average)'), 'numeric', $this->stars, $t_ratings);
            $this->_add_type_select('songrating', T_('My Rating (Song)'), 'numeric', $this->stars, $t_ratings);
            $this->_add_type_select('artistrating', T_('My Rating (Artist)'), 'numeric', $this->stars, $t_ratings);
            $this->_add_type_text('favorite', T_('Favorites'), $t_ratings);
            $users = $this->getUserRepository()->getValidArray();
            $this->_add_type_select('other_user', T_('Another User'), 'user_numeric', $users, $t_ratings);
        }

        $t_play_data = T_('Play History');
        /* HINT: Number of times object has been played */
        $this->_add_type_numeric('played_times', T_('# Played'), 'numeric', $t_play_data);
        $this->_add_type_numeric('last_play', T_('My Last Play'), 'days', $t_play_data);
        $this->_add_type_numeric('last_skip', T_('My Last Skip'), 'days', $t_play_data);
        $this->_add_type_numeric('last_play_or_skip', T_('My Last Play or Skip'), 'days', $t_play_data);
        $this->_add_type_boolean('played', T_('Played'), 'boolean', $t_play_data);
        $this->_add_type_boolean('myplayed', T_('Played by Me'), 'boolean', $t_play_data);
        $this->_add_type_boolean('myplayedartist', T_('Played by Me (Artist)'), 'boolean', $t_play_data);
        $this->_add_type_numeric('recent_played', T_('Recently played'), 'recent_played', $t_play_data);

        $t_genre = T_('Genre');
        $this->_add_type_text('genre', $t_genre, $t_genre);
        $this->_add_type_text('song_genre', T_('Song Genre'), $t_genre);
        $this->_add_type_boolean('no_genre', T_('No Genre'), 'is_true', $t_genre);

        $t_playlists = T_('Playlists');
        $playlists   = Playlist::get_playlist_array($this->user);
        if ($playlists !== []) {
            $this->_add_type_select('playlist', T_('Playlist'), 'boolean_subsearch', $playlists, $t_playlists);
        }

        $playlists = self::get_search_array($this->user);
        if ($playlists !== []) {
            $this->_add_type_select('smartplaylist', T_('Smart Playlist'), 'boolean_subsearch', $playlists, $t_playlists);
        }

        $this->_add_type_text('playlist_name', T_('Playlist Name'), $t_playlists);

        $t_file_data = T_('File Data');
        $this->_add_type_text('file', T_('Filename'), $t_file_data);
        $this->_add_type_boolean('has_image', T_('Local Image'), 'boolean', $t_file_data);
        $this->_add_type_numeric('image_width', T_('Image Width'), 'numeric', $t_file_data);
        $this->_add_type_numeric('image_height', T_('Image Height'), 'numeric', $t_file_data);
        $this->_add_type_boolean('possible_duplicate', T_('Possible Duplicate'), 'is_true', $t_file_data);
        $this->_add_type_boolean('duplicate_tracks', T_('Duplicate Album Tracks'), 'is_true', $t_file_data);
        $this->_add_type_boolean('duplicate_mbid_group', T_('Duplicate MusicBrainz Release Group'), 'is_true', $t_file_data);
        $this->_add_type_numeric('recent_added', T_('Recently added'), 'recent_added', $t_file_data);
        $catalogs = [];
        foreach (Catalog::get_catalogs('music', $this->user) as $catid) {
            $catalog = Catalog::create_from_id($catid);
            if ($catalog === null) {
                break;
            }

            $catalogs[$catid] = $catalog->name;
        }

        if ($catalogs !== []) {
            $this->_add_type_select('catalog', T_('Catalog'), 'boolean_numeric', $catalogs, $t_file_data);
        }

        $t_musicbrainz = T_('MusicBrainz');
        $this->_add_type_text('mbid', T_('MusicBrainz ID'), $t_musicbrainz);
        $this->_add_type_text('mbid_artist', T_('MusicBrainz ID (Artist)'), $t_musicbrainz);
        $this->_add_type_text('mbid_song', T_('MusicBrainz ID (Song)'), $t_musicbrainz);
    }

    /**
     * _set_types_video
     *
     * this is where all the available rules for videos are defined
     */
    private function _set_types_video(): void
    {
        $this->_add_type_text('file', T_('Filename'));
    }

    /**
     * _set_types_playlist
     *
     * this is where all the available rules for playlists are defined
     */
    private function _set_types_playlist(): void
    {
        $t_playlist = T_('Playlist');
        $this->_add_type_text('title', T_('Name'), $t_playlist);
        $playlist_types = [0 => T_('public'), 1 => T_('private')];
        $this->_add_type_select('type', T_('Type'), 'boolean_numeric', $playlist_types, $t_playlist);
        $users = $this->getUserRepository()->getValidArray();
        $this->_add_type_select('owner', T_('Owner'), 'user_numeric', $users, $t_playlist);
    }

    /**
     * _set_types_podcast
     *
     * this is where all the available rules for podcasts are defined
     */
    private function _set_types_podcast(): void
    {
        $t_podcasts = T_('Podcast');
        $this->_add_type_text('title', T_('Name'), $t_podcasts);
        $this->_add_type_numeric('episode_count', T_('Episode Count'), 'numeric', $t_podcasts);

        $t_podcast_episodes = T_('Podcast Episodes');
        $this->_add_type_text('podcast_episode', T_('Podcast Episode'), $t_podcast_episodes);
        $episode_states = [0 => T_('skipped'), 1 => T_('pending'), 2 => T_('completed')];
        $this->_add_type_select('status', T_('Status'), 'boolean_numeric', $episode_states, $t_podcast_episodes);
        $this->_add_type_numeric('time', T_('Length (in minutes)'), 'numeric', $t_podcast_episodes);

        $t_play_data = T_('Play History');
        /* HINT: Number of times object has been played */
        $this->_add_type_numeric('played_times', T_('# Played'), 'numeric', $t_play_data);
        /* HINT: Number of times object has been skipped */
        $this->_add_type_numeric('skipped_times', T_('# Skipped'), 'numeric', $t_play_data);
        /* HINT: Number of times object has been played OR skipped */
        $this->_add_type_numeric('played_or_skipped_times', T_('# Played or Skipped'), 'numeric', $t_play_data);
        $this->_add_type_numeric('last_play', T_('My Last Play'), 'days', $t_play_data);
        $this->_add_type_numeric('last_skip', T_('My Last Skip'), 'days', $t_play_data);
        $this->_add_type_numeric('last_play_or_skip', T_('My Last Play or Skip'), 'days', $t_play_data);
        $this->_add_type_boolean('played', T_('Played'), 'boolean', $t_play_data);
        $this->_add_type_boolean('myplayed', T_('Played by Me'), 'boolean', $t_play_data);
        $this->_add_type_numeric('recent_played', T_('Recently played'), 'recent_played', $t_play_data);

        $t_file_data = T_('File Data');
        $this->_add_type_text('file', T_('Filename'), $t_file_data);
        $this->_add_type_date('pubdate', T_('Publication Date'), $t_file_data);
        $this->_add_type_date('added', T_('Added'), $t_file_data);
    }

    /**
     * _set_types_podcast_episode
     *
     * this is where all the available rules for podcast_episodes are defined
     */
    private function _set_types_podcast_episode(): void
    {
        $t_podcast_episodes = T_('Podcast Episode');
        $this->_add_type_text('title', T_('Name'), $t_podcast_episodes);
        $this->_add_type_text('podcast', T_('Podcast'), $t_podcast_episodes);
        $episode_states = [0 => T_('skipped'), 1 => T_('pending'), 2 => T_('completed')];
        $this->_add_type_select('status', T_('Status'), 'boolean_numeric', $episode_states, $t_podcast_episodes);
        $this->_add_type_numeric('time', T_('Length (in minutes)'), 'numeric', $t_podcast_episodes);

        $t_play_data = T_('Play History');
        /* HINT: Number of times object has been played */
        $this->_add_type_numeric('played_times', T_('# Played'), 'numeric', $t_play_data);
        /* HINT: Number of times object has been skipped */
        $this->_add_type_numeric('skipped_times', T_('# Skipped'), 'numeric', $t_play_data);
        /* HINT: Number of times object has been played OR skipped */
        $this->_add_type_numeric('played_or_skipped_times', T_('# Played or Skipped'), 'numeric', $t_play_data);
        $this->_add_type_numeric('last_play', T_('My Last Play'), 'days', $t_play_data);
        $this->_add_type_numeric('last_skip', T_('My Last Skip'), 'days', $t_play_data);
        $this->_add_type_numeric('last_play_or_skip', T_('My Last Play or Skip'), 'days', $t_play_data);
        $this->_add_type_boolean('played', T_('Played'), 'boolean', $t_play_data);
        $this->_add_type_boolean('myplayed', T_('Played by Me'), 'boolean', $t_play_data);
        $this->_add_type_numeric('recent_played', T_('Recently played'), 'recent_played', $t_play_data);

        $t_file_data = T_('File Data');
        $this->_add_type_text('file', T_('Filename'), $t_file_data);
        $this->_add_type_date('pubdate', T_('Publication Date'), $t_file_data);
        $this->_add_type_date('added', T_('Added'), $t_file_data);
    }

    /**
     * _set_types_label
     *
     * this is where all the available rules for labels are defined
     */
    private function _set_types_label(): void
    {
        $t_label = T_('Label');
        $this->_add_type_text('title', T_('Name'), $t_label);
        $this->_add_type_text('category', T_('Category'), $t_label);
    }

    /**
     * _set_types_user
     *
     * this is where all the available rules for users are defined
     */
    private function _set_types_user(): void
    {
        $this->_add_type_text('username', T_('Username'));
    }

    /**
     * _set_types_tag
     *
     * this is where all the available rules for Genres are defined
     */
    private function _set_types_tag(): void
    {
        $this->_add_type_text('title', T_('Genre'));
    }

    /**
     * _filter_request
     *
     * Sanitizes raw search data
     * @param array $data
     */
    private function _filter_request($data): array
    {
        $request = [];
        foreach ($data as $key => $value) {
            $prefix = substr($key, 0, 4);
            $value  = (string)$value;

            if ($prefix == 'rule' && strlen($value)) {
                $request[$key] = Dba::escape($value);
            }
        }

        // Figure out if they want an AND based search or an OR based search
        $operator            = $data['operator'] ?? '';
        $request['operator'] = match (strtolower((string) $operator)) {
            'or' => 'OR',
            default => 'AND',
        };
        if (array_key_exists('limit', $data)) {
            $request['limit'] = $data['limit'];
        }

        if (array_key_exists('offset', $data)) {
            $request['offset'] = $data['offset'];
        }

        if (array_key_exists('random', $data)) {
            $request['random'] = (int)$data['random'];
        }

        // Verify the type
        $search_type = strtolower($data['type'] ?? '');
        //Search::VALID_TYPES = array('song', 'album', 'album_disk', 'song_artist', 'album_artist', 'artist', 'label', 'playlist', 'podcast', 'podcast_episode', 'tag', 'user', 'video')
        switch ($search_type) {
            case 'song':
            case 'album':
            case 'album_disk':
            case 'song_artist':
            case 'album_artist':
            case 'artist':
            case 'label':
            case 'playlist':
            case 'podcast':
            case 'podcast_episode':
            case 'tag':  // for Genres
            case 'user':
            case 'video':
                $request['type'] = $search_type;
                break;
            case 'genre':
                $request['type'] = 'tag';
                break;
            default:
                debug_event(self::class, sprintf('_filter_request: search_type \'%s\' reset to: song', $search_type), 5);
                $request['type'] = 'song';
                break;
        }

        return $request;
    }

    /**
     * get_searches
     *
     * Return the IDs of all saved searches accessible by the current user.
     * @param int|null  $user_id
     */
    public static function get_searches($user_id = null): array
    {
        if ($user_id === null) {
            $user_id = (int)(Core::get_global('user')?->id);
        }

        $key = 'searches';
        if (parent::is_cached($key, $user_id)) {
            return parent::get_from_cache($key, $user_id);
        }

        $is_admin = (Access::check(AccessTypeEnum::INTERFACE, AccessLevelEnum::ADMIN, $user_id) || $user_id == -1);
        $sql      = "SELECT `id`, `name` FROM `search` ";
        $params   = [];

        if (!$is_admin) {
            $sql .= "WHERE (`user` = ? OR `type` = 'public') ";
            $params[] = $user_id;
        }

        $sql .= "ORDER BY `name`";

        $db_results = Dba::read($sql, $params);
        $results    = [];
        while ($row = Dba::fetch_assoc($db_results)) {
            $results[$row['id']] = $row['name'];
        }

        parent::add_to_cache($key, $user_id, $results);

        return $results;
    }

    /**
     * get_search_array
     * Returns a list of searches accessible by the user with formatted name.
     * @param int|null $user_id
     */
    public static function get_search_array($user_id = null): array
    {
        if ($user_id === null) {
            $user_id = (int)(Core::get_global('user')?->id);
        }

        $key = 'searcharray';
        if (parent::is_cached($key, $user_id)) {
            return parent::get_from_cache($key, $user_id);
        }

        $is_admin = (Access::check(AccessTypeEnum::INTERFACE, AccessLevelEnum::ADMIN, $user_id) || $user_id == -1);
        $sql      = "SELECT `id`, IF(`user` = ?, `name`, CONCAT(`name`, ' (', `username`, ')')) AS `name` FROM `search` ";
        $params   = [$user_id];

        if (!$is_admin) {
            $sql .= "WHERE (`user` = ? OR `type` = 'public') ";
            $params[] = $user_id;
        }

        $sql .= "ORDER BY `name`";
        //debug_event(self::class, 'get_searches query: ' . $sql . "\n" . print_r($params, true), 5);

        $db_results = Dba::read($sql, $params);
        $results    = [];
        while ($row = Dba::fetch_assoc($db_results)) {
            $results[$row['id']] = $row['name'];
        }

        parent::add_to_cache($key, $user_id, $results);

        return $results;
    }

    /**
     * run
     *
     * This function actually runs the search and returns an array of the
     * results.
     * @param array $data
     * @param User $user
     * @param bool $require_rules // require a valid rule to return search items (instead of returning all items)
     * @return int[]
     */
    public static function run($data, $user = null, $require_rules = false): array
    {
        $limit  = (int)($data['limit'] ?? 0);
        $offset = (int)($data['offset'] ?? 0);
        $random = ((int)($data['random'] ?? 0) > 0) ? 1 : 0;
        $search = new Search(0, $data['type'], $user);
        $search->set_rules($data);

        // Generate BASE SQL
        $limit_sql = "";
        if ($limit > 0) {
            $limit_sql = ' LIMIT ';
            if ($offset > 0) {
                $limit_sql .= $offset . ", ";
            }

            $limit_sql .= $limit;
        }

        $search_info = $search->to_sql();
        if ($require_rules && empty($search_info['where'])) {
            debug_event(self::class, 'require_rules: No rules were set on this search', 5);

            return [];
        }

        $sql         = $search_info['base'] . ' ' . $search_info['table_sql'];
        if (!empty($search_info['where_sql'])) {
            $sql .= ' WHERE ' . $search_info['where_sql'];
        }

        if (!empty($search_info['group_sql'])) {
            $sql .= ' GROUP BY ' . $search_info['group_sql'];
            if (!empty($search_info['having_sql'])) {
                $sql .= ' HAVING ' . $search_info['having_sql'];
            }
        }

        $sql .= ($random > 0) ? " ORDER BY RAND()" : " ORDER BY " . $search->order_by;
        $sql .= ' ' . $limit_sql;
        $sql = trim($sql);
        //debug_event(self::class, 'SQL run: ' . $sql . "\n" . print_r($search_info['parameters'], true), 5);

        $db_results = Dba::read($sql, $search_info['parameters']);
        $results    = [];
        while ($row = Dba::fetch_assoc($db_results)) {
            $results[] = (int)$row['id'];
        }

        return $results;
    }

    /**
     * delete
     *
     * Does what it says on the tin.
     */
    public function delete(): bool
    {
        $sql = "DELETE FROM `search` WHERE `id` = ?";
        Dba::write($sql, [$this->id]);
        Catalog::count_table('search');

        return true;
    }

    /**
     * format
     * Gussy up the data
     *
     * @param bool $details
     */
    public function format($details = true): void
    {
        parent::format($details);
    }

    /**
     * get_items
     *
     * Return an array of the items output by our search
     * (part of the playlist interface).
     */
    public function get_items(): array
    {
        $results = [];
        if ($this->isNew()) {
            return $results;
        }

        $sqltbl = $this->to_sql();
        $sql    = $sqltbl['base'] . ' ' . $sqltbl['table_sql'];
        if (!empty($sqltbl['where_sql'])) {
            $sql .= ' WHERE ' . $sqltbl['where_sql'];
        }

        if (!empty($sqltbl['group_sql'])) {
            $sql .= ' GROUP BY ' . $sqltbl['group_sql'];
        }

        if (!empty($sqltbl['having_sql'])) {
            $sql .= ' HAVING ' . $sqltbl['having_sql'];
        }

        $sql .= ($this->random > 0) ? " ORDER BY RAND()" : " ORDER BY " . $this->order_by;
        if ($this->limit > 0) {
            $sql .= " LIMIT " . $this->limit;
        }

        //debug_event(self::class, 'SQL get_items: ' . $sql . "\n" . print_r($sqltbl['parameters'], true), 5);

        $count      = 1;
        $db_results = Dba::read($sql, $sqltbl['parameters']);
        while ($row = Dba::fetch_assoc($db_results)) {
            $results[] = [
                'object_id' => $row['id'],
                'object_type' => LibraryItemEnum::from($this->objectType),
                'track' => $count++,
                'track_id' => $row['id']
            ];
        }

        $this->date = time();
        $this->set_last(count($results), 'last_count');
        $this->set_last(self::get_total_duration($results), 'last_duration');

        return $results;
    }

    /**
     * get_subsearch
     *
     * get SQL for an item subsearch
     */
    public function get_subsearch($table): array
    {
        $sqltbl = $this->to_sql();
        $sql    = sprintf('SELECT DISTINCT(`%s`.`id`) FROM `%s` ', $table, $table) . $sqltbl['table_sql'];
        if (!empty($sqltbl['where_sql'])) {
            $sql .= ' WHERE ' . $sqltbl['where_sql'];
        }

        if (!empty($sqltbl['group_sql'])) {
            $sql .= ' GROUP BY ' . $sqltbl['group_sql'];
        }

        if (!empty($sqltbl['having_sql'])) {
            $sql .= ' HAVING ' . $sqltbl['having_sql'];
        }

        //$sql .= ($this->random > 0) ? " ORDER BY RAND()" : " ORDER BY " . $this->order_by; // MYSQL would want file for order by
        if ($this->limit > 0) {
            $sql .= " LIMIT " . $this->limit;
        }

        //debug_event(self::class, 'SQL get_subsearch: ' . $sql . "\n" . print_r($sqltbl['parameters'], true), 5);

        return [
            'sql' => $sql,
            'parameters' => $sqltbl['parameters']
        ];
    }

    /**
     * set_last
     *
     * @param int $count
     * @param string $column
     */
    private function set_last($count, $column): void
    {
<<<<<<< HEAD
        if (in_array($column, ['last_count', 'last_duration'])) {
            $search_id = Dba::escape($this->id);
            $sql       = "UPDATE `search` SET `" . Dba::escape($column) . "` = ? WHERE `id` = ?";
            Dba::write($sql, [$count, $search_id]);
=======
        if (in_array($column, array('last_count', 'last_duration'))) {
            $sql = "UPDATE `search` SET `" . Dba::escape($column) . "` = ? WHERE `id` = ?";
            Dba::write($sql, array($count, $this->id));
>>>>>>> cc5fbf98
        }
    }

    /**
     * get_random_items
     *
     * Returns a randomly sorted array (with an optional limit) of the items
     * output by our search (part of the playlist interface)
     * @param string|null $limit
     */
    public function get_random_items($limit = ''): array
    {
        $results = [];
        $sqltbl  = $this->to_sql();
        $sql     = $sqltbl['base'] . ' ' . $sqltbl['table_sql'];
        if (!empty($sqltbl['where_sql'])) {
            $sql .= ' WHERE ' . $sqltbl['where_sql'];
        }

        $rating_filter = AmpConfig::get_rating_filter();
        if ($rating_filter > 0 && $rating_filter <= 5 && Core::get_global('user') instanceof User && Core::get_global('user')->id > 0) {
            $user_id = Core::get_global('user')->id;
            $sql .= (empty($sqltbl['where_sql']))
                ? " WHERE "
                : " AND ";
            $sql .= "`" . $this->objectType . "`.`id` NOT IN (SELECT `object_id` FROM `rating` WHERE `rating`.`object_type` = '" . $this->objectType . sprintf('\' AND `rating`.`rating` <=%d AND `rating`.`user` = %d)', $rating_filter, $user_id);
        }

        if (!empty($sqltbl['group_sql'])) {
            $sql .= ' GROUP BY ' . $sqltbl['group_sql'];
        }

        if (!empty($sqltbl['having_sql'])) {
            $sql .= ' HAVING ' . $sqltbl['having_sql'];
        }

        $sql .= " ORDER BY RAND()";
        $sql .= (empty($limit))
            ? ""
            : " LIMIT " . $limit;

        //debug_event(self::class, 'SQL get_random_items: ' . $sql . "\n" . print_r($sqltbl['parameters'], true), 5);
        $db_results = Dba::read($sql, $sqltbl['parameters']);
        while ($row = Dba::fetch_assoc($db_results)) {
            $results[] = ['object_id' => $row['id'], 'object_type' => $this->objectType];
        }

        return $results;
    }

    /**
     * get_songs
     * This is called by the batch script, because we can't pass in Dynamic objects they pulled once and then their
     * target song.id is pushed into the array
     * @return int[]
     */
    public function get_songs(): array
    {
        $results = [];
        if ($this->isNew()) {
            return $results;
        }

        $sqltbl = $this->to_sql();
        $sql    = $sqltbl['base'] . ' ' . $sqltbl['table_sql'];
        if (!empty($sqltbl['where_sql'])) {
            $sql .= ' WHERE ' . $sqltbl['where_sql'];
        }

        if (!empty($sqltbl['group_sql'])) {
            $sql .= ' GROUP BY ' . $sqltbl['group_sql'];
        }

        if (!empty($sqltbl['having_sql'])) {
            $sql .= ' HAVING ' . $sqltbl['having_sql'];
        }

        $sql .= ($this->random > 0) ? " ORDER BY RAND()" : " ORDER BY " . $this->order_by;
        if ($this->limit > 0) {
            $sql .= " LIMIT " . $this->limit;
        }

        //debug_event(self::class, 'SQL get_songs: ' . $sql . "\n" . print_r($sqltbl['parameters'], true), 5);

        $db_results = Dba::read($sql, $sqltbl['parameters']);
        while ($row = Dba::fetch_assoc($db_results)) {
            $results[] = (int)$row['id'];
        }

        return $results;
    }

    /**
     * get_total_duration
     * Get the total duration of all songs.
     * @param array $songs
     */
    public static function get_total_duration($songs): int
    {
        $song_ids = [];
        foreach ($songs as $objects) {
            $song_ids[] = (string)$objects['object_id'];
        }

        $idlist = '(' . implode(',', $song_ids) . ')';
        if ($idlist == '()') {
            return 0;
        }

        $sql = 'SELECT SUM(`time`) FROM `song` WHERE `id` IN ' . $idlist;

        $db_results = Dba::read($sql);
        $row        = Dba::fetch_row($db_results);

        return (int)($row[0] ?? 0);
    }

    /**
     * _get_rule_name
     *
     * Iterate over $this->types to validate the rule name and return the rule type
     * (text, date, etc)
     * @param string $name
     */
    private function _get_rule_name($name): string
    {
        // check that the rule you sent is not an alias (needed for pulling details from the rule)
        switch ($this->objectType) {
            case 'song':
                switch ($name) {
                    case 'name':
                    case 'song':
                    case 'song_title':
                        $name = 'title';
                        break;
                    case 'album_title':
                        $name = 'album';
                        break;
                    case 'album_artist_title':
                        $name = 'album_artist';
                        break;
                    case 'song_artist_title':
                        $name = 'song_artist';
                        break;
                    case 'tag':
                    case 'song_tag':
                    case 'song_genre':
                        $name = 'genre';
                        break;
                    case 'album_tag':
                        $name = 'album_genre';
                        break;
                    case 'artist_tag':
                        $name = 'artist_genre';
                        break;
                    case 'no_tag':
                        $name = 'no_genre';
                        break;
                    case 'mbid_song':
                        $name = 'mbid';
                        break;
                }

                break;
            case 'album':
            case 'album_disk':
                switch ($name) {
                    case 'name':
                    case 'album':
                    case 'album_title':
                        $name = 'title';
                        break;
                    case 'song_title':
                        $name = 'song';
                        break;
                    case 'album_artist':
                    case 'album_artist_title':
                    case 'artist_title':
                        $name = 'artist';
                        break;
                    case 'tag':
                    case 'album_tag':
                    case 'album_genre':
                        $name = 'genre';
                        break;
                    case 'song_tag':
                        $name = 'song_genre';
                        break;
                    case 'no_tag':
                        $name = 'no_genre';
                        break;
                    case 'mbid_album':
                        $name = 'mbid';
                        break;
                    case 'possible_duplicate_album':
                        $name = 'possible_duplicate';
                        break;
                    case 'release_comment':
                    case 'subtitle':
                        $name = 'version';
                        break;
                }

                break;
            case 'artist':
                switch ($name) {
                    case 'name':
                    case 'artist':
                    case 'artist_title':
                        $name = 'title';
                        break;
                    case 'album_title':
                        $name = 'album';
                        break;
                    case 'song_title':
                        $name = 'song';
                        break;
                    case 'tag':
                    case 'artist_tag':
                    case 'artist_genre':
                        $name = 'genre';
                        break;
                    case 'song_tag':
                        $name = 'song_genre';
                        break;
                    case 'no_tag':
                        $name = 'no_genre';
                        break;
                    case 'mbid_artist':
                        $name = 'mbid';
                        break;
                }

                break;
            case 'podcast':
                switch ($name) {
                    case 'name':
                        $name = 'title';
                        break;
                    case 'podcast_episode_title':
                        $name = 'podcast_episode';
                        break;
                    case 'status':
                        $name = 'state';
                        break;
                }

                break;
            case 'podcast_episode':
                switch ($name) {
                    case 'name':
                        $name = 'title';
                        break;
                    case 'podcast_title':
                        $name = 'podcast';
                        break;
                    case 'status':
                        $name = 'state';
                        break;
                }

                break;
            case 'genre':
            case 'tag':
            case 'label':
            case 'playlist':
                if ($name === 'name') {
                    $name = 'title';
                }

                break;
        }

        //debug_event(self::class, '__get_rule_name: ' . $name, 5);

        return $name;
    }

    /**
     * get_rule_type
     *
     * Iterate over $this->types to validate the rule name and return the rule type
     * (text, date, etc)
     * @param string $name
     */
    public function get_rule_type($name): ?string
    {
        //debug_event(self::class, 'get_rule_type: ' . $name, 5);
        foreach ($this->types as $type) {
            if ($type['name'] == $name) {
                return $type['type'];
            }
        }

        return null;
    }

    /**
     * set_rules
     *
     * Takes an array of sanitized search data from the form and generates our real array from it.
     * @param array $data
     */
    public function set_rules($data): void
    {
        if (isset($data['playlist_name'])) {
            $this->name = (string)$data['playlist_name'];
        }

        if (isset($data['playlist_type'])) {
            $this->type = (string)$data['playlist_type'];
        }

        // check that a limit or random flag and operator have been sent
        $this->random = (isset($data['random'])) ? (int)$data['random'] : $this->random;
        $this->limit  = (isset($data['limit'])) ? (int) $data['limit'] : $this->limit;
        // the rules array needs to be filtered to just have rules
        $data                 = $this->_filter_request($data);
        $this->rules          = [];
        $user_rules           = [];
        $this->logic_operator = $data['operator'] ?? 'AND';
        // match the numeric rules you send (e.g. rule_1, rule_6000)
        foreach (array_keys($data) as $rule) {
            if (preg_match('/^rule_(\d+)$/', $rule, $ruleID)) {
                $user_rules[] = $ruleID[1];
            }
        }

        // get the data for each rule group the user sent
        foreach ($user_rules as $ruleID) {
            $rule_name = $this->_get_rule_name($data["rule_" . $ruleID]);
            $rule_type = $this->get_rule_type($rule_name);
            if ($rule_type === null) {
                continue;
            }

            $rule_input    = (string)($data['rule_' . $ruleID . '_input'] ?? '');
            $rule_operator = $this->basetypes[$rule_type][$data['rule_' . $ruleID . '_operator']]['name'] ?? '';
            // keep vertical bar in regular expression
            $is_regex = in_array($rule_operator, ['regexp', 'notregexp']);
            if ($is_regex) {
                $rule_input = str_replace("|", "\0", $rule_input);
            }

            // attach the rules to the search
            foreach (explode('|', $rule_input) as $input) {
                $this->rules[] = [
                    $rule_name,
                    // name
                    $rule_operator,
                    // operator
                    ($is_regex) ? str_replace("\0", "|", $input) : $input,
                    // input
                    $data['rule_' . $ruleID . '_subtype'] ?? null,
                ];
            }
        }
    }

    /**
     * create
     *
     * Save this search to the database for use as a smart playlist
     */
    public function create(): ?string
    {
        $user = Core::get_global('user');
        if (!$user instanceof $user) {
            return null;
        }

        // Make sure we have a unique name
        if ($this->name === null || $this->name === '' || $this->name === '0') {
            $this->name = $user->username . ' - ' . get_datetime(time());
        }

        $sql        = "SELECT `id` FROM `search` WHERE `name` = ? AND `user` = ? AND `type` = ?;";
        $db_results = Dba::read($sql, [$this->name, $user->id, $this->type]);
        if (Dba::num_rows($db_results) !== 0) {
            $this->name .= uniqid('', true);
        }

        $time = time();

        $sql = "INSERT INTO `search` (`name`, `type`, `user`, `username`, `rules`, `logic_operator`, `random`, `limit`, `date`, `last_update`) VALUES (?, ?, ?, ?, ?, ?, ?, ?, ?, ?)";
        Dba::write($sql, [$this->name, $this->type, $user->id, $user->username, json_encode($this->rules), $this->logic_operator, ($this->random > 0) ? 1 : 0, $this->limit, $time, $time]);
        $insert_id = Dba::insert_id();
        if (!$insert_id) {
            return null;
        }

        $this->id = (int)$insert_id;
        Catalog::count_table('search');

        return $insert_id;
    }

    /**
     * to_js
     *
     * Outputs the javascript necessary to re-show the current set of rules.
     */
    public function to_js(): string
    {
        $javascript = "";
        foreach ($this->rules as $rule) {
            // @see search.js SearchRow.add(ruleType, operator, input, subtype)
            $javascript .= '<script>SearchRow.add("' . scrub_out($rule[0]) . '","' . scrub_out($rule[1]) . '","' . scrub_out($rule[2]) . '", "' . scrub_out($rule[3]) . '"); </script>';
        }

        return $javascript;
    }

    /**
     * to_sql
     *
     * Call the appropriate real function.
     */
    public function to_sql(): array
    {
        return $this->searchType->getSql($this);
    }

    /**
     * update
     *
     * This function updates the saved search with the current settings.
     * @param array|null $data
     */
    public function update(array $data = null): int
    {
        if ($data && is_array($data)) {
            $this->name   = $data['name'] ?? $this->name;
            $this->type   = $data['pl_type'] ?? $this->type;
            $this->user   = $data['pl_user'] ?? $this->user;
            $this->random = $data['random'] ?? $this->random;
            $this->limit  = $data['limit'] ?? $this->limit;
        }

        $this->username = User::get_username((int)$this->user);

        if ($this->isNew()) {
            return 0;
        }

        $sql = "UPDATE `search` SET `name` = ?, `type` = ?, `user` = ?, `username` = ?, `rules` = ?, `logic_operator` = ?, `random` = ?, `limit` = ?, `last_update` = ? WHERE `id` = ?";
        Dba::write($sql, [$this->name, $this->type, $this->user, $this->username, json_encode($this->rules), $this->logic_operator, (int)$this->random, $this->limit, time(), $this->id]);
        // reformat after an update
        $this->format();

        return $this->id;
    }

    /**
     * filter_data
     *
     * Private convenience function.  Mangles the input according to a set
     * of predefined rules so that we don't have to include this logic in
     * _get_sql_foo.
     * @param array{
     *  name: string,
     *  description: string,
     *  sql: string,
     *  preg_match?: string|array,
     *  preg_replace?: string|array,
     * } $operator
     * @return bool|int|null|string
     */
    public function filter_data(string $data, string $type, array $operator)
    {
        if (
            array_key_exists('preg_match', $operator) &&
            array_key_exists('preg_replace', $operator)
        ) {
            $data = preg_replace($operator['preg_match'], $operator['preg_replace'], $data);
        }

        if ($type == 'numeric' || $type == 'days') {
            return (int)($data);
        }

        if ($type == 'boolean') {
            return make_bool($data);
        }

        return $data;
    }

    /**
     * year_search
     *
     * Build search rules for year -> year album searches for subsonic.
     * @param int $fromYear
     * @param int $toYear
     * @param int $size
     * @param int $offset
     */
    public static function year_search($fromYear, $toYear, $size, $offset): array
    {
        $search           = [];
        $search['limit']  = $size;
        $search['offset'] = $offset;
        $search['type']   = "album";
        if ($fromYear) {
            $search['rule_0_input']    = $fromYear;
            $search['rule_0_operator'] = 0;
            $search['rule_0']          = "original_year";
        }

        if ($toYear) {
            $search['rule_1_input']    = $toYear;
            $search['rule_1_operator'] = 1;
            $search['rule_1']          = "original_year";
        }

        return $search;
    }

    public function getMediaType(): LibraryItemEnum
    {
        return LibraryItemEnum::SEARCH;
    }

    /**
     * @deprecated
     */
    private function getLicenseRepository(): LicenseRepositoryInterface
    {
        global $dic;

        return $dic->get(LicenseRepositoryInterface::class);
    }

    /**
     * @deprecated inject dependency
     */
    private function getUserRepository(): UserRepositoryInterface
    {
        global $dic;

        return $dic->get(UserRepositoryInterface::class);
    }

    /**
     * @deprecated inject dependency
     */
    private function getMetadataFieldRepository(): MetadataFieldRepositoryInterface
    {
        global $dic;

        return $dic->get(MetadataFieldRepositoryInterface::class);
    }
}<|MERGE_RESOLUTION|>--- conflicted
+++ resolved
@@ -81,11 +81,6 @@
     public ?int $random            = 0;
 
     public int $limit              = 0;
-<<<<<<< HEAD
-
-    public ?int $last_count        = 0;
-=======
->>>>>>> cc5fbf98
 
     // the type of object you want to return (self::VALID_TYPES)
     public $objectType;
@@ -1409,16 +1404,9 @@
      */
     private function set_last($count, $column): void
     {
-<<<<<<< HEAD
         if (in_array($column, ['last_count', 'last_duration'])) {
-            $search_id = Dba::escape($this->id);
-            $sql       = "UPDATE `search` SET `" . Dba::escape($column) . "` = ? WHERE `id` = ?";
-            Dba::write($sql, [$count, $search_id]);
-=======
-        if (in_array($column, array('last_count', 'last_duration'))) {
             $sql = "UPDATE `search` SET `" . Dba::escape($column) . "` = ? WHERE `id` = ?";
             Dba::write($sql, array($count, $this->id));
->>>>>>> cc5fbf98
         }
     }
 
