--- conflicted
+++ resolved
@@ -356,41 +356,6 @@
     } // get_categories
 
     /**
-<<<<<<< HEAD
-=======
-     * get_all
-     * This returns a nice flat array of all of the possible preferences for the specified user
-     * @param integer $user_id
-     * @return array
-     */
-    public static function get_all($user_id)
-    {
-        $user_id    = Dba::escape($user_id);
-        $user_limit = ($user_id != -1) ? "AND `preference`.`catagory` != 'system'" : "";
-
-        $sql = "SELECT `preference`.`id`, `preference`.`name`, `preference`.`description`, `preference`.`level`, `preference`.`type`, `preference`.`catagory`, `preference`.`subcatagory`, `user_preference`.`value` FROM `preference` INNER JOIN `user_preference` ON `user_preference`.`preference`=`preference`.`id` WHERE `user_preference`.`user` = ? AND `preference`.`catagory` != 'internal' $user_limit ORDER BY `preference`.`subcatagory`, `preference`.`description`";
-
-        $db_results = Dba::read($sql, array($user_id));
-        $results    = array();
-
-        while ($row = Dba::fetch_assoc($db_results)) {
-            $results[] = array(
-                'id' => $row['id'],
-                'name' => $row['name'],
-                'level' => $row['level'],
-                'description' => $row['description'],
-                'value' => $row['value'],
-                'type' => $row['type'],
-                'category' => $row['catagory'],
-                'subcategory' => $row['subcatagory']
-            );
-        }
-
-        return $results;
-    } // get_all
-
-    /**
->>>>>>> e623eb6c
      * get
      * This returns a nice flat array of all of the possible preferences for the specified user
      * @param string $pref_name
@@ -433,7 +398,6 @@
      */
     public static function insert($name, $description, $default, $level, $type, $category, $subcategory = null)
     {
-<<<<<<< HEAD
         return static::getPreferenceRepository()->add(
             $name,
             $description,
@@ -444,34 +408,6 @@
             $subcategory
         );
     }
-=======
-        if ($subcategory !== null) {
-            $subcategory = strtolower((string)$subcategory);
-        }
-        $sql        = "INSERT INTO `preference` (`name`, `description`, `value`, `level`, `type`, `catagory`, `subcatagory`) VALUES (?, ?, ?, ?, ?, ?, ?)";
-        $db_results = Dba::write($sql, array($name, $description, $default, (int) $level, $type, $category, $subcategory));
-
-        if (!$db_results) {
-            return false;
-        }
-        $pref_id    = Dba::insert_id();
-        $params     = array($pref_id, $default);
-        $sql        = "INSERT INTO `user_preference` VALUES (-1, ?, ?)";
-        $db_results = Dba::write($sql, $params);
-        if (!$db_results) {
-            return false;
-        }
-        if ($category !== "system") {
-            $sql        = "INSERT INTO `user_preference` SELECT `user`.`id`, ?, ? FROM `user`";
-            $db_results = Dba::write($sql, $params);
-            if (!$db_results) {
-                return false;
-            }
-        }
-
-        return true;
-    } // insert
->>>>>>> e623eb6c
 
     /**
      * delete
