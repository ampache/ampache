--- conflicted
+++ resolved
@@ -168,16 +168,11 @@
         $pref_name = Dba::escape($pref_name);
         $pref_id   = static::getPreferenceRepository()->getIdByName($pref_name);
 
-<<<<<<< HEAD
         $cache     = static::getDatabaseObjectCache();
-        $cacheItem = $cache->retrieve('get_by_user', (int) $user_id);
+        $cacheItem = $cache->retrieve('get_by_user-' . $pref_name, (int) $user_id);
 
         if ($cacheItem !== []) {
             return $cacheItem[0];
-=======
-        if (parent::is_cached('get_by_user-' . $pref_name, $user_id)) {
-            return (parent::get_from_cache('get_by_user-' . $pref_name, $user_id))['value'];
->>>>>>> 23a3440d
         }
 
         $sql        = "SELECT `value` FROM `user_preference` WHERE `preference`='$pref_id' AND `user`='$user_id'";
@@ -188,11 +183,7 @@
         }
         $data = Dba::fetch_assoc($db_results);
 
-<<<<<<< HEAD
-        $cache->add('get_by_user', (int) $user_id, $data);
-=======
-        parent::add_to_cache('get_by_user-' . $pref_name, $user_id, $data);
->>>>>>> 23a3440d
+        $cache->add('get_by_user-' . $pref_name, (int) $user_id, $data);
 
         return $data['value'];
     } // get_by_user
