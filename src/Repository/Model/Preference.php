<?php

declare(strict_types=0);

/**
 * vim:set softtabstop=4 shiftwidth=4 expandtab:
 *
 * LICENSE: GNU Affero General Public License, version 3 (AGPL-3.0-or-later)
 * Copyright Ampache.org, 2001-2024
 *
 * This program is free software: you can redistribute it and/or modify
 * it under the terms of the GNU Affero General Public License as published by
 * the Free Software Foundation, either version 3 of the License, or
 * (at your option) any later version.
 *
 * This program is distributed in the hope that it will be useful,
 * but WITHOUT ANY WARRANTY; without even the implied warranty of
 * MERCHANTABILITY or FITNESS FOR A PARTICULAR PURPOSE.  See the
 * GNU Affero General Public License for more details.
 *
 * You should have received a copy of the GNU Affero General Public License
 * along with this program.  If not, see <https://www.gnu.org/licenses/>.
 *
 */

namespace Ampache\Repository\Model;

use SimpleXMLElement;
use Ampache\Module\Authorization\Access;
use Ampache\Module\Authorization\AccessLevelEnum;
use Ampache\Module\Authorization\AccessTypeEnum;
use Ampache\Module\System\Dba;
use Ampache\Config\AmpConfig;
use Ampache\Module\System\Core;

/**
 * This handles all of the preference stuff for Ampache
 */
class Preference extends database_object
{
    protected const DB_TABLENAME = 'preference';

    /**
     * This array contains System preferences that can (should) not be edited or deleted from the api
     */
    public const SYSTEM_LIST = [
        'ajax_load',
        'album_group',
        'album_release_type',
        'album_release_type_sort',
        'album_sort',
        'allow_democratic_playback',
        'allow_localplay_playback',
        'allow_personal_info_agent',
        'allow_personal_info_now',
        'allow_personal_info_recent',
        'allow_personal_info_time',
        'allow_stream_playback',
        'allow_upload',
        'allow_video',
        'api_enable_3',
        'api_enable_4',
        'api_enable_5',
        'api_enable_6',
        'api_force_version',
        'api_hidden_playlists',
        'api_hide_dupe_searches',
        'autoupdate',
        'autoupdate_lastcheck',
        'autoupdate_lastversion',
        'autoupdate_lastversion_new',
        'bookmark_latest',
        'broadcast_by_default',
        'browse_filter',
        'browser_notify',
        'browser_notify_timeout',
        'catalog_check_duplicate',
        'cron_cache',
        'custom_blankalbum',
        'custom_blankmovie',
        'custom_datetime',
        'custom_favicon',
        'custom_login_background',
        'custom_login_logo',
        'custom_logo',
        'custom_text_footer',
        'custom_timezone',
        'daap_backend',
        'daap_pass',
        'demo_clear_sessions',
        'demo_use_search',
        'direct_play_limit',
        'disabled_custom_metadata_fields',
        'disabled_custom_metadata_fields_input',
        'download',
        'force_http_play',
        'geolocation',
        'hide_genres',
        'hide_single_artist',
        'home_moment_albums',
        'home_moment_videos',
        'home_now_playing',
        'home_recently_played',
        'httpq_active',
        'jp_volume',
        'lang',
        'lastfm_challenge',
        'lastfm_grant_link',
        'libitem_browse_alpha',
        'libitem_contextmenu',
        'localplay_controller',
        'localplay_level',
        'lock_songs',
        'mpd_active',
        'notify_email',
        'now_playing_per_user',
        'offset_limit',
        'of_the_moment',
        'perpetual_api_session',
        'playlist_method',
        'playlist_type',
        'play_type',
        'podcast_keep',
        'podcast_new_download',
        'popular_threshold',
        'rate_limit',
        'share',
        'share_expire',
        'show_album_artist',
        'show_artist',
        'show_donate',
        'show_license',
        'show_lyrics',
        'show_played_times',
        'show_playlist_username',
        'show_skipped_times',
        'show_wrapped',
        'sidebar_light',
        'sidebar_hide_browse',
        'sidebar_hide_dashboard',
        'sidebar_hide_information',
        'sidebar_hide_playlist',
        'sidebar_hide_search',
        'sidebar_hide_switcher',
        'sidebar_hide_video',
        'site_title',
        'slideshow_time',
        'song_page_title',
        'stats_threshold',
        'stream_beautiful_url',
        'subsonic_always_download',
        'subsonic_backend',
        'theme_color',
        'theme_name',
        'topmenu',
        'transcode',
        'transcode_bitrate',
        'ui_fixed',
        'unique_playlist',
        'upload_access_level',
        'upload_allow_edit',
        'upload_allow_remove',
        'upload_catalog',
        'upload_catalog_pattern',
        'upload_script',
        'upload_subdir',
        'upload_user_artist',
        'upnp_active',
        'upnp_backend',
        'use_original_year',
        'use_play2',
        'webdav_backend',
        'webplayer_aurora',
        'webplayer_confirmclose',
        'webplayer_flash',
        'webplayer_html5',
        'webplayer_pausetabs',
        'webplayer_removeplayed',
        // plugin preferences might not be there but they need to be kept if you're using them
        '7digital_api_key',
        '7digital_secret_api_key',
        'amazon_base_url',
        'amazon_developer_associate_tag',
        'amazon_developer_private_api_key',
        'amazon_developer_public_key',
        'amazon_max_results_pages',
        'bitly_api_key',
        'bitly_username',
        'catalogfav_gridview',
        'catalogfav_max_items',
        'discogs_api_key',
        'discogs_secret_api_key',
        'flickr_api_key',
        'ftl_max_items',
        'gmaps_api_key',
        'googleanalytics_tracking_id',
        'headphones_api_key',
        'headphones_api_url',
        'lastfm_challenge',
        'lastfm_grant_link',
        'librefm_challenge',
        'librefm_grant_link',
        'listenbrainz_token',
        'matomo_site_id',
        'matomo_url',
        'mb_overwrite_name',
        'paypal_business',
        'paypal_currency_code',
        'personalfav_display',
        'personalfav_playlist',
        'personalfav_smartlist',
        'piwik_site_id',
        'piwik_url',
        'ratingmatch_flag_rule',
        'ratingmatch_flags',
        'ratingmatch_star1_rule',
        'ratingmatch_star2_rule',
        'ratingmatch_star3_rule',
        'ratingmatch_star4_rule',
        'ratingmatch_star5_rule',
        'ratingmatch_stars',
        'ratingmatch_write_tags',
        'rssview_feed_url',
        'rssview_max_items',
        'shouthome_max_items',
        'stream_control_bandwidth_days',
        'stream_control_bandwidth_max',
        'stream_control_hits_days',
        'stream_control_hits_max',
        'stream_control_time_days',
        'stream_control_time_max',
        'tadb_api_key',
        'tadb_overwrite_name',
        'tvdb_api_key',
        'yourls_api_key',
        'yourls_domain',
        'yourls_use_idn',
    ];

    /**
     * __constructor
     * This does nothing... amazing isn't it!
     */
    private function __construct()
    {
        // Rien a faire
    }

    /**
     * get_by_user
     * Return a preference for specific user identifier
     * @param int $user_id
     * @param string $pref_name
     * @return int|string
     *
     * @see User::getPreferenceValue()
     */
    public static function get_by_user($user_id, $pref_name)
    {
        //debug_event(self::class, 'Getting preference {' . $pref_name . '} for user identifier {' . $user_id . '}...', 5);
        $pref_id = self::id_from_name($pref_name);

        if (parent::is_cached('get_by_user-' . $pref_name, $user_id)) {
            return (parent::get_from_cache('get_by_user-' . $pref_name, $user_id))['value'];
        }

        $sql        = "SELECT `value` FROM `user_preference` WHERE `preference` = ? AND `user` = ?";
        $db_results = Dba::read($sql, [$pref_id, $user_id]);
        if (Dba::num_rows($db_results) < 1) {
            $sql        = "SELECT `value` FROM `user_preference` WHERE `preference` = ? AND `user`='-1'";
            $db_results = Dba::read($sql, [$pref_id]);
        }

        $data = Dba::fetch_assoc($db_results);

        parent::add_to_cache('get_by_user-' . $pref_name, $user_id, $data);

        return $data['value'] ?? '';
    }

    /**
     * update
     * This updates a single preference from the given name or id
     * @param string|int $preference
     * @param int $user_id
     * @param array|string|int|bool|SimpleXMLElement $value
     * @param bool $applytoall
     * @param bool $applytodefault
     */
    public static function update($preference, $user_id, $value, $applytoall = false, $applytodefault = false): bool
    {
        $access100 = Access::check(AccessTypeEnum::INTERFACE, AccessLevelEnum::ADMIN);
        // First prepare
        if (!is_numeric($preference)) {
            $pref_id = self::id_from_name($preference);
            $name    = (string)$preference;
        } else {
            $pref_id = (int)$preference;
            $name    = self::name_from_id($preference);
        }

        if (
            $pref_id === null ||
            $pref_id === 0 ||
            (
                $name === null ||
                $name === '' ||
                $name === '0'
            )
        ) {
            return false;
        }

        if (is_array($value)) {
            $value = implode(',', $value);
        }

        $params = [$value, $pref_id];

        if ($applytoall && $access100) {
            $user_check = "";
        } else {
            $user_check = "AND `user` = ?";
            $params[]   = $user_id;
        }

        if ($applytodefault && $access100) {
            $sql = "UPDATE `preference` SET `value` = ? WHERE `id` = ?";
            Dba::write($sql, $params);
        }

        if (self::has_access($name)) {
            $sql = 'UPDATE `user_preference` SET `value` = ? WHERE `preference` = ? ' . $user_check;
            Dba::write($sql, $params);
            self::clear_from_session();

            parent::remove_from_cache('get_by_user', $user_id);

            return true;
        } else {
            debug_event(self::class, (Core::get_global('user')?->username ?? T_('Unknown')) . ' attempted to update ' . $name . ' but does not have sufficient permissions', 3);
        }

        return false;
    }

    /**
     * update_level
     * This takes a preference ID and updates the level required to update it (performed by an admin)
     * @param string|int $preference
     * @param int $level
     */
    public static function update_level($preference, $level): bool
    {
        // First prepare
        $preference_id = is_numeric($preference) ? $preference : self::id_from_name($preference);

        $sql = "UPDATE `preference` SET `level` = ? WHERE `id` = ?;";
        Dba::write($sql, [$level, $preference_id]);

        return true;
    }

    /**
     * update_all
     * This takes a preference id and a value and updates all users with the new info
     * @param int $preference_id
     * @param string $value
     */
    public static function update_all($preference_id, $value): bool
    {
        if ((int)$preference_id == 0) {
            return false;
        }

        $preference_id = Dba::escape($preference_id);
        $value         = Dba::escape($value);

        $sql = "UPDATE `user_preference` SET `value` = ? WHERE `preference` = ?";
        Dba::write($sql, [$value, $preference_id]);

        parent::clear_cache();

        return true;
    }

    /**
     * exists
     * This just checks to see if a preference currently exists
     * @param string|int $preference
     */
    public static function exists($preference): int
    {
        // Don't assume it's the name
        if (!is_numeric($preference)) {
            $sql = "SELECT * FROM `preference` WHERE `name` = ?";
        } else {
            $sql = "SELECT * FROM `preference` WHERE `id` = ?";
        }

        $db_results = Dba::read($sql, [$preference]);

        return Dba::num_rows($db_results);
    }

    /**
     * has_access
     * This checks to see if the current user has access to modify this preference
     * as defined by the preference name
     * @param string $preference
     */
    public static function has_access($preference): bool
    {
        // Nothing for those demo thugs
        if (AmpConfig::get('demo_mode')) {
            return false;
        }

        $sql        = "SELECT `level` FROM `preference` WHERE `name` = ?;";
        $db_results = Dba::read($sql, [$preference]);
        $data       = Dba::fetch_assoc($db_results);

        return Access::check(AccessTypeEnum::INTERFACE, AccessLevelEnum::from((int) $data['level']));
    }

    /**
     * id_from_name
     * This takes a name and returns the id
     * @param string $name
     */
    public static function id_from_name($name): ?int
    {
        if (parent::is_cached('id_from_name', $name)) {
            return (int)(parent::get_from_cache('id_from_name', $name))[0];
        }

        $sql        = "SELECT `id` FROM `preference` WHERE `name` = ?";
        $db_results = Dba::read($sql, [$name]);
        $results    = Dba::fetch_assoc($db_results);
        if (array_key_exists('id', $results)) {
            parent::add_to_cache('id_from_name', $name, [$results['id']]);

            return (int)$results['id'];
        }

        return null;
    }

    /**
     * name_from_id
     * This returns the name from an id, it's the exact opposite
     * of the function above it, amazing!
     * @param int|string $pref_id
     */
    public static function name_from_id($pref_id): ?string
    {
        $pref_id    = Dba::escape($pref_id);
        $sql        = "SELECT `name` FROM `preference` WHERE `id` = ?";
        $db_results = Dba::read($sql, [$pref_id]);
        $results    = Dba::fetch_assoc($db_results);
        if ($results === []) {
            return null;
        }

        return (string)$results['name'];
    }

    /**
     * get_categories
     * This returns an array of the names of the different possible sections
     * it ignores the 'internal' category
     */
    public static function get_categories(): array
    {
        $sql = "SELECT `preference`.`category` FROM `preference` GROUP BY `category` ORDER BY `category`";

        $db_results = Dba::read($sql);
        $results    = [];
        while ($row = Dba::fetch_assoc($db_results)) {
            if ($row['category'] != 'internal') {
                $results[] = $row['category'];
            }
        }

        return $results;
    }

    /**
     * get
     * This returns a nice flat array of all of the possible preferences for the specified user
     * @param string $pref_name
     * @param int $user_id
     */
    public static function get($pref_name, $user_id): array
    {
        $user_id    = Dba::escape($user_id);
        $user_limit = ($user_id != -1) ? "AND `preference`.`category` != 'system'" : "";

        $sql = sprintf('SELECT `preference`.`id`, `preference`.`name`, `preference`.`description`, `preference`.`level`, `preference`.`type`, `preference`.`category`, `preference`.`subcategory`, `user_preference`.`value` FROM `preference` INNER JOIN `user_preference` ON `user_preference`.`preference`=`preference`.`id` WHERE `preference`.`name` = ? AND `user_preference`.`user` = ? AND `preference`.`category` != \'internal\' %s ORDER BY `preference`.`subcategory`, `preference`.`description`', $user_limit);

        $db_results = Dba::read($sql, [$pref_name, $user_id]);
        $results    = [];

        while ($row = Dba::fetch_assoc($db_results)) {
            $results[] = [
                'id' => $row['id'],
                'name' => $row['name'],
                'level' => $row['level'],
                'description' => $row['description'],
                'value' => $row['value'],
                'type' => $row['type'],
                'category' => $row['category'],
                'subcategory' => $row['subcategory'],
            ];
        }

        return $results;
    }

    /**
     * insert
     * This inserts a new preference into the preference table
     * it does NOT sync up the users, that should be done independently
     * @param string $name
     * @param string $description
     * @param string|int|float $default
     * @param int $level
     * @param string $type
     * @param string $category
     * @param null|string $subcategory
     * @param bool $replace
     */
    public static function insert(
        $name,
        $description,
        $default,
        $level,
        $type,
        $category,
        $subcategory = null,
        $replace = false
    ): bool {
        if ($replace) {
            self::delete($name);
        }

        if (!$replace && self::exists($name)) {
            return true;
        }

        if ($subcategory !== null) {
            $subcategory = strtolower((string)$subcategory);
        }

        $sql        = "INSERT INTO `preference` (`name`, `description`, `value`, `level`, `type`, `category`, `subcategory`) VALUES (?, ?, ?, ?, ?, ?, ?)";
        $db_results = Dba::write($sql, [$name, $description, $default, (int)$level, $type, $category, $subcategory]);

        if (!$db_results) {
            return false;
        }

        $pref_id    = Dba::insert_id();
        $params     = [$pref_id, $default];
        $sql        = "INSERT INTO `user_preference` VALUES (-1, ?, ?)";
        $db_results = Dba::write($sql, $params);
        if (!$db_results) {
            return false;
        }

        if ($category !== "system") {
            $sql        = "INSERT INTO `user_preference` SELECT `user`.`id`, ?, ? FROM `user`";
            $db_results = Dba::write($sql, $params);
            if (!$db_results) {
                return false;
            }
        }

        debug_event(self::class, 'Inserted preference: ' . $name, 3);

        return true;
    }

    /**
     * delete
     * This deletes the specified preference, a name or an ID can be passed
     * @param string|int $preference
     */
    public static function delete($preference): bool
    {
        if (Preference::exists($preference) === 0) {
            return true;
        }

        // First prepare
        if (!is_numeric($preference)) {
            $sql = "DELETE FROM `preference` WHERE `name` = ?";
        } else {
            $sql = "DELETE FROM `preference` WHERE `id` = ?";
        }

        if (Dba::write($sql, [$preference]) !== false) {
            self::clean_preferences();

            return true;
        }

        return false;
    }

    /**
     * rename
     * This renames a preference in the database
     * @param string $old
     * @param string $new
     */
    public static function rename($old, $new): void
    {
        $sql = "UPDATE `preference` SET `name` = ? WHERE `name` = ?";
        Dba::write($sql, [$new, $old]);
    }

    /**
     * clean_preferences
     * This removes any garbage
     */
    public static function clean_preferences(): void
    {
        // First remove garbage
        $sql = "DELETE FROM `user_preference` USING `user_preference` LEFT JOIN `preference` ON `preference`.`id`=`user_preference`.`preference` WHERE `preference`.`id` IS NULL";
        Dba::write($sql);
    }

    /**
     * fix_preferences
     * This takes the preferences, explodes what needs to
     * become an array and boolean everything
     * @param array $results
     */
    public static function fix_preferences($results): array
    {
        $arrays = [
            'allow_zip_types',
            'art_order',
            'auth_methods',
            'getid3_tag_order',
            'metadata_order',
            'metadata_order_video',
            'registration_display_fields',
            'registration_mandatory_fields',
            'wanted_types',
        ];

        foreach ($arrays as $item) {
            $results[$item] = (array_key_exists($item, $results) && trim((string)$results[$item]))
                ? explode(',', (string) $results[$item])
                : [];
        }

        foreach ($results as $key => $data) {
            if (!is_array($data)) {
                if (strcasecmp((string)$data, "true") == "0") {
                    $results[$key] = 1;
                }

                if (strcasecmp((string)$data, "false") == "0") {
                    $results[$key] = 0;
                }
            }
        }

        return $results;
    }

    /**
     * set_defaults
     * Make sure the default prefs are set! (taken from the default DB file `resources/sql/ampache.sql`)
     */
    public static function set_defaults(): void
    {
        $sql = "INSERT IGNORE INTO `preference` (`id`, `name`, `value`, `description`, `level`, `type`, `category`, `subcategory`) VALUES " .
            "(1, 'download', '1', 'Allow Downloads', " . AccessLevelEnum::ADMIN->value . ", 'boolean', 'options', 'feature'), " .
            "(4, 'popular_threshold', '10', 'Popular Threshold', " . AccessLevelEnum::USER->value . ", 'integer', 'interface', 'query'), " .
            "(19, 'transcode_bitrate', '128', 'Transcode Bitrate', " . AccessLevelEnum::USER->value . ", 'string', 'streaming', 'transcoding'), " .
            "(22, 'site_title', 'Ampache :: For the Love of Music', 'Website Title', " . AccessLevelEnum::ADMIN->value . ", 'string', 'interface', 'custom'), " .
            "(23, 'lock_songs', '0', 'Lock Songs', " . AccessLevelEnum::ADMIN->value . ", 'boolean', 'system', null), " .
            "(24, 'force_http_play', '0', 'Force HTTP playback regardless of port', " . AccessLevelEnum::ADMIN->value . ", 'boolean', 'system', null), " .
            "(29, 'play_type', 'web_player', 'Playback Type', " . AccessLevelEnum::USER->value . ", 'special', 'streaming', null), " .
            "(31, 'lang', 'en_US', 'Language', " . AccessLevelEnum::ADMIN->value . ", 'special', 'interface', null), " .
            "(32, 'playlist_type', 'm3u', 'Playlist Type', " . AccessLevelEnum::ADMIN->value . ", 'special', 'playlist', null), " .
            "(33, 'theme_name', 'reborn', 'Theme', 0, 'special', 'interface', 'theme'), " .
            "(40, 'localplay_level', '0', 'Localplay Access', " . AccessLevelEnum::ADMIN->value . ", 'special', 'options', 'localplay'), " .
            "(41, 'localplay_controller', '0', 'Localplay Type', " . AccessLevelEnum::ADMIN->value . ", 'special', 'options', 'localplay'), " .
            "(44, 'allow_stream_playback', '1', 'Allow Streaming', " . AccessLevelEnum::ADMIN->value . ", 'boolean', 'options', 'feature'), " .
            "(45, 'allow_democratic_playback', '0', 'Allow Democratic Play', " . AccessLevelEnum::ADMIN->value . ", 'boolean', 'options', 'feature'), " .
            "(46, 'allow_localplay_playback', '0', 'Allow Localplay Play', " . AccessLevelEnum::ADMIN->value . ", 'boolean', 'options', 'localplay'), " .
            "(47, 'stats_threshold', '7', 'Statistics Day Threshold', " . AccessLevelEnum::USER->value . ", 'integer', 'interface', 'query'), " .
            "(51, 'offset_limit', '50', 'Offset Limit', " . AccessLevelEnum::GUEST->value . ", 'integer', 'interface', 'query'), " .
            "(52, 'rate_limit', '8192', 'Rate Limit', " . AccessLevelEnum::ADMIN->value . ", 'integer', 'streaming', 'transcoding'), " .
            "(53, 'playlist_method', 'default', 'Playlist Method', " . AccessLevelEnum::GUEST->value . ", 'string', 'playlist', null), " .
            "(55, 'transcode', 'default', 'Allow Transcoding', " . AccessLevelEnum::USER->value . ", 'string', 'streaming', 'transcoding'), " .
            "(69, 'show_lyrics', '0', 'Show lyrics', 0, 'boolean', 'interface', 'player'), " .
            "(70, 'mpd_active', '0', 'MPD Active Instance', " . AccessLevelEnum::USER->value . ", 'integer', 'internal', 'mpd'), " .
            "(71, 'httpq_active', '0', 'httpQ Active Instance', " . AccessLevelEnum::USER->value . ", 'integer', 'internal', 'httpq'), " .
            "(77, 'lastfm_grant_link', '', 'Last.FM Grant URL', " . AccessLevelEnum::USER->value . ", 'string', 'internal', 'lastfm'), " .
            "(78, 'lastfm_challenge', '', 'Last.FM Submit Challenge', " . AccessLevelEnum::USER->value . ", 'string', 'internal', 'lastfm'), " .
            "(82, 'now_playing_per_user', '1', 'Now Playing filtered per user', " . AccessLevelEnum::CONTENT_MANAGER->value . ", 'boolean', 'interface', 'home'), " .
            "(83, 'album_sort', '0', 'Album - Default sort', " . AccessLevelEnum::USER->value . ", 'string', 'interface', 'library'), " .
            "(84, 'show_played_times', '0', 'Show # played', " . AccessLevelEnum::USER->value . ", 'string', 'interface', 'browse'), " .
            "(85, 'song_page_title', '1', 'Show current song in Web player page title', " . AccessLevelEnum::USER->value . ", 'boolean', 'interface', 'player'), " .
            "(86, 'subsonic_backend', '1', 'Use Subsonic backend', " . AccessLevelEnum::ADMIN->value . ", 'boolean', 'system', 'backend'), " .
            "(88, 'webplayer_flash', '1', 'Authorize Flash Web Player', " . AccessLevelEnum::USER->value . ", 'boolean', 'streaming', 'player'), " .
            "(89, 'webplayer_html5', '1', 'Authorize HTML5 Web Player', " . AccessLevelEnum::USER->value . ", 'boolean', 'streaming', 'player'), " .
            "(90, 'allow_personal_info_now', '1', 'Share Now Playing information', " . AccessLevelEnum::USER->value . ", 'boolean', 'interface', 'privacy'), " .
            "(91, 'allow_personal_info_recent', '1', 'Share Recently Played information', " . AccessLevelEnum::USER->value . ", 'boolean', 'interface', 'privacy'), " .
            "(92, 'allow_personal_info_time', '1', 'Share Recently Played information - Allow access to streaming date/time', " . AccessLevelEnum::USER->value . ", 'boolean', 'interface', 'privacy'), " .
            "(93, 'allow_personal_info_agent', '1', 'Share Recently Played information - Allow access to streaming agent', " . AccessLevelEnum::USER->value . ", 'boolean', 'interface', 'privacy'), " .
            "(94, 'ui_fixed', '0', 'Fix header position on compatible themes', " . AccessLevelEnum::USER->value . ", 'boolean', 'interface', 'theme'), " .
            "(95, 'autoupdate', '1', 'Check for Ampache updates automatically', " . AccessLevelEnum::ADMIN->value . ", 'boolean', 'system', 'update'), " .
            "(96, 'autoupdate_lastcheck', '', 'AutoUpdate last check time', " . AccessLevelEnum::USER->value . ", 'string', 'internal', 'update'), " .
            "(97, 'autoupdate_lastversion', '', 'AutoUpdate last version from last check', " . AccessLevelEnum::USER->value . ", 'string', 'internal', 'update'), " .
            "(98, 'autoupdate_lastversion_new', '', 'AutoUpdate last version from last check is newer', " . AccessLevelEnum::USER->value . ", 'boolean', 'internal', 'update'), " .
            "(99, 'webplayer_confirmclose', '0', 'Confirmation when closing current playing window', " . AccessLevelEnum::USER->value . ", 'boolean', 'interface', 'player'), " .
            "(100, 'webplayer_pausetabs', '1', 'Auto-pause between tabs', " . AccessLevelEnum::USER->value . ", 'boolean', 'interface', 'player'), " .
            "(101, 'stream_beautiful_url', '0', 'Enable URL Rewriting', " . AccessLevelEnum::ADMIN->value . ", 'boolean', 'streaming', null), " .
            "(102, 'share', '0', 'Allow Share', " . AccessLevelEnum::ADMIN->value . ", 'boolean', 'options', 'feature'), " .
            "(103, 'share_expire', '7', 'Share links default expiration days (0=never)', " . AccessLevelEnum::ADMIN->value . ", 'integer', 'system', 'share'), " .
            "(104, 'slideshow_time', '0', 'Artist slideshow inactivity time', " . AccessLevelEnum::USER->value . ", 'integer', 'interface', 'player'), " .
            "(105, 'broadcast_by_default', '0', 'Broadcast web player by default', " . AccessLevelEnum::USER->value . ", 'boolean', 'streaming', 'player'), " .
            "(108, 'album_group', '1', 'Album - Group multiple disks', " . AccessLevelEnum::USER->value . ", 'boolean', 'interface', 'library'), " .
            "(109, 'topmenu', '0', 'Top menu', " . AccessLevelEnum::USER->value . ", 'boolean', 'interface', 'theme'), " .
            "(110, 'demo_clear_sessions', '0', 'Democratic - Clear votes for expired user sessions', " . AccessLevelEnum::USER->value . ", 'boolean', 'playlist', null), " .
            "(111, 'show_donate', '1', 'Show donate button in footer', " . AccessLevelEnum::USER->value . ", 'boolean', 'interface', null), " .
            "(112, 'upload_catalog', '-1', 'Destination catalog', " . AccessLevelEnum::ADMIN->value . ", 'integer', 'system', 'upload'), " .
            "(113, 'allow_upload', '0', 'Allow user uploads', " . AccessLevelEnum::ADMIN->value . ", 'boolean', 'system', 'upload'), " .
            "(114, 'upload_subdir', '1', 'Create a subdirectory per user', " . AccessLevelEnum::ADMIN->value . ", 'boolean', 'system', 'upload'), " .
            "(115, 'upload_user_artist', '0', 'Consider the user sender as the track\'s artist', " . AccessLevelEnum::ADMIN->value . ", 'boolean', 'system', 'upload'), " .
            "(116, 'upload_script', '', 'Post-upload script (current directory = upload target directory)', " . AccessLevelEnum::ADMIN->value . ", 'string', 'system', 'upload'), " .
            "(117, 'upload_allow_edit', '1', 'Allow users to edit uploaded songs', " . AccessLevelEnum::ADMIN->value . ", 'boolean', 'system', 'upload'), " .
            "(118, 'daap_backend', '0', 'Use DAAP backend', " . AccessLevelEnum::ADMIN->value . ", 'boolean', 'system', 'backend'), " .
            "(119, 'daap_pass', '', 'DAAP backend password', " . AccessLevelEnum::ADMIN->value . ", 'string', 'system', 'backend'), " .
            "(120, 'upnp_backend', '0', 'Use UPnP backend', " . AccessLevelEnum::ADMIN->value . ", 'boolean', 'system', 'backend'), " .
            "(121, 'allow_video', '0', 'Allow Video Features', " . AccessLevelEnum::MANAGER->value . ", 'integer', 'options', 'feature'), " .
            "(122, 'album_release_type', '1', 'Album - Group per release type', " . AccessLevelEnum::USER->value . ", 'boolean', 'interface', 'library'), " .
            "(123, 'ajax_load', '1', 'Ajax page load', " . AccessLevelEnum::USER->value . ", 'boolean', 'interface', null), " .
            "(124, 'direct_play_limit', '0', 'Limit direct play to maximum media count', " . AccessLevelEnum::USER->value . ", 'integer', 'interface', 'player'), " .
            "(125, 'home_moment_albums', '1', 'Show Albums of the Moment', " . AccessLevelEnum::USER->value . ", 'integer', 'interface', 'home'), " .
            "(126, 'home_moment_videos', '0', 'Show Videos of the Moment', " . AccessLevelEnum::USER->value . ", 'integer', 'interface', 'home'), " .
            "(127, 'home_recently_played', '1', 'Show Recently Played', " . AccessLevelEnum::USER->value . ", 'integer', 'interface', 'home'), " .
            "(128, 'home_now_playing', '1', 'Show Now Playing', " . AccessLevelEnum::USER->value . ", 'integer', 'interface', 'home'), " .
            "(129, 'custom_logo', '', 'Custom URL - Logo', " . AccessLevelEnum::USER->value . ", 'string', 'interface', 'custom'), " .
            "(130, 'album_release_type_sort', 'album,ep,live,single', 'Album - Group per release type sort', " . AccessLevelEnum::USER->value . ", 'string', 'interface', 'library'), " .
            "(131, 'browser_notify', '1', 'Web Player browser notifications', " . AccessLevelEnum::USER->value . ", 'integer', 'interface', 'notification'), " .
            "(132, 'browser_notify_timeout', '10', 'Web Player browser notifications timeout (seconds)', " . AccessLevelEnum::USER->value . ", 'integer', 'interface', 'notification'), " .
            "(133, 'geolocation', '0', 'Allow Geolocation', " . AccessLevelEnum::USER->value . ", 'integer', 'options', 'feature'), " .
            "(134, 'webplayer_aurora', '1', 'Authorize JavaScript decoder (Aurora.js) in Web Player', " . AccessLevelEnum::USER->value . ", 'boolean', 'streaming', 'player'), " .
            "(135, 'upload_allow_remove', '1', 'Allow users to remove uploaded songs', " . AccessLevelEnum::ADMIN->value . ", 'boolean', 'system', 'upload'), " .
            "(136, 'custom_login_logo', '', 'Custom URL - Login page logo', " . AccessLevelEnum::MANAGER->value . ", 'string', 'interface', 'custom'), " .
            "(137, 'custom_favicon', '', 'Custom URL - Favicon', " . AccessLevelEnum::MANAGER->value . ", 'string', 'interface', 'custom'), " .
            "(138, 'custom_text_footer', '', 'Custom text footer', " . AccessLevelEnum::MANAGER->value . ", 'string', 'interface', 'custom'), " .
            "(139, 'webdav_backend', '0', 'Use WebDAV backend', " . AccessLevelEnum::ADMIN->value . ", 'boolean', 'system', 'backend'), " .
            "(140, 'notify_email', '0', 'Allow E-mail notifications', " . AccessLevelEnum::USER->value . ", 'boolean', 'options', null), " .
            "(141, 'theme_color', 'dark', 'Theme color', 0, 'special', 'interface', 'theme'), " .
            "(142, 'disabled_custom_metadata_fields', '', 'Custom metadata - Disable these fields', " . AccessLevelEnum::ADMIN->value . ", 'string', 'system', 'metadata'), " .
            "(143, 'disabled_custom_metadata_fields_input', '', 'Custom metadata - Define field list', " . AccessLevelEnum::ADMIN->value . ", 'string', 'system', 'metadata'), " .
            "(144, 'podcast_keep', '0', '# latest episodes to keep', " . AccessLevelEnum::ADMIN->value . ", 'integer', 'system', 'podcast'), " .
            "(145, 'podcast_new_download', '0', '# episodes to download when new episodes are available', " . AccessLevelEnum::ADMIN->value . ", 'integer', 'system', 'podcast'), " .
            "(146, 'libitem_contextmenu', '1', 'Library item context menu', 0, 'boolean', 'interface', 'library'), " .
            "(147, 'upload_catalog_pattern', '0', 'Rename uploaded file according to catalog pattern', " . AccessLevelEnum::ADMIN->value . ", 'boolean', 'system', 'upload'), " .
            "(148, 'catalog_check_duplicate', '0', 'Check library item at import time and disable duplicates', " . AccessLevelEnum::ADMIN->value . ", 'boolean', 'system', 'catalog'), " .
            "(149, 'browse_filter', '0', 'Show filter box on browse', " . AccessLevelEnum::USER->value . ", 'boolean', 'interface', 'browse'), " .
            "(150, 'sidebar_light', '0', 'Light sidebar by default', " . AccessLevelEnum::USER->value . ", 'boolean', 'interface', 'theme'), " .
            "(151, 'custom_blankalbum', '', 'Custom blank album default image', " . AccessLevelEnum::MANAGER->value . ", 'string', 'interface', 'custom'), " .
            "(152, 'custom_blankmovie', '', 'Custom blank video default image', " . AccessLevelEnum::MANAGER->value . ", 'string', 'interface', 'custom'), " .
            "(153, 'libitem_browse_alpha', '', 'Alphabet browsing by default for following library items (album,artist,...)', " . AccessLevelEnum::MANAGER->value . ", 'string', 'interface', 'browse'), " .
            "(154, 'show_skipped_times', '0', 'Show # skipped', " . AccessLevelEnum::USER->value . ", 'boolean', 'interface', 'browse'), " .
            "(155, 'custom_datetime', '', 'Custom datetime', " . AccessLevelEnum::USER->value . ", 'string', 'interface', 'custom'), " .
            "(156, 'cron_cache', '0', 'Cache computed SQL data (eg. media hits stats) using a cron', " . AccessLevelEnum::ADMIN->value . ", 'boolean', 'system', 'catalog'), " .
            "(157, 'unique_playlist', '0', 'Only add unique items to playlists', " . AccessLevelEnum::USER->value . ", 'boolean', 'playlist', NULL), " .
            "(158, 'of_the_moment', '6', 'Set the amount of items Album/Video of the Moment will display', " . AccessLevelEnum::USER->value . ", 'integer', 'interface', 'home'), " .
            "(159, 'custom_login_background', '', 'Custom URL - Login page background', " . AccessLevelEnum::MANAGER->value . ", 'string', 'interface', 'custom'), " .
            "(160, 'show_license', '1', 'Show License', " . AccessLevelEnum::USER->value . ", 'boolean', 'interface', 'browse'), " .
            "(161, 'use_original_year', '0', 'Browse by Original Year for albums (falls back to Year)', " . AccessLevelEnum::USER->value . ", 'boolean', 'interface', 'browse'), " .
            "(162, 'hide_single_artist', '0', 'Hide the Song Artist column for Albums with one Artist', " . AccessLevelEnum::USER->value . ", 'boolean', 'interface', 'browse'), " .
            "(163, 'hide_genres', '0', 'Hide the Genre column in browse table rows', " . AccessLevelEnum::USER->value . ", 'boolean', 'interface', 'browse'), " .
            "(164, 'subsonic_always_download', '0', 'Force Subsonic streams to download. (Enable scrobble in your client to record stats)', " . AccessLevelEnum::USER->value . ", 'boolean', 'options', 'subsonic'), " .
            "(165, 'api_enable_3', '1', 'Allow Ampache API3 responses', " . AccessLevelEnum::USER->value . ", 'boolean', 'options', 'ampache'), " .
            "(166, 'api_enable_4', '1', 'Allow Ampache API3 responses', " . AccessLevelEnum::USER->value . ", 'boolean', 'options', 'ampache'), " .
            "(167, 'api_enable_5', '1', 'Allow Ampache API3 responses', " . AccessLevelEnum::USER->value . ", 'boolean', 'options', 'ampache'), " .
            "(168, 'api_force_version', '0', 'Force a specific API response no matter what version you send', " . AccessLevelEnum::USER->value . ", 'special', 'options', 'ampache'), " .
            "(169, 'show_playlist_username', '1', 'Show playlist owner username in titles', " . AccessLevelEnum::USER->value . ", 'boolean', 'interface', 'browse'), " .
            "(170, 'api_hidden_playlists', '', 'Hide playlists in Subsonic and API clients that start with this string', " . AccessLevelEnum::USER->value . ", 'string', 'options', null), " .
            "(171, 'api_hide_dupe_searches', '0', 'Hide smartlists that match playlist names in Subsonic and API clients', " . AccessLevelEnum::USER->value . ", 'boolean', 'options', NULL), " .
            "(172, 'show_album_artist', '1', 'Show \'Album Artists\' link in the main sidebar', " . AccessLevelEnum::USER->value . ", 'boolean', 'interface', 'theme'), " .
            "(173, 'show_artist', '0', 'Show \'Artists\' link in the main sidebar', " . AccessLevelEnum::USER->value . ", 'boolean', 'interface', 'theme'), " .
            "(175, 'demo_use_search', '0', 'Democratic - Use smartlists for base playlist', " . AccessLevelEnum::ADMIN->value . ", 'boolean', 'system', NULL);";
        Dba::write($sql);
    }

    /**
     * translate_db
     * Make sure the default prefs are readable by the users
     */
    public static function translate_db(): void
    {
        $sql        = "UPDATE `preference` SET `preference`.`description` = ? WHERE `preference`.`name` = ? AND `preference`.`description` != ?;";
        $pref_array = [
            '7digital_api_key' => T_('7digital consumer key'),
            '7digital_secret_api_key' => T_('7digital secret'),
            'ajax_load' => T_('Ajax page load'),
            'album_group' => T_('Album - Group multiple disks'),
            'album_release_type_sort' => T_('Album - Group per release type sort'),
            'album_release_type' => T_('Album - Group per release type'),
            'album_sort' => T_('Album - Default sort'),
            'allow_democratic_playback' => T_('Allow Democratic Play'),
            'allow_localplay_playback' => T_('Allow Localplay Play'),
            'allow_personal_info_agent' => T_('Share Recently Played information - Allow access to streaming agent'),
            'allow_personal_info_now' => T_('Share Now Playing information'),
            'allow_personal_info_recent' => T_('Share Recently Played information'),
            'allow_personal_info_time' => T_('Share Recently Played information - Allow access to streaming date/time'),
            'allow_stream_playback' => T_('Allow Streaming'),
            'allow_upload' => T_('Allow user uploads'),
            'allow_video' => T_('Allow Video Features'),
            'amazon_base_url' => T_('Amazon base url'),
            'amazon_developer_associate_tag' => T_('Amazon associate tag'),
            'amazon_developer_private_api_key' => T_('Amazon Secret Access Key'),
            'amazon_developer_public_key' => T_('Amazon Access Key ID'),
            'amazon_max_results_pages' => T_('Amazon max results pages'),
            'api_enable_3' => T_('Allow Ampache API3 responses'),
            'api_enable_4' => T_('Allow Ampache API4 responses'),
            'api_enable_5' => T_('Allow Ampache API5 responses'),
            'api_enable_6' => T_('Allow Ampache API6 responses'),
            'api_force_version' => T_('Force a specific API response no matter what version you send'),
            'api_hidden_playlists' => T_('Hide playlists in Subsonic and API clients that start with this string'),
            'api_hide_dupe_searches' => T_('Hide smartlists that match playlist names in Subsonic and API clients'),
            'autoupdate_lastcheck' => T_('AutoUpdate last check time'),
            'autoupdate_lastversion_new' => T_('AutoUpdate last version from last check is newer'),
            'autoupdate_lastversion' => T_('AutoUpdate last version from last check'),
            'autoupdate' => T_('Check for Ampache updates automatically'),
            'bitly_api_key' => T_('Bit.ly API key'),
            'bitly_username' => T_('Bit.ly Username'),
            'bookmark_latest' => T_('Only keep the latest media bookmark'),
            'broadcast_by_default' => T_('Broadcast web player by default'),
            'browse_filter' => T_('Show filter box on browse'),
            'browser_notify_timeout' => T_('Web Player browser notifications timeout (seconds)'),
            'browser_notify' => T_('Web Player browser notifications'),
            'catalog_check_duplicate' => T_('Check library item at import time and disable duplicates'),
            'catalogfav_gridview' => T_('Catalog favorites grid view display'),
            'catalogfav_max_items' => T_('Catalog favorites max items'),
            'cron_cache' => T_('Cache computed SQL data (eg. media hits stats) using a cron'),
            'custom_blankalbum' => T_('Custom blank album default image'),
            'custom_blankmovie' => T_('Custom blank video default image'),
            'custom_datetime' => T_('Custom datetime'),
            'custom_favicon' => T_('Custom URL - Favicon'),
            'custom_login_background' => T_('Custom URL - Login page background'),
            'custom_login_logo' => T_('Custom URL - Login page logo'),
            'custom_logo' => T_('Custom URL - Logo'),
            'custom_text_footer' => T_('Custom text footer'),
            'custom_timezone' => T_('Custom timezone (Override PHP date.timezone)'),
            'daap_backend' => T_('Use DAAP backend'),
            'daap_pass' => T_('DAAP backend password'),
            'demo_clear_sessions' => T_('Democratic - Clear votes for expired user sessions'),
            'demo_use_search' => T_('Democratic - Use smartlists for base playlist'),
            'direct_play_limit' => T_('Limit direct play to maximum media count'),
            'disabled_custom_metadata_fields_input' => T_('Custom metadata - Define field list'),
            'disabled_custom_metadata_fields' => T_('Custom metadata - Disable these fields'),
            'discogs_api_key' => T_('Discogs consumer key'),
            'discogs_secret_api_key' => T_('Discogs secret'),
            'download' => T_('Allow Downloads'),
            'flickr_api_key' => T_('Flickr API key'),
            'force_http_play' => T_('Force HTTP playback regardless of port'),
            'ftl_max_items' => T_('Friends timeline max items'),
            'geolocation' => T_('Allow Geolocation'),
            'gmaps_api_key' => T_('Google Maps API key'),
            'googleanalytics_tracking_id' => T_('Google Analytics Tracking ID'),
            'headphones_api_key' => T_('Headphones API key'),
            'headphones_api_url' => T_('Headphones URL'),
            'hide_genres' => T_('Hide the Genre column in browse table rows'),
            'hide_single_artist' => T_('Hide the Song Artist column for Albums with one Artist'),
            'home_moment_albums' => T_('Show Albums of the Moment'),
            'home_moment_videos' => T_('Show Videos of the Moment'),
            'home_now_playing' => T_('Show Now Playing'),
            'home_recently_played' => T_('Show Recently Played'),
            'httpq_active' => T_('HTTPQ Active Instance'),
            'jp_volume' => T_('Default webplayer volume'),
            'lang' => T_('Language'),
            'lastfm_challenge' => T_('Last.FM Submit Challenge'),
            'lastfm_grant_link' => T_('Last.FM Grant URL'),
            'libitem_browse_alpha' => T_('Alphabet browsing by default for following library items (album,artist,...)'),
            'libitem_contextmenu' => T_('Library item context menu'),
            'librefm_challenge' => T_('Libre.FM Submit Challenge'),
            'listenbrainz_token' => T_('ListenBrainz User Token'),
            'localplay_controller' => T_('Localplay Type'),
            'localplay_level' => T_('Localplay Access'),
            'lock_songs' => T_('Lock Songs'),
            'matomo_site_id' => T_('Matomo Site ID'),
            'matomo_url' => T_('Matomo URL'),
            'mb_overwrite_name' => T_('Overwrite Artist names that match an mbid'),
            'mpd_active' => T_('MPD Active Instance'),
            'notify_email' => T_('Allow E-mail notifications'),
            'now_playing_per_user' => T_('Now Playing filtered per user'),
            'offset_limit' => T_('Offset Limit'),
            'of_the_moment' => T_('Set the amount of items Album/Video of the Moment will display'),
            'paypal_business' => T_('PayPal ID'),
            'paypal_currency_code' => T_('PayPal Currency Code'),
            'perpetual_api_session' => T_('API sessions do not expire'),
            'personalfav_display' => T_('Personal favorites on the homepage'),
            'personalfav_playlist' => T_('Favorite Playlists'),
            'personalfav_smartlist' => T_('Favorite Smartlists'),
            'piwik_site_id' => T_('Piwik Site ID'),
            'piwik_url' => T_('Piwik URL'),
            'playlist_method' => T_('Playlist Method'),
            'playlist_type' => T_('Playlist Type'),
            'play_type' => T_('Playback Type'),
            'podcast_keep' => T_('# latest episodes to keep'),
            'podcast_new_download' => T_('# episodes to download when new episodes are available'),
            'popular_threshold' => T_('Popular Threshold'),
            'rate_limit' => T_('Rate Limit'),
            'ratingmatch_flag_rule' => T_('Match rule for Flags'),
            'ratingmatch_flags' => T_('When you love a track, flag the album and artist'),
            'ratingmatch_star1_rule' => T_('Match rule for 1 Star ($play,$skip)'),
            'ratingmatch_star2_rule' => T_('Match rule for 2 Stars'),
            'ratingmatch_star3_rule' => T_('Match rule for 3 Stars'),
            'ratingmatch_star4_rule' => T_('Match rule for 4 Stars'),
            'ratingmatch_star5_rule' => T_('Match rule for 5 Stars'),
            'ratingmatch_stars' => T_('Minimum star rating to match'),
            'rssview_feed_url' => T_('RSS Feed URL'),
            'rssview_max_items' => T_('RSS Feed max items'),
            'share_expire' => T_('Share links default expiration days (0=never)'),
            'share' => T_('Allow Share'),
            'shouthome_max_items' => T_('Shoutbox on homepage max items'),
            'show_album_artist' => T_("Show 'Album Artists' link in the main sidebar"),
            'show_artist' => T_("Show 'Artists' link in the main sidebar"),
            'show_donate' => T_('Show donate button in footer'),
            'show_header_login' => T_('Show the login / registration links in the site header'),
            'show_license' => T_('Show License'),
            'show_lyrics' => T_('Show lyrics'),
            'show_original_year' => T_('Show Album original year on links (if available)'),
            'show_played_times' => T_('Show # played'),
            'show_playlist_username' => T_('Show playlist owner username in titles'),
            'show_skipped_times' => T_('Show # skipped'),
            'show_subtitle' => T_('Show Album subtitle on links (if available)'),
            'show_wrapped' => T_('Enable access to your personal "Spotify Wrapped" from your user page'),
            'sidebar_light' => T_('Light sidebar by default'),
            'sidebar_hide_browse' => T_('Hide the Browse menu in the sidebar'),
            'sidebar_hide_dashboard' => T_('Hide the Dashboard menu in the sidebar'),
            'sidebar_hide_information' => T_('Hide the Information menu in the sidebar'),
            'sidebar_hide_playlist' => T_('Hide the Playlist menu in the sidebar'),
            'sidebar_hide_search' => T_('Hide the Search menu in the sidebar'),
            'sidebar_hide_switcher' => T_('Hide sidebar switcher arrows'),
            'sidebar_hide_video' => T_('Hide the Video menu in the sidebar'),
            'site_title' => T_('Website Title'),
            'slideshow_time' => T_('Artist slideshow inactivity time'),
            'song_page_title' => T_('Show current song in Web player page title'),
            'stats_threshold' => T_('Statistics Day Threshold'),
            'stream_beautiful_url' => T_('Enable URL Rewriting'),
            'stream_control_bandwidth_days' => T_('Stream control bandwidth history (days)'),
            'stream_control_bandwidth_max' => T_('Stream control maximal bandwidth (month)'),
            'stream_control_hits_days' => T_('Stream control hits history (days)'),
            'stream_control_hits_max' => T_('Stream control maximal hits'),
            'stream_control_time_days' => T_('Stream control time history (days)'),
            'stream_control_time_max' => T_('Stream control maximal time (minutes)'),
            'subsonic_always_download' => T_('Force Subsonic streams to download. (Enable scrobble in your client to record stats)'),
            'subsonic_backend' => T_('Use Subsonic backend'),
            'tadb_api_key' => T_('TheAudioDb API key'),
            'tadb_overwrite_name' => T_('Overwrite Artist names that match an mbid'),
            'theme_color' => T_('Theme color'),
            'theme_name' => T_('Theme'),
            'topmenu' => T_('Top menu'),
            'transcode_bitrate' => T_('Transcode Bitrate'),
            'transcode' => T_('Allow Transcoding'),
            'tvdb_api_key' => T_('TVDb API key'),
            'ui_fixed' => T_('Fix header position on compatible themes'),
            'unique_playlist' => T_('Only add unique items to playlists'),
            'upload_access_level' => T_('Upload Access Level'),
            'upload_allow_edit' => T_('Allow users to edit uploaded songs'),
            'upload_allow_remove' => T_('Allow users to remove uploaded songs'),
            'upload_catalog_pattern' => T_('Rename uploaded file according to catalog pattern'),
            'upload_catalog' => T_('Destination catalog'),
            'upload_script' => T_('Post-upload script (current directory = upload target directory)'),
            'upload_subdir' => T_('Create a subdirectory per user'),
            'upload_user_artist' => T_("Consider the user sender as the track's artist"),
            'upnp_active' => T_('UPnP Active Instance'),
            'upnp_backend' => T_('Use UPnP backend'),
            'use_original_year' => T_('Browse by Original Year for albums (falls back to Year)'),
            'use_play2' => T_('Use an alternative playback action for streaming if you have issues with playing music'),
            'vlc_active' => T_('VLC Active Instance'),
            'webdav_backend' => T_('Use WebDAV backend'),
            'webplayer_aurora' => T_('Authorize JavaScript decoder (Aurora.js) in Web Player'),
            'webplayer_confirmclose' => T_('Confirmation when closing current playing window'),
            'webplayer_flash' => T_('Authorize Flash Web Player'),
            'webplayer_html5' => T_('Authorize HTML5 Web Player'),
            'webplayer_pausetabs' => T_('Auto-pause between tabs'),
            'webplayer_removeplayed' => T_('Remove tracks before the current playlist item in the webplayer when played'),
            'xbmc_active' => T_('XBMC Active Instance'),
            'yourls_api_key' => T_('YOURLS API key'),
            'yourls_domain' => T_('YOURLS domain name'),
            'yourls_use_idn' => T_('YOURLS use IDN'),
        ];
        foreach ($pref_array as $key => $value) {
            Dba::write($sql, [$value, $key, $value]);
        }
    }

    /**
     * load_from_session
     * This loads the preferences from the session rather then creating a connection to the database
     * @param int $uid
     */
    public static function load_from_session($uid = -1): bool
    {
        if (!isset($_SESSION)) {
            return false;
        }

        if (
            array_key_exists('userdata', $_SESSION) &&
            array_key_exists('preferences', $_SESSION['userdata']) &&
            is_array($_SESSION['userdata']['preferences']) &&
            $_SESSION['userdata']['uid'] == $uid
        ) {
            AmpConfig::set_by_array($_SESSION['userdata']['preferences'], true);

            return true;
        }

        return false;
    }

    /**
     * clear_from_session
     * This clears the users preferences, this is done whenever modifications are made to the preferences
     * or the admin resets something
     */
    public static function clear_from_session(): void
    {
        if (isset($_SESSION) && array_key_exists('userdata', $_SESSION) && array_key_exists('preferences', $_SESSION['userdata'])) {
            unset($_SESSION['userdata']['preferences']);
        }
    }

    /**
     * is_boolean
     * This returns true / false if the preference in question is a boolean preference
     * This is currently only used by the debug view, could be used other places.. wouldn't be a half
     * bad idea
     * @param string $key
     */
    public static function is_boolean($key): bool
    {
        $boolean_array = [
            'access_control',
            'access_list',
            'admin_enable_required',
            'admin_notify_reg',
            'ajax_load',
            'album_art_store_disk',
            'album_group',
            'album_release_type',
            'allow_democratic_playback',
            'allow_localplay_playback',
            'allow_personal_info_agent',
            'allow_personal_info_now',
            'allow_personal_info_recent',
            'allow_personal_info_time',
            'allow_php_themes',
            'allow_public_registration',
            'allow_stream_playback',
            'allow_upload',
            'allow_upload_scripts',
            'allow_video',
            'allow_zip_download',
            'api_enable_3',
            'api_enable_4',
            'api_enable_5',
            'api_enable_6',
            'api_hide_dupe_searches',
            'art_zip_add',
            'auth_password_save',
            'auto_create',
            'autoupdate',
            'autoupdate_lastversion_new',
            'bookmark_latest',
            'broadcast',
            'broadcast_by_default',
            'browse_filter',
            'browser_notify',
            'cache_aif',
            'cache_aiff',
            'cache_ape',
            'cache_flac',
            'cache_m4a',
            'cache_mp3',
            'cache_mpc',
            'cache_oga',
            'cache_ogg',
            'cache_opus',
            'cache_remote',
            'cache_shn',
            'cache_wav',
            'cache_wma',
            'captcha_public_reg',
            'catalog_check_duplicate',
            'catalog_disable',
            'catalogfav_gridview',
            'catalog_filter',
            'catalog_verify_by_time',
            'condPL',
            'cookie_disclaimer',
            'cookie_secure',
            'cron_cache',
            'daap_backend',
            'debug',
            'deferred_ext_metadata',
            'delete_from_disk',
            'demo_clear_sessions',
            'demo_mode',
            'demo_use_search',
            'direct_link',
            'directplay',
            'disable_xframe_sameorigin',
            'display_menu',
            'download',
            'downsample_remote',
            'enable_custom_metadata',
            'external_auto_update',
            'force_http_play',
            'force_ssl',
            'gather_song_art',
            'generate_video_preview',
            'geolocation',
            'getid3_detect_id3v2_encoding',
            'hide_ampache_messages',
            'hide_genres',
            'hide_search',
            'hide_single_artist',
            'home_moment_albums',
            'home_moment_videos',
            'home_now_playing',
            'home_recently_played',
            'httpq_active',
            'label',
            'ldap_start_tls',
            'libitem_contextmenu',
            'licensing',
            'live_stream',
            'lock_songs',
            'mail_auth',
            'mail_enable',
            'mb_overwrite_name',
            'memory_cache',
            'mpd_active',
            'no_symlinks',
            'notify_email',
            'now_playing_per_user',
            'perpetual_api_session',
            'personalfav_display',
            'playlist_art',
            'podcast',
            'prevent_multiple_logins',
            'quarantine',
            'rating_browse_filter',
            'rating_browse_minimum_stars',
            'ratingmatch_flags',
            'ratingmatch_write_tags',
            'ratings',
            'require_localnet_session',
            'require_session',
            'resize_images',
            'rio_global_stats',
            'rio_track_stats',
            'send_full_stream',
            'session_cookiesecure',
            'share',
            'share_social',
            'show_album_artist',
            'show_artist',
            'show_donate',
            'show_footer_statistics',
            'show_header_login',
            'show_license',
            'show_lyrics',
            'show_original_year',
            'show_played_times',
            'show_playlist_username',
            'show_similar',
            'show_skipped_times',
            'show_song_art',
            'show_subtitle',
            'show_wrapped',
            'sidebar_light',
            'sidebar_hide_browse',
            'sidebar_hide_dashboard',
            'sidebar_hide_information',
            'sidebar_hide_playlist',
            'sidebar_hide_search',
            'sidebar_hide_switcher',
            'sidebar_hide_video',
            'simple_user_mode',
            'sociable',
            'song_page_title',
            'statistical_graphs',
            'stream_beautiful_url',
            'subsonic_always_download',
            'subsonic_backend',
            'tadb_overwrite_name',
            'topmenu',
            'track_user_ip',
            'transcode_player_customize',
            'ui_fixed',
            'unique_playlist',
            'upload',
            'upload_allow_edit',
            'upload_allow_remove',
            'upload_catalog',
            'upload_catalog_pattern',
            'upload_script',
            'upload_subdir',
            'upload_user_artist',
            'upnp_active',
            'upnp_backend',
            'use_auth',
            'use_now_playing_embedded',
            'use_original_year',
            'use_play2',
            'user_agreement',
            'user_create_streamtoken',
            'user_no_email_confirm',
            'use_rss',
            'wanted',
            'wanted_auto_accept',
            'waveform',
            'webdav_backend',
            'webplayer_aurora',
            'webplayer_confirmclose',
            'webplayer_debug',
            'webplayer_flash',
            'webplayer_html5',
            'webplayer_pausetabs',
            'write_tags',
            'xml_rpc',
        ];

        return in_array($key, $boolean_array);
    }

    /**
     * init
     * This grabs the preferences and then loads them into conf it should be run on page load
     * to initialize the needed variables
     */
    public static function init(): bool
    {
        $user    = Core::get_global('user');
        $user_id = $user->id ?? -1;

        // First go ahead and try to load it from the preferences
        if (self::load_from_session($user_id)) {
            return true;
        }

        /* Get Global Preferences */
        $sql        = "SELECT `preference`.`name`, `user_preference`.`value`, `syspref`.`value` AS `system_value` FROM `preference` LEFT JOIN `user_preference` `syspref` ON `syspref`.`preference`=`preference`.`id` AND `syspref`.`user`='-1' AND `preference`.`category`='system' LEFT JOIN `user_preference` ON `user_preference`.`preference`=`preference`.`id` AND `user_preference`.`user` = ? AND `preference`.`category` !='system'";
        $db_results = Dba::read($sql, [$user_id]);

        $results = [];
        while ($row = Dba::fetch_assoc($db_results)) {
            $value          = $row['system_value'] ?? $row['value'];
            $name           = $row['name'];
            $results[$name] = $value;
        }

        /* Set the Theme mojo */
        if (array_key_exists('theme_name', $results) && strlen((string)$results['theme_name']) > 0) {
            // In case the theme was removed
            if (!Core::is_readable(__DIR__ . '/../../../public/themes/' . $results['theme_name'])) {
                unset($results['theme_name']);
            }
        } else {
            unset($results['theme_name']);
        }

<<<<<<< HEAD
        // Default theme if we don't get anything from their
        // preferences because we're going to want at least something otherwise
        // the page is going to be really ugly
=======
        // Default theme fallback
>>>>>>> 63a063cd
        if (!isset($results['theme_name'])) {
            $results['theme_name'] = 'reborn';
        }

        $results['theme_path'] = '/themes/' . $results['theme_name'];

        // Load theme settings
        $theme_cfg                 = get_theme($results['theme_name']);
        $results['theme_css_base'] = $theme_cfg['base'];

        // Default theme color fallback
        if (!isset($results['theme_color'])) {
            $results['theme_color'] = 'dark';
        }

        if (array_key_exists('theme_color', $results) && strlen((string)$results['theme_color']) > 0) {
            // In case the color was removed
            if (!Core::is_readable(__DIR__ . '/../../../public/themes/' . $results['theme_name'] . '/templates/' . $results['theme_color'] . '.css')) {
                unset($results['theme_color']);
            }
        } else {
            unset($results['theme_color']);
        }

        if (!isset($results['theme_color'])) {
            $results['theme_color'] = strtolower((string)$theme_cfg['colors'][0]);
        }

        AmpConfig::set_by_array($results, true);
        $_SESSION['userdata']['preferences'] = $results;
        $_SESSION['userdata']['uid']         = $user_id;

        return true;
    }
}<|MERGE_RESOLUTION|>--- conflicted
+++ resolved
@@ -1279,13 +1279,9 @@
             unset($results['theme_name']);
         }
 
-<<<<<<< HEAD
         // Default theme if we don't get anything from their
         // preferences because we're going to want at least something otherwise
         // the page is going to be really ugly
-=======
-        // Default theme fallback
->>>>>>> 63a063cd
         if (!isset($results['theme_name'])) {
             $results['theme_name'] = 'reborn';
         }
