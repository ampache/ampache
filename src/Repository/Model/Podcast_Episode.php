<?php

declare(strict_types=0);

/**
 * vim:set softtabstop=4 shiftwidth=4 expandtab:
 *
 * LICENSE: GNU Affero General Public License, version 3 (AGPL-3.0-or-later)
 * Copyright Ampache.org, 2001-2024
 *
 * This program is free software: you can redistribute it and/or modify
 * it under the terms of the GNU Affero General Public License as published by
 * the Free Software Foundation, either version 3 of the License, or
 * (at your option) any later version.
 *
 * This program is distributed in the hope that it will be useful,
 * but WITHOUT ANY WARRANTY; without even the implied warranty of
 * MERCHANTABILITY or FITNESS FOR A PARTICULAR PURPOSE.  See the
 * GNU Affero General Public License for more details.
 *
 * You should have received a copy of the GNU Affero General Public License
 * along with this program.  If not, see <https://www.gnu.org/licenses/>.
 *
 */

namespace Ampache\Repository\Model;

use Ampache\Module\Authorization\AccessLevelEnum;
use Ampache\Module\Authorization\AccessTypeEnum;
use Ampache\Module\Playback\Stream;
use Ampache\Module\Playback\Stream_Url;
use Ampache\Module\Podcast\PodcastDeleterInterface;
use Ampache\Module\Podcast\PodcastEpisodeStateEnum;
use Ampache\Module\Statistics\Stats;
use Ampache\Module\System\Dba;
use Ampache\Module\Util\Ui;
use Ampache\Module\Authorization\Access;
use Ampache\Config\AmpConfig;
use Ampache\Module\System\Core;
use Ampache\Repository\PodcastEpisodeRepositoryInterface;
use Ampache\Repository\PodcastRepositoryInterface;
use DateTime;
use DateTimeInterface;

class Podcast_Episode extends database_object implements
    Media,
    library_item,
    CatalogItemInterface
{
    protected const DB_TABLENAME = 'podcast_episode';

    public int $id = 0;

    public ?string $title = null;

    public ?string $guid = null;

    public int $podcast;

    public ?string $state = null;

    public ?string $file = null;

    public ?string $source = null;

    public int $size;

    public int $time;

    public ?string $website = null;

    public ?string $description = null;

    public ?string $author = null;

    public ?string $category = null;

    public bool $played;

    public bool $enabled;

    public int $pubdate;

    public int $addition_time;

    public int $update_time;

    public int $total_count;

    public int $total_skip;

    public int $catalog;

    public int $bitrate;

    public int $rate;

    public ?string $mode = null;

    public ?int $channels = null;

    public ?string $waveform = null;

    public string $type;

    public ?string $mime = null;

    private ?string $link = null;

    private ?string $link_formatted = null;

    private ?string $podcast_name = null;

    private ?string $podcast_link = null;

    private ?bool $has_art = null;

    /**
     * Constructor
     *
     * Podcast Episode class
     */
    public function __construct(?int $episode_id = 0)
    {
        if (!$episode_id) {
            return;
        }

        $info = $this->get_info($episode_id, static::DB_TABLENAME);
        if ($info === []) {
            return;
        }

        foreach ($info as $key => $value) {
            $this->$key = $value;
        }

        $this->id = $episode_id;
        if (
            $this->file !== null &&
            $this->file !== '' &&
            $this->file !== '0'
        ) {
            $this->type    = strtolower(pathinfo($this->file, PATHINFO_EXTENSION));
            $this->mime    = Song::type_to_mime($this->type);
            $this->enabled = true;
        }
    }

    public function getId(): int
    {
        return $this->id;
    }

    public function isNew(): bool
    {
        return $this->getId() === 0;
    }

    /**
     * Returns the id of the catalog the item is associated to
     */
    public function getCatalogId(): int
    {
        return $this->catalog;
    }

    public function getCategory(): string
    {
        return scrub_out($this->category);
    }

    public function getAuthor(): string
    {
        return scrub_out($this->author);
    }

    public function getWebsite(): string
    {
        return scrub_out($this->website);
    }

    public function getBitrateFormatted(): string
    {
        return sprintf('%d-%s', (int) ($this->bitrate / 1024), strtoupper((string)$this->mode));
    }

    public function getPubDate(): DateTimeInterface
    {
        return new DateTime('@' . $this->pubdate);
    }

    public function getState(): PodcastEpisodeStateEnum
    {
        return PodcastEpisodeStateEnum::tryFrom((string) $this->state) ?? PodcastEpisodeStateEnum::PENDING;
    }

    public function getSizeFormatted(): string
    {
        return Ui::format_bytes($this->size);
    }

    /**
     * does the item have art?
     */
    public function has_art(): bool
    {
        if ($this->has_art === null) {
            $this->has_art = Art::has_db($this->podcast, 'podcast');
        }

        return $this->has_art;
    }

    /**
     * Get item keywords for metadata searches.
     * @return array<string, array{important: bool, label: string, value: string}>
     */
    public function get_keywords(): array
    {
        return [
            'podcast' => [
                'important' => true,
                'label' => T_('Podcast'),
                'value' => $this->getPodcastName()
            ],
            'title' => [
                'important' => true,
                'label' => T_('Title'),
                'value' => (string)$this->get_fullname()
            ]
        ];
    }

    /**
     * get_fullname
     */
    public function get_fullname(): ?string
    {
        return $this->title;
    }

    /**
     * Get item link.
     */
    public function get_link(): string
    {
        // don't do anything if it's formatted
        if ($this->link === null) {
<<<<<<< HEAD
            $web_path   = AmpConfig::get_web_path('/client');
=======
            $web_path = AmpConfig::get_web_path();

>>>>>>> aa570472
            $this->link = $web_path . '/podcast_episode.php?action=show&podcast_episode=' . $this->id;
        }

        return $this->link;
    }

    /**
     * Get item f_link.
     */
    public function get_f_link(): string
    {
        // don't do anything if it's formatted
        if ($this->link_formatted === null) {
            $this->link_formatted = '<a href="' . $this->get_link() . '" title="' . scrub_out($this->get_fullname()) . '">' . scrub_out($this->get_fullname()) . '</a>';
        }

        return $this->link_formatted;
    }

    /**
     * Return a formatted link to the parent object (if appliccable)
     */
    public function get_f_parent_link(): ?string
    {
        return $this->getPodcastLink();
    }

    /**
     * Get item f_time or f_time_h.
     */
    public function get_f_time(?bool $hours = false): string
    {
        $min = floor($this->time / 60);
        $sec = sprintf("%02d", ($this->time % 60));
        if (!$hours) {
            return $min . ":" . $sec;
        }

        $hour           = sprintf("%02d", floor($min / 60));
        $min_h          = sprintf("%02d", ($min % 60));

        return $hour . ":" . $min_h . ":" . $sec;
    }

    public function getPodcastName(): string
    {
        if ($this->podcast_name === null) {
            $podcast            = $this->getPodcastRepository()->findById($this->podcast);
            $this->podcast_name = (string)$podcast?->get_fullname();
        }

        return $this->podcast_name;
    }

    public function getPodcastLink(): string
    {
        if ($this->podcast_link === null) {
            $podcast              = $this->getPodcastRepository()->findById($this->podcast);
            $this->podcast_link   = (string)$podcast?->get_f_link();
        }

        return $this->podcast_link;
    }

    /**
     * Get item get_f_album_link.
     */
    public function get_f_album_link(): string
    {
        return '';
    }

    /**
     * Get item get_f_album_disk_link.
     */
    public function get_f_album_disk_link(): string
    {
        return '';
    }

    /**
     * @return array{object_type: LibraryItemEnum, object_id: int}
     */
    public function get_parent(): array
    {
        return [
            'object_type' => LibraryItemEnum::PODCAST,
            'object_id' => $this->podcast,
        ];
    }

    /**
     * @return array{string?: list<array{object_type: LibraryItemEnum, object_id: int}>}
     */
    public function get_childrens(): array
    {
        return [];
    }

    /**
     * Search for direct children of an object
     * @param string $name
     * @return list<array{object_type: LibraryItemEnum, object_id: int}>
     */
    public function get_children(string $name): array
    {
        debug_event(self::class, 'get_children ' . $name, 5);

        return [];
    }

    /**
     * @return list<array{object_type: LibraryItemEnum, object_id: int}>
     */
    public function get_medias(?string $filter_type = null): array
    {
        $medias = [];
        if ($filter_type === null || $filter_type === 'podcast_episode') {
            $medias[] = ['object_type' => LibraryItemEnum::PODCAST_EPISODE, 'object_id' => $this->id];
        }

        return $medias;
    }

    public function get_user_owner(): ?int
    {
        return null;
    }

    /**
     * get_default_art_kind
     */
    public function get_default_art_kind(): string
    {
        return 'default';
    }

    /**
     * get_description
     */
    public function get_description(): string
    {
        return scrub_out((string) $this->description);
    }

    public function getSource(): string
    {
        return (string) $this->source;
    }

    public function getFile(): string
    {
        return (string) $this->file;
    }

    public function getPodcastId(): int
    {
        return $this->podcast;
    }

    /**
     * display_art
     * @param array{width: int, height: int} $size
     */
    public function display_art(array $size, bool $force = false): void
    {
        $episode_id = null;
        $type       = null;

        if (Art::has_db($this->id, 'podcast_episode')) {
            $episode_id = $this->id;
            $type       = 'podcast_episode';
        } elseif (Art::has_db($this->podcast, 'podcast') || $force) {
            $episode_id = $this->podcast;
            $type       = 'podcast';
        }

        if ($episode_id !== null && $type !== null) {
            Art::display($type, $episode_id, (string)$this->get_fullname(), $size, $this->get_link());
        }
    }

    /**
     * update
     * This takes a key'd array of data and updates the current podcast episode
     * @param array{
     *      title?: string,
     *      website?: string,
     *      category: ?string,
     *      description?: ?string,
     *      author?: ?string,
     *  } $data
     */
    public function update(array $data): int
    {
        $title    = $data['title'] ?? $this->title;
        $website  = (isset($data['website']))
            ? filter_var(urldecode($data['website']), FILTER_VALIDATE_URL) ?: null
            : null;
        $category = $data['category'] ?? null;
        /** @var string $description */
        $description = (isset($data['description'])) ? scrub_in(Dba::check_length((string)$data['description'], 4096)) : null;
        /** @var string $author */
        $author   = (isset($data['author'])) ? scrub_in(Dba::check_length((string)$data['author'], 64)) : null;

        $sql = 'UPDATE `podcast_episode` SET `title` = ?, `website` = ?, `description` = ?, `author` = ?, `category` = ? WHERE `id` = ?';
        Dba::write($sql, [$title, $website, $description, $author, $category, $this->id]);

        $this->title       = $title;
        $this->website     = $website;
        $this->description = $description;
        $this->author      = $author;
        $this->category    = $category;

        return $this->id;
    }

    /**
     * set_played
     * this checks to see if the current object has been played
     * if not then it sets it to played. In any case it updates stats.
     * @param array{
     *      latitude?: float,
     *      longitude?: float,
     *      name?: string
     *  } $location
     */
    public function set_played(int $user_id, string $agent, array $location, int $date): bool
    {
        // ignore duplicates or skip the last track
        if (!$this->check_play_history($user_id, $agent, $date)) {
            return false;
        }

        if (Stats::insert('podcast_episode', $this->id, $user_id, $agent, $location, 'stream', $date)) {
            Stats::insert('podcast', $this->podcast, $user_id, $agent, $location, 'stream', $date);
        }

        if (!$this->played) {
            self::_update_item('played', 1, $this->id);
        }

        return true;
    }

    /**
     * @param int $user
     * @param string $agent
     * @param int $date
     */
    public function check_play_history($user, $agent, $date): bool
    {
        return Stats::has_played_history('podcast_episode', $this, $user, $agent, $date);
    }


    /**
     * update_utime
     * sets a new update time
     */
    public static function update_utime(int $episode_id, int $time = 0): void
    {
        if (!$time) {
            $time = time();
        }

        $sql = "UPDATE `podcast_episode` SET `update_time` = ? WHERE `id` = ?;";
        Dba::write($sql, [$time, $episode_id]);
    }

    /**
     * update_file
     * sets the file path
     */
    public static function update_file(string $path, int $id): void
    {
        self::_update_item('file', $path, $id);
    }

    /**
     * _update_item
     * This is a private function that should only be called from within the podcast episode class.
     * It takes a field, value podcast_episode_id and level. first and foremost it checks the level
     * against Core::get_global('user') to make sure they are allowed to update this record
     * it then updates it and sets $this->{$field} to the new value
     * @param string|int $value
     */
    private static function _update_item(string $field, $value, int $episode_id): void
    {
        /* Check them Rights! */
        if (!Access::check(AccessTypeEnum::INTERFACE, AccessLevelEnum::USER)) {
            return;
        }

        /* Can't update to blank */
        if (trim((string)$value) === '') {
            return;
        }

        $sql = sprintf('UPDATE `podcast_episode` SET `%s` = ? WHERE `id` = ?', $field);
        Dba::write($sql, [$value, $episode_id]);
    }

    /**
     * Get stream name.
     */
    public function get_stream_name(): string
    {
        return $this->getPodcastName() . " - " . $this->get_fullname();
    }

    /**
     * Get transcode settings.
     * @param string|null $target
     * @param string|null $player
     * @param array{bitrate?: float|int, maxbitrate?: int, subtitle?: string, resolution?: string, quality?: int, frame?: float, duration?: float} $options
     * @return array{format?: string, command?: string}
     */
    public function get_transcode_settings(?string $target = null, ?string $player = null, array $options = []): array
    {
        return Stream::get_transcode_settings_for_media($this->type, $target, $player, 'song', $options);
    }

    /**
     * getYear
     */
    public function getYear(): string
    {
        return date("Y", $this->pubdate) ?: '';
    }

    /**
     * play_url
     * This function takes all the song information and correctly formats a
     * stream URL taking into account the downsmapling mojo and everything
     * else, this is the true function
     * @param string $additional_params
     * @param string $player
     * @param bool $local
     * @param int|string|false $uid
     * @param null|string $streamToken
     */
    public function play_url($additional_params = '', $player = '', $local = false, $uid = false, $streamToken = null): string
    {
        if ($this->isNew() || !isset($this->type)) {
            return '';
        }

        if (!$uid) {
            // No user in the case of upnp. Set to 0 instead. required to fix database insertion errors
            $uid = Core::get_global('user')?->getId() ?? 0;
        }

        // set no use when using auth
        if (!AmpConfig::get('use_auth') && !AmpConfig::get('require_session')) {
            $uid = -1;
        }

        $media_name = $this->get_stream_name() . "." . $this->type;
        $media_name = preg_replace("/[^a-zA-Z0-9\. ]+/", "-", $media_name);
        $media_name = (AmpConfig::get('stream_beautiful_url'))
            ? urlencode((string) $media_name)
            : rawurlencode((string) $media_name);

        $url = Stream::get_base_url($local, $streamToken) . "type=podcast_episode&oid=" . $this->id . "&uid=" . $uid . '&format=raw' . $additional_params;
        if ($player !== '') {
            $url .= "&player=" . $player;
        }

        $url .= "&name=" . $media_name;

        return Stream_Url::format($url);
    }

    /**
     * Get stream types.
     * @return list<string>
     */
    public function get_stream_types(?string $player = null): array
    {
        return Stream::get_stream_types_for_type($this->type, $player);
    }

    /**
     * remove
     * Delete the object from disk and/or database where applicable.
     */
    public function remove(): bool
    {
        $this->getPodcastDeleter()->deleteEpisode([$this]);

        return true;
    }

    /**
     * Updates the state of an episode
     */
    public function change_state(PodcastEpisodeStateEnum $state): void
    {
        $this->getPodcastEpisodeRepository()->updateState($this, $state);
    }

    public function get_artist_fullname(): string
    {
        return $this->getAuthor();
    }

    /**
     * Returns the filename of the media-item
     */
    public function getFileName(): string
    {
        return (isset($this->type))
            ? sprintf('%s - %s.%s', $this->getPodcastName(), $this->get_fullname(), $this->type)
            : '';
    }

    public function getMediaType(): LibraryItemEnum
    {
        return LibraryItemEnum::PODCAST_EPISODE;
    }

    /**
     * @deprecated Inject dependency
     */
    private function getPodcastDeleter(): PodcastDeleterInterface
    {
        global $dic;

        return $dic->get(PodcastDeleterInterface::class);
    }

    /**
     * @deprecated Inject by constructor
     */
    private function getPodcastRepository(): PodcastRepositoryInterface
    {
        global $dic;

        return $dic->get(PodcastRepositoryInterface::class);
    }

    /**
     * @deprecated Inject by constructor
     */
    private function getPodcastEpisodeRepository(): PodcastEpisodeRepositoryInterface
    {
        global $dic;

        return $dic->get(PodcastEpisodeRepositoryInterface::class);
    }
}<|MERGE_RESOLUTION|>--- conflicted
+++ resolved
@@ -247,12 +247,8 @@
     {
         // don't do anything if it's formatted
         if ($this->link === null) {
-<<<<<<< HEAD
-            $web_path   = AmpConfig::get_web_path('/client');
-=======
-            $web_path = AmpConfig::get_web_path();
-
->>>>>>> aa570472
+            $web_path = AmpConfig::get_web_path('/client');
+
             $this->link = $web_path . '/podcast_episode.php?action=show&podcast_episode=' . $this->id;
         }
 
