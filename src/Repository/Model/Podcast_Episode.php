--- conflicted
+++ resolved
@@ -344,11 +344,7 @@
         $title       = $data['title'] ?? $this->title;
         $website     = $data['website'] ?? null;
         $description = (isset($data['description'])) ? scrub_in(Dba::check_length((string)$data['description'], 4096)) : null;
-<<<<<<< HEAD
-        $author      = $data['author'] ?? null;
-=======
         $author      = (isset($data['author'])) ? scrub_in(Dba::check_length((string)$data['author'], 64)) : null;
->>>>>>> f88f1145
         $category    = $data['category'] ?? null;
 
         $sql = 'UPDATE `podcast_episode` SET `title` = ?, `website` = ?, `description` = ?, `author` = ?, `category` = ? WHERE `id` = ?';
