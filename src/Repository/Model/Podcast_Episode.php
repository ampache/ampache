<?php
/*
 * vim:set softtabstop=4 shiftwidth=4 expandtab:
 *
 * LICENSE: GNU Affero General Public License, version 3 (AGPL-3.0-or-later)
 * Copyright 2001 - 2020 Ampache.org
 *
 * This program is free software: you can redistribute it and/or modify
 * it under the terms of the GNU Affero General Public License as published by
 * the Free Software Foundation, either version 3 of the License, or
 * (at your option) any later version.
 *
 * This program is distributed in the hope that it will be useful,
 * but WITHOUT ANY WARRANTY; without even the implied warranty of
 * MERCHANTABILITY or FITNESS FOR A PARTICULAR PURPOSE.  See the
 * GNU Affero General Public License for more details.
 *
 * You should have received a copy of the GNU Affero General Public License
 * along with this program.  If not, see <https://www.gnu.org/licenses/>.
 */

declare(strict_types=0);

namespace Ampache\Repository\Model;

use Ampache\Config\AmpConfig;
use Ampache\Module\Authorization\Access;
use Ampache\Module\Playback\Stream;
use Ampache\Module\Playback\Stream_Url;
use Ampache\Module\Podcast\PodcastEpisodeDeleterInterface;
use Ampache\Module\Statistics\Stats;
use Ampache\Module\System\Core;
use Ampache\Module\Util\ExtensionToMimeTypeMapperInterface;
use Ampache\Module\Util\Ui;
use Ampache\Repository\PodcastEpisodeRepositoryInterface;

class Podcast_Episode extends database_object implements PodcastEpisodeInterface
{
    protected const DB_TABLENAME = 'podcast_episode';

    public $id;
    public $title;
    private string $guid;
    private int $podcast;
    private string $state;
    public $file;
    private string $source;
    public $size;
    public $time;
    private int $played;
    public $type;
    public $mime;
<<<<<<< HEAD
    private string $website;
    private string $description;
    private string $author;
    private string $category;
    private string $pubdate;
    private bool $enabled;
    private ?int $bitrate;
    private ?int $rate;
    private ?string $mode;
=======
    public $website;
    public $description;
    public $author;
    public $category;
    public $pubdate;
    public $enabled;
    public $object_cnt;
    public $catalog;
    public $f_title;
    public $f_file;
    public $f_size;
    public $f_time;
    public $f_time_h;
    public $f_description;
    public $f_author;
    public $f_artist_full;
    public $f_category;
    public $f_website;
    public $f_pubdate;
    public $f_state;
    public $link;
    public $f_link;
    public $f_podcast;
    public $f_podcast_link;
    private $total_count;
>>>>>>> 241b192c

    private ?PodcastInterface $podcastObj = null;

    private ?string $filename = null;

    public function __construct($id = null)
    {
        if ($id === null) {
            return false;
        }

        $this->id = (int)$id;

        if ($info = $this->get_info($this->id)) {
            foreach ($info as $key => $value) {
                $this->$key = $value;
            }
            if (!empty($this->file)) {
                $data          = pathinfo($this->file);
                $this->type    = strtolower((string)$data['extension']);
                $this->mime    = $this->getExtentionToMimeTypeMapper()->mapAudio($this->type);
                $this->enabled = true;
            }
        } else {
            $this->id = null;

            return false;
        }

        return true;
    } // constructor

    public function getId(): int
    {
        return (int) $this->id;
    }

    public function isNew(): bool
    {
        return $this->getId() === 0;
    }

    /**
     * get_catalogs
     *
     * Get all catalog ids related to this item.
     * @return integer[]
     */
    public function get_catalogs()
    {
        return array($this->getPodcast()->getCatalog());
    }

    /**
     * @todo remove
     *
     * this function takes the object and formats some values
     * @param boolean $details
     * @return boolean
     */
    public function format($details = true)
    {
<<<<<<< HEAD
        return true;
    }

    public function getPodcast(): PodcastInterface
    {
        if ($this->podcastObj === null) {
            $this->podcastObj = $this->getModelFactory()->createPodcast(
                (int) $this->podcast
            );
=======
        $this->f_title       = scrub_out($this->title);
        $this->f_description = scrub_out($this->description);
        $this->f_category    = scrub_out($this->category);
        $this->f_author      = scrub_out($this->author);
        $this->f_artist_full = $this->f_author;
        $this->f_website     = scrub_out($this->website);
        $this->f_pubdate     = get_datetime((int)$this->pubdate);
        $this->f_state       = ucfirst($this->state);

        // Format the Time
        $min            = floor($this->time / 60);
        $sec            = sprintf("%02d", ($this->time % 60));
        $this->f_time   = $min . ":" . $sec;
        $hour           = sprintf("%02d", floor($min / 60));
        $min_h          = sprintf("%02d", ($min % 60));
        $this->f_time_h = $hour . ":" . $min_h . ":" . $sec;
        // Format the Size
        $this->f_size = Ui::format_bytes($this->size);
        $this->f_file = $this->f_title . '.' . $this->type;

        $this->link   = AmpConfig::get('web_path') . '/podcast_episode.php?action=show&podcast_episode=' . $this->id;
        $this->f_link = '<a href="' . $this->link . '" title="' . $this->f_title . '">' . $this->f_title . '</a>';

        if ($details) {
            $podcast = new Podcast($this->podcast);
            $podcast->format();
            $this->f_podcast      = $podcast->f_title;
            $this->f_podcast_link = $podcast->f_link;
            $this->f_file         = $this->f_podcast . ' - ' . $this->f_file;
        }
        if (AmpConfig::get('show_played_times')) {
            $this->object_cnt = (int) $this->total_count;
>>>>>>> 241b192c
        }

        return $this->podcastObj;
    }

    public function getLink(): string
    {
        return sprintf(
            '%s/podcast_episode.php?action=show&podcast_episode=%d',
            AmpConfig::get('web_path'),
            $this->getId()
        );
    }

    public function getSource(): string
    {
        return $this->source;
    }

    public function getLinkFormatted(): string
    {
        return sprintf(
            "<a href=\"%s\" title=\"%s\">%s</a>",
            $this->getLink(),
            $this->getTitleFormatted(),
            $this->getTitleFormatted()
        );
    }

    public function getStateFormatted(): string
    {
        return ucfirst($this->getState());
    }

    public function getPublicationDate(): int
    {
        return (int) $this->pubdate;
    }

    public function getPublicationDateFormatted(): string
    {
        return get_datetime($this->getPublicationDate());
    }

    public function getAuthor(): string
    {
        return $this->author;
    }

    public function getAuthorFormatted(): string
    {
        return scrub_out($this->author);
    }

    public function getWebsite(): string
    {
        return $this->website;
    }

    public function getWebsiteFormatted(): string
    {
        return scrub_out($this->website);
    }

    public function getGuid(): string
    {
        return $this->guid;
    }

    public function getState(): string
    {
        return $this->state;
    }

    public function getSizeFormatted(): string
    {
        return Ui::format_bytes($this->size);
    }

    public function getCategory(): string
    {
        return $this->category;
    }

    public function getCategoryFormatted(): string
    {
        return scrub_out($this->category);
    }

    public function getDescription(): string
    {
        return $this->description;
    }

    public function getDescriptionFormatted(): string
    {
        return scrub_out($this->description);
    }

    public function getTitleFormatted(): string
    {
        return scrub_out($this->title);
    }

    public function getPlayed(): int
    {
        return $this->played;
    }

    /**
     * @return array|mixed
     */
    public function get_keywords()
    {
        $keywords            = array();
        $keywords['podcast'] = array(
            'important' => true,
            'label' => T_('Podcast'),
            'value' => $this->getPodcast()->getTitleFormatted()
        );
        $keywords['title'] = array(
            'important' => true,
            'label' => T_('Title'),
            'value' => $this->getTitleFormatted()
        );

        return $keywords;
    }

    /**
     * @return string
     */
    public function get_fullname()
    {
        return $this->getTitleFormatted();
    }

    /**
     * @return array{object_type: string, object_id: int}|null
     */
    public function get_parent(): ?array
    {
        return ['object_type' => 'podcast', 'object_id' => $this->podcast];
    }

    /**
     * @return array
     */
    public function get_childrens()
    {
        return array();
    }

    /**
     * @param string $name
     * @return array
     */
    public function search_childrens($name)
    {
        debug_event(self::class, 'search_childrens ' . $name, 5);

        return array();
    }

    /**
     * @param string $filter_type
     * @return array|mixed
     */
    public function get_medias($filter_type = null)
    {
        $medias = array();
        if ($filter_type === null || $filter_type == 'podcast_episode') {
            $medias[] = array(
                'object_type' => 'podcast_episode',
                'object_id' => $this->id
            );
        }

        return $medias;
    }

    /**
     * @return mixed|null
     */
    public function get_user_owner()
    {
        return null;
    }

    /**
     * @return string
     */
    public function get_default_art_kind()
    {
        return 'default';
    }

    /**
     * @return string
     */
    public function get_description()
    {
        return $this->getDescriptionFormatted();
    }

    /**
     * display_art
     * @param integer $thumb
     * @param boolean $force
     */
    public function display_art($thumb = 2, $force = false)
    {
        $episode_id = null;
        $type       = null;

        if (Art::has_db($this->id, 'podcast_episode')) {
            $episode_id = $this->id;
            $type       = 'podcast_episode';
        } else {
            if (Art::has_db($this->podcast, 'podcast') || $force) {
                $episode_id = $this->podcast;
                $type       = 'podcast';
            }
        }

        if ($episode_id !== null && $type !== null) {
            echo Art::display($type, $episode_id, $this->get_fullname(), $thumb, $this->getLink());
        }
    }

    /**
     * This takes a key'd array of data and updates the current podcast episode
     *
     * @param array{title?: string, website?: string, description?: string, author?: string, category?: string} $data
     */
    public function update(array $data): int
    {
        $this->getPodcastEpisodeRepository()->update(
            $this,
            $data['title'] ?? $this->title,
            $data['website'] ?? $this->website,
            $data['description'] ?? $this->description,
            $data['author'] ?? $this->author,
            $data['category'] ?? $this->category
        );

        return (int) $this->id;
    }

    /**
     * set_played
     * this checks to see if the current object has been played
     * if not then it sets it to played. In any case it updates stats.
     * @param integer $user
     * @param string $agent
     * @param array $location
     * @param integer $date
     * @return boolean
     */
    public function set_played($user, $agent, $location, $date = null)
    {
        // ignore duplicates or skip the last track
        if ($this->check_play_history($user, $agent, $date)) {
            Stats::insert('podcast_episode', $this->id, $user, $agent, $location, 'stream', $date);
        }

        if (!$this->played) {
            if (!Access::check('interface', 25)) {
                return false;
            }

            $this->getPodcastEpisodeRepository()->setPlayed($this);
        }

        return true;
    } // set_played

    /**
     * @param integer $user
     * @param string $agent
     * @param integer $date
     * @return boolean
     */
    public function check_play_history($user, $agent, $date)
    {
        return Stats::has_played_history($this, $user, $agent, $date);
    }

    /**
     * Get stream name.
     * @return string
     */
    public function get_stream_name()
    {
        return sprintf(
            '%s - %s',
            $this->getPodcast()->getTitleFormatted(),
            $this->getTitleFormatted()
        );
    }

    /**
     * Get transcode settings.
     * @param string $target
     * @param string $player
     * @param array $options
     * @return array
     */
    public function get_transcode_settings($target = null, $player = null, $options = array())
    {
        return Song::get_transcode_settings_for_media($this->type, $target, $player, 'song', $options);
    }

    /**
     * play_url
     * This function takes all the song information and correctly formats a
     * a stream URL taking into account the downsmapling mojo and everything
     * else, this is the true function
     * @param string $additional_params
     * @param string $player
     * @param boolean $local
     * @param string $uid
     * @return string
     */
    public function play_url($additional_params = '', $player = '', $local = false, $uid = false)
    {
        if (!$this->id) {
            return '';
        }
        if (!$uid) {
            // No user in the case of upnp. Set to 0 instead. required to fix database insertion errors
            $uid = Core::get_global('user')->id ?: 0;
        }
        // set no use when using auth
        if (!AmpConfig::get('use_auth') && !AmpConfig::get('require_session')) {
            $uid = -1;
        }

        $type = $this->type;

        $media_name = $this->get_stream_name() . "." . $type;
        $media_name = preg_replace("/[^a-zA-Z0-9\. ]+/", "-", $media_name);
        $media_name = rawurlencode($media_name);

        $url = Stream::get_base_url($local) . "type=podcast_episode&oid=" . $this->id . "&uid=" . (string) $uid . '&format=raw' . $additional_params;
        if ($player !== '') {
            $url .= "&player=" . $player;
        }
        $url .= "&name=" . $media_name;

        return Stream_Url::format($url);
    }

    /**
     * Get stream types.
     * @param string $player
     * @return array
     */
    public function get_stream_types($player = null)
    {
        return Song::get_stream_types_for_type($this->type, $player);
    }

    public function getFilename(): string
    {
        if ($this->filename === null) {
            $this->filename = sprintf(
            '%s - %s.%s',
            $this->getPodcast()->getTitleFormatted(),
            scrub_out($this->title),
            $this->type
            );
        }

        return $this->filename;
    }

    public function setFilename(string $filename): void
    {
        $this->filename = $filename;
    }

    /**
     * remove
     * @return boolean
     */
    public function remove()
    {
        return $this->getPodcastEpisodeDeleter()->delete($this);
    }

    public function getFullArtistNameFormatted(): string
    {
        return scrub_out($this->author);
    }

    public function getFullDurationFormatted(): string
    {
        $min   = floor($this->time / 60);
        $sec   = sprintf("%02d", ($this->time % 60));
        $hour  = sprintf("%02d", floor($min / 60));
        $min_h = sprintf("%02d", ($min % 60));

        return sprintf('%s:%s:%s', $hour, $min_h, $sec);
    }

    public function getDurationFormatted(): string
    {
        $min = floor($this->time / 60);
        $sec = sprintf("%02d", ($this->time % 60));

        return sprintf('%s:%s', $min, $sec);
    }

    public function getObjectCount(): ?int
    {
        if (AmpConfig::get('show_played_times')) {
            return (int) Stats::get_object_count('podcast_episode', $this->id);
        }

        return null;
    }

    public function getTime(): int
    {
        return (int) $this->time;
    }

    public function hasFile(): bool
    {
        return !empty($this->file);
    }

    public function getFile(): string
    {
        return $this->file;
    }

    public function getCatalogId(): int
    {
        return $this->getPodcast()->getCatalog();
    }

    public function getBitrate(): ?int
    {
        return $this->bitrate;
    }

    public function getRate(): ?int
    {
        return $this->rate;
    }

    public function getMode(): ?string
    {
        return $this->mode;
    }

    public function isEnabled(): bool
    {
        return $this->enabled;
    }

    /**
     * @deprecated Inject by constructor
     */
    private function getPodcastEpisodeDeleter(): PodcastEpisodeDeleterInterface
    {
        global $dic;

        return $dic->get(PodcastEpisodeDeleterInterface::class);
    }

    /**
     * @deprecated Inject by constructor
     */
    private function getPodcastEpisodeRepository(): PodcastEpisodeRepositoryInterface
    {
        global $dic;

        return $dic->get(PodcastEpisodeRepositoryInterface::class);
    }

    /**
     * @deprecated Inject by constructor
     */
    private function getExtentionToMimeTypeMapper(): ExtensionToMimeTypeMapperInterface
    {
        global $dic;

        return $dic->get(ExtensionToMimeTypeMapperInterface::class);
    }

    /**
     * @deprecated Inject by constructor
     */
    private function getModelFactory(): ModelFactoryInterface
    {
        global $dic;

        return $dic->get(ModelFactoryInterface::class);
    }
}<|MERGE_RESOLUTION|>--- conflicted
+++ resolved
@@ -50,7 +50,6 @@
     private int $played;
     public $type;
     public $mime;
-<<<<<<< HEAD
     private string $website;
     private string $description;
     private string $author;
@@ -60,33 +59,9 @@
     private ?int $bitrate;
     private ?int $rate;
     private ?string $mode;
-=======
-    public $website;
-    public $description;
-    public $author;
-    public $category;
-    public $pubdate;
-    public $enabled;
-    public $object_cnt;
-    public $catalog;
-    public $f_title;
-    public $f_file;
-    public $f_size;
-    public $f_time;
-    public $f_time_h;
-    public $f_description;
-    public $f_author;
-    public $f_artist_full;
-    public $f_category;
-    public $f_website;
-    public $f_pubdate;
-    public $f_state;
-    public $link;
-    public $f_link;
-    public $f_podcast;
-    public $f_podcast_link;
+
+    /** @var int */
     private $total_count;
->>>>>>> 241b192c
 
     private ?PodcastInterface $podcastObj = null;
 
@@ -149,7 +124,6 @@
      */
     public function format($details = true)
     {
-<<<<<<< HEAD
         return true;
     }
 
@@ -159,40 +133,6 @@
             $this->podcastObj = $this->getModelFactory()->createPodcast(
                 (int) $this->podcast
             );
-=======
-        $this->f_title       = scrub_out($this->title);
-        $this->f_description = scrub_out($this->description);
-        $this->f_category    = scrub_out($this->category);
-        $this->f_author      = scrub_out($this->author);
-        $this->f_artist_full = $this->f_author;
-        $this->f_website     = scrub_out($this->website);
-        $this->f_pubdate     = get_datetime((int)$this->pubdate);
-        $this->f_state       = ucfirst($this->state);
-
-        // Format the Time
-        $min            = floor($this->time / 60);
-        $sec            = sprintf("%02d", ($this->time % 60));
-        $this->f_time   = $min . ":" . $sec;
-        $hour           = sprintf("%02d", floor($min / 60));
-        $min_h          = sprintf("%02d", ($min % 60));
-        $this->f_time_h = $hour . ":" . $min_h . ":" . $sec;
-        // Format the Size
-        $this->f_size = Ui::format_bytes($this->size);
-        $this->f_file = $this->f_title . '.' . $this->type;
-
-        $this->link   = AmpConfig::get('web_path') . '/podcast_episode.php?action=show&podcast_episode=' . $this->id;
-        $this->f_link = '<a href="' . $this->link . '" title="' . $this->f_title . '">' . $this->f_title . '</a>';
-
-        if ($details) {
-            $podcast = new Podcast($this->podcast);
-            $podcast->format();
-            $this->f_podcast      = $podcast->f_title;
-            $this->f_podcast_link = $podcast->f_link;
-            $this->f_file         = $this->f_podcast . ' - ' . $this->f_file;
-        }
-        if (AmpConfig::get('show_played_times')) {
-            $this->object_cnt = (int) $this->total_count;
->>>>>>> 241b192c
         }
 
         return $this->podcastObj;
@@ -610,7 +550,7 @@
     public function getObjectCount(): ?int
     {
         if (AmpConfig::get('show_played_times')) {
-            return (int) Stats::get_object_count('podcast_episode', $this->id);
+            return (int) $this->total_count;
         }
 
         return null;
