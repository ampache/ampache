--- conflicted
+++ resolved
@@ -366,16 +366,10 @@
             foreach ($info as $key => $value) {
                 $this->$key = $value;
             }
-<<<<<<< HEAD
-            $data       = pathinfo($this->file);
-            $this->type = strtolower((string)$data['extension']);
-            $this->mime = $this->getExtentionToMimeTypeMapper()->mapAudio($this->type);
-=======
             $data             = pathinfo($this->file);
             $this->type       = strtolower((string)$data['extension']);
-            $this->mime       = self::type_to_mime($this->type);
+            $this->mime       = $this->getExtentionToMimeTypeMapper()->mapAudio($this->type);
             $this->object_cnt = (int)$this->total_count;
->>>>>>> 241b192c
         } else {
             $this->id = null;
 
@@ -571,97 +565,6 @@
     }
 
     /**
-<<<<<<< HEAD
-=======
-     * garbage_collection
-     *
-     * Cleans up the song_data table
-     */
-    public static function garbage_collection()
-    {
-        // delete duplicates
-        Dba::write("DELETE `dupe` FROM `song` AS `dupe`, `song` AS `orig` WHERE `dupe`.`id` > `orig`.`id` AND `dupe`.`file` <=> `orig`.`file`;");
-        // clean up missing catalogs
-        Dba::write("DELETE FROM `song` WHERE `song`.`catalog` NOT IN (SELECT `id` FROM `catalog`)");
-        // delete the rest
-        Dba::write('DELETE FROM `song_data` WHERE `song_data`.`song_id` NOT IN (SELECT `song`.`id` FROM `song`)');
-    }
-
-    /**
-     * build_cache
-     *
-     * This attempts to reduce queries by asking for everything in the
-     * browse all at once and storing it in the cache, this can help if the
-     * db connection is the slow point.
-     * @param integer[] $song_ids
-     * @param string $limit_threshold
-     * @return boolean
-     */
-    public static function build_cache($song_ids, $limit_threshold = '')
-    {
-        if (empty($song_ids)) {
-            return false;
-        }
-        $idlist = '(' . implode(',', $song_ids) . ')';
-        if ($idlist == '()') {
-            return false;
-        }
-        $artists = array();
-        $albums  = array();
-        $tags    = array();
-
-        // Song data cache
-        $sql   = (AmpConfig::get('catalog_disable'))
-            ? "SELECT `song`.`id`, `file`, `catalog`, `album`, `year`, `artist`, `title`, `bitrate`, `rate`, `mode`, `size`, `time`, `track`, `played`, `song`.`enabled`, `update_time`, `tag_map`.`tag_id`, `mbid`, `addition_time`, `license`, `composer`, `user_upload`, `song`.`total_count`, `song`.`total_skip` FROM `song` LEFT JOIN `tag_map` ON `tag_map`.`object_id`=`song`.`id` AND `tag_map`.`object_type`='song' LEFT JOIN `catalog` ON `catalog`.`id` = `song`.`catalog` WHERE `song`.`id` IN $idlist AND `catalog`.`enabled` = '1' "
-            : "SELECT `song`.`id`, `file`, `catalog`, `album`, `year`, `artist`, `title`, `bitrate`, `rate`, `mode`, `size`, `time`, `track`, `played`, `song`.`enabled`, `update_time`, `tag_map`.`tag_id`, `mbid`, `addition_time`, `license`, `composer`, `user_upload`, `song`.`total_count`, `song`.`total_skip` FROM `song` LEFT JOIN `tag_map` ON `tag_map`.`object_id`=`song`.`id` AND `tag_map`.`object_type`='song' WHERE `song`.`id` IN $idlist";
-
-        $db_results = Dba::read($sql);
-        while ($row = Dba::fetch_assoc($db_results)) {
-            if (AmpConfig::get('show_played_times')) {
-                $row['object_cnt'] = (!empty($limit_threshold))
-                    ? Stats::get_object_count('song', $row['id'], $limit_threshold)
-                    : $row['total_count'];
-            }
-            if (AmpConfig::get('show_skipped_times')) {
-                $row['skip_cnt'] = (!empty($limit_threshold))
-                    ? Stats::get_object_count('song', $row['id'], $limit_threshold, 'skip')
-                    : $row['total_skip'];
-            }
-            parent::add_to_cache('song', $row['id'], $row);
-            $artists[$row['artist']] = $row['artist'];
-            $albums[$row['album']]   = $row['album'];
-            if ($row['tag_id']) {
-                $tags[$row['tag_id']] = $row['tag_id'];
-            }
-        }
-
-        Artist::build_cache($artists);
-        Album::build_cache($albums);
-        Tag::build_cache($tags);
-        Tag::build_map_cache('song', $song_ids);
-        Art::build_cache($albums);
-
-        // If we're rating this then cache them as well
-        if (AmpConfig::get('ratings')) {
-            Rating::build_cache('song', $song_ids);
-        }
-        if (AmpConfig::get('userflags')) {
-            Userflag::build_cache('song', $song_ids);
-        }
-
-        // Build a cache for the song's extended table
-        $sql        = "SELECT * FROM `song_data` WHERE `song_id` IN $idlist";
-        $db_results = Dba::read($sql);
-
-        while ($row = Dba::fetch_assoc($db_results)) {
-            parent::add_to_cache('song_data', $row['song_id'], $row);
-        }
-
-        return true;
-    } // build_cache
-
-    /**
->>>>>>> 241b192c
      * has_info
      * @param string $limit_threshold
      * @return array|boolean
@@ -670,15 +573,8 @@
     {
         $song_id = $this->id;
 
-<<<<<<< HEAD
-        $sql = 'SELECT `song`.`id`, `song`.`file`, `song`.`catalog`, `song`.`album`, `album`.`album_artist` AS `albumartist`, `song`.`year`, `song`.`artist`, ' .
-=======
-        if (parent::is_cached('song', $song_id)) {
-            return parent::get_from_cache('song', $song_id);
-        }
 
         $sql = 'SELECT `song`.`id`, `song`.`file`, `song`.`catalog`, `song`.`album`, `song`.`total_count`, `song`.`total_skip`, `album`.`album_artist` AS `albumartist`, `song`.`year`, `song`.`artist`, ' .
->>>>>>> 241b192c
             '`song`.`title`, `song`.`bitrate`, `song`.`rate`, `song`.`mode`, `song`.`size`, `song`.`time`, `song`.`track`, ' .
             '`song`.`played`, `song`.`enabled`, `song`.`update_time`, `song`.`mbid`, `song`.`addition_time`, `song`.`license`, ' .
             '`song`.`composer`, `song`.`user_upload`, `album`.`disk`, `album`.`mbid` AS `album_mbid`, `artist`.`mbid` AS `artist_mbid`, `album_artist`.`mbid` AS `albumartist_mbid` ' .
@@ -703,49 +599,6 @@
     }
 
     /**
-<<<<<<< HEAD
-=======
-     * can_scrobble
-     *
-     * return a song id based on a last.fm-style search in the database
-     * @param string $song_name
-     * @param string $artist_name
-     * @param string $album_name
-     * @param string $song_mbid
-     * @param string $artist_mbid
-     * @param string $album_mbid
-     * @return string
-     */
-    public static function can_scrobble(
-        $song_name,
-        $artist_name,
-        $album_name,
-        $song_mbid = '',
-        $artist_mbid = '',
-        $album_mbid = ''
-    ) {
-        // by default require song, album, artist for any searches
-        $sql = 'SELECT `song`.`id` FROM `song` LEFT JOIN `album` ON `album`.`id` = `song`.`album` LEFT JOIN `artist` ON `artist`.`id` = `song`.`artist` ' . 'LEFT JOIN `artist` AS `album_artist` ON `album_artist`.`id` = `album`.`album_artist` ' . "WHERE `song`.`title` = '" . Dba::escape($song_name) . "' AND " . "(`artist`.`name` = '" . Dba::escape($artist_name) . "' OR LTRIM(CONCAT(COALESCE(`artist`.`prefix`, ''), `artist`.`name`)) = '" . Dba::escape($artist_name) . "') AND " . "(`album`.`name` = '" . Dba::escape($album_name) . "' OR LTRIM(CONCAT(COALESCE(`album`.`prefix`, ''), `album`.`name`)) = '" . Dba::escape($album_name) . "')";
-        if ($song_mbid) {
-            $sql .= " AND `song`.`mbid` = '" . $song_mbid . "'";
-        }
-        if ($artist_mbid) {
-            $sql .= " AND `artist`.`mbid` = '" . $song_mbid . "'";
-        }
-        if ($album_mbid) {
-            $sql .= " AND `album`.`mbid` = '" . $song_mbid . "'";
-        }
-        $db_results = Dba::read($sql);
-        $results    = Dba::fetch_assoc($db_results);
-        if (isset($results['id'])) {
-            return $results['id'];
-        }
-
-        return '';
-    }
-
-    /**
->>>>>>> 241b192c
      * _get_ext_info
      * This function gathers information from the song_ext_info table and adds it to the
      * current object
@@ -782,201 +635,6 @@
     } // fill_ext_info
 
     /**
-<<<<<<< HEAD
-=======
-     * type_to_mime
-     *
-     * Returns the mime type for the specified file extension/type
-     * @param string $type
-     * @return string
-     */
-    public static function type_to_mime($type)
-    {
-        // FIXME: This should really be done the other way around.
-        // Store the mime type in the database, and provide a function
-        // to make it a human-friendly type.
-        switch ($type) {
-            case 'spx':
-            case 'ogg':
-                return 'application/ogg';
-            case 'opus':
-                return 'audio/ogg; codecs=opus';
-            case 'wma':
-            case 'asf':
-                return 'audio/x-ms-wma';
-            case 'rm':
-            case 'ra':
-                return 'audio/x-realaudio';
-            case 'flac':
-                return 'audio/x-flac';
-            case 'wv':
-                return 'audio/x-wavpack';
-            case 'aac':
-            case 'mp4':
-            case 'm4a':
-                return 'audio/mp4';
-            case 'aacp':
-                return 'audio/aacp';
-            case 'mpc':
-                return 'audio/x-musepack';
-            case 'mkv':
-                return 'audio/x-matroska';
-            case 'mpeg3':
-            case 'mp3':
-            default:
-                return 'audio/mpeg';
-        }
-    }
-
-    /**
-     * get_disabled
-     *
-     * Gets a list of the disabled songs for and returns an array of Songs
-     * @param integer $count
-     * @return Song[]
-     */
-    public static function get_disabled($count = 0)
-    {
-        $results = array();
-
-        $sql = "SELECT `id` FROM `song` WHERE `enabled`='0'";
-        if ($count) {
-            $sql .= " LIMIT $count";
-        }
-        $db_results = Dba::read($sql);
-
-        while ($row = Dba::fetch_assoc($db_results)) {
-            $results[] = new Song($row['id']);
-        }
-
-        return $results;
-    }
-
-    /**
-     * find_duplicates
-     *
-     * This function takes a search type and returns a list of probable
-     * duplicates
-     * @param string $search_type
-     * @return array
-     */
-    public static function find_duplicates($search_type)
-    {
-        $where_sql = $_REQUEST['search_disabled'] ? '' : "WHERE `enabled` != '0'";
-        $sql       = 'SELECT `artist`, `album`, `title`, ' . 'COUNT(`title`) FROM `song` ' . $where_sql . ' GROUP BY `artist`, `album`, `title`';
-
-        if ($search_type == 'artist_title' || $search_type == 'artist_album_title') {
-            $sql .= ',`artist`';
-        }
-        if ($search_type == 'artist_album_title') {
-            $sql .= ',`album`';
-        }
-        $sql .= ' HAVING COUNT(`title`) > 1 ORDER BY `title`';
-
-        $db_results = Dba::read($sql);
-        $results    = array();
-        while ($item = Dba::fetch_assoc($db_results)) {
-            $results[] = $item;
-        } // end while
-
-        return $results;
-    }
-
-    /**
-     * find
-     * @param array $data
-     * @return boolean
-     */
-    public static function find($data)
-    {
-        $sql_base = "SELECT `song`.`id` FROM `song`";
-        if ($data['mb_trackid']) {
-            $sql        = $sql_base . " WHERE `song`.`mbid` = ? LIMIT 1";
-            $db_results = Dba::read($sql, array($data['mb_trackid']));
-            if ($results = Dba::fetch_assoc($db_results)) {
-                return $results['id'];
-            }
-        }
-        if ($data['file']) {
-            $sql        = $sql_base . " WHERE `song`.`file` = ? LIMIT 1";
-            $db_results = Dba::read($sql, array($data['file']));
-            if ($results = Dba::fetch_assoc($db_results)) {
-                return $results['id'];
-            }
-        }
-
-        $where  = "WHERE `song`.`title` = ?";
-        $sql    = $sql_base;
-        $params = array($data['title']);
-        if ($data['track']) {
-            $where .= " AND `song`.`track` = ?";
-            $params[] = $data['track'];
-        }
-        $sql .= " INNER JOIN `artist` ON `artist`.`id` = `song`.`artist`";
-        $sql .= " INNER JOIN `album` ON `album`.`id` = `song`.`album`";
-
-        if ($data['mb_artistid']) {
-            $where .= " AND `artist`.`mbid` = ?";
-            $params[] = $data['mb_albumid'];
-        } else {
-            $where .= " AND `artist`.`name` = ?";
-            $params[] = $data['artist'];
-        }
-        if ($data['mb_albumid']) {
-            $where .= " AND `album`.`mbid` = ?";
-            $params[] = $data['mb_albumid'];
-        } else {
-            $where .= " AND `album`.`name` = ?";
-            $params[] = $data['album'];
-        }
-
-        $sql .= $where . " LIMIT 1";
-        $db_results = Dba::read($sql, $params);
-        if ($results = Dba::fetch_assoc($db_results)) {
-            return $results['id'];
-        }
-
-        return false;
-    }
-
-    /**
-     * Get duplicate information.
-     * @param array $dupe
-     * @param string $search_type
-     * @return integer[]
-     */
-    public static function get_duplicate_info($dupe, $search_type)
-    {
-        $results = array();
-        if (isset($dupe['id'])) {
-            $results[] = $dupe['id'];
-        } else {
-            $sql = "SELECT `id` FROM `song` WHERE " . "`title`='" . Dba::escape($dupe['title']) . "' ";
-
-            if ($search_type == 'artist_title' || $search_type == 'artist_album_title') {
-                $sql .= "AND `artist`='" . Dba::escape($dupe['artist']) . "' ";
-            }
-            if ($search_type == 'artist_album_title') {
-                $sql .= "AND `album` = '" . Dba::escape($dupe['album']) . "' ";
-            }
-            $sql .= 'ORDER BY `time`, `bitrate`, `size`';
-
-            if ($search_type == 'album') {
-                $sql = "SELECT `id` from `song` " . "LEFT JOIN (SELECT MIN(`id`) AS `dupe_id1`, LTRIM(CONCAT(COALESCE(`album`.`prefix`, ''), " . "' ', `album`.`name`)) AS `fullname`, COUNT(LTRIM(CONCAT(COALESCE(`album`.`prefix`, ''), " . "' ', `album`.`name`))) AS `Counting` FROM `album` GROUP BY `album_artist`, " . "LTRIM(CONCAT(COALESCE(`album`.`prefix`, ''), ' ', `album`.`name`)), `disk` " . "HAVING `Counting` > 1) AS `dupe_search` ON `song`.`album` = `dupe_search`.`dupe_id1` " . "LEFT JOIN (SELECT MAX(`id`) AS `dupe_id2`, LTRIM(CONCAT(COALESCE(`album`.`prefix`, ''), " . "' ', `album`.`name`)) AS `fullname`, COUNT(LTRIM(CONCAT(COALESCE(`album`.`prefix`, ''), " . "' ', `album`.`name`))) AS `Counting` FROM `album` GROUP BY `album_artist`, " . "LTRIM(CONCAT(COALESCE(`album`.`prefix`, ''), ' ', `album`.`name`)), `disk` " . "HAVING `Counting` > 1) AS `dupe_search2` ON `song`.`album` = `dupe_search2`.`dupe_id2` " . "WHERE `dupe_search`.`dupe_id1` IS NOT NULL OR `dupe_search2`.`dupe_id2` IS NOT NULL " . "ORDER BY `album`, `track`";
-            }
-
-            $db_results = Dba::read($sql);
-
-            while ($item = Dba::fetch_assoc($db_results)) {
-                $results[] = $item['id'];
-            } // end while
-        }
-
-        return $results;
-    }
-
-    /**
->>>>>>> 241b192c
      * get_album_name
      * gets the name of $this->album, allows passing of id
      * @param integer $album_id
@@ -1003,18 +661,12 @@
         if (!$artist_id) {
             $artist_id = $this->artist;
         }
-<<<<<<< HEAD
         $artist = static::getModelFactory()->createArtist((int) $artist_id);
-        if ($artist->prefix) {
-            return $artist->prefix . " " . $artist->name;
-        } else {
-            return $artist->name;
-=======
-        $artist = new Artist($artist_id);
         if ($artist->id) {
             return $artist->f_name;
->>>>>>> 241b192c
-        }
+        }
+
+        return '';
     } // get_artist_name
 
     /**
@@ -1028,18 +680,12 @@
         if (!$album_artist_id) {
             $album_artist_id = $this->albumartist;
         }
-<<<<<<< HEAD
         $album_artist = static::getModelFactory()->createArtist((int) $album_artist_id);
-        if ($album_artist->prefix) {
-            return $album_artist->prefix . " " . $album_artist->name;
-        } else {
-            return (string)$album_artist->name;
-=======
-        $album_artist = new Artist($album_artist_id);
         if ($album_artist->id) {
             return (string)$album_artist->f_name;
->>>>>>> 241b192c
-        }
+        }
+
+        return '';
     } // get_album_artist_name
 
     /**
@@ -1519,26 +1165,12 @@
         self::_update_item('artist', $new_artist, $song_id, 50);
 
         // migrate stats for the old artist
-<<<<<<< HEAD
         static::getDataMigrator()->migrate('artist', $old_artist, $new_artist);
 
         if ($new_artist > 0) {
             $artist = static::getModelFactory()->createArtist((int) $new_artist);
             $artist->update_album_count();
         }
-=======
-        Stats::migrate('artist', $old_artist, $new_artist);
-        Useractivity::migrate('artist', $old_artist, $new_artist);
-        Recommendation::migrate('artist', $old_artist, $new_artist);
-        Share::migrate('artist', $old_artist, $new_artist);
-        Shoutbox::migrate('artist', $old_artist, $new_artist);
-        Tag::migrate('artist', $old_artist, $new_artist);
-        Userflag::migrate('artist', $old_artist, $new_artist);
-        Rating::migrate('artist', $old_artist, $new_artist);
-        Art::duplicate('artist', $old_artist, $new_artist);
-        Catalog::migrate_map('artist', $old_artist, $new_artist);
-        Artist::update_artist_counts($new_artist);
->>>>>>> 241b192c
     } // update_artist
 
     /**
@@ -1553,20 +1185,7 @@
         self::_update_item('album', $new_album, $song_id, 50, true);
 
         // migrate stats for the old album
-<<<<<<< HEAD
         static::getDataMigrator()->migrate('album', $old_album, $new_album);
-=======
-        Stats::migrate('album', $old_album, $new_album);
-        Useractivity::migrate('album', $old_album, $new_album);
-        Recommendation::migrate('album', $old_album, $new_album);
-        Share::migrate('album', $old_album, $new_album);
-        Shoutbox::migrate('album', $old_album, $new_album);
-        Tag::migrate('album', $old_album, $new_album);
-        Userflag::migrate('album', $old_album, $new_album);
-        Rating::migrate('album', $old_album, $new_album);
-        Art::duplicate('album', $old_album, $new_album);
-        Catalog::migrate_map('album', $old_album, $new_album);
->>>>>>> 241b192c
     } // update_album
 
     /**
