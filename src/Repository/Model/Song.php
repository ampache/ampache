<?php

declare(strict_types=0);

/**
 * vim:set softtabstop=4 shiftwidth=4 expandtab:
 *
 * LICENSE: GNU Affero General Public License, version 3 (AGPL-3.0-or-later)
 * Copyright Ampache.org, 2001-2024
 *
 * This program is free software: you can redistribute it and/or modify
 * it under the terms of the GNU Affero General Public License as published by
 * the Free Software Foundation, either version 3 of the License, or
 * (at your option) any later version.
 *
 * This program is distributed in the hope that it will be useful,
 * but WITHOUT ANY WARRANTY; without even the implied warranty of
 * MERCHANTABILITY or FITNESS FOR A PARTICULAR PURPOSE.  See the
 * GNU Affero General Public License for more details.
 *
 * You should have received a copy of the GNU Affero General Public License
 * along with this program.  If not, see <https://www.gnu.org/licenses/>.
 *
 */

namespace Ampache\Repository\Model;

use Ampache\Config\AmpConfig;
use Ampache\Module\Authorization\Access;
use Ampache\Module\Authorization\AccessLevelEnum;
use Ampache\Module\Authorization\AccessTypeEnum;
use Ampache\Module\Authorization\Check\NetworkCheckerInterface;
use Ampache\Module\Metadata\MetadataEnabledInterface;
use Ampache\Module\Metadata\MetadataManagerInterface;
use Ampache\Module\Playback\Stream;
use Ampache\Module\Playback\Stream_Url;
use Ampache\Module\Song\Deletion\SongDeleterInterface;
use Ampache\Module\Song\Tag\SongTagWriterInterface;
use Ampache\Module\Statistics\Stats;
use Ampache\Module\System\Core;
use Ampache\Module\System\Dba;
use Ampache\Module\System\Plugin\PluginTypeEnum;
use Ampache\Module\User\Activity\UserActivityPosterInterface;
use Ampache\Module\Util\Recommendation;
use Ampache\Module\Util\Ui;
use Ampache\Repository\AlbumRepositoryInterface;
use Ampache\Repository\LicenseRepositoryInterface;
use Ampache\Repository\MetadataRepositoryInterface;
use Ampache\Repository\ShareRepositoryInterface;
use Ampache\Repository\ShoutRepositoryInterface;
use Ampache\Repository\WantedRepositoryInterface;
use DateTime;
use DateTimeInterface;
use PDOStatement;
use Traversable;

class Song extends database_object implements
    Media,
    library_item,
    GarbageCollectibleInterface,
    CatalogItemInterface,
    MetadataEnabledInterface
{
    protected const DB_TABLENAME = 'song';

    public int $id = 0;

    public ?string $file = null;

    public int $catalog;

    public int $album;

    public ?int $disk = null;

    public int $year;

    public ?int $artist = null;

    public ?string $title = null;

    public int $bitrate;

    public int $rate;

    public ?string $mode = null;

    public int $size;

    public int $time;

    public ?int $track = null;

    public ?string $mbid = null;

    public bool $played;

    public bool $enabled;

    public int $update_time;

    public int $addition_time;

    public ?int $user_upload = null;

    public ?int $license = null;

    public ?string $composer = null;

    public ?int $channels = null;

    public int $total_count;

    public int $total_skip;

    /**
     * song_data table
     */

    public ?string $comment = null;

    public ?string $lyrics = null;

    public ?string $label = null;

    public ?string $language = null;

    public ?string $waveform = null;

    public ?float $replaygain_track_gain = null;

    public ?float $replaygain_track_peak = null;

    public ?float $replaygain_album_gain = null;

    public ?float $replaygain_album_peak = null;

    public ?int $r128_album_gain = null;

    public ?int $r128_track_gain = null;

    public ?string $disksubtitle = null;

    public ?string $link = null;

    /** @var string $type */
    public $type;

    /** @var string $mime */
    public $mime;

    /** @var string $catalog_number */
    public $catalog_number;

    public array $artists;

    public array $albumartists;

    /** @var string $artist_mbid */
    public $artist_mbid;

    /** @var string $albumartist_mbid */
    public $albumartist_mbid;

    /** @var string $album_mbid */
    public $album_mbid;

    /** @var int $album_disk */
    public $album_disk;

    /** @var array $tags */
    public $tags;

    /** @var null|string $f_name */
    public $f_name;

    /** @var null|string $f_artist */
    public $f_artist;

    /** @var null|string $f_album */
    public $f_album;

    private ?string $artist_full_name = null;

    /** @var int|null $albumartist */
    public $albumartist;

    /** @var null|string $f_albumartist_full */
    public $f_albumartist_full;

    /** @var null|string $f_album_full */
    public $f_album_full;

    /** @var null|string $f_time */
    public $f_time;

    /** @var null|string $f_time_h */
    public $f_time_h;

    /** @var null|string $f_track */
    public $f_track;

    /** @var null|string $f_bitrate */
    public $f_bitrate;

    /** @var null|string $f_name_full */
    public $f_name_full;

    /** @var null|string $f_link */
    public $f_link;

    /** @var null|string $f_album_link */
    public $f_album_link;

    /** @var null|string $f_album_disk_link */
    public $f_album_disk_link;

    /** @var null|string $f_artist_link */
    public $f_artist_link;

    /** @var null|string $f_albumartist_link */
    public $f_albumartist_link;

    /** @var null|string $f_year_link */
    public $f_year_link;

    /** @var null|string $f_tags */
    public $f_tags;

    /** @var null|string $f_size */
    public $f_size;

    /** @var null|string $f_lyrics */
    public $f_lyrics;

    /** @var int $count */
    public $count;

    /** @var null|string $f_publisher */
    public $f_publisher;

    /** @var null|string $f_composer */
    public $f_composer;

    /** @var int $tag_id */
    public $tag_id;

    private ?bool $has_art = null;

    private ?License $licenseObj = null;

    /* Setting Variables */

    /** @var bool $_fake */
    public $_fake = false; // If this is a 'construct_from_array' object

    /**
     * Constructor
     *
     * Song class, for modifying a song.
     * @param int|null $song_id
     */
    public function __construct($song_id = 0)
    {
        if (!$song_id) {
            return;
        }

        $info = $this->has_info($song_id);
        if ($info === []) {
            return;
        }

        foreach ($info as $key => $value) {
            $this->$key = $value;
        }

        $this->id          = (int)$song_id;
        $this->type        = strtolower(pathinfo((string)$this->file, PATHINFO_EXTENSION));
        $this->mime        = self::type_to_mime($this->type);
    }

    public function getId(): int
    {
        return $this->id;
    }

    public function isNew(): bool
    {
        return $this->getId() === 0;
    }

    /**
     * insert
     *
     * This inserts the song described by the passed array
     */
    public static function insert(array $results): ?int
    {
        $check_file = Catalog::get_id_from_file($results['file'], 'song');
        if ($check_file > 0) {
            return $check_file;
        }

        $catalog          = $results['catalog'];
        $file             = $results['file'];
        $title            = Catalog::check_length(Catalog::check_title($results['title'] ?? null, $file));
        $artist           = Catalog::check_length($results['artist'] ?? null);
        $album            = Catalog::check_length($results['album'] ?? null);
        $albumartist      = Catalog::check_length($results['albumartist'] ?? null);
        $bitrate          = $results['bitrate'] ?? 0;
        $rate             = $results['rate'] ?? 0;
        $mode             = $results['mode'] ?? null;
        $size             = $results['size'] ?? 0;
        $time             = $results['time'] ?? 0;
        $track            = Catalog::check_track((string) $results['track']);
        $track_mbid       = $results['mb_trackid'] ?? $results['mbid'] ?? null;
        $album_mbid       = $results['mb_albumid'] ?? null;
        $album_mbid_group = $results['mb_albumid_group'] ?? null;
        $artist_mbid      = $results['mb_artistid'] ?? null;
        $albumartist_mbid = $results['mb_albumartistid'] ?? null;
        $disk             = (Album::sanitize_disk($results['disk']) > 0) ? Album::sanitize_disk($results['disk']) : 1;
        $disksubtitle     = $results['disksubtitle'] ?? null;
        $year             = Catalog::normalize_year($results['year'] ?? 0);
        $comment          = $results['comment'] ?? null;
        $tags             = $results['genre'] ?? []; // multiple genre support makes this an array
        $lyrics           = $results['lyrics'] ?? null;
        $user_upload      = $results['user_upload'] ?? null;
        $composer         = isset($results['composer']) ? Catalog::check_length($results['composer']) : null;
        $label            = isset($results['publisher']) ? Catalog::get_unique_string(Catalog::check_length($results['publisher'], 128)) : null;
        if ($label && AmpConfig::get('label')) {
            // create the label if missing
            foreach (array_map('trim', explode(';', $label)) as $label_name) {
                Label::helper($label_name);
            }
        }

        // info for the artist_map table.
        $artists_array          = $results['artists'] ?? [];
        $artist_mbid_array      = $results['mb_artistid_array'] ?? [];
        $albumartist_mbid_array = $results['mb_albumartistid_array'] ?? [];
        // if you have an artist array this will be named better than what your tags will give you
        if (!empty($artists_array)) {
            if (
                $artist !== '' &&
                $artist !== '0' &&
                (
                    $albumartist !== '' &&
                    $albumartist !== '0'
                ) &&
                $artist === $albumartist
            ) {
                $albumartist = (string)$artists_array[0];
            }

            $artist = (string)$artists_array[0];
        }

        $license_id = null;
        if (isset($results['license']) && (int)$results['license'] > 0) {
            $license_id = (int)$results['license'];
        }

        $language              = isset($results['language']) ? Catalog::check_length($results['language'], 128) : null;
        $channels              = $results['channels'] ?? null;
        $release_type          = isset($results['release_type']) ? Catalog::check_length($results['release_type'], 32) : null;
        $release_status        = $results['release_status'] ?? null;
        $replaygain_track_gain = $results['replaygain_track_gain'] ?? null;
        $replaygain_track_peak = $results['replaygain_track_peak'] ?? null;
        $replaygain_album_gain = $results['replaygain_album_gain'] ?? null;
        $replaygain_album_peak = $results['replaygain_album_peak'] ?? null;
        $r128_track_gain       = $results['r128_track_gain'] ?? null;
        $r128_album_gain       = $results['r128_album_gain'] ?? null;
        $original_year         = Catalog::normalize_year($results['original_year'] ?? 0);
        $barcode               = (isset($results['barcode'])) ? Catalog::check_length($results['barcode'], 64) : null;
        $catalog_number        = isset($results['catalog_number']) ? Catalog::check_length($results['catalog_number'], 64) : null;
        $version               = (isset($results['version'])) ? Catalog::check_length($results['version'], 64) : null;

        if (!in_array($mode, ['vbr', 'cbr', 'abr'])) {
            debug_event(self::class, 'Error analyzing: ' . $file . ' unknown file bitrate mode: ' . $mode, 2);
            $mode = null;
        }

        if (!isset($results['albumartist_id'])) {
            $albumartist_id = null;
            if ($albumartist !== '' && $albumartist !== '0') {
                $albumartist_mbid = Catalog::trim_slashed_list($albumartist_mbid);
                $albumartist_id   = Artist::check($albumartist, $albumartist_mbid);
            }
        } else {
            $albumartist_id = (int)($results['albumartist_id']);
        }

        if (!isset($results['artist_id'])) {
            $artist_mbid = Catalog::trim_slashed_list($artist_mbid);
            $artist_id   = (int)Artist::check($artist, $artist_mbid);
        } else {
            $artist_id = (int)($results['artist_id']);
        }

        if (!isset($results['album_id'])) {
            $album_id = Album::check($catalog, $album, $year, $album_mbid, $album_mbid_group, $albumartist_id, $release_type, $release_status, $original_year, $barcode, $catalog_number, $version);
        } else {
            $album_id = (int)($results['album_id']);
        }

        $insert_time = time();

        $sql = "INSERT INTO `song` (`catalog`, `file`, `album`, `disk`, `artist`, `title`, `bitrate`, `rate`, `mode`, `size`, `time`, `track`, `addition_time`, `update_time`, `year`, `mbid`, `user_upload`, `license`, `composer`, `channels`) VALUES(?, ?, ?, ?, ?, ?, ?, ?, ?, ?, ?, ?, ?, ?, ?, ?, ?, ?, ?, ?)";

        $db_results = Dba::write($sql, [$catalog, $file, $album_id, $disk, $artist_id, $title, $bitrate, $rate, $mode, $size, $time, $track, $insert_time, $insert_time, $year, $track_mbid, $user_upload, $license_id, $composer, $channels]);

        if (!$db_results) {
            debug_event(self::class, 'Unable to insert ' . $file, 2);

            return null;
        }

        $song_id = (int)Dba::insert_id();
        $artists = [$artist_id, (int)$albumartist_id];

        // create the album_disk (if missing)
        AlbumDisk::check($album_id, $disk, $catalog, $disksubtitle);

        // map the song to catalog album and artist maps
        Catalog::update_map((int)$catalog, 'song', $song_id);
        if ($artist_id > 0) {
            Artist::add_artist_map($artist_id, 'song', $song_id);
            Album::add_album_map($album_id, 'song', $artist_id);
        }

        if ((int)$albumartist_id > 0) {
            Artist::add_artist_map($albumartist_id, 'album', $album_id);
            Album::add_album_map($album_id, 'album', (int) $albumartist_id);
        }

        foreach ($artist_mbid_array as $songArtist_mbid) {
            $song_artist_id = Artist::check_mbid($songArtist_mbid);
            if ($song_artist_id > 0) {
                $artists[] = $song_artist_id;
                if ($song_artist_id != $artist_id) {
                    Artist::add_artist_map($song_artist_id, 'song', $song_id);
                    Album::add_album_map($album_id, 'song', $song_artist_id);
                }
            }
        }

        // add song artists found by name to the list (Ignore artist names when we have the same amount of MBID's)
        if (!empty($artists_array) && !count($artists_array) == count($artist_mbid_array)) {
            foreach ($artists_array as $artist_name) {
                $song_artist_id = (int)Artist::check($artist_name);
                if ($song_artist_id > 0) {
                    $artists[] = $song_artist_id;
                    if ($song_artist_id != $artist_id) {
                        Artist::add_artist_map($song_artist_id, 'song', $song_id);
                        Album::add_album_map($album_id, 'song', $song_artist_id);
                    }
                }
            }
        }

        foreach ($albumartist_mbid_array as $albumArtist_mbid) {
            $album_artist_id = Artist::check_mbid($albumArtist_mbid);
            if ($album_artist_id > 0) {
                $artists[] = $album_artist_id;
                if ($album_artist_id != $albumartist_id) {
                    Artist::add_artist_map($album_artist_id, 'album', $album_id);
                    Album::add_album_map($album_id, 'album', $album_artist_id);
                }
            }
        }

        // update the all the counts for the album right away
        Album::update_album_count($album_id);

        if ($user_upload) {
            static::getUserActivityPoster()->post((int) $user_upload, 'upload', 'song', $song_id, time());
        }

        // Allow scripts to populate new tags when injecting user uploads
        if (!defined('NO_SESSION') && ($user_upload && !Access::check(AccessTypeEnum::INTERFACE, AccessLevelEnum::CONTENT_MANAGER, $user_upload))) {
            $tags = Tag::clean_to_existing($tags);
        }

        if (is_array($tags)) {
            foreach ($tags as $tag) {
                $tag = trim((string)$tag);
                if ($tag !== '' && $tag !== '0') {
                    Tag::add('song', $song_id, $tag, false);
                    Tag::add('album', $album_id, $tag, false);
                    foreach (array_unique($artists) as $found_artist_id) {
                        if ($found_artist_id > 0) {
                            Tag::add('artist', $found_artist_id, $tag, false);
                        }
                    }
                }
            }
        }

        $sql = "INSERT INTO `song_data` (`song_id`, `disksubtitle`, `comment`, `lyrics`, `label`, `language`, `replaygain_track_gain`, `replaygain_track_peak`, `replaygain_album_gain`, `replaygain_album_peak`, `r128_track_gain`, `r128_album_gain`) VALUES(?, ?, ?, ?, ?, ?, ?, ?, ?, ?, ?, ?)";
        Dba::write($sql, [$song_id, $disksubtitle, $comment, $lyrics, $label, $language, $replaygain_track_gain, $replaygain_track_peak, $replaygain_album_gain, $replaygain_album_peak, $r128_track_gain, $r128_album_gain]);

        return $song_id;
    }

    /**
     * garbage_collection
     *
     * Cleans up the song_data table
     */
    public static function garbage_collection(): void
    {
        // delete files matching catalog_ignore_pattern
        $ignore_pattern = AmpConfig::get('catalog_ignore_pattern');
        if ($ignore_pattern) {
            Dba::write("DELETE FROM `song` WHERE `file` REGEXP ?;", [$ignore_pattern]);
        }

        // delete duplicates
        Dba::write("DELETE `dupe` FROM `song` AS `dupe`, `song` AS `orig` WHERE `dupe`.`id` > `orig`.`id` AND `dupe`.`file` <=> `orig`.`file`;");
        // clean up missing catalogs
        Dba::write("DELETE FROM `song` WHERE `song`.`catalog` NOT IN (SELECT `id` FROM `catalog`);");
        // delete the rest
        Dba::write("DELETE FROM `song_data` WHERE `song_data`.`song_id` NOT IN (SELECT `song`.`id` FROM `song`);");
        // also clean up some bad data that might creep in
        Dba::write("UPDATE `song` SET `composer` = NULL WHERE `composer` = '';");
        Dba::write("UPDATE `song` SET `mbid` = NULL WHERE `mbid` = '';");
        Dba::write("UPDATE `song_data` SET `comment` = NULL WHERE `comment` = '';");
        Dba::write("UPDATE `song_data` SET `lyrics` = NULL WHERE `lyrics` = '';");
        Dba::write("UPDATE `song_data` SET `label` = NULL WHERE `label` = '';");
        Dba::write("UPDATE `song_data` SET `language` = NULL WHERE `language` = '';");
        Dba::write("UPDATE `song_data` SET `waveform` = NULL WHERE `waveform` = '';");
    }

    /**
     * build_cache
     *
     * This attempts to reduce queries by asking for everything in the
     * browse all at once and storing it in the cache, this can help if the
     * db connection is the slow point.
     * @param int[] $song_ids
     * @param string $limit_threshold
     */
    public static function build_cache($song_ids, $limit_threshold = ''): bool
    {
        if (empty($song_ids)) {
            return false;
        }

        $idlist = '(' . implode(',', $song_ids) . ')';
        if ($idlist == '()') {
            return false;
        }

        $artists = [];
        $albums  = [];
        $tags    = [];

        // Song data cache
        $sql = (AmpConfig::get('catalog_disable'))
            ? "SELECT `song`.`id`, `song`.`file`, `song`.`catalog`, `song`.`album`, `song`.`disk`, `song`.`year`, `song`.`artist`, `song`.`title`, `song`.`bitrate`, `song`.`rate`, `song`.`mode`, `song`.`size`, `song`.`time`, `song`.`track`, `song`.`mbid`, `song`.`played`, `song`.`enabled`, `song`.`update_time`, `song`.`addition_time`, `song`.`user_upload`, `song`.`license`, `song`.`composer`, `song`.`channels`, `song`.`total_count`, `song`.`total_skip`, `tag_map`.`tag_id` FROM `song` LEFT JOIN `tag_map` ON `tag_map`.`object_id`=`song`.`id` AND `tag_map`.`object_type`='song' LEFT JOIN `catalog` ON `catalog`.`id` = `song`.`catalog` WHERE `song`.`id` IN $idlist AND `catalog`.`enabled` = '1' "
            : "SELECT `song`.`id`, `song`.`file`, `song`.`catalog`, `song`.`album`, `song`.`disk`, `song`.`year`, `song`.`artist`, `song`.`title`, `song`.`bitrate`, `song`.`rate`, `song`.`mode`, `song`.`size`, `song`.`time`, `song`.`track`, `song`.`mbid`, `song`.`played`, `song`.`enabled`, `song`.`update_time`, `song`.`addition_time`, `song`.`user_upload`, `song`.`license`, `song`.`composer`, `song`.`channels`, `song`.`total_count`, `song`.`total_skip`, `tag_map`.`tag_id` FROM `song` LEFT JOIN `tag_map` ON `tag_map`.`object_id`=`song`.`id` AND `tag_map`.`object_type`='song' WHERE `song`.`id` IN $idlist";

        $db_results = Dba::read($sql);
        while ($row = Dba::fetch_assoc($db_results)) {
            if (AmpConfig::get('show_played_times')) {
                $row['total_count'] = (empty($limit_threshold))
                    ? $row['total_count']
                    : Stats::get_object_count('song', $row['id'], $limit_threshold);
            }

            if (AmpConfig::get('show_skipped_times')) {
                $row['total_skip'] = (empty($limit_threshold))
                    ? $row['total_skip']
                    : Stats::get_object_count('song', $row['id'], $limit_threshold, 'skip');
            }

            $artists[$row['artist']] = $row['artist'];

            $albums[] = (int) $row['album'];

            if ($row['tag_id']) {
                $tags[$row['tag_id']] = $row['tag_id'];
                unset($row['tag_id']);
            }
            parent::add_to_cache('song', $row['id'], $row);
        }

        Artist::build_cache($artists);
        Album::build_cache($albums);
        Tag::build_cache($tags);
        Tag::build_map_cache('song', $song_ids);
        Art::build_cache($albums);

        // If we're rating this then cache them as well
        if (AmpConfig::get('ratings')) {
            Rating::build_cache('song', $song_ids);
            Userflag::build_cache('song', $song_ids);
        }

        // Build a cache for the song's extended table
        $sql        = 'SELECT * FROM `song_data` WHERE `song_id` IN ' . $idlist;
        $db_results = Dba::read($sql);

        while ($row = Dba::fetch_assoc($db_results)) {
            parent::add_to_cache('song_data', $row['song_id'], $row);
        }

        return true;
    }

    /**
     * has_info
     * @param int $song_id
     */
    private function has_info($song_id): array
    {
        if (parent::is_cached('song', $song_id)) {
            return parent::get_from_cache('song', $song_id);
        }

        $sql        = "SELECT `song`.`id`, `song`.`file`, `song`.`catalog`, `song`.`album`, `song`.`disk`, `song`.`year`, `song`.`artist`, `song`.`title`, `song`.`bitrate`, `song`.`rate`, `song`.`mode`, `song`.`size`, `song`.`time`, `song`.`track`, `song`.`mbid`, `song`.`played`, `song`.`enabled`, `song`.`update_time`, `song`.`addition_time`, `song`.`user_upload`, `song`.`license`, `song`.`composer`, `song`.`channels`, `song`.`total_count`, `song`.`total_skip`, `album`.`album_artist` AS `albumartist`, `album`.`mbid` AS `album_mbid`, `artist`.`mbid` AS `artist_mbid`, `album_artist`.`mbid` AS `albumartist_mbid` FROM `song` LEFT JOIN `album` ON `album`.`id` = `song`.`album` LEFT JOIN `artist` ON `artist`.`id` = `song`.`artist` LEFT JOIN `artist` AS `album_artist` ON `album_artist`.`id` = `album`.`album_artist` WHERE `song`.`id` = ?";
        $db_results = Dba::read($sql, [$song_id]);
        $results    = Dba::fetch_assoc($db_results);
        if (isset($results['id'])) {
            parent::add_to_cache('song', $song_id, $results);

            return $results;
        }

        return [];
    }

    /**
     * has_id
     * @param int|string $song_id
     */
    public static function has_id($song_id): bool
    {
        $sql        = "SELECT `song`.`id` FROM `song` WHERE `song`.`id` = ?";
        $db_results = Dba::read($sql, [$song_id]);
        $results    = Dba::fetch_assoc($db_results);

        return isset($results['id']);
    }

    /**
     * can_scrobble
     *
     * return a song id based on a last.fm-style search in the database
     * @param string $song_name
     * @param string $artist_name
     * @param string $album_name
     * @param string $song_mbid
     * @param string $artist_mbid
     * @param string $album_mbid
     */
    public static function can_scrobble(
        $song_name,
        $artist_name,
        $album_name,
        $song_mbid = '',
        $artist_mbid = '',
        $album_mbid = ''
    ): string {
        // by default require song, album, artist for any searches
        $sql    = "SELECT `song`.`id` FROM `song` LEFT JOIN `album` ON `album`.`id` = `song`.`album` LEFT JOIN `artist` ON `artist`.`id` = `song`.`artist` WHERE `song`.`title` = ? AND (`artist`.`name` = ? OR LTRIM(CONCAT(COALESCE(`artist`.`prefix`, ''), ' ', `artist`.`name`)) = ?) AND (`album`.`name` = ? OR LTRIM(CONCAT(COALESCE(`album`.`prefix`, ''), ' ', `album`.`name`)) = ?)";
        $params = [
            $song_name,
            $artist_name,
            $artist_name,
            $album_name,
            $album_name,
        ];
        if (!empty($song_mbid)) {
            $sql .= " AND `song`.`mbid` = ?";
            $params[] = $song_mbid;
        }

        if (!empty($artist_mbid)) {
            $sql .= " AND `artist`.`mbid` = ?";
            $params[] = $artist_mbid;
        }

        if (!empty($album_mbid)) {
            $sql .= " AND `album`.`mbid` = ?";
            $params[] = $album_mbid;
        }

        $sql .= " LIMIT 1;";
        $db_results = Dba::read($sql, $params);
        $row        = Dba::fetch_assoc($db_results);
        if ($row === []) {
            debug_event(self::class, 'can_scrobble failed to find: ' . $song_name, 5);

            return '';
        }

        return $row['id'];
    }

    /**
     * _get_ext_info
     * This function gathers information from the song_ext_info table and adds it to the
     * current object
     * @param string $select
     * @return array
     */
    public function _get_ext_info($select = '')
    {
        $song_id = $this->id;
        $columns = (empty($select)) ? '*' : Dba::escape($select);

        if (parent::is_cached('song_data', $song_id)) {
            return parent::get_from_cache('song_data', $song_id);
        }

        $sql        = sprintf('SELECT %s FROM `song_data` WHERE `song_id` = ?', $columns);
        $db_results = Dba::read($sql, [$song_id]);
        if (!$db_results) {
            return [];
        }

        $results = Dba::fetch_assoc($db_results);

        parent::add_to_cache('song_data', $song_id, $results);

        return $results;
    }

    /**
     * fill_ext_info
     * This calls the _get_ext_info and then sets the correct vars
     * @param string $data_filter
     */
    public function fill_ext_info($data_filter = ''): void
    {
        $info = $this->_get_ext_info($data_filter);
        if (empty($info)) {
            return;
        }

        foreach ($info as $key => $value) {
            if ($key != 'song_id') {
                $this->$key = $value;
            }
        }
    }

    /**
     * type_to_mime
     *
     * Returns the mime type for the specified file extension/type
     * @param string $type
     */
    public static function type_to_mime($type): string
    {
        // FIXME: This should really be done the other way around.
        // Store the mime type in the database, and provide a function
        // to make it a human-friendly type.
        return match ($type) {
            'spx', 'ogg' => 'application/ogg',
            'opus' => 'audio/ogg; codecs=opus',
            'wma', 'asf' => 'audio/x-ms-wma',
            'rm', 'ra' => 'audio/x-realaudio',
            'flac' => 'audio/flac',
            'wv' => 'audio/x-wavpack',
            'aac', 'mp4', 'm4a', 'm4b' => 'audio/mp4',
            'aacp' => 'audio/aacp',
            'mpc' => 'audio/x-musepack',
            'mkv' => 'audio/x-matroska',
            'wav' => 'audio/wav',
            'webma' => 'audio/webm',
            default => 'audio/mpeg',
        };
    }

    /**
     * find
     * @param array $data
     */
    public static function find($data): bool
    {
        $sql_base = "SELECT `song`.`id` FROM `song`";
        if ($data['mb_trackid']) {
            $sql        = $sql_base . " WHERE `song`.`mbid` = ? LIMIT 1";
            $db_results = Dba::read($sql, [$data['mb_trackid']]);
            if ($results = Dba::fetch_assoc($db_results)) {
                return $results['id'];
            }
        }

        if ($data['file']) {
            $sql        = $sql_base . " WHERE `song`.`file` = ? LIMIT 1";
            $db_results = Dba::read($sql, [$data['file']]);
            if ($results = Dba::fetch_assoc($db_results)) {
                return $results['id'];
            }
        }

        $where  = "WHERE `song`.`title` = ?";
        $sql    = $sql_base;
        $params = [$data['title']];
        if ($data['track']) {
            $where .= " AND `song`.`track` = ?";
            $params[] = $data['track'];
        }

        $sql .= " INNER JOIN `artist` ON `artist`.`id` = `song`.`artist`";
        $sql .= " INNER JOIN `album` ON `album`.`id` = `song`.`album`";

        if ($data['mb_artistid']) {
            $where .= " AND `artist`.`mbid` = ?";
            $params[] = $data['mb_artistid'];
        } else {
            $where .= " AND `artist`.`name` = ?";
            $params[] = $data['artist'];
        }

        if ($data['mb_albumid']) {
            $where .= " AND `album`.`mbid` = ?";
            $params[] = $data['mb_albumid'];
        } else {
            $where .= " AND `album`.`name` = ?";
            $params[] = $data['album'];
        }

        $sql .= $where . " LIMIT 1";
        $db_results = Dba::read($sql, $params);
        if ($results = Dba::fetch_assoc($db_results)) {
            return $results['id'];
        }

        return false;
    }

    /**
     * get_album_fullname
     * gets the name of $this->album, allows passing of id
     * @param int $album_id
     * @param bool $simple
     */
    public function get_album_fullname($album_id = 0, $simple = false): string
    {
        if ($this->f_album_full !== null && $album_id == 0) {
            return $this->f_album_full;
        }

        $album = ($album_id)
            ? new Album($album_id)
            : new Album($this->album);
        $this->f_album_full = $album->get_fullname($simple);

        return $this->f_album_full;
    }

    /**
     * get_album_disk_fullname
     * gets the name of $this->album, allows passing of id
     */
    public function get_album_disk_fullname(): string
    {
        $albumDisk = new AlbumDisk((int)$this->get_album_disk());

        return $albumDisk->get_fullname();
    }

    /**
     * get_album_catalog_number
     * gets the catalog_number of $this->album, allows passing of id
     * @param int $album_id
     */
    public function get_album_catalog_number($album_id = null): ?string
    {
        if ($album_id === null) {
            $album_id = $this->album;
        }

        $album = new Album($album_id);

        return $album->catalog_number;
    }

    /**
     * get_album_original_year
     * gets the original_year of $this->album, allows passing of id
     * @param int $album_id
     */
    public function get_album_original_year($album_id = null): ?int
    {
        if ($album_id === null) {
            $album_id = $this->album;
        }

        $album = new Album($album_id);

        return $album->original_year;
    }

    /**
     * get_album_barcode
     * gets the barcode of $this->album, allows passing of id
     * @param int $album_id
     */
    public function get_album_barcode($album_id = null): ?string
    {
        if (!$album_id) {
            $album_id = $this->album;
        }

        $album = new Album($album_id);

        return $album->barcode;
    }

    /**
     * get_artist_fullname
     * gets the name of $this->artist, allows passing of id
     */
    public function get_artist_fullname(): string
    {
        if ($this->artist_full_name === null) {
            $this->artist_full_name = Artist::get_fullname_by_id($this->artist);
        }

        return $this->artist_full_name;
    }

    /**
     * get_album_artist_fullname
     * gets the name of $this->albumartist, allows passing of id
     * @param int $album_artist_id
     */
    public function get_album_artist_fullname($album_artist_id = 0): ?string
    {
        if ($album_artist_id) {
            return Artist::get_fullname_by_id($album_artist_id);
        }

        if (!$this->albumartist) {
            return '';
        }

        if ($this->albumartist === null) {
            $this->albumartist = $this->getAlbumRepository()->getAlbumArtistId($this->album);
        }

        return Artist::get_fullname_by_id($this->albumartist);
    }

    /**
     * get_album_disk
     * gets album_disk of the object
     * @return int|null
     */
    public function get_album_disk(): ?int
    {
        if ($this->album_disk) {
            return $this->album_disk;
        }

        $sql        = "SELECT DISTINCT `id` FROM `album_disk` WHERE `album_id` = ? AND `disk` = ?;";
        $db_results = Dba::read($sql, [$this->album, $this->disk]);
        $results    = Dba::fetch_assoc($db_results);
        if ($results === []) {
            return null;
        }

        $this->album_disk = (int)$results['id'];

        return $this->album_disk;
    }

    /**
     * set_played
     * this checks to see if the current object has been played
     * if not then it sets it to played. In any case it updates stats.
     * @param int $user_id
     * @param string $agent
     * @param array $location
     * @param int $date
     */
    public function set_played($user_id, $agent, $location, $date): bool
    {
        // ignore duplicates or skip the last track
        if (!$this->check_play_history($user_id, $agent, $date)) {
            return false;
        }

        // insert stats for each object type
        if (Stats::insert('song', $this->id, $user_id, $agent, $location, 'stream', $date)) {
            // followup on some stats too
            Stats::insert('album', $this->album, $user_id, $agent, $location, 'stream', $date);
            // insert plays for song and album artists
            $artists = array_unique(array_merge(self::get_parent_array($this->id), self::get_parent_array($this->album, 'album')));
            foreach ($artists as $artist_id) {
                Stats::insert('artist', $artist_id, $user_id, $agent, $location, 'stream', $date);
            }

            // running total of the user stream data
            $play_size = User::get_user_data($user_id, 'play_size', 0)['play_size'];
            User::set_user_data($user_id, 'play_size', ($play_size + ($this->size / 1024 / 1024)));
        }

        // If it hasn't been played, set it
        if (!$this->played) {
            self::update_played(true, $this->id);
        }

        return true;
    }

    /**
     * check_play_history
     * this checks to see if the current object has been played
     * if not then it sets it to played. In any case it updates stats.
     * @param int $user
     * @param string $agent
     * @param int $date
     */
    public function check_play_history($user, $agent, $date): bool
    {
        return Stats::has_played_history('song', $this, $user, $agent, $date);
    }

    /**
     * compare_song_information
     * this compares the new ID3 tags of a file against
     * the ones in the database to see if they have changed
     * it returns false if nothing has changes, or the true
     * if they have. Static because it doesn't need this
     */
    public static function compare_song_information(Song $song, Song $new_song): array
    {
        // Remove some stuff we don't care about as this function only needs to check song information.
        unset($song->catalog, $song->played, $song->enabled, $song->addition_time, $song->update_time, $song->type);
        $string_array = [
            'title',
            'comment',
            'lyrics',
            'composer',
            'tags',
            'artist',
            'album',
            'album_disk',
            'time',
        ];
        $skip_array   = [
            'id',
            'tag_id',
            'mime',
            'mbid',
            'waveform',
            'total_count',
            'total_skip',
            'albumartist',
            'artist_mbid',
            'album_mbid',
            'albumartist_mbid',
            'mb_albumid_group',
            'disabledMetadataFields',
        ];

        return self::compare_media_information($song, $new_song, $string_array, $skip_array);
    }

    /**
     * compare_media_information
     * @param Song|Video $media
     * @param Song|Video $new_media
     * @param string[] $string_array
     * @param string[] $skip_array
     */
    public static function compare_media_information($media, $new_media, $string_array, $skip_array): array
    {
        $array            = [];
        $array['change']  = false;
        $array['element'] = [];

        // Pull out all the currently set vars
        $fields = get_object_vars($media);

        // Foreach them
        foreach (array_keys($fields) as $key) {
            $key = trim((string)$key);
            if (
                $key === '' ||
                $key === '0' ||
                in_array($key, $skip_array)
            ) {
                continue;
            }

            // Represent the value as a string for simpler comparison. For array, ensure to sort similarly old/new values
            if (is_array($media->$key)) {
                $arr = $media->$key;
                sort($arr);
                $mediaData = implode(" ", $arr);
            } else {
                $mediaData = $media->$key;
            }

            // Skip the item if it is no string nor something we can turn into a string
            if (
                !is_string($mediaData) &&
                !is_numeric($mediaData) &&
                !is_bool($mediaData) &&
                (is_object($mediaData) && !method_exists($mediaData, '__toString'))
            ) {
                continue;
            }

            if (is_array($new_media->$key)) {
                $arr = $new_media->$key;
                sort($arr);
                $newMediaData = implode(" ", $arr);
            } else {
                $newMediaData = $new_media->$key;
            }

            if (in_array($key, $string_array)) {
                // If it's a string thing
                $mediaData    = self::clean_string_field_value($mediaData);
                $newMediaData = self::clean_string_field_value($newMediaData);
                if ($mediaData !== $newMediaData) {
                    $array['change']        = true;
                    $array['element'][$key] = 'OLD: ' . $mediaData . ' --> ' . $newMediaData;
                }
            } elseif ($newMediaData !== null) {
                // in array of strings
                if ($media->$key != $new_media->$key) {
                    $array['change']        = true;
                    $array['element'][$key] = 'OLD:' . $mediaData . ' --> ' . $newMediaData;
                }
            }
        }

        if ($array['change']) {
            debug_event(self::class, 'media-diff ' . json_encode($array['element']), 5);
        }

        return $array;
    }

    /**
     * clean_string_field_value
     * @param string $value
     */
    private static function clean_string_field_value($value): string
    {
        if (!$value) {
            return '';
        }

        $value = trim(stripslashes((string) preg_replace('/\s+/', ' ', $value)));

        // Strings containing  only UTF-8 BOM = empty string
        if (strlen($value) == 2 && (ord($value[0]) == 0xFF || ord($value[0]) == 0xFE)) {
            $value = "";
        }

        return $value;
    }

    /**
     * update
     * This takes a key'd array of data does any cleaning it needs to
     * do and then calls the helper functions as needed.
     */
    public function update(array $data): int
    {
        foreach ($data as $key => $value) {
            debug_event(self::class, $key . '=' . $value, 5);

            switch ($key) {
                case 'artist_name':
                    // Create new artist name and id
                    $old_artist_id = $this->artist;
                    $new_artist_id = (int)Artist::check($value);
                    if ($new_artist_id > 0) {
                        $this->artist = $new_artist_id;
                        self::update_artist($new_artist_id, $this->id, $old_artist_id);
                    }
                    break;
                case 'album_name':
                    // Create new album name and id
                    $old_album_id = $this->album;
                    $new_album_id = Album::check($this->catalog, $value);
                    $this->album  = $new_album_id;
                    self::update_album($new_album_id, $this->id, $old_album_id);
                    break;
                case 'artist':
                    // Change artist the song is assigned to
                    if ($value != $this->$key) {
                        $old_artist_id = $this->artist;
                        $new_artist_id = $value;
                        self::update_artist($new_artist_id, $this->id, $old_artist_id);
                    }
                    break;
                case 'album':
                    // Change album the song is assigned to
                    if ($value != $this->$key) {
                        $old_album_id = $this->$key;
                        $new_album_id = $value;
                        self::update_album($new_album_id, $this->id, $old_album_id);
                    }
                    break;
                case 'year':
                case 'title':
                case 'track':
                case 'mbid':
                case 'license':
                case 'composer':
                case 'label':
                case 'language':
                case 'comment':
                    // Check to see if it needs to be updated
                    if ($value != $this->$key) {
                        $function = 'update_' . $key;
                        self::$function($value, $this->id);
                        $this->$key = $value;
                    }
                    break;
                case 'edit_tags':
                    Tag::update_tag_list($value, 'song', $this->id, true);
                    $this->tags = Tag::get_top_tags('song', $this->id);
                    break;
                case 'metadata':
                    $this->updateMetadata($value);
                    break;
            }
        }

        $this->getSongTagWriter()->write(
            $this
        );

        return $this->id;
    }

    /**
     * update_song
     * this is the main updater for a song and updates
     * the "update_time" of the song
     * @param int $song_id
     */
    public static function update_song($song_id, Song $new_song): void
    {
        $update_time = time();

        $sql = "UPDATE `song` SET `album` = ?, `disk` = ?, `year` = ?, `artist` = ?, `title` = ?, `composer` = ?, `bitrate` = ?, `rate` = ?, `mode` = ?, `channels` = ?, `size` = ?, `time` = ?, `track` = ?, `mbid` = ?, `update_time` = ? WHERE `id` = ?";
        Dba::write($sql, [$new_song->album, $new_song->disk, $new_song->year, $new_song->artist, $new_song->title, $new_song->composer, $new_song->bitrate, $new_song->rate, $new_song->mode, $new_song->channels, $new_song->size, $new_song->time, $new_song->track, $new_song->mbid, $update_time, $song_id]);

        $sql = "UPDATE `song_data` SET `label` = ?, `lyrics` = ?, `language` = ?, `disksubtitle` = ?, `comment` = ?, `replaygain_track_gain` = ?, `replaygain_track_peak` = ?, `replaygain_album_gain` = ?, `replaygain_album_peak` = ?, `r128_track_gain` = ?, `r128_album_gain` = ? WHERE `song_id` = ?";
        Dba::write($sql, [$new_song->label, $new_song->lyrics, $new_song->language, $new_song->disksubtitle, $new_song->comment, $new_song->replaygain_track_gain, $new_song->replaygain_track_peak, $new_song->replaygain_album_gain, $new_song->replaygain_album_peak, $new_song->r128_track_gain, $new_song->r128_album_gain, $song_id]);
    }

    /**
     * update_year
     * update the year tag
     * @param int $new_year
     * @param int $song_id
     */
    public static function update_year($new_year, $song_id): void
    {
        self::_update_item('year', $new_year, $song_id, AccessLevelEnum::CONTENT_MANAGER, true);
    }

    /**
     * update_label
     * This updates the label tag of the song
     * @param string $new_value
     * @param int $song_id
     */
    public static function update_label($new_value, $song_id): void
    {
        self::_update_ext_item('label', $new_value, $song_id, AccessLevelEnum::CONTENT_MANAGER, true);
    }

    /**
     * update_language
     * This updates the language tag of the song
     * @param string $new_lang
     * @param int $song_id
     */
    public static function update_language($new_lang, $song_id): void
    {
        self::_update_ext_item('language', $new_lang, $song_id, AccessLevelEnum::CONTENT_MANAGER, true);
    }

    /**
     * update_comment
     * updates the comment field
     * @param string $new_comment
     * @param int $song_id
     */
    public static function update_comment($new_comment, $song_id): void
    {
        self::_update_ext_item('comment', $new_comment, $song_id, AccessLevelEnum::CONTENT_MANAGER, true);
    }

    /**
     * update_lyrics
     * updates the lyrics field
     * @param string $new_lyrics
     * @param int $song_id
     */
    public static function update_lyrics($new_lyrics, $song_id): void
    {
        self::_update_ext_item('lyrics', $new_lyrics, $song_id, AccessLevelEnum::CONTENT_MANAGER, true);
    }

    /**
     * update_title
     * updates the title field
     * @param string $new_title
     * @param int $song_id
     */
    public static function update_title($new_title, $song_id): void
    {
        self::_update_item('title', $new_title, $song_id, AccessLevelEnum::CONTENT_MANAGER, true);
    }

    /**
     * update_composer
     * updates the composer field
     * @param string $new_composer
     * @param int $song_id
     */
    public static function update_composer($new_composer, $song_id): void
    {
        self::_update_item('composer', $new_composer, $song_id, AccessLevelEnum::CONTENT_MANAGER, true);
    }

    /**
     * update_publisher
     * updates the publisher field
     * @param string $new_publisher
     * @param int $song_id
     */
    public static function update_publisher($new_publisher, $song_id): void
    {
        self::_update_item('publisher', $new_publisher, $song_id, AccessLevelEnum::CONTENT_MANAGER, true);
    }

    /**
     * update_bitrate
     * updates the bitrate field
     * @param int $new_bitrate
     * @param int $song_id
     */
    public static function update_bitrate($new_bitrate, $song_id): void
    {
        self::_update_item('bitrate', $new_bitrate, $song_id, AccessLevelEnum::CONTENT_MANAGER, true);
    }

    /**
     * update_rate
     * updates the rate field
     * @param int $new_rate
     * @param int $song_id
     */
    public static function update_rate($new_rate, $song_id): void
    {
        self::_update_item('rate', $new_rate, $song_id, AccessLevelEnum::CONTENT_MANAGER, true);
    }

    /**
     * update_mode
     * updates the mode field
     * @param string $new_mode
     * @param int $song_id
     */
    public static function update_mode($new_mode, $song_id): void
    {
        self::_update_item('mode', $new_mode, $song_id, AccessLevelEnum::CONTENT_MANAGER, true);
    }

    /**
     * update_size
     * updates the size field
     * @param int $new_size
     * @param int $song_id
     */
    public static function update_size($new_size, $song_id): void
    {
        self::_update_item('size', $new_size, $song_id, AccessLevelEnum::CONTENT_MANAGER);
    }

    /**
     * update_time
     * updates the time field
     * @param int $new_time
     * @param int $song_id
     */
    public static function update_time($new_time, $song_id): void
    {
        self::_update_item('time', $new_time, $song_id, AccessLevelEnum::CONTENT_MANAGER, true);
    }

    /**
     * update_track
     * this updates the track field
     * @param int $new_track
     * @param int $song_id
     */
    public static function update_track($new_track, $song_id): void
    {
        self::_update_item('track', $new_track, $song_id, AccessLevelEnum::CONTENT_MANAGER, true);
    }

    /**
     * update_mbid
     * updates mbid field
     * @param string $new_mbid
     * @param int $song_id
     */
    public static function update_mbid($new_mbid, $song_id): void
    {
        self::_update_item('mbid', $new_mbid, $song_id, AccessLevelEnum::CONTENT_MANAGER);
    }

    /**
     * update_license
     * updates license field
     * @param int|null $new_license
     * @param int $song_id
     */
    public static function update_license($new_license, $song_id): void
    {
        self::_update_item('license', $new_license, $song_id, AccessLevelEnum::CONTENT_MANAGER, true);
    }

    /**
     * update_artist
     * updates the artist field
     * @param int $new_artist
     * @param int $song_id
     * @param int|null $old_artist
     * @param bool $update_counts
     */
    public static function update_artist($new_artist, $song_id, $old_artist, $update_counts = true): bool
    {
        if ($old_artist != $new_artist && self::_update_item('artist', $new_artist, $song_id, AccessLevelEnum::CONTENT_MANAGER) !== false) {
            if ($update_counts && $old_artist) {
                self::migrate_artist($new_artist, $old_artist);
                Artist::update_table_counts();
            }

            return true;
        }

        return false;
    }

    /**
     * update_album
     * updates the album field
     * @param int $new_album
     * @param int $song_id
     * @param int $old_album
     * @param bool $update_counts
     */
    public static function update_album($new_album, $song_id, $old_album, $update_counts = true): bool
    {
        if ($old_album != $new_album && self::_update_item('album', $new_album, $song_id, AccessLevelEnum::CONTENT_MANAGER, true) !== false) {
            self::migrate_album($new_album, $song_id, $old_album);
            if ($update_counts) {
                Album::update_table_counts();
            }

            return true;
        }

        return false;
    }

    /**
     * update_utime
     * sets a new update time
     * @param int $song_id
     * @param int $time
     */
    public static function update_utime($song_id, $time = 0): void
    {
        if (!$time) {
            $time = time();
        }

        $sql = "UPDATE `song` SET `update_time` = ? WHERE `id` = ?;";
        Dba::write($sql, [$time, $song_id]);
    }

    /**
     * update_played
     * sets the played flag
     * @param bool $new_played
     * @param int $song_id
     */
    public static function update_played($new_played, $song_id): void
    {
        self::_update_item('played', ($new_played ? 1 : 0), $song_id, AccessLevelEnum::USER);
    }

    /**
     * update_enabled
     * sets the enabled flag
     * @param bool $new_enabled
     * @param int $song_id
     */
    public static function update_enabled($new_enabled, $song_id): void
    {
        self::_update_item('enabled', ($new_enabled ? 1 : 0), $song_id, AccessLevelEnum::MANAGER, true);
    }

    /**
     * _update_item
     * This is a private function that should only be called from within the song class.
     * It takes a field, value song id and level. first and foremost it checks the level
     * against Core::get_global('user') to make sure they are allowed to update this record
     * it then updates it and sets $this->{$field} to the new value
     * @param string $field
     * @param string|int|null $value
     * @param int $song_id
     * @param bool $check_owner
     * @return PDOStatement|bool
     */
    private static function _update_item($field, $value, $song_id, AccessLevelEnum $level, $check_owner = false)
    {
        if ($check_owner && Core::get_global('user') instanceof User) {
            $item = new Song($song_id);
            if (isset($item->id) && Core::get_global('user') instanceof User && $item->get_user_owner() == Core::get_global('user')->id) {
                $level = AccessLevelEnum::USER;
            }
        }

        /* Check them Rights! */
        if (!Access::check(AccessTypeEnum::INTERFACE, $level)) {
            return false;
        }

        /* Can't update to blank */
        if (!strlen(trim((string)$value)) && $field != 'comment') {
            return false;
        }

        $sql = sprintf('UPDATE `song` SET `%s` = ? WHERE `id` = ?', $field);

        return Dba::write($sql, [$value, $song_id]);
    }

    /**
     * _update_ext_item
     * This updates a song record that is housed in the song_ext_info table
     * These are items that aren't used normally, and often large/informational only
     * @param string $field
     * @param string $value
     * @param int $song_id
     * @param bool $check_owner
     * @return PDOStatement|bool
     */
    private static function _update_ext_item($field, $value, $song_id, AccessLevelEnum $level, $check_owner = false)
    {
        if ($check_owner) {
            $item = new Song($song_id);
            if ($item->id && Core::get_global('user') instanceof User && $item->get_user_owner() == Core::get_global('user')->id) {
                $level = AccessLevelEnum::USER;
            }
        }

        /* Check them rights boy! */
        if (!Access::check(AccessTypeEnum::INTERFACE, $level)) {
            return false;
        }

        $sql = sprintf('UPDATE `song_data` SET `%s` = ? WHERE `song_id` = ?', $field);

        return Dba::write($sql, [$value, $song_id]);
    }

    /**
     * format
     * This takes the current song object
     * and does a ton of formatting on it creating f_??? variables on the current
     * object
     */
    public function format(?bool $details = true): void
    {
        if ($this->isNew()) {
            return;
        }

        if ($details) {
            $this->fill_ext_info();

            // Get the top tags
            $this->tags        = Tag::get_top_tags('song', $this->id);
            $this->f_tags      = Tag::get_display($this->tags, true, 'song');
            $this->f_publisher = $this->label ?? null;
        }

        if (!isset($this->artists)) {
            $this->get_artists();
        }

        if (!isset($this->albumartists)) {
            $this->albumartists = self::get_parent_array($this->album, 'album');
        }

        $this->albumartist = $this->getAlbumRepository()->getAlbumArtistId($this->album);

        // Format the album name
        $this->f_album_full = $this->get_album_fullname();
        $this->f_album      = $this->f_album_full;

        // Format the artist name
        $this->f_artist = $this->get_artist_fullname();

        // Format the album_artist name
        $this->f_albumartist_full = $this->get_album_artist_fullname();

        // Format the title
        $this->f_name_full = $this->get_fullname();

        // Create Links for the different objects
        $this->get_f_link();
        $this->get_f_artist_link();
        $this->get_f_albumartist_link();
        $this->get_f_album_link();

        // Format the Bitrate
        $this->f_bitrate = (int)($this->bitrate / 1024) . "-" . strtoupper((string)$this->mode);

        // Format the Time
        $min            = floor($this->time / 60);
        $sec            = sprintf("%02d", ($this->time % 60));
        $this->f_time   = $min . ":" . $sec;
        $hour           = sprintf("%02d", floor($min / 60));
        $min_h          = sprintf("%02d", ($min % 60));
        $this->f_time_h = $hour . ":" . $min_h . ":" . $sec;

        // Format the track (there isn't really anything to do here)
        $this->f_track = (string)$this->track;

        // Format the size
        $this->f_size = Ui::format_bytes($this->size);

<<<<<<< HEAD
        $web_path       = AmpConfig::get('web_path') . '/client';
=======
        $web_path       = AmpConfig::get_web_path();
>>>>>>> 871535f5
        $this->f_lyrics = "<a title=\"" . scrub_out($this->title) . "\" href=\"" . $web_path . "/song.php?action=show_lyrics&song_id=" . $this->id . "\">" . T_('Show Lyrics') . "</a>";

        $this->f_composer  = $this->composer;

        $year              = $this->year;
        $this->f_year_link = "<a href=\"" . $web_path . "/search.php?type=album&action=search&limit=0&rule_1=year&rule_1_operator=2&rule_1_input=" . $year . "\">" . $year . "</a>";
    }

    /**
     * Returns the filename of the media-item
     */
    public function getFileName(): string
    {
        $value = $this->get_artist_fullname() . ' - ';
        if ($this->track) {
            $value .= $this->track . ' - ';
        }

        return $value . ($this->get_fullname() . '.' . $this->type);
    }

    /**
     * does the item have art?
     */
    public function has_art(): bool
    {
        if ($this->has_art === null) {
            $this->has_art = (AmpConfig::get('show_song_art', false) && Art::has_db($this->id, 'song') || Art::has_db($this->album, 'album'));
        }

        return $this->has_art;
    }

    /**
     * Get item keywords for metadata searches.
     */
    public function get_keywords(): array
    {
        return [
            'mb_trackid' => [
                'important' => false,
                'label' => T_('Track MusicBrainzID'),
                'value' => $this->mbid,
            ],
            'artist' => [
                'important' => true,
                'label' => T_('Artist'),
                'value' => $this->f_artist,
            ],
            'title' => [
                'important' => true,
                'label' => T_('Title'),
                'value' => $this->get_fullname(),
            ],
        ];
    }

    /**
     * Get total count
     */
    public function get_totalcount(): int
    {
        return $this->total_count;
    }

    /**
     * Get item fullname.
     */
    public function get_fullname(): ?string
    {
        if ($this->f_name === null) {
            $this->f_name = $this->title;
        }

        return $this->f_name;
    }

    /**
     * Get item link.
     */
    public function get_link(): string
    {
        // don't do anything if it's formatted
        if ($this->link === null) {
<<<<<<< HEAD
            $web_path   = AmpConfig::get('web_path') . '/client';
=======
            $web_path   = AmpConfig::get_web_path();
>>>>>>> 871535f5
            $this->link = $web_path . "/song.php?action=show_song&song_id=" . $this->id;
        }

        return $this->link;
    }

    /**
     * Get item f_link.
     */
    public function get_f_link(): string
    {
        // don't do anything if it's formatted
        if ($this->f_link === null) {
            $this->f_link = "<a href=\"" . scrub_out($this->get_link()) . "\" title=\"" . scrub_out($this->get_artist_fullname()) . " - " . scrub_out($this->get_fullname()) . "\"> " . scrub_out($this->get_fullname()) . "</a>";
        }

        return $this->f_link;
    }

    /**
     * Get item album_artists array
     */
    public function get_artists(): array
    {
        if (!isset($this->artists)) {
            $this->artists = self::get_parent_array($this->id);
        }

        return $this->artists;
    }

    /**
     * Get item f_artist_link.
     */
    public function get_f_artist_link(): ?string
    {
        // don't do anything if it's formatted
        if ($this->f_artist_link === null) {
            $this->f_artist_link = '';
<<<<<<< HEAD
            $web_path            = AmpConfig::get('web_path') . '/client';
=======
            $web_path            = AmpConfig::get_web_path();
>>>>>>> 871535f5
            if (!isset($this->artists)) {
                $this->get_artists();
            }

            foreach ($this->artists as $artist_id) {
                $artist_fullname = scrub_out(Artist::get_fullname_by_id($artist_id));
                $this->f_artist_link .= "<a href=\"" . $web_path . "/artists.php?action=show&artist=" . $artist_id . "\" title=\"" . $artist_fullname . "\">" . $artist_fullname . "</a>,&nbsp";
            }

            $this->f_artist_link = rtrim($this->f_artist_link, ",&nbsp");
        }

        return $this->f_artist_link;
    }

    /**
     * Get item f_albumartist_link.
     */
    public function get_f_albumartist_link(): string
    {
        // don't do anything if it's formatted
        if ($this->f_albumartist_link === null) {
            $this->f_albumartist_link = '';
<<<<<<< HEAD
            $web_path                 = AmpConfig::get('web_path') . '/client';
=======
            $web_path                 = AmpConfig::get_web_path();
>>>>>>> 871535f5
            if (!isset($this->albumartists)) {
                $this->albumartists = self::get_parent_array($this->album, 'album');
            }

            foreach ($this->albumartists as $artist_id) {
                $artist_fullname = scrub_out(Artist::get_fullname_by_id($artist_id));
                $this->f_albumartist_link .= "<a href=\"" . $web_path . '/artists.php?action=show&artist=' . $artist_id . "\" title=\"" . $artist_fullname . "\">" . $artist_fullname . "</a>,&nbsp";
            }

            $this->f_albumartist_link = rtrim($this->f_albumartist_link, ",&nbsp");
        }

        return $this->f_albumartist_link;
    }

    /**
     * Get item get_f_album_link.
     */
    public function get_f_album_link(): string
    {
        // don't do anything if it's formatted
        if ($this->f_album_link === null) {
            $this->f_album_link = '';
<<<<<<< HEAD
            $web_path           = AmpConfig::get('web_path') . '/client';
=======
            $web_path           = AmpConfig::get_web_path();
>>>>>>> 871535f5
            $this->f_album_link = "<a href=\"" . $web_path . "/albums.php?action=show&album=" . $this->album . "\" title=\"" . scrub_out($this->get_album_fullname()) . "\"> " . scrub_out($this->get_album_fullname()) . "</a>";
        }

        return $this->f_album_link;
    }

    /**
     * Get item get_f_album_disk_link.
     */
    public function get_f_album_disk_link(): string
    {
        // don't do anything if it's formatted
        if ($this->f_album_disk_link === null) {
            $this->f_album_disk_link = '';
<<<<<<< HEAD
            $web_path                = AmpConfig::get('web_path') . '/client';
=======
            $web_path                = AmpConfig::get_web_path();
>>>>>>> 871535f5
            $this->f_album_disk_link = "<a href=\"" . $web_path . "/albums.php?action=show_disk&album_disk=" . $this->get_album_disk() . "\" title=\"" . scrub_out($this->get_album_disk_fullname()) . "\"> " . scrub_out($this->get_album_disk_fullname()) . "</a>";
        }

        return $this->f_album_disk_link;
    }

    /**
     * @return array{object_type: LibraryItemEnum, object_id: int}
     */
    public function get_parent(): array
    {
        return [
            'object_type' => LibraryItemEnum::ALBUM,
            'object_id' => $this->album,
        ];
    }

    /**
     * Get parent song artists.
     * @param int $object_id
     * @return int[]
     */
    public static function get_parent_array($object_id, $type = 'artist'): array
    {
        $results = [];
        $sql     = ($type == 'album')
            ? "SELECT DISTINCT `object_id` FROM `album_map` WHERE `object_type` = 'album' AND `album_id` = ?;"
            : "SELECT DISTINCT `artist_id` AS `object_id` FROM `artist_map` WHERE `object_type` = 'song' AND `object_id` = ?;";
        $db_results = Dba::read($sql, [$object_id]);

        while ($row = Dba::fetch_assoc($db_results)) {
            $results[] = (int)$row['object_id'];
        }

        return $results;
    }

    /**
     * Get item children.
     */
    public function get_childrens(): array
    {
        return [];
    }

    /**
     * Search for direct children of an object
     * @param string $name
     */
    public function get_children($name): array
    {
        debug_event(self::class, 'get_children ' . $name, 5);

        return [];
    }

    /**
     * Get all childrens and sub-childrens medias.
     *
     * @return list<array{object_type: LibraryItemEnum, object_id: int}>
     */
    public function get_medias(?string $filter_type = null): array
    {
        $medias = [];
        if ($filter_type === null || $filter_type === 'song') {
            $medias[] = ['object_type' => LibraryItemEnum::SONG, 'object_id' => $this->id];
        }

        return $medias;
    }

    /**
     * Returns the id of the catalog the item is associated to
     */
    public function getCatalogId(): int
    {
        return $this->catalog;
    }

    /**
     * Get item's owner.
     */
    public function get_user_owner(): ?int
    {
        return $this->user_upload;
    }

    /**
     * Get default art kind for this item.
     */
    public function get_default_art_kind(): string
    {
        return 'default';
    }

    /**
     * get_description
     */
    public function get_description(): string
    {
        if ($this->comment !== null && $this->comment !== '' && $this->comment !== '0') {
            return $this->comment;
        }

        $album = new Album($this->album);
        $album->format();

        return $album->get_description();
    }

    /**
     * display_art
     * @param int $thumb
     * @param bool $force
     */
    public function display_art($thumb = 2, $force = false): void
    {
        $object_id = null;
        $type      = null;

        if (Art::has_db($this->id, 'song')) {
            $object_id = $this->id;
            $type      = 'song';
        } elseif (Art::has_db($this->album, 'album')) {
            $object_id = $this->album;
            $type      = 'album';
        } elseif (($this->artist && Art::has_db($this->artist, 'artist')) || $force) {
            $object_id = $this->artist;
            $type      = 'artist';
        }

        if ($object_id !== null && $type !== null) {
            Art::display($type, $object_id, (string)$this->get_fullname(), $thumb, $this->get_link());
        }
    }

    /**
     * get_fields
     * This returns all of the 'data' fields for this object, we need to filter out some that we don't
     * want to present to a user, and add some that don't exist directly on the object but are related
     */
    public static function get_fields(): array
    {
        $fields = get_class_vars(Song::class);

        unset($fields['id'], $fields['_transcoded'], $fields['_fake'], $fields['cache_hit'], $fields['mime'], $fields['type']);

        // Some additional fields
        $fields['tag']     = true;
        $fields['catalog'] = true;
        // FIXME: These are here to keep the ideas, don't want to have to worry about them for now
        // $fields['rating'] = true;
        // $fields['recently Played'] = true;

        return $fields;
    }

    /**
     * play_url
     * This function takes all the song information and correctly formats a
     * stream URL taking into account the downsampling mojo and everything
     * else, this is the true function
     * @param string $additional_params
     * @param string $player
     * @param bool $local
     * @param int|string $uid
     * @param null|string $streamToken
     */
    public function play_url($additional_params = '', $player = '', $local = false, $uid = false, $streamToken = null): string
    {
        if ($this->isNew()) {
            return '';
        }

        if (!$uid) {
            // No user in the case of upnp. Set to 0 instead. required to fix database insertion errors
            $uid = (int)(Core::get_global('user')->id ?? 0);
        }

        // set no use when using auth
        if (!AmpConfig::get('use_auth') && !AmpConfig::get('require_session')) {
            $uid = -1;
        }

        $downsample_remote = false;
        // enforce or disable transcoding depending on local network ACL
        if (AmpConfig::get('downsample_remote') && !$this->getNetworkChecker()->check(AccessTypeEnum::NETWORK, (int)$uid, AccessLevelEnum::DEFAULT)) {
            $downsample_remote = true;
            debug_event(self::class, "Transcoding due to downsample_remote", 3);
        }

        // if you transcode the media mime will change
        if (
            AmpConfig::get('transcode') != 'never' &&
            (
                $downsample_remote ||
                empty($additional_params) ||
                (
                    strpos($additional_params, '&bitrate=') === false &&
                    strpos($additional_params, '&format=') === false
                )
            )
        ) {
            $cache_path     = (string)AmpConfig::get('cache_path', '');
            $cache_target   = (string)AmpConfig::get('cache_target', '');
            $file_target    = Catalog::get_cache_path($this->id, $this->catalog, $cache_path, $cache_target);
            $bitrate        = (int)AmpConfig::get('transcode_bitrate', 128) * 1000;
            $transcode_type = ($file_target !== null && is_file($file_target))
                ? $cache_target
                : Stream::get_transcode_format($this->type, null, $player);
            if (
                $transcode_type !== null &&
                $transcode_type !== '' &&
                $transcode_type !== '0' &&
                ($this->type !== $transcode_type || $bitrate < $this->bitrate)
            ) {
                $this->type    = $transcode_type;
                $this->mime    = self::type_to_mime($transcode_type);
                $this->bitrate = $bitrate;

                // replace duplicate/incorrect parameters on the additional params
                $patterns = [
                    '/&format=[a-z]+/',
                    '/&transcode_to=[a-z|0-9]+/',
                    '/&bitrate=[0-9]+/',
                ];
                $additional_params = preg_replace($patterns, '', $additional_params);
                $additional_params .= '&transcode_to=' . $transcode_type . '&bitrate=' . $bitrate;
            }
        }

        $media_name = $this->get_stream_name() . "." . $this->type;
        $media_name = (string)preg_replace("/[^a-zA-Z0-9\. ]+/", "-", $media_name);
        $media_name = (AmpConfig::get('stream_beautiful_url'))
            ? urlencode($media_name)
            : rawurlencode($media_name);

        $url = Stream::get_base_url($local, $streamToken) . "type=song&oid=" . $this->id . "&uid=" . $uid . $additional_params;
        if ($player !== '') {
            $url .= "&player=" . $player;
        }

        $url .= "&name=" . $media_name;

        return Stream_Url::format($url);
    }

    /**
     * Get stream name.
     */
    public function get_stream_name(): string
    {
        return $this->get_artist_fullname() . " - " . $this->title;
    }

    /**
     * Get stream types.
     * @param string $player
     */
    public function get_stream_types($player = null): array
    {
        return Stream::get_stream_types_for_type($this->type, $player);
    }

    /**
     * Get transcode settings.
     * @param string $target
     * @param string $player
     * @param array $options
     */
    public function get_transcode_settings($target = null, $player = null, $options = []): array
    {
        return Stream::get_transcode_settings_for_media($this->type, $target, $player, 'song', $options);
    }

    /**
     * getYear
     */
    public function getYear(): string
    {
        return (string)($this->year ?: '');
    }

    /**
     * Get lyrics.
     */
    public function get_lyrics(): array
    {
        if ($this->lyrics) {
            return ['text' => $this->lyrics];
        }

        $user = Core::get_global('user');
        if (!$user instanceof User) {
            return [];
        }

        foreach (Plugin::get_plugins(PluginTypeEnum::LYRIC_RETRIEVER) as $plugin_name) {
            $plugin = new Plugin($plugin_name);
            if ($plugin->_plugin !== null && $plugin->load($user)) {
                $lyrics = $plugin->_plugin->get_lyrics($this);
                if ($lyrics) {
                    // save the lyrics if not set before
                    if (array_key_exists('text', $lyrics) && !empty($lyrics['text'])) {
                        self::update_lyrics($lyrics['text'], $this->id);
                    }

                    return $lyrics;
                }
            }
        }

        return [];
    }

    /**
     * Run custom play action.
     * @param int $action_index
     * @param string $codec
     */
    public function run_custom_play_action($action_index, $codec = ''): array
    {
        $transcoder = [];
        $actions    = self::get_custom_play_actions();
        if ($action_index <= count($actions)) {
            $action = $actions[$action_index - 1];
            if (!$codec) {
                $codec = $this->type;
            }

            $run = str_replace("%f", $this->file ?? '%f', (string) $action['run']);
            $run = str_replace("%c", $codec, $run);
            $run = str_replace("%a", $this->f_artist ?? '%a', $run);
            $run = str_replace("%A", $this->f_album ?? '%A', $run);
            $run = str_replace("%t", $this->get_fullname() ?? '%t', $run);

            debug_event(self::class, "Running custom play action: " . $run, 3);

            $descriptors = [
                1 => [
                    'pipe',
                    'w',
                ],
            ];
            if (strtoupper(substr(PHP_OS, 0, 3)) !== 'WIN') {
                // Windows doesn't like to provide stderr as a pipe
                $descriptors[2] = [
                    'pipe',
                    'w'
                ];
            }

            $process = proc_open($run, $descriptors, $pipes);

            $transcoder['process'] = $process;
            $transcoder['handle']  = $pipes[1];
            $transcoder['stderr']  = $pipes[2];
            $transcoder['format']  = $codec;
        }

        return $transcoder;
    }

    /**
     * Get custom play actions.
     */
    public static function get_custom_play_actions(): array
    {
        $actions = [];
        $count   = 0;
        while (AmpConfig::get('custom_play_action_title_' . $count)) {
            $actions[] = [
                'index' => ($count + 1),
                'title' => AmpConfig::get('custom_play_action_title_' . $count),
                'icon' => AmpConfig::get('custom_play_action_icon_' . $count),
                'run' => AmpConfig::get('custom_play_action_run_' . $count)
            ];
            ++$count;
        }

        return $actions;
    }

    /**
     * Update Metadata from array
     * @param array<string, scalar> $meta_value
     */
    public function updateMetadata(array $meta_value): void
    {
        if ($this->getMetadataManager()->isCustomMetadataEnabled()) {
            $metadataRepository = $this->getMetadataRepository();

            foreach ($meta_value as $metadataId => $value) {
                $metadata = $metadataRepository->findById((int) $metadataId);
                if ($metadata && $value !== $metadata->getData()) {
                    $metadata->setData((string) $value);
                    $metadata->save();
                }
            }
        }
    }

    /**
     * get_deleted
     * get items from the deleted_songs table
     * @return int[]
     */
    public static function get_deleted(): array
    {
        $deleted    = [];
        $sql        = "SELECT * FROM `deleted_song`";
        $db_results = Dba::read($sql);
        while ($row = Dba::fetch_assoc($db_results)) {
            $deleted[] = $row;
        }

        return $deleted;
    }

    /**
     * Migrate an artist data to a new object
     * @param int $new_artist
     * @param int $old_artist
     */
    public static function migrate_artist($new_artist, $old_artist): bool
    {
        if ($old_artist != $new_artist) {
            // migrate stats for the old artist
            Useractivity::migrate('artist', $old_artist, $new_artist);
            Recommendation::migrate('artist', $old_artist);
            self::getShareRepository()->migrate('artist', $old_artist, $new_artist);
            self::getShoutRepository()->migrate('artist', $old_artist, $new_artist);
            Tag::migrate('artist', $old_artist, $new_artist);
            Userflag::migrate('artist', $old_artist, $new_artist);
            Rating::migrate('artist', $old_artist, $new_artist);
            Art::duplicate('artist', $old_artist, $new_artist);
            self::getWantedRepository()->migrateArtist($old_artist, $new_artist);
            Catalog::migrate_map('artist', $old_artist, $new_artist);
            // update mapping tables
            $sql = "UPDATE IGNORE `album_map` SET `object_id` = ? WHERE `object_id` = ?";
            if (Dba::write($sql, [$new_artist, $old_artist]) === false) {
                return false;
            }

            $sql = "UPDATE IGNORE `artist_map` SET `artist_id` = ? WHERE `artist_id` = ?";
            if (Dba::write($sql, [$new_artist, $old_artist]) === false) {
                return false;
            }

            $sql = "UPDATE IGNORE `catalog_map` SET `object_id` = ? WHERE `object_type` = ? AND `object_id` = ?";
            if (Dba::write($sql, [$new_artist, 'artist', $old_artist]) === false) {
                return false;
            }

            // delete leftovers duplicate maps
            $sql = "DELETE FROM `album_map` WHERE `object_id` = ?";
            Dba::write($sql, [$old_artist]);
            $sql = "DELETE FROM `artist_map` WHERE `artist_id` = ?";
            Dba::write($sql, [$old_artist]);
            $sql = "DELETE FROM `catalog_map` WHERE `object_type` = ? AND `object_id` = ?";
            Dba::write($sql, ['artist', $old_artist]);
        }

        return true;
    }

    /**
     * Migrate an album data to a new object
     * @param int $new_album
     * @param int $song_id
     * @param int $old_album
     */
    public static function migrate_album($new_album, $song_id, $old_album): bool
    {
        // migrate stats for the old album
        Stats::migrate('album', $old_album, $new_album, $song_id);
        Useractivity::migrate('album', $old_album, $new_album);
        //Recommendation::migrate('album', $old_album);
        self::getShareRepository()->migrate('album', $old_album, $new_album);
        self::getShoutRepository()->migrate('album', $old_album, $new_album);
        Tag::migrate('album', $old_album, $new_album);
        Userflag::migrate('album', $old_album, $new_album);
        Rating::migrate('album', $old_album, $new_album);
        Art::duplicate('album', $old_album, $new_album);
        Catalog::migrate_map('album', $old_album, $new_album);

        // update mapping tables
        $sql = "UPDATE IGNORE `album_disk` SET `album_id` = ? WHERE `album_id` = ?";
        if (Dba::write($sql, [$new_album, $old_album]) === false) {
            return false;
        }

        if ($song_id > 0) {
            $sql = "UPDATE IGNORE `album_map` SET `album_id` = ? WHERE `album_id` = ? AND `object_id` = ? AND `object_type` = 'song'";
            if (Dba::write($sql, [$new_album, $old_album, $song_id]) === false) {
                return false;
            }
        } else {
            $sql = "UPDATE IGNORE `album_map` SET `album_id` = ? WHERE `album_id` = ? AND `object_type` = 'song'";
            if (Dba::write($sql, [$new_album, $old_album]) === false) {
                return false;
            }
        }

        $sql = "UPDATE IGNORE `artist_map` SET `object_id` = ? WHERE `object_type` = ? AND `object_id` = ?";
        if (Dba::write($sql, [$new_album, 'album', $old_album]) === false) {
            return false;
        }

        $sql = "UPDATE IGNORE `catalog_map` SET `object_id` = ? WHERE `object_type` = ? AND `object_id` = ?";
        if (Dba::write($sql, [$new_album, 'album', $old_album]) === false) {
            return false;
        }

        // delete leftovers duplicate maps
        $sql = "DELETE FROM `album_disk` WHERE `album_id` = ?";
        Dba::write($sql, [$old_album]);
        $sql = "DELETE FROM `album_map` WHERE `album_id` = ?";
        Dba::write($sql, [$old_album]);
        $sql = "DELETE FROM `artist_map` WHERE `object_type` = ? AND `object_id` = ?";
        Dba::write($sql, ['album', $old_album]);
        $sql = "DELETE FROM `catalog_map` WHERE `object_type` = ? AND `object_id` = ?";
        Dba::write($sql, ['album', $old_album]);

        return true;
    }

    /**
     * Returns the available metadata for this object
     *
     * @return Traversable<Metadata>
     */
    public function getMetadata(): Traversable
    {
        return $this->getMetadataManager()->getMetadata($this);
    }

    /**
     * remove
     * Delete the object from disk and/or database where applicable.
     */
    public function remove(): bool
    {
        return $this->getSongDeleter()->delete($this);
    }

    public function getLicense(): ?License
    {
        if (
            AmpConfig::get('licensing') &&
            $this->licenseObj === null &&
            $this->license !== null
        ) {
            $this->licenseObj = $this->getLicenseRepository()->findById($this->license);
        }

        return $this->licenseObj;
    }

    /**
     * Returns the metadata object-type
     */
    public function getMetadataItemType(): string
    {
        return 'song';
    }

    /**
     * @return list<string>
     */
    public function getIgnoredMetadataKeys(): array
    {
        return [
            'mb_trackid',
            'mbid',
            'mb_albumid',
            'mb_albumid_group',
            'mb_artistid',
            'mb_albumartistid',
            'genre',
            'publisher',
        ];
    }

    /**
     * Returns the path of the song
     */
    public function getFile(): string
    {
        return (string) $this->file;
    }

    /**
     * Returns the date at which the song was first added
     */
    public function getAdditionTime(): DateTimeInterface
    {
        return new DateTime('@' . $this->addition_time);
    }

    public function getMediaType(): LibraryItemEnum
    {
        return LibraryItemEnum::SONG;
    }

    /**
     * @deprecated
     */
    private function getSongTagWriter(): SongTagWriterInterface
    {
        global $dic;

        return $dic->get(SongTagWriterInterface::class);
    }

    /**
     * @deprecated
     */
    private function getNetworkChecker(): NetworkCheckerInterface
    {
        global $dic;

        return $dic->get(NetworkCheckerInterface::class);
    }

    /**
     * @deprecated
     */
    private function getSongDeleter(): SongDeleterInterface
    {
        global $dic;

        return $dic->get(SongDeleterInterface::class);
    }

    /**
     * @deprecated inject dependency
     */
    private static function getUserActivityPoster(): UserActivityPosterInterface
    {
        global $dic;

        return $dic->get(UserActivityPosterInterface::class);
    }

    /**
     * @deprecated inject dependency
     */
    private static function getShoutRepository(): ShoutRepositoryInterface
    {
        global $dic;

        return $dic->get(ShoutRepositoryInterface::class);
    }

    /**
     * @deprecated inject dependency
     */
    private function getAlbumRepository(): AlbumRepositoryInterface
    {
        global $dic;

        return $dic->get(AlbumRepositoryInterface::class);
    }

    /**
     * @deprecated inject dependency
     */
    private static function getShareRepository(): ShareRepositoryInterface
    {
        global $dic;

        return $dic->get(ShareRepositoryInterface::class);
    }

    /**
     * @deprecated inject dependency
     */
    private function getLicenseRepository(): LicenseRepositoryInterface
    {
        global $dic;

        return $dic->get(LicenseRepositoryInterface::class);
    }

    /**
     * @deprecated inject dependency
     */
    private function getMetadataRepository(): MetadataRepositoryInterface
    {
        global $dic;

        return $dic->get(MetadataRepositoryInterface::class);
    }

    /**
     * @deprecated inject dependency
     */
    private function getMetadataManager(): MetadataManagerInterface
    {
        global $dic;

        return $dic->get(MetadataManagerInterface::class);
    }

    /**
     * @deprecated inject dependency
     */
    private static function getWantedRepository(): WantedRepositoryInterface
    {
        global $dic;

        return $dic->get(WantedRepositoryInterface::class);
    }
}<|MERGE_RESOLUTION|>--- conflicted
+++ resolved
@@ -1645,11 +1645,7 @@
         // Format the size
         $this->f_size = Ui::format_bytes($this->size);
 
-<<<<<<< HEAD
-        $web_path       = AmpConfig::get('web_path') . '/client';
-=======
-        $web_path       = AmpConfig::get_web_path();
->>>>>>> 871535f5
+        $web_path       = AmpConfig::get_web_path('/client');
         $this->f_lyrics = "<a title=\"" . scrub_out($this->title) . "\" href=\"" . $web_path . "/song.php?action=show_lyrics&song_id=" . $this->id . "\">" . T_('Show Lyrics') . "</a>";
 
         $this->f_composer  = $this->composer;
@@ -1734,11 +1730,7 @@
     {
         // don't do anything if it's formatted
         if ($this->link === null) {
-<<<<<<< HEAD
-            $web_path   = AmpConfig::get('web_path') . '/client';
-=======
-            $web_path   = AmpConfig::get_web_path();
->>>>>>> 871535f5
+            $web_path   = AmpConfig::get_web_path('/client');
             $this->link = $web_path . "/song.php?action=show_song&song_id=" . $this->id;
         }
 
@@ -1778,11 +1770,7 @@
         // don't do anything if it's formatted
         if ($this->f_artist_link === null) {
             $this->f_artist_link = '';
-<<<<<<< HEAD
-            $web_path            = AmpConfig::get('web_path') . '/client';
-=======
-            $web_path            = AmpConfig::get_web_path();
->>>>>>> 871535f5
+            $web_path            = AmpConfig::get_web_path('/client');
             if (!isset($this->artists)) {
                 $this->get_artists();
             }
@@ -1806,11 +1794,7 @@
         // don't do anything if it's formatted
         if ($this->f_albumartist_link === null) {
             $this->f_albumartist_link = '';
-<<<<<<< HEAD
-            $web_path                 = AmpConfig::get('web_path') . '/client';
-=======
-            $web_path                 = AmpConfig::get_web_path();
->>>>>>> 871535f5
+            $web_path                 = AmpConfig::get_web_path('/client');
             if (!isset($this->albumartists)) {
                 $this->albumartists = self::get_parent_array($this->album, 'album');
             }
@@ -1834,11 +1818,7 @@
         // don't do anything if it's formatted
         if ($this->f_album_link === null) {
             $this->f_album_link = '';
-<<<<<<< HEAD
-            $web_path           = AmpConfig::get('web_path') . '/client';
-=======
-            $web_path           = AmpConfig::get_web_path();
->>>>>>> 871535f5
+            $web_path           = AmpConfig::get_web_path('/client');
             $this->f_album_link = "<a href=\"" . $web_path . "/albums.php?action=show&album=" . $this->album . "\" title=\"" . scrub_out($this->get_album_fullname()) . "\"> " . scrub_out($this->get_album_fullname()) . "</a>";
         }
 
@@ -1853,11 +1833,7 @@
         // don't do anything if it's formatted
         if ($this->f_album_disk_link === null) {
             $this->f_album_disk_link = '';
-<<<<<<< HEAD
-            $web_path                = AmpConfig::get('web_path') . '/client';
-=======
-            $web_path                = AmpConfig::get_web_path();
->>>>>>> 871535f5
+            $web_path                = AmpConfig::get_web_path('/client');
             $this->f_album_disk_link = "<a href=\"" . $web_path . "/albums.php?action=show_disk&album_disk=" . $this->get_album_disk() . "\" title=\"" . scrub_out($this->get_album_disk_fullname()) . "\"> " . scrub_out($this->get_album_disk_fullname()) . "</a>";
         }
 
