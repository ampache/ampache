<?php

declare(strict_types=0);

/**
 * vim:set softtabstop=4 shiftwidth=4 expandtab:
 *
 * LICENSE: GNU Affero General Public License, version 3 (AGPL-3.0-or-later)
 * Copyright Ampache.org, 2001-2024
 *
 * This program is free software: you can redistribute it and/or modify
 * it under the terms of the GNU Affero General Public License as published by
 * the Free Software Foundation, either version 3 of the License, or
 * (at your option) any later version.
 *
 * This program is distributed in the hope that it will be useful,
 * but WITHOUT ANY WARRANTY; without even the implied warranty of
 * MERCHANTABILITY or FITNESS FOR A PARTICULAR PURPOSE.  See the
 * GNU Affero General Public License for more details.
 *
 * You should have received a copy of the GNU Affero General Public License
 * along with this program.  If not, see <https://www.gnu.org/licenses/>.
 *
 */

namespace Ampache\Repository\Model;

use Ampache\Config\AmpConfig;
use Ampache\Module\Authorization\Access;
use Ampache\Module\Authorization\AccessLevelEnum;
use Ampache\Module\Authorization\AccessTypeEnum;
use Ampache\Module\Authorization\Check\NetworkCheckerInterface;
use Ampache\Module\Metadata\MetadataEnabledInterface;
use Ampache\Module\Metadata\MetadataManagerInterface;
use Ampache\Module\Playback\Stream;
use Ampache\Module\Playback\Stream_Url;
use Ampache\Module\Song\Deletion\SongDeleterInterface;
use Ampache\Module\Song\Tag\SongTagWriterInterface;
use Ampache\Module\Statistics\Stats;
use Ampache\Module\System\Core;
use Ampache\Module\System\Dba;
use Ampache\Module\System\Plugin\PluginTypeEnum;
use Ampache\Module\User\Activity\UserActivityPosterInterface;
use Ampache\Module\Util\Recommendation;
use Ampache\Repository\AlbumRepositoryInterface;
use Ampache\Repository\LicenseRepositoryInterface;
use Ampache\Repository\MetadataRepositoryInterface;
use Ampache\Repository\ShareRepositoryInterface;
use Ampache\Repository\ShoutRepositoryInterface;
use Ampache\Repository\WantedRepositoryInterface;
use DateTime;
use DateTimeInterface;
use Traversable;

class Song extends database_object implements
    Media,
    library_item,
    GarbageCollectibleInterface,
    CatalogItemInterface,
    MetadataEnabledInterface
{
    protected const DB_TABLENAME = 'song';

    public int $id = 0;

    public ?string $file = null;

    public int $catalog = 0;

    public int $album = 0;

    public int $album_disk = 0;

    public ?int $disk = null;

    public int $year;

    public ?int $artist = null;

    public ?string $title = null;

    public int $bitrate;

    public int $rate;

    public ?string $mode = null;

    public int $size;

    public int $time;

    public ?int $track = null;

    public ?string $mbid = null;

    public bool $played;

    public bool $enabled;

    public ?int $update_time = null;

    public ?int $addition_time = null;

    public ?int $user_upload = null;

    public ?int $license = null;

    public ?string $composer = null;

    public ?int $channels = null;

    public int $total_count;

    public int $total_skip;

    /**
     * song_data table
     */

    public ?string $comment = null;

    public ?string $lyrics = null;

    public ?string $label = null;

    public ?string $language = null;

    public ?string $waveform = null;

    public ?float $replaygain_track_gain = null;

    public ?float $replaygain_track_peak = null;

    public ?float $replaygain_album_gain = null;

    public ?float $replaygain_album_peak = null;

    public ?int $r128_album_gain = null;

    public ?int $r128_track_gain = null;

    public ?string $disksubtitle = null;

    /**
     * Generated data from other areas
     */

    public ?string $link = null;

    /** @var string $type */
    public $type;

    public ?string $mime = null;

    /** @var int[] $albumartists */
    public ?array $albumartists = null;

    public ?string $album_mbid = null;

    public ?string $artist_mbid = null;

    public ?string $albumartist_mbid = null;

    public ?int $albumartist = null;

    /** @var null|list<array{id: int, name: string, is_hidden: int, count: int}> $tags */
    public ?array $tags = null;

    /** @var int[] $artists */
    private ?array $artists = null;

    private ?string $f_album_link = null;

    private ?string $f_album_disk_link = null;

    private ?string $f_album_full = null;

    private ?string $f_albumartist_link = null;

    private ?string $artist_full_name = null;

    private ?string $f_artist_link = null;

    private ?string $f_link = null;

    private ?bool $has_art = null;

    private ?License $licenseObj = null;

    private bool $song_data_loaded = false;

    /**
     * Constructor
     *
     * Song class, for modifying a song.
     */
    public function __construct(?int $song_id = 0)
    {
        if (!$song_id) {
            return;
        }

        $info = $this->has_info($song_id);
        if ($info === []) {
            return;
        }

        foreach ($info as $key => $value) {
            $this->$key = $value;
        }

        $this->id   = (int)$song_id;
        $this->type = strtolower(pathinfo((string)$this->file, PATHINFO_EXTENSION));
        $this->mime = self::type_to_mime($this->type);
    }

    public function getId(): int
    {
        return $this->id;
    }

    public function isNew(): bool
    {
        return $this->getId() === 0;
    }

    /**
     * insert
     *
     * This inserts the song described by the passed array
     * @param array<string, mixed> $results
     */
    public static function insert(array $results): ?int
    {
        $check_file = Catalog::get_id_from_file($results['file'], 'song');
        if ($check_file > 0) {
            return $check_file;
        }
        //debug_event(self::class, "insert results: " . print_r($results, true), 4);

        $catalog          = $results['catalog'];
        $file             = $results['file'];
        $title            = (isset($results['title'])) ? Catalog::check_length(Catalog::check_title($results['title'], $file)) : null;
        $artist           = (isset($results['artist'])) ? Catalog::check_length($results['artist']) : null;
        $album            = (isset($results['album'])) ? Catalog::check_length($results['album']) : null;
        $albumartist      = (isset($results['albumartist'])) ? Catalog::check_length($results['albumartist']) : null;
        $bitrate          = $results['bitrate'] ?? 0;
        $rate             = $results['rate'] ?? 0;
        $mode             = $results['mode'] ?? null;
        $size             = $results['size'] ?? 0;
        $time             = $results['time'] ?? 0;
        $track            = Catalog::check_track((string) $results['track']);
        $track_mbid       = $results['mb_trackid'] ?? $results['mbid'] ?? null;
        $album_mbid       = $results['mb_albumid'] ?? null;
        $album_mbid_group = $results['mb_albumid_group'] ?? null;
        $artist_mbid      = $results['mb_artistid'] ?? null;
        $albumartist_mbid = $results['mb_albumartistid'] ?? null;
        $disk             = (Album::sanitize_disk($results['disk']) > 0) ? Album::sanitize_disk($results['disk']) : 1;
        $disksubtitle     = $results['disksubtitle'] ?? null;
        $year             = Catalog::normalize_year($results['year'] ?? 0);
        $comment          = $results['comment'] ?? null;
        $tags             = $results['genre'] ?? []; // multiple genre support makes this an array
        $lyrics           = $results['lyrics'] ?? null;
        $user_upload      = $results['user_upload'] ?? null;
        $composer         = (isset($results['composer'])) ? Catalog::check_length($results['composer']) : null;
        $label            = (isset($results['publisher'])) ? Catalog::get_unique_string(Catalog::check_length($results['publisher'], 128)) : null;
        if ($label && AmpConfig::get('label')) {
            // create the label if missing
            foreach (array_map('trim', explode(';', $label)) as $label_name) {
                Label::helper($label_name);
            }
        }

        // info for the artist_map table.
        $artists_array          = $results['artists'] ?? [];
        $artist_mbid_array      = $results['mb_artistid_array'] ?? [];
        $albumartist_mbid_array = $results['mb_albumartistid_array'] ?? [];
        // if you have an artist array this will be named better than what your tags will give you
        if (!empty($artists_array)) {
            if (
                $artist !== '' &&
                $artist !== '0' &&
                (
                    $albumartist !== '' &&
                    $albumartist !== '0'
                ) &&
                $artist === $albumartist
            ) {
                $albumartist = (string)$artists_array[0];
            }

            $artist = (string)$artists_array[0];
        }

        $license_id = null;
        if (isset($results['license']) && (int)$results['license'] > 0) {
            $license_id = (int)$results['license'];
        }

        $language              = (isset($results['language'])) ? Catalog::check_length($results['language'], 128) : null;
        $channels              = $results['channels'] ?? null;
        $release_type          = (isset($results['release_type'])) ? Catalog::check_length($results['release_type'], 32) : null;
        $release_status        = $results['release_status'] ?? null;
        $replaygain_track_gain = $results['replaygain_track_gain'] ?? null;
        $replaygain_track_peak = $results['replaygain_track_peak'] ?? null;
        $replaygain_album_gain = $results['replaygain_album_gain'] ?? null;
        $replaygain_album_peak = $results['replaygain_album_peak'] ?? null;
        $r128_track_gain       = $results['r128_track_gain'] ?? null;
        $r128_album_gain       = $results['r128_album_gain'] ?? null;
        $original_year         = Catalog::normalize_year($results['original_year'] ?? 0);
        $barcode               = (isset($results['barcode'])) ? Catalog::check_length($results['barcode'], 64) : null;
        $catalog_number        = (isset($results['catalog_number'])) ? Catalog::check_length($results['catalog_number'], 64) : null;
        $version               = (isset($results['version'])) ? Catalog::check_length($results['version'], 64) : null;

        if (!in_array($mode, ['vbr', 'cbr', 'abr'])) {
            debug_event(self::class, 'Error analyzing: ' . $file . ' unknown file bitrate mode: ' . $mode, 2);
            $mode = null;
        }

        if (!isset($results['albumartist_id'])) {
            $albumartist_id = null;
            if ($albumartist !== null && $albumartist !== '' && $albumartist !== '0') {
                $albumartist_mbid = Catalog::trim_slashed_list($albumartist_mbid);
                $albumartist_id   = Artist::check($albumartist, $albumartist_mbid);
            }
        } else {
            $albumartist_id = (int)($results['albumartist_id']);
        }

        if (!isset($results['artist_id'])) {
            $artist_id = null;
            if ($artist !== null && $artist !== '' && $artist !== '0') {
                $artist_mbid = Catalog::trim_slashed_list($artist_mbid);
                $artist_id   = (int)Artist::check($artist, $artist_mbid);
            }
        } else {
            $artist_id = (int)($results['artist_id']);
        }

        if (!isset($results['album_id'])) {
            $album_id = (empty($album))
                ? 0
                : Album::check($catalog, $album, $year, $album_mbid, $album_mbid_group, $albumartist_id, $release_type, $release_status, $original_year, $barcode, $catalog_number, $version);
        } else {
            $album_id = (int)($results['album_id']);
        }

        // create the album_disk (if missing)
        $album_disk_id = AlbumDisk::check($album_id, $disk, $catalog, $disksubtitle);

        $insert_time = time();
        $sql         = "INSERT INTO `song` (`catalog`, `file`, `album`, `album_disk`, `disk`, `artist`, `title`, `bitrate`, `rate`, `mode`, `size`, `time`, `track`, `addition_time`, `update_time`, `year`, `mbid`, `user_upload`, `license`, `composer`, `channels`) VALUES(?, ?, ?, ?, ?, ?, ?, ?, ?, ?, ?, ?, ?, ?, ?, ?, ?, ?, ?, ?, ?)";
        $db_results  = Dba::write($sql, [$catalog, $file, $album_id, $album_disk_id, $disk, $artist_id, $title, $bitrate, $rate, $mode, $size, $time, $track, $insert_time, $insert_time, $year, $track_mbid, $user_upload, $license_id, $composer ?: null, $channels]);
        if (!$db_results) {
            debug_event(self::class, 'Unable to insert ' . $file, 2);

            return null;
        }

        $song_id = (int)Dba::insert_id();
        $artists = [$artist_id, (int)$albumartist_id];

        // map the song to catalog album and artist maps
        Catalog::update_map((int)$catalog, 'song', $song_id);
        if ($artist_id > 0) {
            Artist::add_artist_map($artist_id, 'song', $song_id);
            Album::add_album_map($album_id, 'song', $artist_id);
        }

        if ((int)$albumartist_id > 0) {
            Artist::add_artist_map($albumartist_id, 'album', $album_id);
            Album::add_album_map($album_id, 'album', (int) $albumartist_id);
        }

        foreach ($artist_mbid_array as $songArtist_mbid) {
            $song_artist_id = Artist::check_mbid($songArtist_mbid);
            if ($song_artist_id > 0) {
                $artists[] = $song_artist_id;
                if ($song_artist_id != $artist_id) {
                    Artist::add_artist_map($song_artist_id, 'song', $song_id);
                    Album::add_album_map($album_id, 'song', $song_artist_id);
                }
            }
        }

        // add song artists found by name to the list (Ignore artist names when we have the same amount of MBID's)
        if (!empty($artists_array) && !count($artists_array) == count($artist_mbid_array)) {
            foreach ($artists_array as $artist_name) {
                $song_artist_id = (int)Artist::check($artist_name);
                if ($song_artist_id > 0) {
                    $artists[] = $song_artist_id;
                    if ($song_artist_id != $artist_id) {
                        Artist::add_artist_map($song_artist_id, 'song', $song_id);
                        Album::add_album_map($album_id, 'song', $song_artist_id);
                    }
                }
            }
        }

        foreach ($albumartist_mbid_array as $albumArtist_mbid) {
            $album_artist_id = Artist::check_mbid($albumArtist_mbid);
            if ($album_artist_id > 0) {
                $artists[] = $album_artist_id;
                if ($album_artist_id != $albumartist_id) {
                    Artist::add_artist_map($album_artist_id, 'album', $album_id);
                    Album::add_album_map($album_id, 'album', $album_artist_id);
                }
            }
        }

        // update the all the counts for the album right away
        Album::update_album_count($album_id);

        if ($user_upload) {
            self::getUserActivityPoster()->post((int) $user_upload, 'upload', 'song', $song_id, time());
        }

        // Allow scripts to populate new tags when injecting user uploads
        if (!defined('NO_SESSION') && ($user_upload && !Access::check(AccessTypeEnum::INTERFACE, AccessLevelEnum::CONTENT_MANAGER, $user_upload))) {
            $tags = Tag::clean_to_existing($tags);
        }

        if (is_array($tags)) {
            foreach ($tags as $tag) {
                $tag = trim((string)$tag);
                if ($tag !== '' && $tag !== '0') {
                    Tag::add('song', $song_id, $tag);
                    Tag::add('album', $album_id, $tag);
                    foreach (array_unique($artists) as $found_artist_id) {
                        if ($found_artist_id > 0) {
                            Tag::add('artist', $found_artist_id, $tag);
                        }
                    }
                }
            }
        }

        $sql = "INSERT INTO `song_data` (`song_id`, `disksubtitle`, `comment`, `lyrics`, `label`, `language`, `replaygain_track_gain`, `replaygain_track_peak`, `replaygain_album_gain`, `replaygain_album_peak`, `r128_track_gain`, `r128_album_gain`) VALUES(?, ?, ?, ?, ?, ?, ?, ?, ?, ?, ?, ?)";
        Dba::write($sql, [$song_id, $disksubtitle ?: null, $comment ?: null, $lyrics ?: null, $label ?: null, $language ?: null, $replaygain_track_gain, $replaygain_track_peak, $replaygain_album_gain, $replaygain_album_peak, $r128_track_gain, $r128_album_gain]);

        return $song_id;
    }

    /**
     * garbage_collection
     *
     * Cleans up the song_data table
     */
    public static function garbage_collection(): void
    {
        debug_event(self::class, 'collectGarbage', 5);
        // delete files matching catalog_ignore_pattern
        $ignore_pattern = AmpConfig::get('catalog_ignore_pattern');
        if ($ignore_pattern) {
            Dba::write("DELETE FROM `song` WHERE `file` REGEXP ?;", [$ignore_pattern]);
        }

        // delete duplicates
        Dba::write("DELETE `dupe` FROM `song` AS `dupe`, `song` AS `orig` WHERE `dupe`.`id` > `orig`.`id` AND `dupe`.`file` <=> `orig`.`file`;");
        // clean up missing catalogs
        Dba::write("DELETE FROM `song` WHERE `song`.`catalog` NOT IN (SELECT `id` FROM `catalog`);");
        // delete the rest
        Dba::write("DELETE FROM `song_data` WHERE `song_data`.`song_id` NOT IN (SELECT `song`.`id` FROM `song`);");
        // also clean up some bad data that might creep in
        Dba::write("UPDATE `song` SET `composer` = NULL WHERE `composer` = '';");
        Dba::write("UPDATE `song` SET `mbid` = NULL WHERE `mbid` = '';");
        Dba::write("UPDATE `song_data` SET `comment` = NULL WHERE `comment` = '';");
        Dba::write("UPDATE `song_data` SET `lyrics` = NULL WHERE `lyrics` = '';");
        Dba::write("UPDATE `song_data` SET `label` = NULL WHERE `label` = '';");
        Dba::write("UPDATE `song_data` SET `language` = NULL WHERE `language` = '';");
        Dba::write("UPDATE `song_data` SET `waveform` = NULL WHERE `waveform` = '';");
        Dba::write("UPDATE `song_data` SET `disksubtitle` = NULL WHERE `disksubtitle` = '';");
    }

    /**
     * build_cache
     *
     * This attempts to reduce queries by asking for everything in the
     * browse all at once and storing it in the cache, this can help if the
     * db connection is the slow point.
     * @param list<int|string> $song_ids
     * @param string $limit_threshold
     * @return bool
     */
    public static function build_cache(array $song_ids, string $limit_threshold = ''): bool
    {
        if (empty($song_ids)) {
            return false;
        }

        $idlist = '(' . implode(',', $song_ids) . ')';
        if ($idlist == '()') {
            return false;
        }

        $artists = [];
        $albums  = [];

        // Song data cache
        $sql = (AmpConfig::get('catalog_disable'))
            ? "SELECT `song`.`id`, `song`.`file`, `song`.`catalog`, `song`.`album`, `song`.`album_disk`, `song`.`disk`, `song`.`year`, `song`.`artist`, `song`.`title`, `song`.`bitrate`, `song`.`rate`, `song`.`mode`, `song`.`size`, `song`.`time`, `song`.`track`, `song`.`mbid`, `song`.`played`, `song`.`enabled`, `song`.`update_time`, `song`.`addition_time`, `song`.`user_upload`, `song`.`license`, `song`.`composer`, `song`.`channels`, `song`.`total_count`, `song`.`total_skip` FROM `song` LEFT JOIN `catalog` ON `catalog`.`id` = `song`.`catalog` WHERE `song`.`id` IN $idlist AND `catalog`.`enabled` = '1' "
            : "SELECT `song`.`id`, `song`.`file`, `song`.`catalog`, `song`.`album`, `song`.`album_disk`, `song`.`disk`, `song`.`year`, `song`.`artist`, `song`.`title`, `song`.`bitrate`, `song`.`rate`, `song`.`mode`, `song`.`size`, `song`.`time`, `song`.`track`, `song`.`mbid`, `song`.`played`, `song`.`enabled`, `song`.`update_time`, `song`.`addition_time`, `song`.`user_upload`, `song`.`license`, `song`.`composer`, `song`.`channels`, `song`.`total_count`, `song`.`total_skip` FROM `song` WHERE `song`.`id` IN $idlist";

        $db_results = Dba::read($sql);
        while ($row = Dba::fetch_assoc($db_results)) {
            if (AmpConfig::get('show_played_times')) {
                $row['total_count'] = (empty($limit_threshold))
                    ? $row['total_count']
                    : Stats::get_object_count('song', $row['id'], $limit_threshold);
            }

            if (AmpConfig::get('show_skipped_times')) {
                $row['total_skip'] = (empty($limit_threshold))
                    ? $row['total_skip']
                    : Stats::get_object_count('song', $row['id'], $limit_threshold, 'skip');
            }

            $artists[$row['artist']] = $row['artist'];

            $albums[] = (int) $row['album'];

            parent::add_to_cache('song', $row['id'], $row);
        }

        Artist::build_cache($artists);
        Album::build_cache($albums);
        Tag::build_map_cache('song', $song_ids);
        Art::build_cache($albums);

        // If we're rating this then cache them as well
        if (AmpConfig::get('ratings')) {
            Rating::build_cache('song', $song_ids);
            Userflag::build_cache('song', $song_ids);
        }

        // Build a cache for the song's extended table
        $sql        = 'SELECT * FROM `song_data` WHERE `song_id` IN ' . $idlist;
        $db_results = Dba::read($sql);

        while ($row = Dba::fetch_assoc($db_results)) {
            parent::add_to_cache('song_data', $row['song_id'], $row);
        }

        return true;
    }

    private function has_info(int $song_id): array
    {
        if (parent::is_cached('song', $song_id)) {
            return parent::get_from_cache('song', $song_id);
        }

        $sql        = "SELECT `song`.`id`, `song`.`file`, `song`.`catalog`, `song`.`album`, `song`.`album_disk`, `song`.`disk`, `song`.`year`, `song`.`artist`, `song`.`title`, `song`.`bitrate`, `song`.`rate`, `song`.`mode`, `song`.`size`, `song`.`time`, `song`.`track`, `song`.`mbid`, `song`.`played`, `song`.`enabled`, `song`.`update_time`, `song`.`addition_time`, `song`.`user_upload`, `song`.`license`, `song`.`composer`, `song`.`channels`, `song`.`total_count`, `song`.`total_skip`, `album`.`album_artist` AS `albumartist`, `album`.`mbid` AS `album_mbid`, `artist`.`mbid` AS `artist_mbid`, `album_artist`.`mbid` AS `albumartist_mbid` FROM `song` LEFT JOIN `album` ON `album`.`id` = `song`.`album` LEFT JOIN `artist` ON `artist`.`id` = `song`.`artist` LEFT JOIN `artist` AS `album_artist` ON `album_artist`.`id` = `album`.`album_artist` WHERE `song`.`id` = ?";
        $db_results = Dba::read($sql, [$song_id]);
        $results    = Dba::fetch_assoc($db_results);
        if (isset($results['id'])) {
            parent::add_to_cache('song', $song_id, $results);

            return $results;
        }

        return [];
    }

    public static function has_id(int|string $song_id): bool
    {
        $sql        = "SELECT `song`.`id` FROM `song` WHERE `song`.`id` = ?";
        $db_results = Dba::read($sql, [$song_id]);
        $results    = Dba::fetch_assoc($db_results);

        return isset($results['id']);
    }

    /**
     * can_scrobble
     *
     * return a song id based on a last.fm-style search in the database
     */
    public static function can_scrobble(
        string $song_name,
        string $artist_name,
        string $album_name,
        string $song_mbid = '',
        string $artist_mbid = '',
        string $album_mbid = ''
    ): string {
        // by default require song, album, artist for any searches
        $sql    = "SELECT `song`.`id` FROM `song` LEFT JOIN `album` ON `album`.`id` = `song`.`album` LEFT JOIN `artist` ON `artist`.`id` = `song`.`artist` WHERE `song`.`title` = ? AND (`artist`.`name` = ? OR LTRIM(CONCAT(COALESCE(`artist`.`prefix`, ''), ' ', `artist`.`name`)) = ?) AND (`album`.`name` = ? OR LTRIM(CONCAT(COALESCE(`album`.`prefix`, ''), ' ', `album`.`name`)) = ?)";
        $params = [
            $song_name,
            $artist_name,
            $artist_name,
            $album_name,
            $album_name,
        ];
        if (!empty($song_mbid)) {
            $sql .= " AND `song`.`mbid` = ?";
            $params[] = $song_mbid;
        }

        if (!empty($artist_mbid)) {
            $sql .= " AND `artist`.`mbid` = ?";
            $params[] = $artist_mbid;
        }

        if (!empty($album_mbid)) {
            $sql .= " AND `album`.`mbid` = ?";
            $params[] = $album_mbid;
        }

        $sql .= " LIMIT 1;";
        $db_results = Dba::read($sql, $params);
        $row        = Dba::fetch_assoc($db_results);
        if ($row === []) {
            debug_event(self::class, 'can_scrobble failed to find: ' . $song_name, 5);

            return '';
        }

        return $row['id'];
    }

    /**
     * _get_ext_info
     * This function gathers information from the song_ext_info table and adds it to the current object
     * @return array<string, scalar>
     */
    public function _get_ext_info(string $select = ''): array
    {
        if (parent::is_cached('song_data', $this->id)) {
            return parent::get_from_cache('song_data', $this->id);
        }

        $columns = (empty($select))
            ? '`comment`, `lyrics`, `label`, `language`, `waveform`, `replaygain_track_gain`, `replaygain_track_peak`, `replaygain_album_gain`, `replaygain_album_peak`, `r128_track_gain`, `r128_album_gain`, `disksubtitle`'
            : Dba::escape($select);

        $sql        = sprintf('SELECT %s FROM `song_data` WHERE `song_id` = ?', $columns);
        $db_results = Dba::read($sql, [$this->id]);
        if (!$db_results) {
            return [];
        }

        $results = Dba::fetch_assoc($db_results);

        if (empty($select)) {
            parent::add_to_cache('song_data', $this->id, $results);
        }

        return $results;
    }

    /**
     * fill_ext_info
     * This calls the _get_ext_info and then sets the correct vars
     */
    public function fill_ext_info(string $data_filter = ''): void
    {
        if ($this->isNew() || $this->song_data_loaded) {
            return;
        }

        $info = $this->_get_ext_info($data_filter);
        if (empty($info)) {
            return;
        }

        if (isset($info['song_id'])) {
            unset($info['song_id']);
        }

        foreach ($info as $key => $value) {
            $this->$key = $value;
        }

        // don't repeat this process if you've got it all
        $this->song_data_loaded = ($data_filter === '');
    }

    /**
     * type_to_mime
     *
     * Returns the mime type for the specified file extension/type
     */
    public static function type_to_mime(string $type): string
    {
        // FIXME: This should really be done the other way around.
        // Store the mime type in the database, and provide a function
        // to make it a human-friendly type.
        return match ($type) {
            'spx', 'ogg' => 'application/ogg',
            'opus' => 'audio/ogg; codecs=opus',
            'wma', 'asf' => 'audio/x-ms-wma',
            'rm', 'ra' => 'audio/x-realaudio',
            'flac' => 'audio/flac',
            'wv' => 'audio/x-wavpack',
            'aac', 'mp4', 'm4a', 'm4b' => 'audio/mp4',
            'aacp' => 'audio/aacp',
            'mpc' => 'audio/x-musepack',
            'mkv' => 'audio/x-matroska',
            'wav' => 'audio/wav',
            'webma' => 'audio/webm',
            default => 'audio/mpeg',
        };
    }

    /**
     * find
     * @param array<string, mixed> $data
     */
    public static function find(array $data): bool
    {
        $sql_base = "SELECT `song`.`id` FROM `song`";
        if ($data['mb_trackid']) {
            $sql        = $sql_base . " WHERE `song`.`mbid` = ? LIMIT 1";
            $db_results = Dba::read($sql, [$data['mb_trackid']]);
            if ($results = Dba::fetch_assoc($db_results)) {
                return $results['id'];
            }
        }

        if ($data['file']) {
            $sql        = $sql_base . " WHERE `song`.`file` = ? LIMIT 1";
            $db_results = Dba::read($sql, [$data['file']]);
            if ($results = Dba::fetch_assoc($db_results)) {
                return $results['id'];
            }
        }

        $where  = "WHERE `song`.`title` = ?";
        $sql    = $sql_base;
        $params = [$data['title']];
        if ($data['track']) {
            $where .= " AND `song`.`track` = ?";
            $params[] = $data['track'];
        }

        $sql .= " INNER JOIN `artist` ON `artist`.`id` = `song`.`artist`";
        $sql .= " INNER JOIN `album` ON `album`.`id` = `song`.`album`";

        if ($data['mb_artistid']) {
            $where .= " AND `artist`.`mbid` = ?";
            $params[] = $data['mb_artistid'];
        } else {
            $where .= " AND `artist`.`name` = ?";
            $params[] = $data['artist'];
        }

        if ($data['mb_albumid']) {
            $where .= " AND `album`.`mbid` = ?";
            $params[] = $data['mb_albumid'];
        } else {
            $where .= " AND `album`.`name` = ?";
            $params[] = $data['album'];
        }

        $sql .= $where . " LIMIT 1";
        $db_results = Dba::read($sql, $params);
        if ($results = Dba::fetch_assoc($db_results)) {
            return $results['id'];
        }

        return false;
    }

    /**
     * get_album_fullname
     * gets the name of $this->album, allows passing of id
     * @param int $album_id
     * @param bool $simple
     */
    public function get_album_fullname($album_id = 0, $simple = false): string
    {
        if ($this->f_album_full !== null && $album_id == 0) {
            return $this->f_album_full;
        }

        $album = ($album_id)
            ? new Album($album_id)
            : new Album($this->album);
        $this->f_album_full = $album->get_fullname($simple);

        return $this->f_album_full;
    }

    /**
     * get_album_disk_fullname
     * gets the name of $this->album, allows passing of id
     */
    public function get_album_disk_fullname(): string
    {
        $albumDisk = new AlbumDisk($this->album_disk);

        return $albumDisk->get_fullname();
    }

    /**
     * get_album_disk_subtitle
     * gets the disk subtitle allows passing of id
     */
    public function get_album_disk_subtitle(): ?string
    {
        $albumDisk = new AlbumDisk($this->album_disk);

        return $albumDisk->disksubtitle;
    }

    /**
     * get_album_catalog_number
     * gets the catalog_number of $this->album, allows passing of id
     * @param int $album_id
     */
    public function get_album_catalog_number($album_id = null): ?string
    {
        if ($album_id === null) {
            $album_id = $this->album;
        }

        $album = new Album($album_id);

        return $album->catalog_number;
    }

    /**
     * get_album_original_year
     * gets the original_year of $this->album, allows passing of id
     * @param int $album_id
     */
    public function get_album_original_year($album_id = null): ?int
    {
        if ($album_id === null) {
            $album_id = $this->album;
        }

        $album = new Album($album_id);

        return $album->original_year;
    }

    /**
     * get_album_barcode
     * gets the barcode of $this->album, allows passing of id
     * @param int $album_id
     */
    public function get_album_barcode($album_id = null): ?string
    {
        if (!$album_id) {
            $album_id = $this->album;
        }

        $album = new Album($album_id);

        return $album->barcode;
    }

    /**
     * get_artist_fullname
     * gets the name of $this->artist, allows passing of id
     */
    public function get_artist_fullname(): string
    {
        if ($this->artist_full_name === null) {
            $this->artist_full_name = Artist::get_fullname_by_id($this->artist);
        }

        return $this->artist_full_name;
    }

    /**
     * get_album_artist_fullname
     * gets the name of $this->albumartist, allows passing of id
     * @param int $album_artist_id
     */
    public function get_album_artist_fullname($album_artist_id = 0): ?string
    {
        if ($album_artist_id) {
            return Artist::get_fullname_by_id($album_artist_id);
        }

        return Artist::get_fullname_by_id($this->get_album_artist());
    }

    /**
     * get_album_mbid
     * gets the albumartist id for the song's album
     */
    public function get_album_mbid(): ?string
    {
        if ($this->album_mbid === null) {
            $db_results = Dba::read(
                'SELECT `mbid` FROM `album` WHERE `id` = ? LIMIT 1;',
                [$this->album]
            );
            if ($row = Dba::fetch_assoc($db_results)) {
                $this->album_mbid = $row['mbid'];
            }
        }

        return $this->album_mbid;
    }

    /**
     * get_artist_mbid
     * gets the albumartist id for the song's album
     */
    public function get_artist_mbid(): ?string
    {
        if ($this->artist_mbid === null) {
            $db_results = Dba::read(
                'SELECT `mbid` FROM `artist` WHERE `id` = ? LIMIT 1;',
                [$this->artist]
            );
            if ($row = Dba::fetch_assoc($db_results)) {
                $this->artist_mbid = $row['mbid'];
            }
        }

        return $this->artist_mbid;
    }

    /**
     * get_albumartist_mbid
     * gets the albumartist id for the song's album
     */
    public function get_albumartist_mbid(): ?string
    {
        if ($this->albumartist_mbid === null) {
            $db_results = Dba::read(
                'SELECT `mbid` FROM `artist` WHERE `id` = ? LIMIT 1;',
                [$this->get_album_artist()]
            );
            if ($row = Dba::fetch_assoc($db_results)) {
                $this->albumartist_mbid = $row['mbid'];
            }
        }

        return $this->albumartist_mbid;
    }

    /**
     * get_album_artist
     * gets the albumartist id for the song's album
     */
    public function get_album_artist(): ?int
    {
        if ($this->albumartist === null) {
            $this->albumartist = $this->getAlbumRepository()->getAlbumArtistId($this->album);
        }

        return $this->albumartist;
    }


    /**
     * get_album_artists
     * gets the albumartist id for the song's album
     * @return int[]
     */
    public function get_album_artists(): array
    {
        if ($this->albumartists === null) {
            $this->albumartists = self::get_parent_array($this->album, 'album');
        }

        return $this->albumartists;
    }

    /**
     * set_played
     * this checks to see if the current object has been played
     * if not then it sets it to played. In any case it updates stats.
     * @param array{
     *      latitude?: float,
     *      longitude?: float,
     *      name?: string
     *  } $location
     */
    public function set_played(int $user_id, string $agent, array $location, int $date): bool
    {
        // ignore duplicates or skip the last track
        if (!$this->check_play_history($user_id, $agent, $date)) {
            return false;
        }

        // insert stats for each object type
        if (Stats::insert('song', $this->id, $user_id, $agent, $location, 'stream', $date)) {
            // followup on some stats too
            Stats::insert('album', $this->album, $user_id, $agent, $location, 'stream', $date);
            if ($this->album_disk) {
                Stats::count('album_disk', $this->album_disk, 'up');
            }
            // insert plays for song and album artists
            $artists = array_unique(array_merge(self::get_parent_array($this->id), self::get_parent_array($this->album, 'album')));
            foreach ($artists as $artist_id) {
                Stats::insert('artist', $artist_id, $user_id, $agent, $location, 'stream', $date);
            }

            // running total of the user stream data
            $play_size = User::get_user_data($user_id, 'play_size', 0)['play_size'];
            User::set_user_data($user_id, 'play_size', ($play_size + ($this->size / 1024 / 1024)));
        }

        // If it hasn't been played, set it
        if (!$this->played) {
            self::update_played(true, $this->id);
        }

        return true;
    }

    /**
     * check_play_history
     * this checks to see if the current object has been played
     * if not then it sets it to played. In any case it updates stats.
     * @param int $user
     * @param string $agent
     * @param int $date
     */
    public function check_play_history($user, $agent, $date): bool
    {
        return Stats::has_played_history('song', $this, $user, $agent, $date);
    }

    /**
     * compare_song_information
     * this compares the new ID3 tags of a file against
     * the ones in the database to see if they have changed
     * it returns false if nothing has changes, or the true
     * if they have. Static because it doesn't need this
     */
    public static function compare_song_information(Song $song, Song $new_song): array
    {
        $string_array = [
            'comment',
            'composer',
            'lyrics',
            'tags',
            'time',
            'title',
        ];

        // Skip stuff we don't care about as this function only needs to check song information.
        $skip_array = [
            'addition_time',
            'albumartist',
            'albumartist_mbid',
            'album_mbid',
            'artist_mbid',
            'catalog',
            'disabledMetadataFields',
            'enabled',
            'id',
            'mb_albumid_group',
            'mbid',
            'mime',
            'played',
            'song_data_loaded',
            'total_count',
            'total_skip',
            'type',
            'update_time',
            'waveform',
        ];

        return self::compare_media_information($song, $new_song, $string_array, $skip_array);
    }

    /**
     * compare_media_information
     * @param Song|Video $media
     * @param Song|Video $new_media
     * @param string[] $string_array
     * @param string[] $skip_array
     */
    public static function compare_media_information($media, $new_media, $string_array, $skip_array): array
    {
        $array            = [];
        $array['change']  = false;
        $array['element'] = [];

        // Pull out all the currently set vars
        $fields = get_object_vars($media);

        // Foreach them
        foreach (array_keys($fields) as $key) {
            $key = trim((string)$key);
            if (
                $key === '' ||
                $key === '0' ||
                in_array($key, $skip_array)
            ) {
                continue;
            }

            // Represent the value as a string for simpler comparison. For array, ensure to sort similarly old/new values
            if (is_array($media->$key)) {
                $arr = ($key === 'tags' && !empty($media->tags))
                    ? array_column($media->tags, 'name')
                    : $media->$key;
                sort($arr);
                $mediaData = implode(" ", $arr);
            } else {
                $mediaData = $media->$key;
            }

            // Skip the item if it is no string nor something we can turn into a string
            if (
                !is_string($mediaData) &&
                !is_numeric($mediaData) &&
                !is_bool($mediaData) &&
                (is_object($mediaData) && !method_exists($mediaData, '__toString'))
            ) {
                continue;
            }

            if (is_array($new_media->$key)) {
                $arr = ($key === 'tags' && !empty($new_media->tags))
                    ? array_column($new_media->tags, 'name')
                    : $new_media->$key;
                sort($arr);
                $newMediaData = implode(" ", $arr);
            } else {
                $newMediaData = $new_media->$key;
            }

            if (in_array($key, $string_array)) {
                // If it's a string thing
                $mediaData    = self::clean_string_field_value($mediaData);
                $newMediaData = self::clean_string_field_value($newMediaData);

                // tag case isn't important
                if ($key === 'tags') {
                    if (strtolower($mediaData) !== strtolower($newMediaData)) {
                        $array['change']        = true;
                        $array['element'][$key] = 'OLD: ' . $mediaData . ' --> ' . $newMediaData;
                    }
                } elseif ($mediaData !== $newMediaData) {
                    $array['change']        = true;
                    $array['element'][$key] = 'OLD: ' . $mediaData . ' --> ' . $newMediaData;
                }
            } elseif ($newMediaData !== null) {
                // NOT in array of strings
                if ($media->$key != $new_media->$key) {
                    $array['change']        = true;
                    $array['element'][$key] = 'OLD:' . $mediaData . ' --> ' . $newMediaData;
                }
            }
        }

        if ($array['change']) {
            debug_event(self::class, 'media-diff ' . json_encode($array['element']), 5);
        }

        return $array;
    }

    /**
     * clean_string_field_value
     * @param string $value
     */
    private static function clean_string_field_value($value): string
    {
        if (!$value) {
            return '';
        }

        $value = trim(stripslashes((string) preg_replace('/\s+/', ' ', $value)));

        // Strings containing only UTF-8 BOM = empty string
        if (strlen($value) == 2 && (ord($value[0]) == 0xFF || ord($value[0]) == 0xFE)) {
            $value = "";
        }

        return $value;
    }

    /**
     * update
     * This takes a key'd array of data does any cleaning it needs to
     * do and then calls the helper functions as needed.
     */
    public function update(array $data): int
    {
        foreach ($data as $key => $value) {
            //debug_event(self::class, $key . '=' . $value, 5);
            switch ($key) {
                case 'artist_name':
                    // Create new artist name and id
                    $old_artist_id = $this->artist;
                    $new_artist_id = (int)Artist::check($value);
                    if ($new_artist_id > 0) {
                        $this->artist = $new_artist_id;
                        self::update_artist($new_artist_id, $this->id, $old_artist_id);
                    }
                    break;
                case 'album_name':
                    // Create new album name and id
                    $old_album_id = $this->album;
                    $new_album_id = Album::check($this->catalog, $value);
                    $this->album  = $new_album_id;
                    self::update_album($new_album_id, $this->id, $old_album_id);
                    break;
                case 'artist':
                    // Change artist the song is assigned to
                    if ($value != $this->$key) {
                        $old_artist_id = $this->artist;
                        $new_artist_id = $value;
                        self::update_artist($new_artist_id, $this->id, $old_artist_id);
                    }
                    break;
                case 'album':
                    // Change album the song is assigned to
                    if ($value != $this->$key) {
                        $old_album_id = $this->$key;
                        $new_album_id = $value;
                        self::update_album($new_album_id, $this->id, $old_album_id);
                    }
                    break;
                case 'disk':
                    // Check to see if it needs to be updated
                    if ($value != $this->disk) {
                        // create the album_disk (if missing)
                        AlbumDisk::check($this->album, $value, $this->catalog, $this->get_album_disk_subtitle());

                        self::update_disk($value, $this->id);
                        $this->disk = $value;
                    }
                    break;
                case 'bitrate':
                case 'comment':
                case 'composer':
                case 'label':
                case 'language':
                case 'license':
                case 'mbid':
                case 'mode':
                case 'rate':
                case 'size':
                case 'title':
                case 'track':
                case 'year':
                    // Check to see if it needs to be updated
                    if ($value != $this->$key) {
                        /**
                         * @see self::update_year()
                         * @see self::update_title()
                         * @see self::update_track()
                         * @see self::update_mbid()
                         * @see self::update_license()
                         * @see self::update_composer()
                         * @see self::update_label()
                         * @see self::update_language()
                         * @see self::update_comment()
                         * @see self::update_bitrate()
                         * @see self::update_rate()
                         * @see self::update_mode()
                         * @see self::update_size()
                         */
                        $function = 'update_' . $key;
                        self::$function($value, $this->id);
                        $this->$key = $value;
                    }
                    break;
                case 'edit_tags':
                    Tag::update_tag_list($value, 'song', $this->id, true);
                    $this->tags = Tag::get_top_tags('song', $this->id);
                    break;
                case 'metadata':
                    $this->updateMetadata($value);
                    break;
            }
        }

        $this->getSongTagWriter()->write(
            $this
        );

        return $this->id;
    }

    /**
     * update_song
     * this is the main updater for a song and updates
     * the "update_time" of the song
     */
    public static function update_song(int $song_id, Song $new_song): void
    {
        $update_time = time();

        $sql = "UPDATE `song` SET `album` = ?, `album_disk` = ?, `disk` = ?, `year` = ?, `artist` = ?, `title` = ?, `composer` = ?, `bitrate` = ?, `rate` = ?, `mode` = ?, `channels` = ?, `size` = ?, `time` = ?, `track` = ?, `mbid` = ?, `update_time` = ? WHERE `id` = ?";
        Dba::write($sql, [$new_song->album, $new_song->album_disk, $new_song->disk, $new_song->year, $new_song->artist, $new_song->title, $new_song->composer ?: null, $new_song->bitrate, $new_song->rate, $new_song->mode, $new_song->channels, $new_song->size, $new_song->time, $new_song->track, $new_song->mbid, $update_time, $song_id]);

        $sql = "UPDATE `song_data` SET `label` = ?, `lyrics` = ?, `language` = ?, `disksubtitle` = ?, `comment` = ?, `replaygain_track_gain` = ?, `replaygain_track_peak` = ?, `replaygain_album_gain` = ?, `replaygain_album_peak` = ?, `r128_track_gain` = ?, `r128_album_gain` = ? WHERE `song_id` = ?";
        Dba::write($sql, [$new_song->label ?: null, $new_song->lyrics ?: null, $new_song->language ?: null, $new_song->disksubtitle ?: null, $new_song->comment ?: null, $new_song->replaygain_track_gain, $new_song->replaygain_track_peak, $new_song->replaygain_album_gain, $new_song->replaygain_album_peak, $new_song->r128_track_gain, $new_song->r128_album_gain, $song_id]);
    }

    /**
     * update_disk
     * update the disk tag
     * @param int $new_disk
     * @param int $song_id
     */
    public static function update_disk($new_disk, $song_id): void
    {
        self::_update_item('disk', $new_disk, $song_id, AccessLevelEnum::CONTENT_MANAGER, true);
    }

    /**
     * update_year
     * update the year tag
     * @param int $new_year
     * @param int $song_id
     */
    public static function update_year($new_year, $song_id): void
    {
        self::_update_item('year', $new_year, $song_id, AccessLevelEnum::CONTENT_MANAGER, true);
    }

    /**
     * update_label
     * This updates the label tag of the song
     * @param string $new_value
     * @param int $song_id
     */
    public static function update_label($new_value, $song_id): void
    {
        self::_update_ext_item('label', $new_value, $song_id, AccessLevelEnum::CONTENT_MANAGER, true);
    }

    /**
     * update_language
     * This updates the language tag of the song
     * @param string $new_lang
     * @param int $song_id
     */
    public static function update_language($new_lang, $song_id): void
    {
        self::_update_ext_item('language', $new_lang, $song_id, AccessLevelEnum::CONTENT_MANAGER, true);
    }

    /**
     * update_comment
     * updates the comment field
     * @param string $new_comment
     * @param int $song_id
     */
    public static function update_comment($new_comment, $song_id): void
    {
        self::_update_ext_item('comment', $new_comment, $song_id, AccessLevelEnum::CONTENT_MANAGER, true);
    }

    /**
     * update_lyrics
     * updates the lyrics field
     * @param string $new_lyrics
     * @param int $song_id
     */
    public static function update_lyrics($new_lyrics, $song_id): void
    {
        self::_update_ext_item('lyrics', $new_lyrics, $song_id, AccessLevelEnum::CONTENT_MANAGER, true);
    }

    /**
     * update_title
     * updates the title field
     * @param string $new_title
     * @param int $song_id
     */
    public static function update_title($new_title, $song_id): void
    {
        self::_update_item('title', $new_title, $song_id, AccessLevelEnum::CONTENT_MANAGER, true);
    }

    /**
     * update_composer
     * updates the composer field
     * @param string $new_composer
     * @param int $song_id
     */
    public static function update_composer($new_composer, $song_id): void
    {
        self::_update_item('composer', $new_composer, $song_id, AccessLevelEnum::CONTENT_MANAGER, true);
    }

    /**
     * update_bitrate
     * updates the bitrate field
     * @param int $new_bitrate
     * @param int $song_id
     */
    public static function update_bitrate($new_bitrate, $song_id): void
    {
        self::_update_item('bitrate', $new_bitrate, $song_id, AccessLevelEnum::CONTENT_MANAGER, true);
    }

    /**
     * update_rate
     * updates the rate field
     * @param int $new_rate
     * @param int $song_id
     */
    public static function update_rate($new_rate, $song_id): void
    {
        self::_update_item('rate', $new_rate, $song_id, AccessLevelEnum::CONTENT_MANAGER, true);
    }

    /**
     * update_mode
     * updates the mode field
     * @param string $new_mode
     * @param int $song_id
     */
    public static function update_mode($new_mode, $song_id): void
    {
        self::_update_item('mode', $new_mode, $song_id, AccessLevelEnum::CONTENT_MANAGER, true);
    }

    /**
     * update_size
     * updates the size field
     * @param int $new_size
     * @param int $song_id
     */
    public static function update_size($new_size, $song_id): void
    {
        self::_update_item('size', $new_size, $song_id, AccessLevelEnum::CONTENT_MANAGER);
    }

    /**
     * update_time
     * updates the time field
     * @param int $new_time
     * @param int $song_id
     */
    public static function update_time($new_time, $song_id): void
    {
        self::_update_item('time', $new_time, $song_id, AccessLevelEnum::CONTENT_MANAGER, true);
    }

    /**
     * update_track
     * this updates the track field
     * @param int $new_track
     * @param int $song_id
     */
    public static function update_track($new_track, $song_id): void
    {
        self::_update_item('track', $new_track, $song_id, AccessLevelEnum::CONTENT_MANAGER, true);
    }

    /**
     * update_mbid
     * updates mbid field
     * @param string $new_mbid
     * @param int $song_id
     */
    public static function update_mbid($new_mbid, $song_id): void
    {
        self::_update_item('mbid', $new_mbid, $song_id, AccessLevelEnum::CONTENT_MANAGER);
    }

    /**
     * update_license
     * updates license field
     * @param int|null $new_license
     * @param int $song_id
     */
    public static function update_license($new_license, $song_id): void
    {
        self::_update_item('license', $new_license, $song_id, AccessLevelEnum::CONTENT_MANAGER, true);
    }

    /**
     * update_artist
     * updates the artist field
     * @param int $new_artist
     * @param int $song_id
     * @param int|null $old_artist
     * @param bool $update_counts
     */
    public static function update_artist($new_artist, $song_id, $old_artist, $update_counts = true): bool
    {
        if ($old_artist != $new_artist && self::_update_item('artist', $new_artist, $song_id, AccessLevelEnum::CONTENT_MANAGER) !== false) {
            if ($update_counts && $old_artist) {
                self::migrate_artist($new_artist, $old_artist);
                Artist::update_table_counts();
            }

            return true;
        }

        return false;
    }

    /**
     * update_album
     * updates the album field
     * @param int $new_album
     * @param int $song_id
     * @param int $old_album
     * @param bool $update_counts
     */
    public static function update_album($new_album, $song_id, $old_album, $update_counts = true): bool
    {
        if ($old_album != $new_album && self::_update_item('album', $new_album, $song_id, AccessLevelEnum::CONTENT_MANAGER, true) !== false) {
            self::migrate_album($new_album, $song_id, $old_album);
            if ($update_counts) {
                Album::update_table_counts();
            }

            return true;
        }

        return false;
    }

    /**
     * update_utime
     * sets a new update time
     * @param int $song_id
     * @param int $time
     */
    public static function update_utime($song_id, $time = 0): void
    {
        if (!$time) {
            $time = time();
        }

        $sql = "UPDATE `song` SET `update_time` = ? WHERE `id` = ?;";
        Dba::write($sql, [$time, $song_id]);
    }

    /**
     * update_played
     * sets the played flag
     * @param bool $new_played
     * @param int $song_id
     */
    public static function update_played($new_played, $song_id): void
    {
        self::_update_item('played', (($new_played) ? 1 : 0), $song_id, AccessLevelEnum::USER);
    }

    /**
     * update_enabled
     * sets the enabled flag
     * @param bool $new_enabled
     * @param int $song_id
     */
    public static function update_enabled($new_enabled, $song_id): void
    {
        self::_update_item('enabled', (($new_enabled) ? 1 : 0), $song_id, AccessLevelEnum::MANAGER, true);
    }

    /**
     * _update_item
     * This is a private function that should only be called from within the song class.
     * It takes a field, value song id and level. first and foremost it checks the level
     * against Core::get_global('user') to make sure they are allowed to update this record
     * it then updates it and sets $this->{$field} to the new value
     * @param string $field
     * @param string|int|null $value
     * @param int $song_id
     * @param bool $check_owner
     */
    private static function _update_item($field, $value, $song_id, AccessLevelEnum $level, $check_owner = false): bool
    {
        if ($check_owner && Core::get_global('user') instanceof User) {
            $item = new Song($song_id);
            if (isset($item->id) && Core::get_global('user') instanceof User && $item->get_user_owner() == Core::get_global('user')->id) {
                $level = AccessLevelEnum::USER;
            }
        }

        /* Check them Rights! */
        if (!Access::check(AccessTypeEnum::INTERFACE, $level)) {
            return false;
        }

        /* Can't update to blank */
        if (!strlen(trim((string)$value)) && $field != 'comment') {
            return false;
        }

        $sql = sprintf('UPDATE `song` SET `%s` = ? WHERE `id` = ?', $field);

        return (Dba::write($sql, [$value, $song_id]) !== false);
    }

    /**
     * _update_ext_item
     * This updates a song record that is housed in the song_ext_info table
     * These are items that aren't used normally, and often large/informational only
     * @param string $field
     * @param string $value
     * @param int $song_id
     * @param bool $check_owner
     */
    private static function _update_ext_item($field, $value, $song_id, AccessLevelEnum $level, $check_owner = false): void
    {
        if ($check_owner) {
            $item = new Song($song_id);
            if ($item->id && Core::get_global('user') instanceof User && $item->get_user_owner() == Core::get_global('user')->id) {
                $level = AccessLevelEnum::USER;
            }
        }

        if (Access::check(AccessTypeEnum::INTERFACE, $level)) {
            $sql = sprintf('UPDATE `song_data` SET `%s` = ? WHERE `song_id` = ?', $field);
            Dba::write($sql, [$value, $song_id]) !== false;
        }
    }

    /**
     * Returns the filename of the media-item
     */
    public function getFileName(): string
    {
        $value = $this->get_artist_fullname() . ' - ';
        if ($this->track) {
            $value .= $this->track . ' - ';
        }

        return $value . ($this->get_fullname() . '.' . $this->type);
    }

    /**
     * does the item have art?
     */
    public function has_art(): bool
    {
        if ($this->has_art === null) {
            $this->has_art = (AmpConfig::get('show_song_art', false) && Art::has_db($this->id, 'song') || Art::has_db($this->album, 'album'));
        }

        return $this->has_art;
    }

    /**
     * Get item keywords for metadata searches.
     * @return array<string, array{important: bool, label: string, value: string}>
     */
    public function get_keywords(): array
    {
        return [
            'mb_trackid' => [
                'important' => false,
                'label' => T_('Track MusicBrainzID'),
                'value' => (string)$this->mbid,
            ],
            'artist' => [
                'important' => true,
                'label' => T_('Artist'),
                'value' => $this->get_artist_fullname(),
            ],
            'title' => [
                'important' => true,
                'label' => T_('Title'),
                'value' => (string)$this->get_fullname(),
            ],
        ];
    }

    /**
     * Get total count
     */
    public function get_totalcount(): int
    {
        return $this->total_count;
    }

    /**
     * Get item fullname.
     */
    public function get_fullname(): ?string
    {
        return $this->title;
    }

    /**
     * Get item link.
     */
    public function get_link(): string
    {
        // don't do anything if it's formatted
        if ($this->link === null) {
<<<<<<< HEAD
            $web_path   = AmpConfig::get_web_path('/client');
=======
            $web_path = AmpConfig::get_web_path();

>>>>>>> aa570472
            $this->link = $web_path . "/song.php?action=show_song&song_id=" . $this->id;
        }

        return $this->link;
    }

    /**
     * Get item tags.
     * @return list<array{id: int, name: string, is_hidden: int, count: int}>
     */
    public function get_tags(): array
    {
        if ($this->tags === null) {
            $this->tags = Tag::get_top_tags('song', $this->id);
        }

        return $this->tags;
    }

    /**
     * Get item f_tags.
     */
    public function get_f_tags(): string
    {
        return Tag::get_display($this->get_tags(), true, 'song');
    }

    /**
     * Get item f_link.
     */
    public function get_f_link(): string
    {
        // don't do anything if it's formatted
        if ($this->f_link === null) {
            $this->f_link = "<a href=\"" . scrub_out($this->get_link()) . "\" title=\"" . scrub_out($this->get_artist_fullname()) . " - " . scrub_out($this->get_fullname()) . "\"> " . scrub_out($this->get_fullname()) . "</a>";
        }

        return $this->f_link;
    }

    /**
     * Return a formatted link to the parent object (if appliccable)
     */
    public function get_f_parent_link(): ?string
    {
        // don't do anything if it's formatted
        if ($this->f_artist_link === null) {
            $web_path = AmpConfig::get_web_path('/client');

            $this->f_artist_link = '';
            foreach ($this->get_artists() as $artist_id) {
                $artist_fullname = scrub_out(Artist::get_fullname_by_id($artist_id));
                if (!empty($artist_fullname)) {
                    $this->f_artist_link .= "<a href=\"" . $web_path . "/artists.php?action=show&artist=" . $artist_id . "\" title=\"" . $artist_fullname . "\">" . $artist_fullname . "</a>,&nbsp";
                }
            }

            $this->f_artist_link = rtrim($this->f_artist_link, ",&nbsp");
        }

        return $this->f_artist_link;
    }

    /**
     * Get item f_time or f_time_h.
     */
    public function get_f_time(?bool $hours = false): string
    {
        $min = floor($this->time / 60);
        $sec = sprintf("%02d", ($this->time % 60));
        if (!$hours) {
            return $min . ":" . $sec;
        }

        $hour  = sprintf("%02d", floor($min / 60));
        $min_h = sprintf("%02d", ($min % 60));

        return $hour . ":" . $min_h . ":" . $sec;
    }

    /**
     * Get item album_artists array
     */
    public function get_artists(): array
    {
        if ($this->artists === null) {
            $this->artists = self::get_parent_array($this->id);
        }

        return $this->artists;
    }

    /**
     * Get item f_albumartist_link.
     */
    public function get_f_albumartist_link(): string
    {
        // don't do anything if it's formatted
        if ($this->f_albumartist_link === null) {
            $web_path = AmpConfig::get_web_path('/client');

            $this->f_albumartist_link = '';
            foreach ($this->get_album_artists() as $artist_id) {
                $artist_fullname = scrub_out(Artist::get_fullname_by_id($artist_id));
                if (!empty($artist_fullname)) {
                    $this->f_albumartist_link .= "<a href=\"" . $web_path . '/artists.php?action=show&artist=' . $artist_id . "\" title=\"" . $artist_fullname . "\">" . $artist_fullname . "</a>,&nbsp";
                }
            }

            $this->f_albumartist_link = rtrim($this->f_albumartist_link, ",&nbsp");
        }

        return $this->f_albumartist_link;
    }

    /**
     * Get item get_f_album_link.
     */
    public function get_f_album_link(): string
    {
        // don't do anything if it's formatted
        if ($this->f_album_link === null) {
            $web_path = AmpConfig::get_web_path();

            $this->f_album_link = '';
<<<<<<< HEAD
            $web_path           = AmpConfig::get_web_path('/client');
=======
>>>>>>> aa570472
            $this->f_album_link = "<a href=\"" . $web_path . "/albums.php?action=show&album=" . $this->album . "\" title=\"" . scrub_out($this->get_album_fullname()) . "\"> " . scrub_out($this->get_album_fullname()) . "</a>";
        }

        return $this->f_album_link;
    }

    /**
     * Get item get_f_album_disk_link.
     */
    public function get_f_album_disk_link(): string
    {
        // don't do anything if it's formatted
        if ($this->f_album_disk_link === null) {
            $web_path = AmpConfig::get_web_path();

            $this->f_album_disk_link = '';
<<<<<<< HEAD
            $web_path                = AmpConfig::get_web_path('/client');
=======
>>>>>>> aa570472
            $this->f_album_disk_link = "<a href=\"" . $web_path . "/albums.php?action=show_disk&album_disk=" . $this->album_disk . "\" title=\"" . scrub_out($this->get_album_disk_fullname()) . "\"> " . scrub_out($this->get_album_disk_fullname()) . "</a>";
        }

        return $this->f_album_disk_link;
    }

    /**
     * @return array{object_type: LibraryItemEnum, object_id: int}
     */
    public function get_parent(): array
    {
        return [
            'object_type' => LibraryItemEnum::ALBUM,
            'object_id' => $this->album,
        ];
    }

    /**
     * Get parent song artists.
     * @return int[]
     */
    public static function get_parent_array(int $object_id, ?string $type = 'artist'): array
    {
        $results = [];
        if (!$object_id) {
            return $results;
        }

        $sql = ($type == 'album')
            ? "SELECT DISTINCT `object_id` FROM `album_map` WHERE `object_type` = 'album' AND `album_id` = ?;"
            : "SELECT DISTINCT `artist_id` AS `object_id` FROM `artist_map` WHERE `object_type` = 'song' AND `object_id` = ?;";

        $db_results = Dba::read($sql, [$object_id]);
        while ($row = Dba::fetch_assoc($db_results)) {
            $results[] = (int)$row['object_id'];
        }

        return $results;
    }

    /**
     * @return array{string?: list<array{object_type: LibraryItemEnum, object_id: int}>}
     */
    public function get_childrens(): array
    {
        return [];
    }

    /**
     * Search for direct children of an object
     * @param string $name
     * @return list<array{object_type: LibraryItemEnum, object_id: int}>
     */
    public function get_children(string $name): array
    {
        debug_event(self::class, 'get_children ' . $name, 5);

        return [];
    }

    /**
     * Get all childrens and sub-childrens medias.
     *
     * @return list<array{object_type: LibraryItemEnum, object_id: int}>
     */
    public function get_medias(?string $filter_type = null): array
    {
        $medias = [];
        if ($filter_type === null || $filter_type === 'song') {
            $medias[] = ['object_type' => LibraryItemEnum::SONG, 'object_id' => $this->id];
        }

        return $medias;
    }

    /**
     * Returns the id of the catalog the item is associated to
     */
    public function getCatalogId(): int
    {
        return $this->catalog;
    }

    /**
     * Get item's owner.
     */
    public function get_user_owner(): ?int
    {
        return $this->user_upload;
    }

    /**
     * Get default art kind for this item.
     */
    public function get_default_art_kind(): string
    {
        return 'default';
    }

    /**
     * get_description
     */
    public function get_description(): string
    {
        if ($this->comment !== null && $this->comment !== '' && $this->comment !== '0') {
            return $this->comment;
        }

        $album = new Album($this->album);

        return $album->get_description();
    }

    /**
     * display_art
     * @param array{width: int, height: int} $size
     */
    public function display_art(array $size, bool $force = false): void
    {
        $object_id = null;
        $type      = null;

        if (Art::has_db($this->id, 'song')) {
            $object_id = $this->id;
            $type      = 'song';
        } elseif (Art::has_db($this->album, 'album')) {
            $object_id = $this->album;
            $type      = 'album';
        } elseif (($this->artist && Art::has_db($this->artist, 'artist')) || $force) {
            $object_id = $this->artist;
            $type      = 'artist';
        }

        if ($object_id !== null && $type !== null) {
            Art::display($type, $object_id, (string)$this->get_fullname(), $size, $this->get_link());
        }
    }

    /**
     * play_url
     * This function takes all the song information and correctly formats a
     * stream URL taking into account the downsampling mojo and everything
     * else, this is the true function
     * @param string $additional_params
     * @param string $player
     * @param bool $local
     * @param int|string|false $uid
     * @param null|string $streamToken
     */
    public function play_url($additional_params = '', $player = '', $local = false, $uid = false, $streamToken = null): string
    {
        if ($this->isNew()) {
            return '';
        }

        if (!$uid) {
            // No user in the case of upnp. Set to 0 instead. required to fix database insertion errors
            $uid = Core::get_global('user')?->getId() ?? 0;
        }

        // set no use when using auth
        if (!AmpConfig::get('use_auth') && !AmpConfig::get('require_session')) {
            $uid = -1;
        }

        $downsample_remote = AmpConfig::get('downsample_remote', false);
        $lan_user          = $this->getNetworkChecker()->check(AccessTypeEnum::NETWORK, (int)$uid, AccessLevelEnum::DEFAULT);
        $transcode         = AmpConfig::get('transcode', 'default');

        // enforce or disable transcoding depending on local network ACL. Transcoding must also not be disabled with 'never'
        if (
            $downsample_remote &&
            $transcode !== 'never'
        ) {
            if (!$lan_user) {
                // remote network user will require transcoding with downsample_remote
                $transcode = 'required';
                debug_event(self::class, "Transcoding due to downsample_remote", 3);
            } else {
                // lan user is allowed to play original quality
                $transcode = 'never';
                debug_event(self::class, "NOT transcoding local network due to downsample_remote", 5);
            }
        }

        // if you transcode the media mime will change
        if (
            $transcode != 'never' &&
            (
                empty($additional_params) ||
                (
                    !str_contains($additional_params, '&bitrate=') &&
                    !str_contains($additional_params, '&format=')
                )
            )
        ) {
            $cache_path     = (string)AmpConfig::get('cache_path', '');
            $cache_target   = (string)AmpConfig::get('cache_target', '');
            $file_target    = Catalog::get_cache_path($this->id, $this->catalog, $cache_path, $cache_target);
            $bitrate        = (int)AmpConfig::get('transcode_bitrate', 128) * 1000;
            $transcode_type = ($file_target !== null && is_file($file_target))
                ? $cache_target
                : Stream::get_transcode_format($this->type, null, $player);
            if (
                $transcode_type !== null &&
                $transcode_type !== '' &&
                $transcode_type !== '0' &&
                ($this->type !== $transcode_type || $bitrate < $this->bitrate)
            ) {
                $this->type    = $transcode_type;
                $this->mime    = self::type_to_mime($transcode_type);
                $this->bitrate = $bitrate;

                // replace duplicate/incorrect parameters on the additional params
                $patterns = [
                    '/&format=[a-z]+/',
                    '/&transcode_to=[a-z|0-9]+/',
                    '/&bitrate=[0-9]+/',
                ];
                $additional_params = preg_replace($patterns, '', $additional_params);
                $additional_params .= '&transcode_to=' . $transcode_type . '&bitrate=' . $bitrate;
            }
        }

        $media_name = $this->get_stream_name() . "." . $this->type;
        $media_name = (string)preg_replace("/[^a-zA-Z0-9\. ]+/", "-", $media_name);
        $media_name = (AmpConfig::get('stream_beautiful_url'))
            ? urlencode($media_name)
            : rawurlencode($media_name);

        $url = Stream::get_base_url($local, $streamToken) . "type=song&oid=" . $this->id . "&uid=" . $uid . $additional_params;
        if ($player !== '') {
            $url .= "&player=" . $player;
        }

        $url .= "&name=" . $media_name;

        return Stream_Url::format($url);
    }

    /**
     * Get stream name.
     */
    public function get_stream_name(): string
    {
        return $this->get_artist_fullname() . " - " . $this->title;
    }

    /**
     * Get stream types.
     * @return list<string>
     */
    public function get_stream_types(?string $player = null): array
    {
        return Stream::get_stream_types_for_type($this->type, $player);
    }

    /**
     * Get transcode settings.
     * @param string|null $target
     * @param string|null $player
     * @param array{bitrate?: float|int, maxbitrate?: int, subtitle?: string, resolution?: string, quality?: int, frame?: float, duration?: float} $options
     * @return array{format?: string, command?: string}
     */
    public function get_transcode_settings(?string $target = null, ?string $player = null, array $options = []): array
    {
        return Stream::get_transcode_settings_for_media($this->type, $target, $player, 'song', $options);
    }

    /**
     * getYear
     */
    public function getYear(): string
    {
        return (string)($this->year ?: '');
    }

    /**
     * Get lyrics.
     */
    public function get_lyrics(): array
    {
        if ($this->lyrics === null) {
            $this->fill_ext_info('lyrics');
        }

        if ($this->lyrics) {
            return ['text' => $this->lyrics];
        }

        $user = Core::get_global('user');
        if ($user instanceof User) {
            foreach (Plugin::get_plugins(PluginTypeEnum::LYRIC_RETRIEVER) as $plugin_name) {
                $plugin = new Plugin($plugin_name);
                if ($plugin->_plugin !== null && $plugin->load($user)) {
                    $lyrics = $plugin->_plugin->get_lyrics($this);
                    if (!empty($lyrics)) {
                        // save the lyrics if not set before
                        if (array_key_exists('text', $lyrics) && !empty($lyrics['text'])) {
                            self::update_lyrics($lyrics['text'], $this->id);
                        }

                        return $lyrics;
                    }
                }
            }
        }

        return [];
    }

    /**
     * Run custom play action.
     * @param int $action_index
     * @param string $codec
     */
    public function run_custom_play_action($action_index, $codec = ''): array
    {
        $transcoder = [];
        $actions    = self::get_custom_play_actions();
        if ($action_index <= count($actions)) {
            $action = $actions[$action_index - 1];
            if (!$codec) {
                $codec = $this->type;
            }

            $run = str_replace("%f", $this->file ?? '%f', (string) $action['run']);
            $run = str_replace("%c", $codec, $run);
            $run = str_replace("%a", (empty($this->get_artist_fullname())) ? '%a' : $this->get_artist_fullname(), $run);
            $run = str_replace("%A", (empty($this->get_album_fullname())) ? '%A' : $this->get_album_fullname(), $run);
            $run = str_replace("%t", $this->get_fullname() ?? '%t', $run);

            debug_event(self::class, "Running custom play action: " . $run, 3);

            $descriptors = [
                1 => [
                    'pipe',
                    'w',
                ],
            ];
            if (strtoupper(substr(PHP_OS, 0, 3)) !== 'WIN') {
                // Windows doesn't like to provide stderr as a pipe
                $descriptors[2] = [
                    'pipe',
                    'w'
                ];
            }

            $process = proc_open($run, $descriptors, $pipes);

            $transcoder['process'] = $process;
            $transcoder['handle']  = $pipes[1];
            $transcoder['stderr']  = $pipes[2];
            $transcoder['format']  = $codec;
        }

        return $transcoder;
    }

    /**
     * Get custom play actions.
     */
    public static function get_custom_play_actions(): array
    {
        $actions = [];
        $count   = 0;
        while (AmpConfig::get('custom_play_action_title_' . $count)) {
            $actions[] = [
                'index' => ($count + 1),
                'title' => AmpConfig::get('custom_play_action_title_' . $count),
                'icon' => AmpConfig::get('custom_play_action_icon_' . $count),
                'run' => AmpConfig::get('custom_play_action_run_' . $count)
            ];
            ++$count;
        }

        return $actions;
    }

    /**
     * Update Metadata from array
     * @param array<string, scalar> $meta_value
     */
    public function updateMetadata(array $meta_value): void
    {
        if ($this->getMetadataManager()->isCustomMetadataEnabled()) {
            $metadataRepository = $this->getMetadataRepository();

            foreach ($meta_value as $metadataId => $value) {
                $metadata = $metadataRepository->findById((int) $metadataId);
                if ($metadata && $value !== $metadata->getData()) {
                    $metadata->setData((string) $value);
                    $metadata->save();
                }
            }
        }
    }

    /**
     * get_deleted
     * get items from the deleted_songs table
     * @return list<array{
     *     id: int,
     *     addition_time: int,
     *     delete_time: int,
     *     title: string,
     *     file: string,
     *     catalog: int,
     *     total_count: int,
     *     total_skip: int,
     *     album: int,
     *     artist: int,
     * }>
     */
    public static function get_deleted(): array
    {
        $deleted    = [];
        $sql        = "SELECT * FROM `deleted_song`";
        $db_results = Dba::read($sql);
        while ($row = Dba::fetch_assoc($db_results)) {
            $deleted[] = [
                'id' => (int)$row['id'],
                'addition_time' => (int)$row['addition_time'],
                'delete_time' => (int)$row['delete_time'],
                'title' => $row['title'],
                'file' => $row['file'],
                'catalog' => (int)$row['catalog'],
                'total_count' => (int)$row['total_count'],
                'total_skip' => (int)$row['total_skip'],
                'album' => (int)$row['album'],
                'artist' => (int)$row['artist'],
            ];
        }

        return $deleted;
    }

    /**
     * Migrate an artist data to a new object
     * @param int $new_artist
     * @param int $old_artist
     */
    public static function migrate_artist($new_artist, $old_artist): bool
    {
        if ($old_artist != $new_artist) {
            // migrate stats for the old artist
            Useractivity::migrate('artist', $old_artist, $new_artist);
            Recommendation::migrate('artist', $old_artist);
            self::getShareRepository()->migrate('artist', $old_artist, $new_artist);
            self::getShoutRepository()->migrate('artist', $old_artist, $new_artist);
            Tag::migrate('artist', $old_artist, $new_artist);
            Userflag::migrate('artist', $old_artist, $new_artist);
            Rating::migrate('artist', $old_artist, $new_artist);
            Art::duplicate('artist', $old_artist, $new_artist);
            self::getWantedRepository()->migrateArtist($old_artist, $new_artist);
            Catalog::migrate_map('artist', $old_artist, $new_artist);
            // update mapping tables
            $sql = "UPDATE IGNORE `album_map` SET `object_id` = ? WHERE `object_id` = ?";
            if (Dba::write($sql, [$new_artist, $old_artist]) === false) {
                return false;
            }

            $sql = "UPDATE IGNORE `artist_map` SET `artist_id` = ? WHERE `artist_id` = ?";
            if (Dba::write($sql, [$new_artist, $old_artist]) === false) {
                return false;
            }

            $sql = "UPDATE IGNORE `catalog_map` SET `object_id` = ? WHERE `object_type` = ? AND `object_id` = ?";
            if (Dba::write($sql, [$new_artist, 'artist', $old_artist]) === false) {
                return false;
            }

            // delete leftovers duplicate maps
            $sql = "DELETE FROM `album_map` WHERE `object_id` = ?";
            Dba::write($sql, [$old_artist]);
            $sql = "DELETE FROM `artist_map` WHERE `artist_id` = ?";
            Dba::write($sql, [$old_artist]);
            $sql = "DELETE FROM `catalog_map` WHERE `object_type` = ? AND `object_id` = ?";
            Dba::write($sql, ['artist', $old_artist]);
        }

        return true;
    }

    /**
     * Migrate an album data to a new object
     * @param int $new_album
     * @param int $song_id
     * @param int $old_album
     */
    public static function migrate_album($new_album, $song_id, $old_album): bool
    {
        // migrate stats for the old album
        Stats::migrate('album', $old_album, $new_album, $song_id);
        Useractivity::migrate('album', $old_album, $new_album);
        //Recommendation::migrate('album', $old_album);
        self::getShareRepository()->migrate('album', $old_album, $new_album);
        self::getShoutRepository()->migrate('album', $old_album, $new_album);
        Tag::migrate('album', $old_album, $new_album);
        Userflag::migrate('album', $old_album, $new_album);
        Rating::migrate('album', $old_album, $new_album);
        Art::duplicate('album', $old_album, $new_album);
        Catalog::migrate_map('album', $old_album, $new_album);

        // update mapping tables
        $sql = "UPDATE IGNORE `album_disk` SET `album_id` = ? WHERE `album_id` = ?";
        if (Dba::write($sql, [$new_album, $old_album]) === false) {
            return false;
        }

        if ($song_id > 0) {
            $sql = "UPDATE IGNORE `album_map` SET `album_id` = ? WHERE `album_id` = ? AND `object_id` = ? AND `object_type` = 'song'";
            if (Dba::write($sql, [$new_album, $old_album, $song_id]) === false) {
                return false;
            }
        } else {
            $sql = "UPDATE IGNORE `album_map` SET `album_id` = ? WHERE `album_id` = ? AND `object_type` = 'song'";
            if (Dba::write($sql, [$new_album, $old_album]) === false) {
                return false;
            }
        }

        $sql = "UPDATE IGNORE `artist_map` SET `object_id` = ? WHERE `object_type` = ? AND `object_id` = ?";
        if (Dba::write($sql, [$new_album, 'album', $old_album]) === false) {
            return false;
        }

        $sql = "UPDATE IGNORE `catalog_map` SET `object_id` = ? WHERE `object_type` = ? AND `object_id` = ?";
        if (Dba::write($sql, [$new_album, 'album', $old_album]) === false) {
            return false;
        }

        // delete leftovers duplicate maps
        $sql = "DELETE FROM `album_disk` WHERE `album_id` = ?";
        Dba::write($sql, [$old_album]);
        $sql = "DELETE FROM `album_map` WHERE `album_id` = ?";
        Dba::write($sql, [$old_album]);
        $sql = "DELETE FROM `artist_map` WHERE `object_type` = ? AND `object_id` = ?";
        Dba::write($sql, ['album', $old_album]);
        $sql = "DELETE FROM `catalog_map` WHERE `object_type` = ? AND `object_id` = ?";
        Dba::write($sql, ['album', $old_album]);

        return true;
    }

    /**
     * Returns the available metadata for this object
     *
     * @return Traversable<Metadata>
     */
    public function getMetadata(): Traversable
    {
        return $this->getMetadataManager()->getMetadata($this);
    }

    /**
     * remove
     * Delete the object from disk and/or database where applicable.
     */
    public function remove(): bool
    {
        return $this->getSongDeleter()->delete($this);
    }

    public function getLicense(): ?License
    {
        if (
            AmpConfig::get('licensing') &&
            $this->licenseObj === null &&
            $this->license !== null
        ) {
            $this->licenseObj = $this->getLicenseRepository()->findById($this->license);
        }

        return $this->licenseObj;
    }

    /**
     * Returns the metadata object-type
     */
    public function getMetadataItemType(): string
    {
        return 'song';
    }

    /**
     * @return list<string>
     */
    public function getIgnoredMetadataKeys(): array
    {
        return [
            'genre',
            'mb_albumartistid',
            'mb_albumid_group',
            'mb_albumid',
            'mb_artistid',
            'mb_trackid',
            'mbid',
            'publisher',
        ];
    }

    /**
     * Returns the path of the song
     */
    public function getFile(): string
    {
        return (string) $this->file;
    }

    /**
     * Returns the date at which the song was first added
     */
    public function getAdditionTime(): DateTimeInterface
    {
        return new DateTime('@' . $this->addition_time);
    }

    public function getMediaType(): LibraryItemEnum
    {
        return LibraryItemEnum::SONG;
    }

    /**
     * @deprecated
     */
    private function getSongTagWriter(): SongTagWriterInterface
    {
        global $dic;

        return $dic->get(SongTagWriterInterface::class);
    }

    /**
     * @deprecated
     */
    private function getNetworkChecker(): NetworkCheckerInterface
    {
        global $dic;

        return $dic->get(NetworkCheckerInterface::class);
    }

    /**
     * @deprecated
     */
    private function getSongDeleter(): SongDeleterInterface
    {
        global $dic;

        return $dic->get(SongDeleterInterface::class);
    }

    /**
     * @deprecated inject dependency
     */
    private static function getUserActivityPoster(): UserActivityPosterInterface
    {
        global $dic;

        return $dic->get(UserActivityPosterInterface::class);
    }

    /**
     * @deprecated inject dependency
     */
    private static function getShoutRepository(): ShoutRepositoryInterface
    {
        global $dic;

        return $dic->get(ShoutRepositoryInterface::class);
    }

    /**
     * @deprecated inject dependency
     */
    private function getAlbumRepository(): AlbumRepositoryInterface
    {
        global $dic;

        return $dic->get(AlbumRepositoryInterface::class);
    }

    /**
     * @deprecated inject dependency
     */
    private static function getShareRepository(): ShareRepositoryInterface
    {
        global $dic;

        return $dic->get(ShareRepositoryInterface::class);
    }

    /**
     * @deprecated inject dependency
     */
    private function getLicenseRepository(): LicenseRepositoryInterface
    {
        global $dic;

        return $dic->get(LicenseRepositoryInterface::class);
    }

    /**
     * @deprecated inject dependency
     */
    private function getMetadataRepository(): MetadataRepositoryInterface
    {
        global $dic;

        return $dic->get(MetadataRepositoryInterface::class);
    }

    /**
     * @deprecated inject dependency
     */
    private function getMetadataManager(): MetadataManagerInterface
    {
        global $dic;

        return $dic->get(MetadataManagerInterface::class);
    }

    /**
     * @deprecated inject dependency
     */
    private static function getWantedRepository(): WantedRepositoryInterface
    {
        global $dic;

        return $dic->get(WantedRepositoryInterface::class);
    }
}<|MERGE_RESOLUTION|>--- conflicted
+++ resolved
@@ -1684,12 +1684,8 @@
     {
         // don't do anything if it's formatted
         if ($this->link === null) {
-<<<<<<< HEAD
-            $web_path   = AmpConfig::get_web_path('/client');
-=======
-            $web_path = AmpConfig::get_web_path();
-
->>>>>>> aa570472
+            $web_path = AmpConfig::get_web_path('/client');
+
             $this->link = $web_path . "/song.php?action=show_song&song_id=" . $this->id;
         }
 
@@ -1812,13 +1808,9 @@
     {
         // don't do anything if it's formatted
         if ($this->f_album_link === null) {
-            $web_path = AmpConfig::get_web_path();
+            $web_path = AmpConfig::get_web_path('/client');
 
             $this->f_album_link = '';
-<<<<<<< HEAD
-            $web_path           = AmpConfig::get_web_path('/client');
-=======
->>>>>>> aa570472
             $this->f_album_link = "<a href=\"" . $web_path . "/albums.php?action=show&album=" . $this->album . "\" title=\"" . scrub_out($this->get_album_fullname()) . "\"> " . scrub_out($this->get_album_fullname()) . "</a>";
         }
 
@@ -1832,13 +1824,9 @@
     {
         // don't do anything if it's formatted
         if ($this->f_album_disk_link === null) {
-            $web_path = AmpConfig::get_web_path();
+            $web_path = AmpConfig::get_web_path('/client');
 
             $this->f_album_disk_link = '';
-<<<<<<< HEAD
-            $web_path                = AmpConfig::get_web_path('/client');
-=======
->>>>>>> aa570472
             $this->f_album_disk_link = "<a href=\"" . $web_path . "/albums.php?action=show_disk&album_disk=" . $this->album_disk . "\" title=\"" . scrub_out($this->get_album_disk_fullname()) . "\"> " . scrub_out($this->get_album_disk_fullname()) . "</a>";
         }
 
