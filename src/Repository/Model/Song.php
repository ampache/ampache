<?php

declare(strict_types=0);

/**
 * vim:set softtabstop=4 shiftwidth=4 expandtab:
 *
 * LICENSE: GNU Affero General Public License, version 3 (AGPL-3.0-or-later)
 * Copyright Ampache.org, 2001-2024
 *
 * This program is free software: you can redistribute it and/or modify
 * it under the terms of the GNU Affero General Public License as published by
 * the Free Software Foundation, either version 3 of the License, or
 * (at your option) any later version.
 *
 * This program is distributed in the hope that it will be useful,
 * but WITHOUT ANY WARRANTY; without even the implied warranty of
 * MERCHANTABILITY or FITNESS FOR A PARTICULAR PURPOSE.  See the
 * GNU Affero General Public License for more details.
 *
 * You should have received a copy of the GNU Affero General Public License
 * along with this program.  If not, see <https://www.gnu.org/licenses/>.
 *
 */

namespace Ampache\Repository\Model;

use Ampache\Config\AmpConfig;
use Ampache\Module\Authorization\Access;
use Ampache\Module\Authorization\AccessLevelEnum;
use Ampache\Module\Authorization\AccessTypeEnum;
use Ampache\Module\Authorization\Check\NetworkCheckerInterface;
use Ampache\Module\Metadata\MetadataEnabledInterface;
use Ampache\Module\Metadata\MetadataManagerInterface;
use Ampache\Module\Playback\Stream;
use Ampache\Module\Playback\Stream_Url;
use Ampache\Module\Song\Deletion\SongDeleterInterface;
use Ampache\Module\Song\Tag\SongTagWriterInterface;
use Ampache\Module\Statistics\Stats;
use Ampache\Module\System\Core;
use Ampache\Module\System\Dba;
use Ampache\Module\System\Plugin\PluginTypeEnum;
use Ampache\Module\User\Activity\UserActivityPosterInterface;
use Ampache\Module\Util\Recommendation;
use Ampache\Module\Util\Ui;
use Ampache\Repository\AlbumRepositoryInterface;
use Ampache\Repository\LicenseRepositoryInterface;
use Ampache\Repository\MetadataRepositoryInterface;
use Ampache\Repository\ShareRepositoryInterface;
use Ampache\Repository\ShoutRepositoryInterface;
use Ampache\Repository\WantedRepositoryInterface;
use DateTime;
use DateTimeInterface;
use PDOStatement;
use Traversable;

class Song extends database_object implements
    Media,
    library_item,
    GarbageCollectibleInterface,
    CatalogItemInterface,
    MetadataEnabledInterface
{
    protected const DB_TABLENAME = 'song';

    public int $id = 0;

    public ?string $file = null;

    public int $catalog;

    public int $album;

    public int $album_disk;

    public ?int $disk = null;

    public int $year;

    public ?int $artist = null;

    public ?string $title = null;

    public int $bitrate;

    public int $rate;

    public ?string $mode = null;

    public int $size;

    public int $time;

    public ?int $track = null;

    public ?string $mbid = null;

    public bool $played;

    public bool $enabled;

    public int $update_time;

    public int $addition_time;

    public ?int $user_upload = null;

    public ?int $license = null;

    public ?string $composer = null;

    public ?int $channels = null;

    public int $total_count;

    public int $total_skip;

    /**
     * song_data table
     */

    public ?string $comment = null;

    public ?string $lyrics = null;

    public ?string $label = null;

    public ?string $language = null;

    public ?string $waveform = null;

    public ?float $replaygain_track_gain = null;

    public ?float $replaygain_track_peak = null;

    public ?float $replaygain_album_gain = null;

    public ?float $replaygain_album_peak = null;

    public ?int $r128_album_gain = null;

    public ?int $r128_track_gain = null;

    public ?string $disksubtitle = null;

    public ?string $link = null;

    /** @var string $type */
    public $type;

    /** @var string $mime */
    public $mime;

    /** @var string $catalog_number */
    public $catalog_number;

    public array $artists;

    public array $albumartists;

    /** @var string $artist_mbid */
    public $artist_mbid;

    /** @var string $albumartist_mbid */
    public $albumartist_mbid;

    /** @var string $album_mbid */
    public $album_mbid;

    /** @var array $tags */
    public $tags;

    /** @var null|string $f_name */
    public $f_name;

    /** @var null|string $f_artist */
    public $f_artist;

    /** @var null|string $f_album */
    public $f_album;

    private ?string $artist_full_name = null;

    /** @var int|null $albumartist */
    public $albumartist;

    /** @var null|string $f_albumartist_full */
    public $f_albumartist_full;

    /** @var null|string $f_album_full */
    public $f_album_full;

    /** @var null|string $f_time */
    public $f_time;

    /** @var null|string $f_time_h */
    public $f_time_h;

    /** @var null|string $f_track */
    public $f_track;

    /** @var null|string $f_bitrate */
    public $f_bitrate;

    /** @var null|string $f_name_full */
    public $f_name_full;

    /** @var null|string $f_link */
    public $f_link;

    /** @var null|string $f_album_link */
    public $f_album_link;

    /** @var null|string $f_album_disk_link */
    public $f_album_disk_link;

    /** @var null|string $f_artist_link */
    public $f_artist_link;

    /** @var null|string $f_albumartist_link */
    public $f_albumartist_link;

    /** @var null|string $f_year_link */
    public $f_year_link;

    /** @var null|string $f_tags */
    public $f_tags;

    /** @var null|string $f_size */
    public $f_size;

    /** @var null|string $f_lyrics */
    public $f_lyrics;

    /** @var int $count */
    public $count;

    /** @var null|string $f_publisher */
    public $f_publisher;

    /** @var null|string $f_composer */
    public $f_composer;

    /** @var int $tag_id */
    public $tag_id;

    private ?bool $has_art = null;

    private ?License $licenseObj = null;

    /* Setting Variables */

    /** @var bool $_fake */
    public $_fake = false; // If this is a 'construct_from_array' object

    /**
     * Constructor
     *
     * Song class, for modifying a song.
     * @param int|null $song_id
     */
    public function __construct($song_id = 0)
    {
        if (!$song_id) {
            return;
        }

        $info = $this->has_info($song_id);
        if ($info === []) {
            return;
        }

        foreach ($info as $key => $value) {
            $this->$key = $value;
        }

        $this->id          = (int)$song_id;
        $this->type        = strtolower(pathinfo((string)$this->file, PATHINFO_EXTENSION));
        $this->mime        = self::type_to_mime($this->type);
    }

    public function getId(): int
    {
        return $this->id;
    }

    public function isNew(): bool
    {
        return $this->getId() === 0;
    }

    /**
     * insert
     *
     * This inserts the song described by the passed array
     */
    public static function insert(array $results): ?int
    {
        $check_file = Catalog::get_id_from_file($results['file'], 'song');
        if ($check_file > 0) {
            return $check_file;
        }

        $catalog          = $results['catalog'];
        $file             = $results['file'];
        $title            = Catalog::check_length(Catalog::check_title($results['title'] ?? null, $file));
        $artist           = Catalog::check_length($results['artist'] ?? null);
        $album            = Catalog::check_length($results['album'] ?? null);
        $albumartist      = Catalog::check_length($results['albumartist'] ?? null);
        $bitrate          = $results['bitrate'] ?? 0;
        $rate             = $results['rate'] ?? 0;
        $mode             = $results['mode'] ?? null;
        $size             = $results['size'] ?? 0;
        $time             = $results['time'] ?? 0;
        $track            = Catalog::check_track((string) $results['track']);
        $track_mbid       = $results['mb_trackid'] ?? $results['mbid'] ?? null;
        $album_mbid       = $results['mb_albumid'] ?? null;
        $album_mbid_group = $results['mb_albumid_group'] ?? null;
        $artist_mbid      = $results['mb_artistid'] ?? null;
        $albumartist_mbid = $results['mb_albumartistid'] ?? null;
        $disk             = (Album::sanitize_disk($results['disk']) > 0) ? Album::sanitize_disk($results['disk']) : 1;
        $disksubtitle     = $results['disksubtitle'] ?? null;
        $year             = Catalog::normalize_year($results['year'] ?? 0);
        $comment          = $results['comment'] ?? null;
        $tags             = $results['genre'] ?? []; // multiple genre support makes this an array
        $lyrics           = $results['lyrics'] ?? null;
        $user_upload      = $results['user_upload'] ?? null;
        $composer         = isset($results['composer']) ? Catalog::check_length($results['composer']) : null;
        $label            = isset($results['publisher']) ? Catalog::get_unique_string(Catalog::check_length($results['publisher'], 128)) : null;
        if ($label && AmpConfig::get('label')) {
            // create the label if missing
            foreach (array_map('trim', explode(';', $label)) as $label_name) {
                Label::helper($label_name);
            }
        }

        // info for the artist_map table.
        $artists_array          = $results['artists'] ?? [];
        $artist_mbid_array      = $results['mb_artistid_array'] ?? [];
        $albumartist_mbid_array = $results['mb_albumartistid_array'] ?? [];
        // if you have an artist array this will be named better than what your tags will give you
        if (!empty($artists_array)) {
            if (
                $artist !== '' &&
                $artist !== '0' &&
                (
                    $albumartist !== '' &&
                    $albumartist !== '0'
                ) &&
                $artist === $albumartist
            ) {
                $albumartist = (string)$artists_array[0];
            }

            $artist = (string)$artists_array[0];
        }

        $license_id = null;
        if (isset($results['license']) && (int)$results['license'] > 0) {
            $license_id = (int)$results['license'];
        }

        $language              = isset($results['language']) ? Catalog::check_length($results['language'], 128) : null;
        $channels              = $results['channels'] ?? null;
        $release_type          = isset($results['release_type']) ? Catalog::check_length($results['release_type'], 32) : null;
        $release_status        = $results['release_status'] ?? null;
        $replaygain_track_gain = $results['replaygain_track_gain'] ?? null;
        $replaygain_track_peak = $results['replaygain_track_peak'] ?? null;
        $replaygain_album_gain = $results['replaygain_album_gain'] ?? null;
        $replaygain_album_peak = $results['replaygain_album_peak'] ?? null;
        $r128_track_gain       = $results['r128_track_gain'] ?? null;
        $r128_album_gain       = $results['r128_album_gain'] ?? null;
        $original_year         = Catalog::normalize_year($results['original_year'] ?? 0);
        $barcode               = (isset($results['barcode'])) ? Catalog::check_length($results['barcode'], 64) : null;
        $catalog_number        = isset($results['catalog_number']) ? Catalog::check_length($results['catalog_number'], 64) : null;
        $version               = (isset($results['version'])) ? Catalog::check_length($results['version'], 64) : null;

        if (!in_array($mode, ['vbr', 'cbr', 'abr'])) {
            debug_event(self::class, 'Error analyzing: ' . $file . ' unknown file bitrate mode: ' . $mode, 2);
            $mode = null;
        }

        if (!isset($results['albumartist_id'])) {
            $albumartist_id = null;
            if ($albumartist !== '' && $albumartist !== '0') {
                $albumartist_mbid = Catalog::trim_slashed_list($albumartist_mbid);
                $albumartist_id   = Artist::check($albumartist, $albumartist_mbid);
            }
        } else {
            $albumartist_id = (int)($results['albumartist_id']);
        }

        if (!isset($results['artist_id'])) {
            $artist_mbid = Catalog::trim_slashed_list($artist_mbid);
            $artist_id   = (int)Artist::check($artist, $artist_mbid);
        } else {
            $artist_id = (int)($results['artist_id']);
        }

        if (!isset($results['album_id'])) {
            $album_id = Album::check($catalog, $album, $year, $album_mbid, $album_mbid_group, $albumartist_id, $release_type, $release_status, $original_year, $barcode, $catalog_number, $version);
        } else {
            $album_id = (int)($results['album_id']);
        }

        // create the album_disk (if missing)
        $album_disk_id = AlbumDisk::check($album_id, $disk, $catalog, $disksubtitle);

        $insert_time = time();
        $sql         = "INSERT INTO `song` (`catalog`, `file`, `album`, `album_disk`, `disk`, `artist`, `title`, `bitrate`, `rate`, `mode`, `size`, `time`, `track`, `addition_time`, `update_time`, `year`, `mbid`, `user_upload`, `license`, `composer`, `channels`) VALUES(?, ?, ?, ?, ?, ?, ?, ?, ?, ?, ?, ?, ?, ?, ?, ?, ?, ?, ?, ?, ?)";
        $db_results  = Dba::write($sql, [$catalog, $file, $album_id, $album_disk_id, $disk, $artist_id, $title, $bitrate, $rate, $mode, $size, $time, $track, $insert_time, $insert_time, $year, $track_mbid, $user_upload, $license_id, $composer, $channels]);
        if (!$db_results) {
            debug_event(self::class, 'Unable to insert ' . $file, 2);

            return null;
        }

        $song_id = (int)Dba::insert_id();
        $artists = [$artist_id, (int)$albumartist_id];

        // map the song to catalog album and artist maps
        Catalog::update_map((int)$catalog, 'song', $song_id);
        if ($artist_id > 0) {
            Artist::add_artist_map($artist_id, 'song', $song_id);
            Album::add_album_map($album_id, 'song', $artist_id);
        }

        if ((int)$albumartist_id > 0) {
            Artist::add_artist_map($albumartist_id, 'album', $album_id);
            Album::add_album_map($album_id, 'album', (int) $albumartist_id);
        }

        foreach ($artist_mbid_array as $songArtist_mbid) {
            $song_artist_id = Artist::check_mbid($songArtist_mbid);
            if ($song_artist_id > 0) {
                $artists[] = $song_artist_id;
                if ($song_artist_id != $artist_id) {
                    Artist::add_artist_map($song_artist_id, 'song', $song_id);
                    Album::add_album_map($album_id, 'song', $song_artist_id);
                }
            }
        }

        // add song artists found by name to the list (Ignore artist names when we have the same amount of MBID's)
        if (!empty($artists_array) && !count($artists_array) == count($artist_mbid_array)) {
            foreach ($artists_array as $artist_name) {
                $song_artist_id = (int)Artist::check($artist_name);
                if ($song_artist_id > 0) {
                    $artists[] = $song_artist_id;
                    if ($song_artist_id != $artist_id) {
                        Artist::add_artist_map($song_artist_id, 'song', $song_id);
                        Album::add_album_map($album_id, 'song', $song_artist_id);
                    }
                }
            }
        }

        foreach ($albumartist_mbid_array as $albumArtist_mbid) {
            $album_artist_id = Artist::check_mbid($albumArtist_mbid);
            if ($album_artist_id > 0) {
                $artists[] = $album_artist_id;
                if ($album_artist_id != $albumartist_id) {
                    Artist::add_artist_map($album_artist_id, 'album', $album_id);
                    Album::add_album_map($album_id, 'album', $album_artist_id);
                }
            }
        }

        // update the all the counts for the album right away
        Album::update_album_count($album_id);

        if ($user_upload) {
            self::getUserActivityPoster()->post((int) $user_upload, 'upload', 'song', $song_id, time());
        }

        // Allow scripts to populate new tags when injecting user uploads
        if (!defined('NO_SESSION') && ($user_upload && !Access::check(AccessTypeEnum::INTERFACE, AccessLevelEnum::CONTENT_MANAGER, $user_upload))) {
            $tags = Tag::clean_to_existing($tags);
        }

        if (is_array($tags)) {
            foreach ($tags as $tag) {
                $tag = trim((string)$tag);
                if ($tag !== '' && $tag !== '0') {
                    Tag::add('song', $song_id, $tag, false);
                    Tag::add('album', $album_id, $tag, false);
                    foreach (array_unique($artists) as $found_artist_id) {
                        if ($found_artist_id > 0) {
                            Tag::add('artist', $found_artist_id, $tag, false);
                        }
                    }
                }
            }
        }

        $sql = "INSERT INTO `song_data` (`song_id`, `disksubtitle`, `comment`, `lyrics`, `label`, `language`, `replaygain_track_gain`, `replaygain_track_peak`, `replaygain_album_gain`, `replaygain_album_peak`, `r128_track_gain`, `r128_album_gain`) VALUES(?, ?, ?, ?, ?, ?, ?, ?, ?, ?, ?, ?)";
        Dba::write($sql, [$song_id, $disksubtitle, $comment, $lyrics, $label, $language, $replaygain_track_gain, $replaygain_track_peak, $replaygain_album_gain, $replaygain_album_peak, $r128_track_gain, $r128_album_gain]);

        return $song_id;
    }

    /**
     * garbage_collection
     *
     * Cleans up the song_data table
     */
    public static function garbage_collection(): void
    {
        // delete files matching catalog_ignore_pattern
        $ignore_pattern = AmpConfig::get('catalog_ignore_pattern');
        if ($ignore_pattern) {
            Dba::write("DELETE FROM `song` WHERE `file` REGEXP ?;", [$ignore_pattern]);
        }

        // delete duplicates
        Dba::write("DELETE `dupe` FROM `song` AS `dupe`, `song` AS `orig` WHERE `dupe`.`id` > `orig`.`id` AND `dupe`.`file` <=> `orig`.`file`;");
        // clean up missing catalogs
        Dba::write("DELETE FROM `song` WHERE `song`.`catalog` NOT IN (SELECT `id` FROM `catalog`);");
        // delete the rest
        Dba::write("DELETE FROM `song_data` WHERE `song_data`.`song_id` NOT IN (SELECT `song`.`id` FROM `song`);");
        // also clean up some bad data that might creep in
        Dba::write("UPDATE `song` SET `composer` = NULL WHERE `composer` = '';");
        Dba::write("UPDATE `song` SET `mbid` = NULL WHERE `mbid` = '';");
        Dba::write("UPDATE `song_data` SET `comment` = NULL WHERE `comment` = '';");
        Dba::write("UPDATE `song_data` SET `lyrics` = NULL WHERE `lyrics` = '';");
        Dba::write("UPDATE `song_data` SET `label` = NULL WHERE `label` = '';");
        Dba::write("UPDATE `song_data` SET `language` = NULL WHERE `language` = '';");
        Dba::write("UPDATE `song_data` SET `waveform` = NULL WHERE `waveform` = '';");
    }

    /**
     * build_cache
     *
     * This attempts to reduce queries by asking for everything in the
     * browse all at once and storing it in the cache, this can help if the
     * db connection is the slow point.
     * @param int[] $song_ids
     * @param string $limit_threshold
     */
    public static function build_cache($song_ids, $limit_threshold = ''): bool
    {
        if (empty($song_ids)) {
            return false;
        }

        $idlist = '(' . implode(',', $song_ids) . ')';
        if ($idlist == '()') {
            return false;
        }

        $artists = [];
        $albums  = [];
        $tags    = [];

        // Song data cache
        $sql = (AmpConfig::get('catalog_disable'))
            ? "SELECT `song`.`id`, `song`.`file`, `song`.`catalog`, `song`.`album`, `song`.`disk`, `song`.`year`, `song`.`artist`, `song`.`title`, `song`.`bitrate`, `song`.`rate`, `song`.`mode`, `song`.`size`, `song`.`time`, `song`.`track`, `song`.`mbid`, `song`.`played`, `song`.`enabled`, `song`.`update_time`, `song`.`addition_time`, `song`.`user_upload`, `song`.`license`, `song`.`composer`, `song`.`channels`, `song`.`total_count`, `song`.`total_skip`, `tag_map`.`tag_id` FROM `song` LEFT JOIN `tag_map` ON `tag_map`.`object_id`=`song`.`id` AND `tag_map`.`object_type`='song' LEFT JOIN `catalog` ON `catalog`.`id` = `song`.`catalog` WHERE `song`.`id` IN $idlist AND `catalog`.`enabled` = '1' "
            : "SELECT `song`.`id`, `song`.`file`, `song`.`catalog`, `song`.`album`, `song`.`disk`, `song`.`year`, `song`.`artist`, `song`.`title`, `song`.`bitrate`, `song`.`rate`, `song`.`mode`, `song`.`size`, `song`.`time`, `song`.`track`, `song`.`mbid`, `song`.`played`, `song`.`enabled`, `song`.`update_time`, `song`.`addition_time`, `song`.`user_upload`, `song`.`license`, `song`.`composer`, `song`.`channels`, `song`.`total_count`, `song`.`total_skip`, `tag_map`.`tag_id` FROM `song` LEFT JOIN `tag_map` ON `tag_map`.`object_id`=`song`.`id` AND `tag_map`.`object_type`='song' WHERE `song`.`id` IN $idlist";

        $db_results = Dba::read($sql);
        while ($row = Dba::fetch_assoc($db_results)) {
            if (AmpConfig::get('show_played_times')) {
                $row['total_count'] = (empty($limit_threshold))
                    ? $row['total_count']
                    : Stats::get_object_count('song', $row['id'], $limit_threshold);
            }

            if (AmpConfig::get('show_skipped_times')) {
                $row['total_skip'] = (empty($limit_threshold))
                    ? $row['total_skip']
                    : Stats::get_object_count('song', $row['id'], $limit_threshold, 'skip');
            }

            $artists[$row['artist']] = $row['artist'];

            $albums[] = (int) $row['album'];

            if ($row['tag_id']) {
                $tags[$row['tag_id']] = $row['tag_id'];
                unset($row['tag_id']);
            }
            parent::add_to_cache('song', $row['id'], $row);
        }

        Artist::build_cache($artists);
        Album::build_cache($albums);
        Tag::build_cache($tags);
        Tag::build_map_cache('song', $song_ids);
        Art::build_cache($albums);

        // If we're rating this then cache them as well
        if (AmpConfig::get('ratings')) {
            Rating::build_cache('song', $song_ids);
            Userflag::build_cache('song', $song_ids);
        }

        // Build a cache for the song's extended table
        $sql        = 'SELECT * FROM `song_data` WHERE `song_id` IN ' . $idlist;
        $db_results = Dba::read($sql);

        while ($row = Dba::fetch_assoc($db_results)) {
            parent::add_to_cache('song_data', $row['song_id'], $row);
        }

        return true;
    }

    /**
     * has_info
     * @param int $song_id
     */
    private function has_info($song_id): array
    {
        if (parent::is_cached('song', $song_id)) {
            return parent::get_from_cache('song', $song_id);
        }

        $sql        = "SELECT `song`.`id`, `song`.`file`, `song`.`catalog`, `song`.`album`, `song`.`album_disk`, `song`.`disk`, `song`.`year`, `song`.`artist`, `song`.`title`, `song`.`bitrate`, `song`.`rate`, `song`.`mode`, `song`.`size`, `song`.`time`, `song`.`track`, `song`.`mbid`, `song`.`played`, `song`.`enabled`, `song`.`update_time`, `song`.`addition_time`, `song`.`user_upload`, `song`.`license`, `song`.`composer`, `song`.`channels`, `song`.`total_count`, `song`.`total_skip`, `album`.`album_artist` AS `albumartist`, `album`.`mbid` AS `album_mbid`, `artist`.`mbid` AS `artist_mbid`, `album_artist`.`mbid` AS `albumartist_mbid` FROM `song` LEFT JOIN `album` ON `album`.`id` = `song`.`album` LEFT JOIN `artist` ON `artist`.`id` = `song`.`artist` LEFT JOIN `artist` AS `album_artist` ON `album_artist`.`id` = `album`.`album_artist` WHERE `song`.`id` = ?";
        $db_results = Dba::read($sql, [$song_id]);
        $results    = Dba::fetch_assoc($db_results);
        if (isset($results['id'])) {
            parent::add_to_cache('song', $song_id, $results);

            return $results;
        }

        return [];
    }

    /**
     * has_id
     * @param int|string $song_id
     */
    public static function has_id($song_id): bool
    {
        $sql        = "SELECT `song`.`id` FROM `song` WHERE `song`.`id` = ?";
        $db_results = Dba::read($sql, [$song_id]);
        $results    = Dba::fetch_assoc($db_results);

        return isset($results['id']);
    }

    /**
     * can_scrobble
     *
     * return a song id based on a last.fm-style search in the database
     * @param string $song_name
     * @param string $artist_name
     * @param string $album_name
     * @param string $song_mbid
     * @param string $artist_mbid
     * @param string $album_mbid
     */
    public static function can_scrobble(
        $song_name,
        $artist_name,
        $album_name,
        $song_mbid = '',
        $artist_mbid = '',
        $album_mbid = ''
    ): string {
        // by default require song, album, artist for any searches
        $sql    = "SELECT `song`.`id` FROM `song` LEFT JOIN `album` ON `album`.`id` = `song`.`album` LEFT JOIN `artist` ON `artist`.`id` = `song`.`artist` WHERE `song`.`title` = ? AND (`artist`.`name` = ? OR LTRIM(CONCAT(COALESCE(`artist`.`prefix`, ''), ' ', `artist`.`name`)) = ?) AND (`album`.`name` = ? OR LTRIM(CONCAT(COALESCE(`album`.`prefix`, ''), ' ', `album`.`name`)) = ?)";
        $params = [
            $song_name,
            $artist_name,
            $artist_name,
            $album_name,
            $album_name,
        ];
        if (!empty($song_mbid)) {
            $sql .= " AND `song`.`mbid` = ?";
            $params[] = $song_mbid;
        }

        if (!empty($artist_mbid)) {
            $sql .= " AND `artist`.`mbid` = ?";
            $params[] = $artist_mbid;
        }

        if (!empty($album_mbid)) {
            $sql .= " AND `album`.`mbid` = ?";
            $params[] = $album_mbid;
        }

        $sql .= " LIMIT 1;";
        $db_results = Dba::read($sql, $params);
        $row        = Dba::fetch_assoc($db_results);
        if ($row === []) {
            debug_event(self::class, 'can_scrobble failed to find: ' . $song_name, 5);

            return '';
        }

        return $row['id'];
    }

    /**
     * _get_ext_info
     * This function gathers information from the song_ext_info table and adds it to the
     * current object
     * @param string $select
     * @return array
     */
    public function _get_ext_info($select = '')
    {
        $song_id = $this->id;
        $columns = (empty($select)) ? '*' : Dba::escape($select);

        if (parent::is_cached('song_data', $song_id)) {
            return parent::get_from_cache('song_data', $song_id);
        }

        $sql        = sprintf('SELECT %s FROM `song_data` WHERE `song_id` = ?', $columns);
        $db_results = Dba::read($sql, [$song_id]);
        if (!$db_results) {
            return [];
        }

        $results = Dba::fetch_assoc($db_results);

        parent::add_to_cache('song_data', $song_id, $results);

        return $results;
    }

    /**
     * fill_ext_info
     * This calls the _get_ext_info and then sets the correct vars
     * @param string $data_filter
     */
    public function fill_ext_info($data_filter = ''): void
    {
        $info = $this->_get_ext_info($data_filter);
        if (empty($info)) {
            return;
        }

        foreach ($info as $key => $value) {
            if ($key != 'song_id') {
                $this->$key = $value;
            }
        }
    }

    /**
     * type_to_mime
     *
     * Returns the mime type for the specified file extension/type
     * @param string $type
     */
    public static function type_to_mime($type): string
    {
        // FIXME: This should really be done the other way around.
        // Store the mime type in the database, and provide a function
        // to make it a human-friendly type.
        return match ($type) {
            'spx', 'ogg' => 'application/ogg',
            'opus' => 'audio/ogg; codecs=opus',
            'wma', 'asf' => 'audio/x-ms-wma',
            'rm', 'ra' => 'audio/x-realaudio',
            'flac' => 'audio/flac',
            'wv' => 'audio/x-wavpack',
            'aac', 'mp4', 'm4a', 'm4b' => 'audio/mp4',
            'aacp' => 'audio/aacp',
            'mpc' => 'audio/x-musepack',
            'mkv' => 'audio/x-matroska',
            'wav' => 'audio/wav',
            'webma' => 'audio/webm',
            default => 'audio/mpeg',
        };
    }

    /**
     * find
     * @param array $data
     */
    public static function find($data): bool
    {
        $sql_base = "SELECT `song`.`id` FROM `song`";
        if ($data['mb_trackid']) {
            $sql        = $sql_base . " WHERE `song`.`mbid` = ? LIMIT 1";
            $db_results = Dba::read($sql, [$data['mb_trackid']]);
            if ($results = Dba::fetch_assoc($db_results)) {
                return $results['id'];
            }
        }

        if ($data['file']) {
            $sql        = $sql_base . " WHERE `song`.`file` = ? LIMIT 1";
            $db_results = Dba::read($sql, [$data['file']]);
            if ($results = Dba::fetch_assoc($db_results)) {
                return $results['id'];
            }
        }

        $where  = "WHERE `song`.`title` = ?";
        $sql    = $sql_base;
        $params = [$data['title']];
        if ($data['track']) {
            $where .= " AND `song`.`track` = ?";
            $params[] = $data['track'];
        }

        $sql .= " INNER JOIN `artist` ON `artist`.`id` = `song`.`artist`";
        $sql .= " INNER JOIN `album` ON `album`.`id` = `song`.`album`";

        if ($data['mb_artistid']) {
            $where .= " AND `artist`.`mbid` = ?";
            $params[] = $data['mb_artistid'];
        } else {
            $where .= " AND `artist`.`name` = ?";
            $params[] = $data['artist'];
        }

        if ($data['mb_albumid']) {
            $where .= " AND `album`.`mbid` = ?";
            $params[] = $data['mb_albumid'];
        } else {
            $where .= " AND `album`.`name` = ?";
            $params[] = $data['album'];
        }

        $sql .= $where . " LIMIT 1";
        $db_results = Dba::read($sql, $params);
        if ($results = Dba::fetch_assoc($db_results)) {
            return $results['id'];
        }

        return false;
    }

    /**
     * get_album_fullname
     * gets the name of $this->album, allows passing of id
     * @param int $album_id
     * @param bool $simple
     */
    public function get_album_fullname($album_id = 0, $simple = false): string
    {
        if ($this->f_album_full !== null && $album_id == 0) {
            return $this->f_album_full;
        }

        $album = ($album_id)
            ? new Album($album_id)
            : new Album($this->album);
        $this->f_album_full = $album->get_fullname($simple);

        return $this->f_album_full;
    }

    /**
     * get_album_disk_fullname
     * gets the name of $this->album, allows passing of id
     */
    public function get_album_disk_fullname(): string
    {
        $albumDisk = new AlbumDisk($this->album_disk);

        return $albumDisk->get_fullname();
    }

    /**
     * get_album_disk_subtitle
     * gets the disk subtitle allows passing of id
     */
    public function get_album_disk_subtitle(): ?string
    {
        $albumDisk = new AlbumDisk($this->album_disk);

        return $albumDisk->disksubtitle;
    }

    /**
     * get_album_catalog_number
     * gets the catalog_number of $this->album, allows passing of id
     * @param int $album_id
     */
    public function get_album_catalog_number($album_id = null): ?string
    {
        if ($album_id === null) {
            $album_id = $this->album;
        }

        $album = new Album($album_id);

        return $album->catalog_number;
    }

    /**
     * get_album_original_year
     * gets the original_year of $this->album, allows passing of id
     * @param int $album_id
     */
    public function get_album_original_year($album_id = null): ?int
    {
        if ($album_id === null) {
            $album_id = $this->album;
        }

        $album = new Album($album_id);

        return $album->original_year;
    }

    /**
     * get_album_barcode
     * gets the barcode of $this->album, allows passing of id
     * @param int $album_id
     */
    public function get_album_barcode($album_id = null): ?string
    {
        if (!$album_id) {
            $album_id = $this->album;
        }

        $album = new Album($album_id);

        return $album->barcode;
    }

    /**
     * get_artist_fullname
     * gets the name of $this->artist, allows passing of id
     */
    public function get_artist_fullname(): string
    {
        if ($this->artist_full_name === null) {
            $this->artist_full_name = Artist::get_fullname_by_id($this->artist);
        }

        return $this->artist_full_name;
    }

    /**
     * get_album_artist_fullname
     * gets the name of $this->albumartist, allows passing of id
     * @param int $album_artist_id
     */
    public function get_album_artist_fullname($album_artist_id = 0): ?string
    {
        if ($album_artist_id) {
            return Artist::get_fullname_by_id($album_artist_id);
        }

        if (!$this->albumartist) {
            return '';
        }

        if ($this->albumartist === null) {
            $this->albumartist = $this->getAlbumRepository()->getAlbumArtistId($this->album);
        }

        return Artist::get_fullname_by_id($this->albumartist);
    }

    /**
     * set_played
     * this checks to see if the current object has been played
     * if not then it sets it to played. In any case it updates stats.
     * @param int $user_id
     * @param string $agent
     * @param array $location
     * @param int $date
     */
    public function set_played($user_id, $agent, $location, $date): bool
    {
        // ignore duplicates or skip the last track
        if (!$this->check_play_history($user_id, $agent, $date)) {
            return false;
        }

        // insert stats for each object type
        if (Stats::insert('song', $this->id, $user_id, $agent, $location, 'stream', $date)) {
            // followup on some stats too
            Stats::insert('album', $this->album, $user_id, $agent, $location, 'stream', $date);
            Stats::count('album_disk', $this->album_disk, 'up');
            // insert plays for song and album artists
            $artists = array_unique(array_merge(self::get_parent_array($this->id), self::get_parent_array($this->album, 'album')));
            foreach ($artists as $artist_id) {
                Stats::insert('artist', $artist_id, $user_id, $agent, $location, 'stream', $date);
            }

            // running total of the user stream data
            $play_size = User::get_user_data($user_id, 'play_size', 0)['play_size'];
            User::set_user_data($user_id, 'play_size', ($play_size + ($this->size / 1024 / 1024)));
        }

        // If it hasn't been played, set it
        if (!$this->played) {
            self::update_played(true, $this->id);
        }

        return true;
    }

    /**
     * check_play_history
     * this checks to see if the current object has been played
     * if not then it sets it to played. In any case it updates stats.
     * @param int $user
     * @param string $agent
     * @param int $date
     */
    public function check_play_history($user, $agent, $date): bool
    {
        return Stats::has_played_history('song', $this, $user, $agent, $date);
    }

    /**
     * compare_song_information
     * this compares the new ID3 tags of a file against
     * the ones in the database to see if they have changed
     * it returns false if nothing has changes, or the true
     * if they have. Static because it doesn't need this
     */
    public static function compare_song_information(Song $song, Song $new_song): array
    {
        // Remove some stuff we don't care about as this function only needs to check song information.
        unset($song->catalog, $song->played, $song->enabled, $song->addition_time, $song->update_time, $song->type);
        $string_array = [
            'album_disk',
            'album',
            'artist',
            'comment',
            'composer',
            'lyrics',
            'tags',
            'time',
            'title',
        ];
        $skip_array   = [
            'album_mbid',
            'albumartist_mbid',
            'albumartist',
            'artist_mbid',
            'disabledMetadataFields',
            'id',
            'mb_albumid_group',
            'mbid',
            'mime',
            'tag_id',
            'total_count',
            'total_skip',
            'waveform',
        ];

        return self::compare_media_information($song, $new_song, $string_array, $skip_array);
    }

    /**
     * compare_media_information
     * @param Song|Video $media
     * @param Song|Video $new_media
     * @param string[] $string_array
     * @param string[] $skip_array
     */
    public static function compare_media_information($media, $new_media, $string_array, $skip_array): array
    {
        $array            = [];
        $array['change']  = false;
        $array['element'] = [];

        // Pull out all the currently set vars
        $fields = get_object_vars($media);

        // Foreach them
        foreach (array_keys($fields) as $key) {
            $key = trim((string)$key);
            if (
                $key === '' ||
                $key === '0' ||
                in_array($key, $skip_array)
            ) {
                continue;
            }

            // Represent the value as a string for simpler comparison. For array, ensure to sort similarly old/new values
            if (is_array($media->$key)) {
                $arr = $media->$key;
                sort($arr);
                $mediaData = implode(" ", $arr);
            } else {
                $mediaData = $media->$key;
            }

            // Skip the item if it is no string nor something we can turn into a string
            if (
                !is_string($mediaData) &&
                !is_numeric($mediaData) &&
                !is_bool($mediaData) &&
                (is_object($mediaData) && !method_exists($mediaData, '__toString'))
            ) {
                continue;
            }

            if (is_array($new_media->$key)) {
                $arr = $new_media->$key;
                sort($arr);
                $newMediaData = implode(" ", $arr);
            } else {
                $newMediaData = $new_media->$key;
            }

            if (in_array($key, $string_array)) {
                // If it's a string thing
                $mediaData    = self::clean_string_field_value($mediaData);
                $newMediaData = self::clean_string_field_value($newMediaData);
                if ($mediaData !== $newMediaData) {
                    $array['change']        = true;
                    $array['element'][$key] = 'OLD: ' . $mediaData . ' --> ' . $newMediaData;
                }
            } elseif ($newMediaData !== null) {
                // in array of strings
                if ($media->$key != $new_media->$key) {
                    $array['change']        = true;
                    $array['element'][$key] = 'OLD:' . $mediaData . ' --> ' . $newMediaData;
                }
            }
        }

        if ($array['change']) {
            debug_event(self::class, 'media-diff ' . json_encode($array['element']), 5);
        }

        return $array;
    }

    /**
     * clean_string_field_value
     * @param string $value
     */
    private static function clean_string_field_value($value): string
    {
        if (!$value) {
            return '';
        }

        $value = trim(stripslashes((string) preg_replace('/\s+/', ' ', $value)));

        // Strings containing  only UTF-8 BOM = empty string
        if (strlen($value) == 2 && (ord($value[0]) == 0xFF || ord($value[0]) == 0xFE)) {
            $value = "";
        }

        return $value;
    }

    /**
     * update
     * This takes a key'd array of data does any cleaning it needs to
     * do and then calls the helper functions as needed.
     */
    public function update(array $data): int
    {
        foreach ($data as $key => $value) {
            //debug_event(self::class, $key . '=' . $value, 5);
            switch ($key) {
                case 'artist_name':
                    // Create new artist name and id
                    $old_artist_id = $this->artist;
                    $new_artist_id = (int)Artist::check($value);
                    if ($new_artist_id > 0) {
                        $this->artist = $new_artist_id;
                        self::update_artist($new_artist_id, $this->id, $old_artist_id);
                    }
                    break;
                case 'album_name':
                    // Create new album name and id
                    $old_album_id = $this->album;
                    $new_album_id = Album::check($this->catalog, $value);
                    $this->album  = $new_album_id;
                    self::update_album($new_album_id, $this->id, $old_album_id);
                    break;
                case 'artist':
                    // Change artist the song is assigned to
                    if ($value != $this->$key) {
                        $old_artist_id = $this->artist;
                        $new_artist_id = $value;
                        self::update_artist($new_artist_id, $this->id, $old_artist_id);
                    }
                    break;
                case 'album':
                    // Change album the song is assigned to
                    if ($value != $this->$key) {
                        $old_album_id = $this->$key;
                        $new_album_id = $value;
                        self::update_album($new_album_id, $this->id, $old_album_id);
                    }
                    break;
                case 'disk':
                    // Check to see if it needs to be updated
                    if ($value != $this->disk) {
                        // create the album_disk (if missing)
                        AlbumDisk::check($this->album, $value, $this->catalog, $this->get_album_disk_subtitle());

                        self::update_disk($value, $this->id);
                        $this->disk = $value;
                    }
                    break;
                case 'bitrate':
                case 'comment':
                case 'composer':
                case 'label':
                case 'language':
                case 'license':
                case 'mbid':
                case 'mode':
                case 'publisher':
                case 'rate':
                case 'size':
                case 'title':
                case 'track':
                case 'year':
                    // Check to see if it needs to be updated
                    if ($value != $this->$key) {
                        /**
                         * @see self::update_year()
                         * @see self::update_title()
                         * @see self::update_track()
                         * @see self::update_mbid()
                         * @see self::update_license()
                         * @see self::update_composer()
                         * @see self::update_label()
                         * @see self::update_language()
                         * @see self::update_comment()
                         * @see self::update_publisher()
                         * @see self::update_bitrate()
                         * @see self::update_rate()
                         * @see self::update_mode()
                         * @see self::update_size()
                         */
                        $function = 'update_' . $key;
                        self::$function($value, $this->id);
                        $this->$key = $value;
                    }
                    break;
                case 'edit_tags':
                    Tag::update_tag_list($value, 'song', $this->id, true);
                    $this->tags = Tag::get_top_tags('song', $this->id);
                    break;
                case 'metadata':
                    $this->updateMetadata($value);
                    break;
            }
        }

        $this->getSongTagWriter()->write(
            $this
        );

        return $this->id;
    }

    /**
     * update_song
     * this is the main updater for a song and updates
     * the "update_time" of the song
     */
    public static function update_song(int $song_id, Song $new_song): void
    {
        $update_time = time();

        $sql = "UPDATE `song` SET `album` = ?, `album_disk` = ?, `disk` = ?, `year` = ?, `artist` = ?, `title` = ?, `composer` = ?, `bitrate` = ?, `rate` = ?, `mode` = ?, `channels` = ?, `size` = ?, `time` = ?, `track` = ?, `mbid` = ?, `update_time` = ? WHERE `id` = ?";
        Dba::write($sql, [$new_song->album, $new_song->album_disk, $new_song->disk, $new_song->year, $new_song->artist, $new_song->title, $new_song->composer, $new_song->bitrate, $new_song->rate, $new_song->mode, $new_song->channels, $new_song->size, $new_song->time, $new_song->track, $new_song->mbid, $update_time, $song_id]);

        $sql = "UPDATE `song_data` SET `label` = ?, `lyrics` = ?, `language` = ?, `disksubtitle` = ?, `comment` = ?, `replaygain_track_gain` = ?, `replaygain_track_peak` = ?, `replaygain_album_gain` = ?, `replaygain_album_peak` = ?, `r128_track_gain` = ?, `r128_album_gain` = ? WHERE `song_id` = ?";
        Dba::write($sql, [$new_song->label, $new_song->lyrics, $new_song->language, $new_song->disksubtitle, $new_song->comment, $new_song->replaygain_track_gain, $new_song->replaygain_track_peak, $new_song->replaygain_album_gain, $new_song->replaygain_album_peak, $new_song->r128_track_gain, $new_song->r128_album_gain, $song_id]);
    }

    /**
     * update_disk
     * update the disk tag
     * @param int $new_disk
     * @param int $song_id
     */
    public static function update_disk($new_disk, $song_id): void
    {
        self::_update_item('disk', $new_disk, $song_id, AccessLevelEnum::CONTENT_MANAGER, true);
    }

    /**
     * update_year
     * update the year tag
     * @param int $new_year
     * @param int $song_id
     */
    public static function update_year($new_year, $song_id): void
    {
        self::_update_item('year', $new_year, $song_id, AccessLevelEnum::CONTENT_MANAGER, true);
    }

    /**
     * update_label
     * This updates the label tag of the song
     * @param string $new_value
     * @param int $song_id
     */
    public static function update_label($new_value, $song_id): void
    {
        self::_update_ext_item('label', $new_value, $song_id, AccessLevelEnum::CONTENT_MANAGER, true);
    }

    /**
     * update_language
     * This updates the language tag of the song
     * @param string $new_lang
     * @param int $song_id
     */
    public static function update_language($new_lang, $song_id): void
    {
        self::_update_ext_item('language', $new_lang, $song_id, AccessLevelEnum::CONTENT_MANAGER, true);
    }

    /**
     * update_comment
     * updates the comment field
     * @param string $new_comment
     * @param int $song_id
     */
    public static function update_comment($new_comment, $song_id): void
    {
        self::_update_ext_item('comment', $new_comment, $song_id, AccessLevelEnum::CONTENT_MANAGER, true);
    }

    /**
     * update_lyrics
     * updates the lyrics field
     * @param string $new_lyrics
     * @param int $song_id
     */
    public static function update_lyrics($new_lyrics, $song_id): void
    {
        self::_update_ext_item('lyrics', $new_lyrics, $song_id, AccessLevelEnum::CONTENT_MANAGER, true);
    }

    /**
     * update_title
     * updates the title field
     * @param string $new_title
     * @param int $song_id
     */
    public static function update_title($new_title, $song_id): void
    {
        self::_update_item('title', $new_title, $song_id, AccessLevelEnum::CONTENT_MANAGER, true);
    }

    /**
     * update_composer
     * updates the composer field
     * @param string $new_composer
     * @param int $song_id
     */
    public static function update_composer($new_composer, $song_id): void
    {
        self::_update_item('composer', $new_composer, $song_id, AccessLevelEnum::CONTENT_MANAGER, true);
    }

    /**
     * update_publisher
     * updates the publisher field
     * @param string $new_publisher
     * @param int $song_id
     */
    public static function update_publisher($new_publisher, $song_id): void
    {
        self::_update_item('publisher', $new_publisher, $song_id, AccessLevelEnum::CONTENT_MANAGER, true);
    }

    /**
     * update_bitrate
     * updates the bitrate field
     * @param int $new_bitrate
     * @param int $song_id
     */
    public static function update_bitrate($new_bitrate, $song_id): void
    {
        self::_update_item('bitrate', $new_bitrate, $song_id, AccessLevelEnum::CONTENT_MANAGER, true);
    }

    /**
     * update_rate
     * updates the rate field
     * @param int $new_rate
     * @param int $song_id
     */
    public static function update_rate($new_rate, $song_id): void
    {
        self::_update_item('rate', $new_rate, $song_id, AccessLevelEnum::CONTENT_MANAGER, true);
    }

    /**
     * update_mode
     * updates the mode field
     * @param string $new_mode
     * @param int $song_id
     */
    public static function update_mode($new_mode, $song_id): void
    {
        self::_update_item('mode', $new_mode, $song_id, AccessLevelEnum::CONTENT_MANAGER, true);
    }

    /**
     * update_size
     * updates the size field
     * @param int $new_size
     * @param int $song_id
     */
    public static function update_size($new_size, $song_id): void
    {
        self::_update_item('size', $new_size, $song_id, AccessLevelEnum::CONTENT_MANAGER);
    }

    /**
     * update_time
     * updates the time field
     * @param int $new_time
     * @param int $song_id
     */
    public static function update_time($new_time, $song_id): void
    {
        self::_update_item('time', $new_time, $song_id, AccessLevelEnum::CONTENT_MANAGER, true);
    }

    /**
     * update_track
     * this updates the track field
     * @param int $new_track
     * @param int $song_id
     */
    public static function update_track($new_track, $song_id): void
    {
        self::_update_item('track', $new_track, $song_id, AccessLevelEnum::CONTENT_MANAGER, true);
    }

    /**
     * update_mbid
     * updates mbid field
     * @param string $new_mbid
     * @param int $song_id
     */
    public static function update_mbid($new_mbid, $song_id): void
    {
        self::_update_item('mbid', $new_mbid, $song_id, AccessLevelEnum::CONTENT_MANAGER);
    }

    /**
     * update_license
     * updates license field
     * @param int|null $new_license
     * @param int $song_id
     */
    public static function update_license($new_license, $song_id): void
    {
        self::_update_item('license', $new_license, $song_id, AccessLevelEnum::CONTENT_MANAGER, true);
    }

    /**
     * update_artist
     * updates the artist field
     * @param int $new_artist
     * @param int $song_id
     * @param int|null $old_artist
     * @param bool $update_counts
     */
    public static function update_artist($new_artist, $song_id, $old_artist, $update_counts = true): bool
    {
        if ($old_artist != $new_artist && self::_update_item('artist', $new_artist, $song_id, AccessLevelEnum::CONTENT_MANAGER) !== false) {
            if ($update_counts && $old_artist) {
                self::migrate_artist($new_artist, $old_artist);
                Artist::update_table_counts();
            }

            return true;
        }

        return false;
    }

    /**
     * update_album
     * updates the album field
     * @param int $new_album
     * @param int $song_id
     * @param int $old_album
     * @param bool $update_counts
     */
    public static function update_album($new_album, $song_id, $old_album, $update_counts = true): bool
    {
        if ($old_album != $new_album && self::_update_item('album', $new_album, $song_id, AccessLevelEnum::CONTENT_MANAGER, true) !== false) {
            self::migrate_album($new_album, $song_id, $old_album);
            if ($update_counts) {
                Album::update_table_counts();
            }

            return true;
        }

        return false;
    }

    /**
     * update_utime
     * sets a new update time
     * @param int $song_id
     * @param int $time
     */
    public static function update_utime($song_id, $time = 0): void
    {
        if (!$time) {
            $time = time();
        }

        $sql = "UPDATE `song` SET `update_time` = ? WHERE `id` = ?;";
        Dba::write($sql, [$time, $song_id]);
    }

    /**
     * update_played
     * sets the played flag
     * @param bool $new_played
     * @param int $song_id
     */
    public static function update_played($new_played, $song_id): void
    {
        self::_update_item('played', (($new_played) ? 1 : 0), $song_id, AccessLevelEnum::USER);
    }

    /**
     * update_enabled
     * sets the enabled flag
     * @param bool $new_enabled
     * @param int $song_id
     */
    public static function update_enabled($new_enabled, $song_id): void
    {
        self::_update_item('enabled', (($new_enabled) ? 1 : 0), $song_id, AccessLevelEnum::MANAGER, true);
    }

    /**
     * _update_item
     * This is a private function that should only be called from within the song class.
     * It takes a field, value song id and level. first and foremost it checks the level
     * against Core::get_global('user') to make sure they are allowed to update this record
     * it then updates it and sets $this->{$field} to the new value
     * @param string $field
     * @param string|int|null $value
     * @param int $song_id
     * @param bool $check_owner
     * @return PDOStatement|bool
     */
    private static function _update_item($field, $value, $song_id, AccessLevelEnum $level, $check_owner = false)
    {
        if ($check_owner && Core::get_global('user') instanceof User) {
            $item = new Song($song_id);
            if (isset($item->id) && Core::get_global('user') instanceof User && $item->get_user_owner() == Core::get_global('user')->id) {
                $level = AccessLevelEnum::USER;
            }
        }

        /* Check them Rights! */
        if (!Access::check(AccessTypeEnum::INTERFACE, $level)) {
            return false;
        }

        /* Can't update to blank */
        if (!strlen(trim((string)$value)) && $field != 'comment') {
            return false;
        }

        $sql = sprintf('UPDATE `song` SET `%s` = ? WHERE `id` = ?', $field);

        return Dba::write($sql, [$value, $song_id]);
    }

    /**
     * _update_ext_item
     * This updates a song record that is housed in the song_ext_info table
     * These are items that aren't used normally, and often large/informational only
     * @param string $field
     * @param string $value
     * @param int $song_id
     * @param bool $check_owner
     * @return PDOStatement|bool
     */
    private static function _update_ext_item($field, $value, $song_id, AccessLevelEnum $level, $check_owner = false)
    {
        if ($check_owner) {
            $item = new Song($song_id);
            if ($item->id && Core::get_global('user') instanceof User && $item->get_user_owner() == Core::get_global('user')->id) {
                $level = AccessLevelEnum::USER;
            }
        }

        /* Check them rights boy! */
        if (!Access::check(AccessTypeEnum::INTERFACE, $level)) {
            return false;
        }

        $sql = sprintf('UPDATE `song_data` SET `%s` = ? WHERE `song_id` = ?', $field);

        return Dba::write($sql, [$value, $song_id]);
    }

    /**
     * format
     * This takes the current song object
     * and does a ton of formatting on it creating f_??? variables on the current
     * object
     */
    public function format(?bool $details = true): void
    {
        if ($this->isNew()) {
            return;
        }

        if ($details) {
            $this->fill_ext_info();

            // Get the top tags
            $this->tags        = Tag::get_top_tags('song', $this->id);
            $this->f_tags      = Tag::get_display($this->tags, true, 'song');
            $this->f_publisher = $this->label ?? null;
        }

        if (!isset($this->artists)) {
            $this->get_artists();
        }

        if (!isset($this->albumartists)) {
            $this->albumartists = self::get_parent_array($this->album, 'album');
        }

        $this->albumartist = $this->getAlbumRepository()->getAlbumArtistId($this->album);

        // Format the album name
        $this->f_album_full = $this->get_album_fullname();
        $this->f_album      = $this->f_album_full;

        // Format the artist name
        $this->f_artist = $this->get_artist_fullname();

        // Format the album_artist name
        $this->f_albumartist_full = $this->get_album_artist_fullname();

        // Format the title
        $this->f_name_full = $this->get_fullname();

        // Create Links for the different objects
        $this->get_f_link();
        $this->get_f_artist_link();
        $this->get_f_albumartist_link();
        $this->get_f_album_link();

        // Format the Bitrate
        $this->f_bitrate = (int)($this->bitrate / 1024) . "-" . strtoupper((string)$this->mode);

        // Format the Time
        $min            = floor($this->time / 60);
        $sec            = sprintf("%02d", ($this->time % 60));
        $this->f_time   = $min . ":" . $sec;
        $hour           = sprintf("%02d", floor($min / 60));
        $min_h          = sprintf("%02d", ($min % 60));
        $this->f_time_h = $hour . ":" . $min_h . ":" . $sec;

        // Format the track (there isn't really anything to do here)
        $this->f_track = (string)$this->track;

        // Format the size
        $this->f_size = Ui::format_bytes($this->size);

        $web_path       = AmpConfig::get_web_path('/client');
        $this->f_lyrics = "<a title=\"" . scrub_out($this->title) . "\" href=\"" . $web_path . "/song.php?action=show_lyrics&song_id=" . $this->id . "\">" . T_('Show Lyrics') . "</a>";

        $this->f_composer  = $this->composer;

        $year              = $this->year;
        $this->f_year_link = "<a href=\"" . $web_path . "/search.php?type=album&action=search&limit=0&rule_1=year&rule_1_operator=2&rule_1_input=" . $year . "\">" . $year . "</a>";
    }

    /**
     * Returns the filename of the media-item
     */
    public function getFileName(): string
    {
        $value = $this->get_artist_fullname() . ' - ';
        if ($this->track) {
            $value .= $this->track . ' - ';
        }

        return $value . ($this->get_fullname() . '.' . $this->type);
    }

    /**
     * does the item have art?
     */
    public function has_art(): bool
    {
        if ($this->has_art === null) {
            $this->has_art = (AmpConfig::get('show_song_art', false) && Art::has_db($this->id, 'song') || Art::has_db($this->album, 'album'));
        }

        return $this->has_art;
    }

    /**
     * Get item keywords for metadata searches.
     */
    public function get_keywords(): array
    {
        return [
            'mb_trackid' => [
                'important' => false,
                'label' => T_('Track MusicBrainzID'),
                'value' => $this->mbid,
            ],
            'artist' => [
                'important' => true,
                'label' => T_('Artist'),
                'value' => $this->f_artist,
            ],
            'title' => [
                'important' => true,
                'label' => T_('Title'),
                'value' => $this->get_fullname(),
            ],
        ];
    }

    /**
     * Get total count
     */
    public function get_totalcount(): int
    {
        return $this->total_count;
    }

    /**
     * Get item fullname.
     */
    public function get_fullname(): ?string
    {
        if ($this->f_name === null) {
            $this->f_name = $this->title;
        }

        return $this->f_name;
    }

    /**
     * Get item link.
     */
    public function get_link(): string
    {
        // don't do anything if it's formatted
        if ($this->link === null) {
            $web_path   = AmpConfig::get_web_path('/client');
            $this->link = $web_path . "/song.php?action=show_song&song_id=" . $this->id;
        }

        return $this->link;
    }

    /**
     * Get item f_link.
     */
    public function get_f_link(): string
    {
        // don't do anything if it's formatted
        if ($this->f_link === null) {
            $this->f_link = "<a href=\"" . scrub_out($this->get_link()) . "\" title=\"" . scrub_out($this->get_artist_fullname()) . " - " . scrub_out($this->get_fullname()) . "\"> " . scrub_out($this->get_fullname()) . "</a>";
        }

        return $this->f_link;
    }

    /**
     * Return a formatted link to the parent object (if appliccable)
     */
    public function get_f_parent_link(): ?string
    {
        return $this->get_f_artist_link();
    }

    /**
     * Get item album_artists array
     */
    public function get_artists(): array
    {
        if (!isset($this->artists)) {
            $this->artists = self::get_parent_array($this->id);
        }

        return $this->artists;
    }

    /**
     * Get item f_artist_link.
     */
    public function get_f_artist_link(): ?string
    {
        // don't do anything if it's formatted
        if ($this->f_artist_link === null) {
            $this->f_artist_link = '';
            $web_path            = AmpConfig::get_web_path('/client');
            if (!isset($this->artists)) {
                $this->get_artists();
            }

            foreach ($this->artists as $artist_id) {
                $artist_fullname = scrub_out(Artist::get_fullname_by_id($artist_id));
                if (!empty($artist_fullname)) {
                    $this->f_artist_link .= "<a href=\"" . $web_path . "/artists.php?action=show&artist=" . $artist_id . "\" title=\"" . $artist_fullname . "\">" . $artist_fullname . "</a>,&nbsp";
                }
            }

            $this->f_artist_link = rtrim($this->f_artist_link, ",&nbsp");
        }

        return $this->f_artist_link;
    }

    /**
     * Get item f_albumartist_link.
     */
    public function get_f_albumartist_link(): string
    {
        // don't do anything if it's formatted
        if ($this->f_albumartist_link === null) {
            $this->f_albumartist_link = '';
            $web_path                 = AmpConfig::get_web_path('/client');
            if (!isset($this->albumartists)) {
                $this->albumartists = self::get_parent_array($this->album, 'album');
            }

            foreach ($this->albumartists as $artist_id) {
                $artist_fullname = scrub_out(Artist::get_fullname_by_id($artist_id));
                if (!empty($artist_fullname)) {
                    $this->f_albumartist_link .= "<a href=\"" . $web_path . '/artists.php?action=show&artist=' . $artist_id . "\" title=\"" . $artist_fullname . "\">" . $artist_fullname . "</a>,&nbsp";
                }
            }

            $this->f_albumartist_link = rtrim($this->f_albumartist_link, ",&nbsp");
        }

        return $this->f_albumartist_link;
    }

    /**
     * Get item get_f_album_link.
     */
    public function get_f_album_link(): string
    {
        // don't do anything if it's formatted
        if ($this->f_album_link === null) {
            $this->f_album_link = '';
            $web_path           = AmpConfig::get_web_path('/client');
            $this->f_album_link = "<a href=\"" . $web_path . "/albums.php?action=show&album=" . $this->album . "\" title=\"" . scrub_out($this->get_album_fullname()) . "\"> " . scrub_out($this->get_album_fullname()) . "</a>";
        }

        return $this->f_album_link;
    }

    /**
     * Get item get_f_album_disk_link.
     */
    public function get_f_album_disk_link(): string
    {
        // don't do anything if it's formatted
        if ($this->f_album_disk_link === null) {
            $this->f_album_disk_link = '';
<<<<<<< HEAD
            $web_path                = AmpConfig::get_web_path('/client');
            $this->f_album_disk_link = "<a href=\"" . $web_path . "/albums.php?action=show_disk&album_disk=" . $this->get_album_disk() . "\" title=\"" . scrub_out($this->get_album_disk_fullname()) . "\"> " . scrub_out($this->get_album_disk_fullname()) . "</a>";
=======
            $web_path                = AmpConfig::get_web_path();
            $this->f_album_disk_link = "<a href=\"" . $web_path . "/albums.php?action=show_disk&album_disk=" . $this->album_disk . "\" title=\"" . scrub_out($this->get_album_disk_fullname()) . "\"> " . scrub_out($this->get_album_disk_fullname()) . "</a>";
>>>>>>> f59dff2a
        }

        return $this->f_album_disk_link;
    }

    /**
     * @return array{object_type: LibraryItemEnum, object_id: int}
     */
    public function get_parent(): array
    {
        return [
            'object_type' => LibraryItemEnum::ALBUM,
            'object_id' => $this->album,
        ];
    }

    /**
     * Get parent song artists.
     * @param int $object_id
     * @return int[]
     */
    public static function get_parent_array($object_id, $type = 'artist'): array
    {
        $results = [];
        $sql     = ($type == 'album')
            ? "SELECT DISTINCT `object_id` FROM `album_map` WHERE `object_type` = 'album' AND `album_id` = ?;"
            : "SELECT DISTINCT `artist_id` AS `object_id` FROM `artist_map` WHERE `object_type` = 'song' AND `object_id` = ?;";
        $db_results = Dba::read($sql, [$object_id]);

        while ($row = Dba::fetch_assoc($db_results)) {
            $results[] = (int)$row['object_id'];
        }

        return $results;
    }

    /**
     * Get item children.
     */
    public function get_childrens(): array
    {
        return [];
    }

    /**
     * Search for direct children of an object
     * @param string $name
     */
    public function get_children($name): array
    {
        debug_event(self::class, 'get_children ' . $name, 5);

        return [];
    }

    /**
     * Get all childrens and sub-childrens medias.
     *
     * @return list<array{object_type: LibraryItemEnum, object_id: int}>
     */
    public function get_medias(?string $filter_type = null): array
    {
        $medias = [];
        if ($filter_type === null || $filter_type === 'song') {
            $medias[] = ['object_type' => LibraryItemEnum::SONG, 'object_id' => $this->id];
        }

        return $medias;
    }

    /**
     * Returns the id of the catalog the item is associated to
     */
    public function getCatalogId(): int
    {
        return $this->catalog;
    }

    /**
     * Get item's owner.
     */
    public function get_user_owner(): ?int
    {
        return $this->user_upload;
    }

    /**
     * Get default art kind for this item.
     */
    public function get_default_art_kind(): string
    {
        return 'default';
    }

    /**
     * get_description
     */
    public function get_description(): string
    {
        if ($this->comment !== null && $this->comment !== '' && $this->comment !== '0') {
            return $this->comment;
        }

        $album = new Album($this->album);
        $album->format();

        return $album->get_description();
    }

    /**
     * display_art
     * @param int $thumb
     * @param bool $force
     */
    public function display_art($thumb = 2, $force = false): void
    {
        $object_id = null;
        $type      = null;

        if (Art::has_db($this->id, 'song')) {
            $object_id = $this->id;
            $type      = 'song';
        } elseif (Art::has_db($this->album, 'album')) {
            $object_id = $this->album;
            $type      = 'album';
        } elseif (($this->artist && Art::has_db($this->artist, 'artist')) || $force) {
            $object_id = $this->artist;
            $type      = 'artist';
        }

        if ($object_id !== null && $type !== null) {
            Art::display($type, $object_id, (string)$this->get_fullname(), $thumb, $this->get_link());
        }
    }

    /**
     * get_fields
     * This returns all of the 'data' fields for this object, we need to filter out some that we don't
     * want to present to a user, and add some that don't exist directly on the object but are related
     */
    public static function get_fields(): array
    {
        $fields = get_class_vars(Song::class);

        unset($fields['id'], $fields['_transcoded'], $fields['_fake'], $fields['cache_hit'], $fields['mime'], $fields['type']);

        // Some additional fields
        $fields['tag']     = true;
        $fields['catalog'] = true;
        // FIXME: These are here to keep the ideas, don't want to have to worry about them for now
        // $fields['rating'] = true;
        // $fields['recently Played'] = true;

        return $fields;
    }

    /**
     * play_url
     * This function takes all the song information and correctly formats a
     * stream URL taking into account the downsampling mojo and everything
     * else, this is the true function
     * @param string $additional_params
     * @param string $player
     * @param bool $local
     * @param int|string|false $uid
     * @param null|string $streamToken
     */
    public function play_url($additional_params = '', $player = '', $local = false, $uid = false, $streamToken = null): string
    {
        if ($this->isNew()) {
            return '';
        }

        if (!$uid) {
            // No user in the case of upnp. Set to 0 instead. required to fix database insertion errors
            $uid = Core::get_global('user')?->getId() ?? 0;
        }

        // set no use when using auth
        if (!AmpConfig::get('use_auth') && !AmpConfig::get('require_session')) {
            $uid = -1;
        }

        $downsample_remote = AmpConfig::get('downsample_remote', false);
        $lan_user          = $this->getNetworkChecker()->check(AccessTypeEnum::NETWORK, (int)$uid, AccessLevelEnum::DEFAULT);
        $transcode         = AmpConfig::get('transcode', 'default');

        // enforce or disable transcoding depending on local network ACL. Transcoding must also not be disabled with 'never'
        if (
            $downsample_remote &&
            $transcode !== 'never'
        ) {
            if (!$lan_user) {
                // remote network user will require transcoding with downsample_remote
                $transcode = 'required';
                debug_event(self::class, "Transcoding due to downsample_remote", 3);
            } else {
                // lan user is allowed to play original quality
                $transcode = 'never';
                debug_event(self::class, "NOT transcoding local network due to downsample_remote", 5);
            }
        }

        // if you transcode the media mime will change
        if (
            $transcode != 'never' &&
            (
                empty($additional_params) ||
                (
                    !str_contains($additional_params, '&bitrate=') &&
                    !str_contains($additional_params, '&format=')
                )
            )
        ) {
            $cache_path     = (string)AmpConfig::get('cache_path', '');
            $cache_target   = (string)AmpConfig::get('cache_target', '');
            $file_target    = Catalog::get_cache_path($this->id, $this->catalog, $cache_path, $cache_target);
            $bitrate        = (int)AmpConfig::get('transcode_bitrate', 128) * 1000;
            $transcode_type = ($file_target !== null && is_file($file_target))
                ? $cache_target
                : Stream::get_transcode_format($this->type, null, $player);
            if (
                $transcode_type !== null &&
                $transcode_type !== '' &&
                $transcode_type !== '0' &&
                ($this->type !== $transcode_type || $bitrate < $this->bitrate)
            ) {
                $this->type    = $transcode_type;
                $this->mime    = self::type_to_mime($transcode_type);
                $this->bitrate = $bitrate;

                // replace duplicate/incorrect parameters on the additional params
                $patterns = [
                    '/&format=[a-z]+/',
                    '/&transcode_to=[a-z|0-9]+/',
                    '/&bitrate=[0-9]+/',
                ];
                $additional_params = preg_replace($patterns, '', $additional_params);
                $additional_params .= '&transcode_to=' . $transcode_type . '&bitrate=' . $bitrate;
            }
        }

        $media_name = $this->get_stream_name() . "." . $this->type;
        $media_name = (string)preg_replace("/[^a-zA-Z0-9\. ]+/", "-", $media_name);
        $media_name = (AmpConfig::get('stream_beautiful_url'))
            ? urlencode($media_name)
            : rawurlencode($media_name);

        $url = Stream::get_base_url($local, $streamToken) . "type=song&oid=" . $this->id . "&uid=" . $uid . $additional_params;
        if ($player !== '') {
            $url .= "&player=" . $player;
        }

        $url .= "&name=" . $media_name;

        return Stream_Url::format($url);
    }

    /**
     * Get stream name.
     */
    public function get_stream_name(): string
    {
        return $this->get_artist_fullname() . " - " . $this->title;
    }

    /**
     * Get stream types.
     * @param string $player
     */
    public function get_stream_types($player = null): array
    {
        return Stream::get_stream_types_for_type($this->type, $player);
    }

    /**
     * Get transcode settings.
     * @param string $target
     * @param string $player
     * @param array $options
     */
    public function get_transcode_settings($target = null, $player = null, $options = []): array
    {
        return Stream::get_transcode_settings_for_media($this->type, $target, $player, 'song', $options);
    }

    /**
     * getYear
     */
    public function getYear(): string
    {
        return (string)($this->year ?: '');
    }

    /**
     * Get lyrics.
     */
    public function get_lyrics(): array
    {
        if ($this->lyrics) {
            return ['text' => $this->lyrics];
        }

        $user = Core::get_global('user');
        if (!$user instanceof User) {
            return [];
        }

        foreach (Plugin::get_plugins(PluginTypeEnum::LYRIC_RETRIEVER) as $plugin_name) {
            $plugin = new Plugin($plugin_name);
            if ($plugin->_plugin !== null && $plugin->load($user)) {
                $lyrics = $plugin->_plugin->get_lyrics($this);
                if (!empty($lyrics)) {
                    // save the lyrics if not set before
                    if (array_key_exists('text', $lyrics) && !empty($lyrics['text'])) {
                        self::update_lyrics($lyrics['text'], $this->id);
                    }

                    return $lyrics;
                }
            }
        }

        return [];
    }

    /**
     * Run custom play action.
     * @param int $action_index
     * @param string $codec
     */
    public function run_custom_play_action($action_index, $codec = ''): array
    {
        $transcoder = [];
        $actions    = self::get_custom_play_actions();
        if ($action_index <= count($actions)) {
            $action = $actions[$action_index - 1];
            if (!$codec) {
                $codec = $this->type;
            }

            $run = str_replace("%f", $this->file ?? '%f', (string) $action['run']);
            $run = str_replace("%c", $codec, $run);
            $run = str_replace("%a", $this->f_artist ?? '%a', $run);
            $run = str_replace("%A", $this->f_album ?? '%A', $run);
            $run = str_replace("%t", $this->get_fullname() ?? '%t', $run);

            debug_event(self::class, "Running custom play action: " . $run, 3);

            $descriptors = [
                1 => [
                    'pipe',
                    'w',
                ],
            ];
            if (strtoupper(substr(PHP_OS, 0, 3)) !== 'WIN') {
                // Windows doesn't like to provide stderr as a pipe
                $descriptors[2] = [
                    'pipe',
                    'w'
                ];
            }

            $process = proc_open($run, $descriptors, $pipes);

            $transcoder['process'] = $process;
            $transcoder['handle']  = $pipes[1];
            $transcoder['stderr']  = $pipes[2];
            $transcoder['format']  = $codec;
        }

        return $transcoder;
    }

    /**
     * Get custom play actions.
     */
    public static function get_custom_play_actions(): array
    {
        $actions = [];
        $count   = 0;
        while (AmpConfig::get('custom_play_action_title_' . $count)) {
            $actions[] = [
                'index' => ($count + 1),
                'title' => AmpConfig::get('custom_play_action_title_' . $count),
                'icon' => AmpConfig::get('custom_play_action_icon_' . $count),
                'run' => AmpConfig::get('custom_play_action_run_' . $count)
            ];
            ++$count;
        }

        return $actions;
    }

    /**
     * Update Metadata from array
     * @param array<string, scalar> $meta_value
     */
    public function updateMetadata(array $meta_value): void
    {
        if ($this->getMetadataManager()->isCustomMetadataEnabled()) {
            $metadataRepository = $this->getMetadataRepository();

            foreach ($meta_value as $metadataId => $value) {
                $metadata = $metadataRepository->findById((int) $metadataId);
                if ($metadata && $value !== $metadata->getData()) {
                    $metadata->setData((string) $value);
                    $metadata->save();
                }
            }
        }
    }

    /**
     * get_deleted
     * get items from the deleted_songs table
     * @return int[]
     */
    public static function get_deleted(): array
    {
        $deleted    = [];
        $sql        = "SELECT * FROM `deleted_song`";
        $db_results = Dba::read($sql);
        while ($row = Dba::fetch_assoc($db_results)) {
            $deleted[] = $row;
        }

        return $deleted;
    }

    /**
     * Migrate an artist data to a new object
     * @param int $new_artist
     * @param int $old_artist
     */
    public static function migrate_artist($new_artist, $old_artist): bool
    {
        if ($old_artist != $new_artist) {
            // migrate stats for the old artist
            Useractivity::migrate('artist', $old_artist, $new_artist);
            Recommendation::migrate('artist', $old_artist);
            self::getShareRepository()->migrate('artist', $old_artist, $new_artist);
            self::getShoutRepository()->migrate('artist', $old_artist, $new_artist);
            Tag::migrate('artist', $old_artist, $new_artist);
            Userflag::migrate('artist', $old_artist, $new_artist);
            Rating::migrate('artist', $old_artist, $new_artist);
            Art::duplicate('artist', $old_artist, $new_artist);
            self::getWantedRepository()->migrateArtist($old_artist, $new_artist);
            Catalog::migrate_map('artist', $old_artist, $new_artist);
            // update mapping tables
            $sql = "UPDATE IGNORE `album_map` SET `object_id` = ? WHERE `object_id` = ?";
            if (Dba::write($sql, [$new_artist, $old_artist]) === false) {
                return false;
            }

            $sql = "UPDATE IGNORE `artist_map` SET `artist_id` = ? WHERE `artist_id` = ?";
            if (Dba::write($sql, [$new_artist, $old_artist]) === false) {
                return false;
            }

            $sql = "UPDATE IGNORE `catalog_map` SET `object_id` = ? WHERE `object_type` = ? AND `object_id` = ?";
            if (Dba::write($sql, [$new_artist, 'artist', $old_artist]) === false) {
                return false;
            }

            // delete leftovers duplicate maps
            $sql = "DELETE FROM `album_map` WHERE `object_id` = ?";
            Dba::write($sql, [$old_artist]);
            $sql = "DELETE FROM `artist_map` WHERE `artist_id` = ?";
            Dba::write($sql, [$old_artist]);
            $sql = "DELETE FROM `catalog_map` WHERE `object_type` = ? AND `object_id` = ?";
            Dba::write($sql, ['artist', $old_artist]);
        }

        return true;
    }

    /**
     * Migrate an album data to a new object
     * @param int $new_album
     * @param int $song_id
     * @param int $old_album
     */
    public static function migrate_album($new_album, $song_id, $old_album): bool
    {
        // migrate stats for the old album
        Stats::migrate('album', $old_album, $new_album, $song_id);
        Useractivity::migrate('album', $old_album, $new_album);
        //Recommendation::migrate('album', $old_album);
        self::getShareRepository()->migrate('album', $old_album, $new_album);
        self::getShoutRepository()->migrate('album', $old_album, $new_album);
        Tag::migrate('album', $old_album, $new_album);
        Userflag::migrate('album', $old_album, $new_album);
        Rating::migrate('album', $old_album, $new_album);
        Art::duplicate('album', $old_album, $new_album);
        Catalog::migrate_map('album', $old_album, $new_album);

        // update mapping tables
        $sql = "UPDATE IGNORE `album_disk` SET `album_id` = ? WHERE `album_id` = ?";
        if (Dba::write($sql, [$new_album, $old_album]) === false) {
            return false;
        }

        if ($song_id > 0) {
            $sql = "UPDATE IGNORE `album_map` SET `album_id` = ? WHERE `album_id` = ? AND `object_id` = ? AND `object_type` = 'song'";
            if (Dba::write($sql, [$new_album, $old_album, $song_id]) === false) {
                return false;
            }
        } else {
            $sql = "UPDATE IGNORE `album_map` SET `album_id` = ? WHERE `album_id` = ? AND `object_type` = 'song'";
            if (Dba::write($sql, [$new_album, $old_album]) === false) {
                return false;
            }
        }

        $sql = "UPDATE IGNORE `artist_map` SET `object_id` = ? WHERE `object_type` = ? AND `object_id` = ?";
        if (Dba::write($sql, [$new_album, 'album', $old_album]) === false) {
            return false;
        }

        $sql = "UPDATE IGNORE `catalog_map` SET `object_id` = ? WHERE `object_type` = ? AND `object_id` = ?";
        if (Dba::write($sql, [$new_album, 'album', $old_album]) === false) {
            return false;
        }

        // delete leftovers duplicate maps
        $sql = "DELETE FROM `album_disk` WHERE `album_id` = ?";
        Dba::write($sql, [$old_album]);
        $sql = "DELETE FROM `album_map` WHERE `album_id` = ?";
        Dba::write($sql, [$old_album]);
        $sql = "DELETE FROM `artist_map` WHERE `object_type` = ? AND `object_id` = ?";
        Dba::write($sql, ['album', $old_album]);
        $sql = "DELETE FROM `catalog_map` WHERE `object_type` = ? AND `object_id` = ?";
        Dba::write($sql, ['album', $old_album]);

        return true;
    }

    /**
     * Returns the available metadata for this object
     *
     * @return Traversable<Metadata>
     */
    public function getMetadata(): Traversable
    {
        return $this->getMetadataManager()->getMetadata($this);
    }

    /**
     * remove
     * Delete the object from disk and/or database where applicable.
     */
    public function remove(): bool
    {
        return $this->getSongDeleter()->delete($this);
    }

    public function getLicense(): ?License
    {
        if (
            AmpConfig::get('licensing') &&
            $this->licenseObj === null &&
            $this->license !== null
        ) {
            $this->licenseObj = $this->getLicenseRepository()->findById($this->license);
        }

        return $this->licenseObj;
    }

    /**
     * Returns the metadata object-type
     */
    public function getMetadataItemType(): string
    {
        return 'song';
    }

    /**
     * @return list<string>
     */
    public function getIgnoredMetadataKeys(): array
    {
        return [
            'genre',
            'mb_albumartistid',
            'mb_albumid_group',
            'mb_albumid',
            'mb_artistid',
            'mb_trackid',
            'mbid',
            'publisher',
        ];
    }

    /**
     * Returns the path of the song
     */
    public function getFile(): string
    {
        return (string) $this->file;
    }

    /**
     * Returns the date at which the song was first added
     */
    public function getAdditionTime(): DateTimeInterface
    {
        return new DateTime('@' . $this->addition_time);
    }

    public function getMediaType(): LibraryItemEnum
    {
        return LibraryItemEnum::SONG;
    }

    /**
     * @deprecated
     */
    private function getSongTagWriter(): SongTagWriterInterface
    {
        global $dic;

        return $dic->get(SongTagWriterInterface::class);
    }

    /**
     * @deprecated
     */
    private function getNetworkChecker(): NetworkCheckerInterface
    {
        global $dic;

        return $dic->get(NetworkCheckerInterface::class);
    }

    /**
     * @deprecated
     */
    private function getSongDeleter(): SongDeleterInterface
    {
        global $dic;

        return $dic->get(SongDeleterInterface::class);
    }

    /**
     * @deprecated inject dependency
     */
    private static function getUserActivityPoster(): UserActivityPosterInterface
    {
        global $dic;

        return $dic->get(UserActivityPosterInterface::class);
    }

    /**
     * @deprecated inject dependency
     */
    private static function getShoutRepository(): ShoutRepositoryInterface
    {
        global $dic;

        return $dic->get(ShoutRepositoryInterface::class);
    }

    /**
     * @deprecated inject dependency
     */
    private function getAlbumRepository(): AlbumRepositoryInterface
    {
        global $dic;

        return $dic->get(AlbumRepositoryInterface::class);
    }

    /**
     * @deprecated inject dependency
     */
    private static function getShareRepository(): ShareRepositoryInterface
    {
        global $dic;

        return $dic->get(ShareRepositoryInterface::class);
    }

    /**
     * @deprecated inject dependency
     */
    private function getLicenseRepository(): LicenseRepositoryInterface
    {
        global $dic;

        return $dic->get(LicenseRepositoryInterface::class);
    }

    /**
     * @deprecated inject dependency
     */
    private function getMetadataRepository(): MetadataRepositoryInterface
    {
        global $dic;

        return $dic->get(MetadataRepositoryInterface::class);
    }

    /**
     * @deprecated inject dependency
     */
    private function getMetadataManager(): MetadataManagerInterface
    {
        global $dic;

        return $dic->get(MetadataManagerInterface::class);
    }

    /**
     * @deprecated inject dependency
     */
    private static function getWantedRepository(): WantedRepositoryInterface
    {
        global $dic;

        return $dic->get(WantedRepositoryInterface::class);
    }
}<|MERGE_RESOLUTION|>--- conflicted
+++ resolved
@@ -1870,13 +1870,8 @@
         // don't do anything if it's formatted
         if ($this->f_album_disk_link === null) {
             $this->f_album_disk_link = '';
-<<<<<<< HEAD
             $web_path                = AmpConfig::get_web_path('/client');
-            $this->f_album_disk_link = "<a href=\"" . $web_path . "/albums.php?action=show_disk&album_disk=" . $this->get_album_disk() . "\" title=\"" . scrub_out($this->get_album_disk_fullname()) . "\"> " . scrub_out($this->get_album_disk_fullname()) . "</a>";
-=======
-            $web_path                = AmpConfig::get_web_path();
             $this->f_album_disk_link = "<a href=\"" . $web_path . "/albums.php?action=show_disk&album_disk=" . $this->album_disk . "\" title=\"" . scrub_out($this->get_album_disk_fullname()) . "\"> " . scrub_out($this->get_album_disk_fullname()) . "</a>";
->>>>>>> f59dff2a
         }
 
         return $this->f_album_disk_link;
