--- conflicted
+++ resolved
@@ -1843,10 +1843,7 @@
     /**
      * Get parent song artists.
      * @param int $object_id
-<<<<<<< HEAD
-=======
      * @return int[]
->>>>>>> c4ec9649
      */
     public static function get_parent_array($object_id, $type = 'artist'): array
     {
