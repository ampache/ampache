<?php
/*
 * vim:set softtabstop=4 shiftwidth=4 expandtab:
 *
 * LICENSE: GNU Affero General Public License, version 3 (AGPL-3.0-or-later)
 * Copyright 2001 - 2020 Ampache.org
 *
 * This program is free software: you can redistribute it and/or modify
 * it under the terms of the GNU Affero General Public License as published by
 * the Free Software Foundation, either version 3 of the License, or
 * (at your option) any later version.
 *
 * This program is distributed in the hope that it will be useful,
 * but WITHOUT ANY WARRANTY; without even the implied warranty of
 * MERCHANTABILITY or FITNESS FOR A PARTICULAR PURPOSE.  See the
 * GNU Affero General Public License for more details.
 *
 * You should have received a copy of the GNU Affero General Public License
 * along with this program.  If not, see <https://www.gnu.org/licenses/>.
 *
 */

declare(strict_types=0);

namespace Ampache\Repository\Model;

use Ampache\Config\AmpConfig;
use Ampache\Module\Api\Ajax;
use Ampache\Module\Util\AjaxUriRetrieverInterface;
use Ampache\Module\Util\CookieSetterInterface;
use Ampache\Module\Util\Ui;

/**
 * Browse Class
 *
 * This handles all of the sql/filtering
 * on the data before it's thrown out to the templates
 * it also handles pulling back the object_ids and then
 * calling the correct template for the object we are displaying
 *
 */
class Browse extends Query
{
    /**
     * @var boolean $show_header
     */
    public $show_header;

    /**
     * @var integer $duration
     */
    public $duration;

    /**
     * Constructor.
     *
     * @param integer|null $browse_id
     * @param boolean $cached
     */
    public function __construct($browse_id = null, $cached = true)
    {
        parent::__construct($browse_id, $cached);

        if (!$browse_id) {
            $this->set_use_pages(true);
            $this->set_use_alpha(false);
            $this->set_grid_view(true);
        }
        $this->show_header = true;
    }

    public function getId(): int
    {
        return (int) $this->id;
    }

    /**
     * set_simple_browse
     * This sets the current browse object to a 'simple' browse method
     * which means use the base query provided and expand from there
     *
     * @param boolean $value
     */
    public function set_simple_browse($value)
    {
        $this->set_is_simple($value);
    } // set_simple_browse

    /**
     * add_supplemental_object
     * Legacy function, need to find a better way to do that
     *
     * @param string $class
     * @param integer $uid
     * @return boolean
     */
    public function add_supplemental_object($class, $uid)
    {
        $_SESSION['browse']['supplemental'][$this->id][$class] = (int)($uid);

        return true;
    } // add_supplemental_object

    /**
     * get_supplemental_objects
     * This returns an array of 'class', 'id' for additional objects that
     * need to be created before we start this whole browsing thing.
     *
     * @return array
     */
    public function get_supplemental_objects()
    {
        $objects = isset($_SESSION['browse']['supplemental'][$this->id]) ? $_SESSION['browse']['supplemental'][$this->id] : '';

        if (!is_array($objects)) {
            $objects = array();
        }

        return $objects;
    } // get_supplemental_objects

    /**
     * update_browse_from_session
     * Restore the previous start index from something saved into the current session.
     */
    public function update_browse_from_session()
    {
        if ($this->is_simple() && $this->get_start() == 0) {
            $name = 'browse_current_' . $this->get_type();
            if (isset($_SESSION[$name]) && isset($_SESSION[$name]['start']) && $_SESSION[$name]['start'] > 0) {
                // Checking if value is suitable
                $start = $_SESSION[$name]['start'];
                if ($this->get_offset() > 0) {
                    $set_page = floor($start / $this->get_offset());
                    if ($this->get_total() > $this->get_offset()) {
                        $total_pages = ceil($this->get_total() / $this->get_offset());
                    } else {
                        $total_pages = 0;
                    }

                    if ($set_page >= 0 && $set_page <= $total_pages) {
                        $this->set_start($start);
                    }
                }
            }
        }
    }

    /**
     * show_objects
     * This takes an array of objects
     * and requires the correct template based on the
     * type that we are currently browsing
     *
     * @param array $object_ids
     * @param boolean|array|string $argument
     */
    public function show_objects($object_ids = array(), $argument = false)
    {
        if ($this->is_simple() || !is_array($object_ids) || empty($object_ids)) {
            $object_ids = $this->get_saved();
        } else {
            $this->save_objects($object_ids);
        }

        // Limit is based on the user's preferences if this is not a
        // simple browse because we've got too much here
        if ($this->get_start() >= 0 && (count($object_ids) > $this->get_start()) && !$this->is_simple()) {
            $object_ids = array_slice($object_ids, $this->get_start(), $this->get_offset(), true);
        } else {
            if (!count($object_ids)) {
                $this->set_total(0);
            }
        }

        // Load any additional object we need for this
        $extra_objects = $this->get_supplemental_objects();
        $browse        = $this;

        $modelFactory = $this->getModelFactory();

        foreach ($extra_objects as $type => $id) {
            ${$type} = $modelFactory->mapObjectType($type, (int) $id);
        }

        $match = '';
        // Format any matches we have so we can show them to the masses
        if ($filter_value = $this->get_filter('alpha_match')) {
            $match = ' (' . (string)$filter_value . ')';
        } elseif ($filter_value = $this->get_filter('starts_with')) {
            $match = ' (' . (string)$filter_value . ')';
        /*} elseif ($filter_value = $this->get_filter('regex_match')) {
            $match = ' (' . (string) $filter_value . ')';
        } elseif ($filter_value = $this->get_filter('regex_not_match')) {
            $match = ' (' . (string) $filter_value . ')';*/
        } elseif ($filter_value = $this->get_filter('catalog')) {
            // Get the catalog title
            $catalog = Catalog::create_from_id((int)((string)$filter_value));
            $match   = ' (' . $catalog->name . ')';
        }

        $type = $this->get_type();

        // Update the session value only if it's allowed on the current browser
        if ($this->is_update_session()) {
            $_SESSION['browse_current_' . $type]['start'] = $browse->get_start();
        }

        // Set the correct classes based on type
        $class = "box browse_" . $type;

        $argument_param = ($argument ? '&argument=' . scrub_in((string)$argument) : '');

        debug_event(self::class, 'Show objects called for type {' . $type . '}', 5);

        $limit_threshold = $this->get_threshold();

        // Switch on the type of browsing we're doing
        switch ($type) {
            case 'song':
                $box_title = T_('Songs') . $match;
                $box_req   = Ui::find_template('show_songs.inc.php');
                break;
            case 'album':
                $box_title         = T_('Albums') . $match;
                $allow_group_disks = false;
                if (is_array($argument)) {
                    $allow_group_disks = $argument['group_disks'];
                    if ($argument['title']) {
                        $box_title = $argument['title'];
                    }
                }
                if (AmpConfig::get('album_group')) {
                    $allow_group_disks = true;
                }
                $box_req = Ui::find_template('show_albums.inc.php');
                break;
            case 'user':
                $box_title = T_('Browse Users') . $match;
                $box_req   = Ui::find_template('show_users.inc.php');
                break;
            case 'artist':
                $box_title = T_('Artists') . $match;
                $box_req   = Ui::find_template('show_artists.inc.php');
                break;
            case 'live_stream':
                $box_title = T_('Radio Stations') . $match;
                $box_req   = Ui::find_template('show_live_streams.inc.php');
                break;
            case 'playlist':
                $box_title = T_('Playlists') . $match;
                $box_req   = Ui::find_template('show_playlists.inc.php');
                break;
            case 'playlist_media':
                $box_title = T_('Playlist Items') . $match;
                $box_req   = Ui::find_template('show_playlist_medias.inc.php');
                break;
            case 'playlist_localplay':
                $box_title = T_('Current Playlist');
                $box_req   = Ui::find_template('show_localplay_playlist.inc.php');
                Ui::show_box_bottom();
                break;
            case 'smartplaylist':
                $box_title = T_('Smart Playlists') . $match;
                $box_req   = Ui::find_template('show_searches.inc.php');
                break;
            case 'catalog':
                $box_title = T_('Catalogs');
                $box_req   = Ui::find_template('show_catalogs.inc.php');
                break;
            case 'shoutbox':
                $box_title = T_('Shoutbox Records');
                $box_req   = Ui::find_template('show_manage_shoutbox.inc.php');
                break;
            case 'tag':
                $box_title = T_('Genres');
                $box_req   = Ui::find_template('show_tagcloud.inc.php');
                break;
            case 'video':
                $video_type = 'video';
                $box_title  = T_('Videos');
                $box_req    = Ui::find_template('show_videos.inc.php');
                break;
            case 'democratic':
                $box_title = T_('Democratic Playlist');
                $box_req   = Ui::find_template('show_democratic_playlist.inc.php');
                break;
            case 'wanted':
                $box_title = T_('Wanted Albums');
                $box_req   = Ui::find_template('show_wanted_albums.inc.php');
                break;
            case 'share':
                $box_title = T_('Shares');
                $box_req   = Ui::find_template('show_shared_objects.inc.php');
                break;
            case 'song_preview':
                $box_title = T_('Songs');
                $box_req   = Ui::find_template('show_song_previews.inc.php');
                break;
            case 'channel':
                $box_title = T_('Channels');
                $box_req   = Ui::find_template('show_channels.inc.php');
                break;
            case 'broadcast':
                $box_title = T_('Broadcasts');
                $box_req   = Ui::find_template('show_broadcasts.inc.php');
                break;
            case 'license':
                $box_title = T_('Media Licenses');
                $box_req   = Ui::find_template('show_manage_license.inc.php');
                break;
            case 'tvshow':
                $box_title = T_('TV Shows');
                $box_req   = Ui::find_template('show_tvshows.inc.php');
                break;
            case 'tvshow_season':
                $box_title = T_('Seasons');
                $box_req   = Ui::find_template('show_tvshow_seasons.inc.php');
                break;
            case 'tvshow_episode':
                $box_title  = T_('Episodes');
                $video_type = $type;
                $box_req    = Ui::find_template('show_videos.inc.php');
                break;
            case 'movie':
                $box_title  = T_('Movies');
                $video_type = $type;
                $box_req    = Ui::find_template('show_videos.inc.php');
                break;
            case 'clip':
                $box_title  = T_('Clips');
                $video_type = $type;
                $box_req    = Ui::find_template('show_videos.inc.php');
                break;
            case 'personal_video':
                $box_title  = T_('Personal Videos');
                $video_type = $type;
                $box_req    = Ui::find_template('show_videos.inc.php');
                break;
            case 'label':
                $box_title = T_('Labels');
                $box_req   = Ui::find_template('show_labels.inc.php');
                break;
            case 'pvmsg':
                $box_title = T_('Private Messages');
                $box_req   = Ui::find_template('show_pvmsgs.inc.php');
                break;
            case 'podcast':
                $box_title = T_('Podcasts');
                $box_req   = Ui::find_template('show_podcasts.inc.php');
                break;
            case 'podcast_episode':
                $box_title = T_('Podcast Episodes');
                $box_req   = Ui::find_template('show_podcast_episodes.inc.php');
                break;
            default:
                break;
        } // end switch on type

        Ajax::start_container($this->get_content_div(), 'browse_content');
        if ($this->is_show_header()) {
            if (isset($box_req) && isset($box_title)) {
                Ui::show_box_top($box_title, $class);
            }
        }

        if (isset($box_req)) {
            require $box_req;
        }

        if ($this->is_show_header()) {
            if (isset($box_req)) {
                Ui::show_box_bottom();
            }
            echo '<script>';
            echo Ajax::action('?page=browse&action=get_filters&browse_id=' . $this->id . $argument_param, '');
            echo ';</script>';
        } else {
            if (!$this->is_use_pages()) {
                $this->show_next_link($argument);
            }
        }
        Ajax::end_container();
    } // show_object

    /**
     * @param $argument
     */
    public function show_next_link($argument = null)
    {
        // FIXME Can be removed if Browse gets instantiated by the factory
        global $dic;

        $limit       = $this->get_offset();
        $start       = $this->get_start();
        $total       = $this->get_total();
        $next_offset = $start + $limit;
        if ($next_offset <= $total) {
            echo '<a class="jscroll-next" href="' . $dic->get(AjaxUriRetrieverInterface::class)->getAjaxUri() . '?page=browse&action=page&browse_id=' . $this->id . '&start=' . $next_offset . '&xoutput=raw&xoutputnode=' . $this->get_content_div() . '&show_header=false' . $argument . '">' . T_('More') . '</a>';
        }
    }

    /**
     *
     * @param string $type
     * @param string $custom_base
     */
    public function set_type($type, $custom_base = '')
    {
        $name = 'browse_' . $type . '_pages';
        if ((filter_has_var(INPUT_COOKIE, $name))) {
            $this->set_use_pages(filter_input(INPUT_COOKIE, $name, FILTER_SANITIZE_STRING,
                    FILTER_FLAG_NO_ENCODE_QUOTES) == 'true');
        }
        $name = 'browse_' . $type . '_alpha';
        if ((filter_has_var(INPUT_COOKIE, $name))) {
            $this->set_use_alpha(filter_input(INPUT_COOKIE, $name, FILTER_SANITIZE_STRING,
                    FILTER_FLAG_NO_ENCODE_QUOTES) == 'true');
        } else {
            $default_alpha = (!AmpConfig::get('libitem_browse_alpha')) ? array() : explode(",",
                AmpConfig::get('libitem_browse_alpha'));
            if (in_array($type, $default_alpha)) {
                $this->set_use_alpha(true, false);
            }
        }
        $name = 'browse_' . $type . '_grid_view';
        if ((filter_has_var(INPUT_COOKIE, $name))) {
            $this->set_grid_view(filter_input(INPUT_COOKIE, $name, FILTER_SANITIZE_STRING,
                    FILTER_FLAG_NO_ENCODE_QUOTES) == 'true');
        }

        parent::set_type($type, $custom_base);
    }

    /**
     *
     * @param string $option
     * @param string $value
     */
    public function save_cookie_params($option, $value)
    {
        if ($this->get_type()) {
<<<<<<< HEAD
            $this->getCookieSetter()->set(
                sprintf('browse_%s_%s', $this->get_type(), $option),
                $value,
                [
                    'expires' => time() + 31536000,
                    'path' => '/',
                ]
            );
=======
            setcookie('browse_' . $this->get_type() . '_' . $option, $value, ['expires' => time() + 31536000, 'path' => "/", 'samesite' => 'Strict']);
>>>>>>> 7fc3373c
        }
    }

    /**
     *
     * @param boolean $use_pages
     * @param boolean $savecookie
     */
    public function set_use_pages($use_pages, $savecookie = true)
    {
        if ($savecookie) {
            $this->save_cookie_params('pages', $use_pages ? 'true' : 'false');
        }
        $this->_state['use_pages'] = $use_pages;
    }

    /**
     *
     * @return boolean
     */
    public function is_use_pages()
    {
        return make_bool($this->_state['use_pages']);
    }

    /**
     *
     * @param boolean $grid_view
     * @param boolean $savecookie
     */
    public function set_grid_view($grid_view, $savecookie = true)
    {
        if ($savecookie) {
            $this->save_cookie_params('grid_view', $grid_view ? 'true' : 'false');
        }
        $this->_state['grid_view'] = $grid_view;
    }

    /**
     *
     * @return boolean
     */
    public function is_grid_view()
    {
        return make_bool($this->_state['grid_view']);
    }

    /**
     *
     * @param boolean $use_alpha
     * @param boolean $savecookie
     */
    public function set_use_alpha($use_alpha, $savecookie = true)
    {
        if ($savecookie) {
            $this->save_cookie_params('alpha', $use_alpha ? 'true' : 'false');
        }
        $this->_state['use_alpha'] = $use_alpha;

        if ($use_alpha) {
            if (count($this->_state['filter']) == 0) {
                $this->set_filter('regex_match', '^A');
            }
        } else {
            $this->set_filter('regex_not_match', '');
        }
    }

    /**
     *
     * @return boolean
     */
    public function is_use_alpha()
    {
        return make_bool($this->_state['use_alpha']);
    }

    /**
     *
     * @param boolean $show_header
     */
    public function set_show_header($show_header)
    {
        $this->show_header = $show_header;
    }

    /**
     * Allow the current page to be save into the current session
     * @param boolean $update_session
     */
    public function set_update_session($update_session)
    {
        $this->_state['update_session'] = $update_session;
    }

    /**
     *
     * @return boolean
     */
    public function is_show_header()
    {
        return $this->show_header;
    }

    /**
     *
     * @return boolean
     */
    public function is_update_session()
    {
        return make_bool($this->_state['update_session']);
    }

    /**
     *
     * @param string $threshold
     */
    public function set_threshold($threshold)
    {
        $this->_state['threshold'] = $threshold;
    }

    /**
     *
     * @return string
     */
    public function get_threshold()
    {
        return (string)$this->_state['threshold'];
    }

    /**
     *
     * @return string
     */
    public function get_css_class()
    {
        $css = '';
        if (!$this->_state['grid_view']) {
            $css = 'disablegv';
        }

        return $css;
    }

    /**
     * @deprecated inject by constructor
     */
    private function getCookieSetter(): CookieSetterInterface
    {
        global $dic;

        return $dic->get(CookieSetterInterface::class);
    }

    /**
     * @deprecated Inject by constructor
     */
    private function getModelFactory(): ModelFactoryInterface
    {
        global $dic;

        return $dic->get(ModelFactoryInterface::class);
    }
}<|MERGE_RESOLUTION|>--- conflicted
+++ resolved
@@ -440,18 +440,15 @@
     public function save_cookie_params($option, $value)
     {
         if ($this->get_type()) {
-<<<<<<< HEAD
             $this->getCookieSetter()->set(
                 sprintf('browse_%s_%s', $this->get_type(), $option),
                 $value,
                 [
                     'expires' => time() + 31536000,
                     'path' => '/',
+                    'samesite' => 'Strict',
                 ]
             );
-=======
-            setcookie('browse_' . $this->get_type() . '_' . $option, $value, ['expires' => time() + 31536000, 'path' => "/", 'samesite' => 'Strict']);
->>>>>>> 7fc3373c
         }
     }
 
