<?php
/*
 * vim:set softtabstop=4 shiftwidth=4 expandtab:
 *
 * LICENSE: GNU Affero General Public License, version 3 (AGPL-3.0-or-later)
 * Copyright 2001 - 2022 Ampache.org
 *
 * This program is free software: you can redistribute it and/or modify
 * it under the terms of the GNU Affero General Public License as published by
 * the Free Software Foundation, either version 3 of the License, or
 * (at your option) any later version.
 *
 * This program is distributed in the hope that it will be useful,
 * but WITHOUT ANY WARRANTY; without even the implied warranty of
 * MERCHANTABILITY or FITNESS FOR A PARTICULAR PURPOSE.  See the
 * GNU Affero General Public License for more details.
 *
 * You should have received a copy of the GNU Affero General Public License
 * along with this program.  If not, see <https://www.gnu.org/licenses/>.
 *
 */

declare(strict_types=0);

namespace Ampache\Repository\Model;

use Ampache\Config\AmpConfig;
use Ampache\Module\Playback\Stream_Playlist;
use Ampache\Module\System\Core;
use Ampache\Module\System\Dba;
use Ampache\Module\Util\ObjectTypeToClassNameMapper;
use Ampache\Module\Util\Ui;
use Exception;
use PDOStatement;

class Share extends database_object
{
    protected const DB_TABLENAME = 'share';
    public const VALID_TYPES     = array('song', 'album', 'album_disk', 'playlist', 'video');

    public $id;
    public $user;
    public $object_type;
    public $object_id;
    public $allow_stream;
    public $allow_download;
    public $creation_date;
    public $lastvisit_date;
    public $expire_days;
    public $max_counter;
    public $counter;
    public $secret;
    public $public_url;
    public $description;

    public $f_name;
    public $f_user;

    private $object;

    /**
     * Constructor
     * @param $share_id
     */
    public function __construct($share_id)
    {
        $info = $this->get_info($share_id);
        foreach ($info as $key => $value) {
            $this->$key = $value;
        }

        return true;
    } // constructor

    public function getId(): int
    {
        return (int)$this->id;
    }

    /**
     * delete_share
     * @param $share_id
     * @param User $user
     * @return PDOStatement|boolean
     */
    public static function delete_share($share_id, $user)
    {
        $sql    = "DELETE FROM `share` WHERE `id` = ?";
        $params = array($share_id);
        if (!$user->has_access(75)) {
            $sql .= " AND `user` = ?";
            $params[] = $user->id;
        }

        return Dba::write($sql, $params);
    }

    /**
     * garbage_collection
     */
    public static function garbage_collection()
    {
        $sql = "DELETE FROM `share` WHERE (`expire_days` > 0 AND (`creation_date` + (`expire_days` * 86400)) < " . time() . ") OR (`max_counter` > 0 AND `counter` >= `max_counter`)";
        Dba::write($sql);
    }

    /**
     * @param string $type
     * @return string
     */
    public static function is_valid_type($type)
    {
        if (in_array(strtolower($type), self::VALID_TYPES)) {
            return $type;
        }

        return false;
    }

    /**
     * @param integer $user_id
     * @param string $object_type
     * @param integer $object_id
     * @param boolean $allow_stream
     * @param boolean $allow_download
     * @param integer $expire
     * @param string $secret
     * @param integer $max_counter
     * @param string $description
     * @return string|null
     */
    public static function create_share(
        $user_id,
        $object_type,
        $object_id,
        $allow_stream = true,
        $allow_download = true,
        $expire_days = 0,
        $secret = '',
        $max_counter = 0,
        $description = ''
    ) {
        if (!self::is_valid_type($object_type)) {
            debug_event(self::class, 'create_share: Bad object_type ' . $object_type, 1);

            return '';
        }
        if (!$allow_stream && !$allow_download) {
            debug_event(self::class, 'create_share: must allow stream OR allow download', 1);

            return '';
        }

        if ($description == '') {
            if ($object_type == 'song') {
                $song        = new Song($object_id);
                $description = $song->title;
            } elseif ($object_type == 'playlist') {
                $playlist    = new Playlist($object_id);
                $description = 'Playlist - ' . $playlist->name;
            } elseif ($object_type == 'album') {
                $album = new Album($object_id);
                $album->format();
                $description = $album->get_fullname() . ' (' . $album->get_artist_fullname() . ')';
            } elseif ($object_type == 'album_disk') {
                $albumdisk = new AlbumDisk($object_id);
                $albumdisk->format();
                $description = $albumdisk->get_fullname() . ' (' . $albumdisk->get_artist_fullname() . ')';
            }
        }
        $sql    = "INSERT INTO `share` (`user`, `object_type`, `object_id`, `creation_date`, `allow_stream`, `allow_download`, `expire_days`, `secret`, `counter`, `max_counter`, `description`) VALUES (?, ?, ?, ?, ?, ?, ?, ?, ?, ?, ?)";
        $params = array(
            $user_id,
            $object_type,
            $object_id,
            time(),
            (int)$allow_stream,
            (int)$allow_download,
            $expire_days,
            $secret,
            0,
            $max_counter,
            $description
        );
        Dba::write($sql, $params);

        $share_id = Dba::insert_id();

        $url = self::get_url($share_id, $secret);
        // Get a shortener url if any available
        foreach (Plugin::get_plugins('shortener') as $plugin_name) {
            try {
                $plugin = new Plugin($plugin_name);
                if ($plugin->load(Core::get_global('user'))) {
                    $short_url = $plugin->_plugin->shortener($url);
                    if (!empty($short_url)) {
                        $url = $short_url;
                        break;
                    }
                }
            } catch (Exception $error) {
                debug_event(self::class, 'Share plugin error: ' . $error->getMessage(), 1);
            }
        }
        $sql = "UPDATE `share` SET `public_url` = ? WHERE `id` = ?";
        Dba::write($sql, array($url, $share_id));

        return $share_id;
    }

    /**
     * get_url
     * @param string $secret
     * @param string|null $share_id
     * @return string
     */
    public static function get_url($share_id, $secret)
    {
        $url = AmpConfig::get('web_path') . '/share.php?id=' . $share_id;
        if (!empty($secret)) {
            $url .= '&secret=' . $secret;
        }

        return $url;
    }

    /**
     * get_share_list_sql
     * @param User $user
     * @return string
     */
    public static function get_share_list_sql($user)
    {
        $sql     = "SELECT `id` FROM `share` ";
        $multi   = 'WHERE ';
        $user_id = $user->id ?? 0;
        if (!$user->has_access(75)) {
            $sql .= "WHERE `user` = " . $user->id;
            $multi = ' AND ';
        }
        if (AmpConfig::get('catalog_filter') && $user_id > 0) {
            $sql .= $multi . Catalog::get_user_filter('share', $user->id);
        }
        //debug_event(self::class, 'get_share_list_sql ' . $sql, 5);

        return $sql;
    }

    /**
     * get_share_list
     * @param User $user
     * @return int[]
     */
    public static function get_share_list($user)
    {
        $sql        = self::get_share_list_sql($user);
        $db_results = Dba::read($sql);
        $results    = array();

        while ($row = Dba::fetch_assoc($db_results)) {
            $results[] = (int)$row['id'];
        }

        return $results;
    }

    public function show_action_buttons()
    {
        if ($this->id) {
            if ((!empty(Core::get_global('user')) && Core::get_global('user')->has_access(75)) || $this->user == (int)Core::get_global('user')->id) {
                if ($this->allow_download) {
                    echo "<a class=\"nohtml\" href=\"" . $this->public_url . "&action=download&cache=1\">" . Ui::get_icon('download',
                            T_('Download')) . "</a>";
                }
                echo "<a id=\"edit_share_ " . $this->id . "\" onclick=\"showEditDialog('share_row', '" . $this->id . "', 'edit_share_" . $this->id . "', '" . T_('Share Edit') . "', 'share_')\">" . Ui::get_icon('edit',
                        T_('Edit')) . "</a>";
                echo "<a href=\"" . AmpConfig::get('web_path') . "/share.php?action=show_delete&id=" . $this->id . "\">" . Ui::get_icon('delete',
                        T_('Delete')) . "</a>";
            }
        }
    }

    /**
     * @return Song|Artist|Album|playlist_object
     */
    private function getObject()
    {
        if ($this->object === null) {
            $class_name   = ObjectTypeToClassNameMapper::map($this->object_type);
            $this->object = new $class_name($this->object_id);
        }

        return $this->object;
    }

    public function getObjectUrl(): string
    {
        return $this->getObject()->get_f_link();
    }

    public function getObjectName(): string
    {
        return $this->getObject()->get_fullname();
    }

    public function getUserName(): string
    {
        return User::get_username($this->user);
    }

    public function getLastVisitDateFormatted(): string
    {
        return $this->lastvisit_date > 0 ? get_datetime((int) $this->lastvisit_date) : '';
    }

    public function getCreationDateFormatted(): string
    {
        return get_datetime((int) $this->creation_date);
    }

    /**
     * update
     * @param array $data
     * @param User $user
     * @return PDOStatement|boolean
     */
    public function update(array $data, $user)
    {
        $this->max_counter    = (int)($data['max_counter']);
        $this->expire_days    = (int)($data['expire']);
        $this->allow_stream   = ($data['allow_stream'] == '1');
        $this->allow_download = ($data['allow_download'] == '1');
        $this->description    = $data['description'] ?? $this->description;

        $sql    = "UPDATE `share` SET `max_counter` = ?, `expire_days` = ?, `allow_stream` = ?, `allow_download` = ?, `description` = ? WHERE `id` = ?";
        $params = array(
            $this->max_counter,
            $this->expire_days,
            $this->allow_stream ? 1 : 0,
            $this->allow_download ? 1 : 0,
            $this->description,
            $this->id
        );
        if (!$user->has_access(75)) {
            $sql .= " AND `user` = ?";
            $params[] = $user->id;
        }

        return Dba::write($sql, $params);
    }

    /**
     * save_access
     * @return PDOStatement|boolean
     */
    public function save_access()
    {
        $sql = "UPDATE `share` SET `counter` = (`counter` + 1), lastvisit_date = ? WHERE `id` = ?";

        return Dba::write($sql, array(time(), $this->id));
    }

    /**
     * is_valid
     * @param $secret
     * @param $action
     * @return boolean
     */
    public function is_valid($secret, $action)
    {
        if (!$this->id) {
            debug_event(self::class, 'Access Denied: Invalid share.', 3);

            return false;
        }

        if (!AmpConfig::get('share')) {
            debug_event(self::class, 'Access Denied: share feature disabled.', 3);

            return false;
        }

        if ($this->expire_days > 0 && ($this->creation_date + ($this->expire_days * 86400)) < time()) {
            debug_event(self::class, 'Access Denied: share expired.', 3);

            return false;
        }

        if ($this->max_counter > 0 && $this->counter >= $this->max_counter) {
            debug_event(self::class, 'Access Denied: max counter reached.', 3);

            return false;
        }

        if (!empty($this->secret) && $secret != $this->secret) {
            debug_event(self::class, 'Access Denied: secret requires to access share ' . $this->id . '.', 3);

            return false;
        }

        if ($action == 'download' && (!AmpConfig::get('download') || !$this->allow_download)) {
            debug_event(self::class, 'Access Denied: download unauthorized.', 3);

            return false;
        }

        if ($action == 'stream' && !$this->allow_stream) {
            debug_event(self::class, 'Access Denied: stream unauthorized.', 3);

            return false;
        }

        return true;
    }

    /**
     * is_shared_media
     * Has this media object come from a shared object?
     * @param $media_id
     * @return boolean
     */
    public function is_shared_media($media_id): bool
    {
        $isShare = false;
        switch ($this->object_type) {
            case 'album':
            case 'album_disk':
            case 'playlist':
                /** @var Album|AlbumDisk|Playlist $object */
                $class_name = ObjectTypeToClassNameMapper::map($this->object_type);
                $object     = new $class_name($this->object_id);
                $songs      = (isset($object->id)) ? $object->get_songs() : array();
                foreach ($songs as $songid) {
                    $isShare = ($media_id == $songid);
                    if ($isShare) {
                        break;
                    }
                }
                break;
            default:
                $isShare = (($this->object_type == 'song' || $this->object_type == 'video') && $this->object_id == $media_id);
                break;
        }

        return $isShare;
    }

    /**
     * @return Stream_Playlist
     */
    public function create_fake_playlist()
    {
        $playlist = new Stream_Playlist(-1);
        $medias   = array();

        switch ($this->object_type) {
            case 'album':
            case 'album_disk':
            case 'playlist':
                /** @var Album|AlbumDisk|Playlist $object */
                $class_name = ObjectTypeToClassNameMapper::map($this->object_type);
                $object     = new $class_name($this->object_id);
                $songs      = (isset($object->id)) ? $object->get_medias('song') : array();
                foreach ($songs as $song) {
                    $medias[] = $song;
                }
                break;
            default:
                $medias[] = array(
                    'object_type' => $this->object_type,
                    'object_id' => $this->object_id,
                );
                break;
        }
        if (!empty($medias)) {
            $playlist->add($medias, '&share_id=' . $this->id . '&share_secret=' . $this->secret);
        }

        return $playlist;
    }

    /**
     * @return mixed
     */
    public function get_user_owner()
    {
        return $this->user;
    }

    /**
     * get_expiry
<<<<<<< HEAD
     * get the expiry date from a time()
=======
     * get the expiry date in days from a time()
>>>>>>> 63b50516
     * @param integer $time
     * @return integer
     */
    public static function get_expiry($time = null)
    {
        if (isset($time)) {
            // 0 is a valid expiry too
            $expire_days = ((int)$time > 0)
                ? round(($time - time()) / 86400, 0, PHP_ROUND_HALF_EVEN)
                : 0;
        } else {
            // fall back to config defaults
            $expire_days = AmpConfig::get('share_expire', 7);
        }

        return (int)$expire_days;
    }

    /**
     * @param string $object_type
     * @param integer $object_id
     * @param boolean $show_text
     */
    public static function display_ui($object_type, $object_id, $show_text = true)
    {
        $result = sprintf(
            "<a onclick=\"showShareDialog(event, \'%s\', %d);\">%s",
            $object_type,
            $object_id,
            Ui::get_icon('share', T_('Share'))
        );

        if ($show_text) {
            $result .= sprintf('&nbsp;%s', T_('Share'));
        }
        $result .= '</a>';

        return $result;
    }

    /**
     * Migrate an object associate stats to a new object
     * @param string $object_type
     * @param integer $old_object_id
     * @param integer $new_object_id
     * @return PDOStatement|boolean
     */
    public static function migrate($object_type, $old_object_id, $new_object_id)
    {
        $sql = "UPDATE `share` SET `object_id` = ? WHERE `object_type` = ? AND `object_id` = ?";

        return Dba::write($sql, array($new_object_id, $object_type, $old_object_id));
    }
}<|MERGE_RESOLUTION|>--- conflicted
+++ resolved
@@ -489,11 +489,7 @@
 
     /**
      * get_expiry
-<<<<<<< HEAD
-     * get the expiry date from a time()
-=======
      * get the expiry date in days from a time()
->>>>>>> 63b50516
      * @param integer $time
      * @return integer
      */
