--- conflicted
+++ resolved
@@ -212,11 +212,7 @@
                             }
 
                             $wanted->accepted = 0;
-<<<<<<< HEAD
-                            $wanted->link     = AmpConfig::get('web_path') . "/client/albums.php?action=show_missing&mbid=" . $group->id;
-=======
-                            $wanted->link     = AmpConfig::get_web_path() . "/albums.php?action=show_missing&mbid=" . $group->id;
->>>>>>> 871535f5
+                            $wanted->link     = AmpConfig::get_web_path('/client') . "/albums.php?action=show_missing&mbid=" . $group->id;
                             if ($artist !== null) {
                                 $wanted->link .= "&artist=" . $wanted->artist;
                             } else {
@@ -453,13 +449,8 @@
 
 
         $this->f_link = sprintf(
-<<<<<<< HEAD
-            '<a href="%s/client/albums.php?action=show_missing&mbid=%s&artist=%s&artist_mbid=%s" title="%s">%s</a>',
-            AmpConfig::get('web_path', ''),
-=======
             '<a href="%s/albums.php?action=show_missing&mbid=%s&artist=%s&artist_mbid=%s" title="%s">%s</a>',
-            AmpConfig::get_web_path(),
->>>>>>> 871535f5
+            AmpConfig::get_web_path('/client'),
             $this->mbid,
             $this->artist,
             $this->artist_mbid,
