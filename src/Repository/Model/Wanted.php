<?php

declare(strict_types=0);

/**
 * vim:set softtabstop=4 shiftwidth=4 expandtab:
 *
 * LICENSE: GNU Affero General Public License, version 3 (AGPL-3.0-or-later)
 * Copyright Ampache.org, 2001-2023
 *
 * This program is free software: you can redistribute it and/or modify
 * it under the terms of the GNU Affero General Public License as published by
 * the Free Software Foundation, either version 3 of the License, or
 * (at your option) any later version.
 *
 * This program is distributed in the hope that it will be useful,
 * but WITHOUT ANY WARRANTY; without even the implied warranty of
 * MERCHANTABILITY or FITNESS FOR A PARTICULAR PURPOSE.  See the
 * GNU Affero General Public License for more details.
 *
 * You should have received a copy of the GNU Affero General Public License
 * along with this program.  If not, see <https://www.gnu.org/licenses/>.
 *
 */

namespace Ampache\Repository\Model;

use Ampache\Config\AmpConfig;
use Ampache\Module\Api\Ajax;
use Ampache\Module\Authorization\AccessLevelEnum;
use Ampache\Module\System\Core;
use Ampache\Module\System\Dba;
use Ampache\Module\System\Plugin\PluginTypeEnum;
use Ampache\Module\Wanted\MissingArtistRetrieverInterface;
use Ampache\Repository\AlbumRepositoryInterface;
use Ampache\Repository\WantedRepositoryInterface;
use Exception;
use MusicBrainz\HttpAdapters\RequestsHttpAdapter;
use MusicBrainz\MusicBrainz;

class Wanted extends database_object
{
    protected const DB_TABLENAME = 'wanted';

    /* Variables from DB */
    public int $id = 0;

    public ?int $user = null;

    public ?int $artist = null;

    public ?string $artist_mbid = null;

    public ?string $mbid = null;

    public ?string $name = null;

    public ?int $year = null;

    public int $date;

    public int $accepted;

    /**
     * @var null|string $link
     */
    public $link;

    /**
     * @var null|string $f_link
     */
    public $f_link;

    /**
     * @var null|string $f_artist_link
     */
    public $f_artist_link;

    /**
     * @var null|string $f_user
     */
    public $f_user;

    /**
     * @var array $songs
     */
    public $songs;

    /**
     * Constructor
     * @param int|null $wanted_id
     */
    public function __construct($wanted_id = 0)
    {
        if (!$wanted_id) {
            return;
        }

        $info = self::getWantedRepository()->getById((int) $wanted_id);
        if ($info === null) {
            return;
        }

        foreach ($info as $key => $value) {
            $this->$key = $value;
        }
    }

    public function getId(): int
    {
        return $this->id;
    }

    public function isNew(): bool
    {
        return $this->getId() === 0;
    }

    /**
     * get_missing_albums
     * Get list of library's missing albums from MusicBrainz
     * @param Artist|null $artist
     * @param string $mbid
     * @return list<Wanted>
     */
    public static function get_missing_albums($artist, $mbid = ''): array
    {
        $lookupId = $artist->mbid ?? $mbid;
        $mbrainz  = new MusicBrainz(new RequestsHttpAdapter());
        $includes = ['release-groups'];
        $types    = AmpConfig::get('wanted_types', []);
        if (is_string($types)) {
            $types = explode(',', $types);
        }

        if (!$types) {
            $types = [];
        }

        try {
            /**
             * https://musicbrainz.org/ws/2/artist/859a5c63-08df-42da-905c-7307f56db95d?inc=release-groups&fmt=json
             * @var object{
             *     sort-name: string,
             *     id: string,
             *     area: object,
             *     disambiguation: string,
             *     isnis: array,
             *     begin-area: ?string,
             *     name: string,
             *     ipis: array,
             *     release-groups: array,
             *     end-area: ?string,
             *     type: string,
             *     end_area: ?string,
             *     gender: ?string,
             *     life-span: object,
             *     gender-id: ?string,
             *     type-id: string,
             *     begin_area: ?string,
             *     country: string
             * } $martist
             */
            $martist = $mbrainz->lookup('artist', $lookupId, $includes);
            debug_event(self::class, 'get_missing_albums lookup: ' . $lookupId, 3);
        } catch (Exception $exception) {
            debug_event(self::class, 'get_missing_albums ERROR: ' . $exception, 3);

            return [];
        }

        $wartist = [];
        if ($artist === null) {
            $wartist['mbid'] = $lookupId;
            $wartist['name'] = $martist->{'name'};
            parent::add_to_cache('missing_artist', $lookupId, $wartist);
            $wartist = self::getMissingArtistRetriever()->retrieve($lookupId);
        }

        $wantedRepository = self::getWantedRepository();

        $results = [];
        if (!empty($martist)) {
            foreach ($martist->{'release-groups'} as $group) {
                if (is_array($types) && in_array(strtolower((string)$group->{'primary-type'}), $types)) {
                    $add     = true;
                    $g_count = count($group->{'secondary-types'});

                    for ($i = 0; $i < $g_count && $add; ++$i) {
                        $add = in_array(strtolower((string)$group->{'secondary-types'}[$i]), $types);
                    }

                    if (
                        $add &&
                        (static::getAlbumRepository()->getByMbidGroup(($group->id)) === [] ||
                            ($artist !== null && $artist->id && static::getAlbumRepository()->getByName($group->title, $artist->id) === []))
                    ) {
                        $wanted = $wantedRepository->findByMusicBrainzId($group->id);
                        if ($wanted !== null) {
                            $wanted->format();
                        } else {
                            $wanted       = $wantedRepository->prototype();
                            $wanted->mbid = $group->id;
                            if ($artist !== null) {
                                $wanted->artist = $artist->id;
                            } else {
                                $wanted->artist_mbid = $lookupId;
                            }

                            $wanted->name = $group->title;
                            if (!empty($group->{'first-release-date'})) {
                                if (strlen((string)$group->{'first-release-date'}) == 4) {
                                    $wanted->year = $group->{'first-release-date'};
                                } elseif (strtotime((string) $group->{'first-release-date'})) {
                                    $wanted->year = (int)date("Y", strtotime((string) $group->{'first-release-date'}));
                                } else {
                                    $wanted->year = null;
                                }
                            }

                            $wanted->accepted = 0;
                            $wanted->link     = AmpConfig::get('web_path') . "/albums.php?action=show_missing&mbid=" . $group->id;
                            if ($artist !== null) {
                                $wanted->link .= "&artist=" . $wanted->artist;
                            } else {
                                $wanted->link .= "&artist_mbid=" . $lookupId;
                            }

                            $wanted->f_user        = Core::get_global('user')?->get_fullname() ?? '';
                            $wanted->f_link        = "<a href=\"" . $wanted->link . "\" title=\"" . $wanted->name . "\">" . $wanted->name . "</a>";
                            $wanted->f_artist_link = ($artist !== null)
                                ? $artist->get_f_link()
                                : $wartist['link'] ?? '';
                        }

                        $results[] = $wanted;
                    }
                }
            }
        }

        return $results;
    }

    /**
     * Accept a wanted request.
     */
    public function accept(): void
    {
        if (Core::get_global('user') instanceof User && Core::get_global('user')->has_access(AccessLevelEnum::MANAGER)) {
            $sql = "UPDATE `wanted` SET `accepted` = '1' WHERE `mbid` = ?";
            Dba::write($sql, [$this->mbid]);
            $this->accepted = 1;

            /** @var User $user */
            $user = Core::get_global('user');
            foreach (Plugin::get_plugins(PluginTypeEnum::WANTED_LOOKUP) as $plugin_name) {
                $plugin = new Plugin($plugin_name);
                if ($plugin->_plugin !== null && $plugin->load($user)) {
                    debug_event(self::class, 'Using Wanted Process plugin: ' . $plugin_name, 5);
                    $plugin->_plugin->process_wanted($this);
                }
            }
        }
    }

    /**
     * Show action buttons.
     */
    public function show_action_buttons(): string
    {
        if ($this->isNew() === false) {
            $result = '';
            if (
                $this->accepted === 0 &&
                (Core::get_global('user') instanceof User && Core::get_global('user')->has_access(AccessLevelEnum::MANAGER))
            ) {
                $result .= Ajax::button(
                    '?page=index&action=accept_wanted&mbid=' . $this->mbid,
                    'enable',
                    T_('Accept'),
                    'wanted_accept_' . $this->mbid
                );
            }

            /** @var User|null $user */
            $user = (Core::get_global('user') instanceof User) ? Core::get_global('user') : null;
            if (
                $user instanceof User &&
                (
                    $user->has_access(AccessLevelEnum::MANAGER) ||
                    (
                        $this->mbid !== null &&
                        self::getWantedRepository()->find($this->mbid, $user) &&
                        $this->accepted !== 1
                    )
                )
            ) {
                $result .= " " . Ajax::button('?page=index&action=remove_wanted&mbid=' . $this->mbid, 'disable', T_('Remove'), 'wanted_remove_' . $this->mbid);
            }

            return $result;
        } else {
            return Ajax::button('?page=index&action=add_wanted&mbid=' . $this->mbid . ($this->artist ? '&artist=' . $this->artist : '&artist_mbid=' . $this->artist_mbid) . '&name=' . urlencode((string)$this->name) . '&year=' . (int) $this->year, 'add_wanted', T_('Add to wanted list'), 'wanted_add_' . $this->mbid);
        }
    }

    /**
     * Load wanted release data.
     */
    public function load_all(): void
    {
        $mbrainz     = new MusicBrainz(new RequestsHttpAdapter());
        $this->songs = [];

        try {
<<<<<<< HEAD
            $user = Core::get_global('user');
            if ($user instanceof User && $this->mbid !== null) {
                $group = $mbrainz->lookup('release-group', $this->mbid, ['releases']);
=======
            $user            = Core::get_global('user');
            $preview_plugins = Plugin::get_plugins('get_song_preview');
            if (
                !empty($preview_plugins) &&
                $user instanceof User &&
                $this->mbid !== null
            ) {
>>>>>>> af4937ef
                /**
                 * https://musicbrainz.org/ws/2/release-group/3bd76d40-7f0e-36b7-9348-91a33afee20e?inc=releases&fmt=json
                 * @var object{
                 *     primary-type-id: string,
                 *     releases: array,
                 *     first-release-date: string,
                 *     secondary-type-ids: array,
                 *     id: string,
                 *     secondary-types: array,
                 *     title: string,
                 *     disambiguation: string,
                 *     primary-type: string
                 * } $group
                 */
                $group = $mbrainz->lookup('release-group', $this->mbid, array('releases'));
                // Set fresh data
                $this->name = $group->title;
                $this->year = (strtotime((string) $group->{'first-release-date'}))
                    ? (int)date("Y", strtotime((string) $group->{'first-release-date'}))
                    : null;

                // Load from database if already cached
                $this->songs = Song_Preview::get_song_previews($this->mbid);
                if (count($group->releases) > 0) {
                    // Use the first release as reference for track content
                    $release_mbid = $group->releases[0]->id;
                    if (count($this->songs) == 0) {
                        /**
                         * https://musicbrainz.org/ws/2/release/d8de198d-2162-4264-9cfe-926d92c4c7ad?inc=recordings&fmt=json
                         * @var object{
                         *     id: string,
                         *     media: array,
                         *     barcode: string,
                         *     date: string,
                         *     status-id: string,
                         *     asin: ?string,
                         *     quality: string,
                         *     title: string,
                         *     cover-art-archive: object,
                         *     release-events: array,
                         *     packaging: string,
                         *     disambiguation: string,
                         *     text-representation: object,
                         *     country: ?string,
                         *     status: string,
                         *     packaging-id: string,
                         * } $release
                         */
                        $release = $mbrainz->lookup('release', $release_mbid, array('recordings'));

                        foreach ($release->media as $media) {
                            foreach ($media->tracks as $track) {
                                $song                = [];
                                $song['disk']        = Album::sanitize_disk($media->position);
                                $song['track']       = $track->number;
                                $song['title']       = $track->title;
                                $song['mbid']        = $track->id;
                                $song['artist']      = $this->artist;
                                $song['artist_mbid'] = $this->artist_mbid;
                                $song['session']     = session_id();
                                $song['album_mbid']  = $this->mbid;

                                if ($this->artist) {
                                    $artist      = new Artist($this->artist);
                                    $artist_name = $artist->name;
                                } elseif ($this->artist_mbid !== null) {
                                    $wartist     = self::getMissingArtistRetriever()->retrieve($this->artist_mbid);
                                    $artist_name = $wartist['name'] ?? '';
                                } else {
                                    $artist_name = '';
                                }

                                $song['file'] = null;
<<<<<<< HEAD
                                foreach (Plugin::get_plugins(PluginTypeEnum::WANTED_LOOKUP) as $plugin_name) {
=======
                                foreach ($preview_plugins as $plugin_name) {
>>>>>>> af4937ef
                                    $plugin = new Plugin($plugin_name);
                                    if ($plugin->_plugin !== null && $plugin->load($user)) {
                                        $song['file'] = $plugin->_plugin->get_song_preview($track->id, $artist_name, $track->title);
                                        if ($song['file'] !== null) {
                                            break;
                                        }
                                    }
                                }
<<<<<<< HEAD
=======

>>>>>>> af4937ef
                                if ($song['file'] !== null) {
                                    $this->songs[] = new Song_Preview(Song_Preview::insert($song));
                                }
                            }
                        }
                    }
                }
            }
        } catch (Exception) {
            $this->songs = [];
        }

        foreach ($this->songs as $song) {
            $song->f_album = $this->name;
            $song->format();
        }
    }

    /**
     * Format data.
     */
    public function format(): void
    {
        if ($this->artist) {
            $artist              = new Artist($this->artist);
            $this->f_artist_link = $artist->get_f_link();
        } elseif ($this->artist_mbid !== null) {
            $wartist             = self::getMissingArtistRetriever()->retrieve($this->artist_mbid);
            $this->f_artist_link = $wartist['link'] ?? '';
        } else {
            $this->f_artist_link = '';
        }


        $this->f_link = sprintf(
            '<a href="/albums.php?action=show_missing&mbid=%s&artist=%s&artist_mbid=%s" title="%s">%s</a>',
            $this->mbid,
            $this->artist,
            $this->artist_mbid,
            $this->name,
            scrub_out($this->name)
        );

        if (isset($this->user)) {
            $user         = new User($this->user);
            $this->f_user = $user->get_fullname();
        }
    }

    public function getMusicBrainzId(): ?string
    {
        return $this->mbid;
    }

    /**
     * @deprecated Inject dependency
     */
    private static function getAlbumRepository(): AlbumRepositoryInterface
    {
        global $dic;

        return $dic->get(AlbumRepositoryInterface::class);
    }

    /**
     * @deprecated Inject dependency
     */
    private static function getWantedRepository(): WantedRepositoryInterface
    {
        global $dic;

        return $dic->get(WantedRepositoryInterface::class);
    }

    /**
     * @deprecated Inject dependency
     */
    private static function getMissingArtistRetriever(): MissingArtistRetrieverInterface
    {
        global $dic;

        return $dic->get(MissingArtistRetrieverInterface::class);
    }
}<|MERGE_RESOLUTION|>--- conflicted
+++ resolved
@@ -314,11 +314,6 @@
         $this->songs = [];
 
         try {
-<<<<<<< HEAD
-            $user = Core::get_global('user');
-            if ($user instanceof User && $this->mbid !== null) {
-                $group = $mbrainz->lookup('release-group', $this->mbid, ['releases']);
-=======
             $user            = Core::get_global('user');
             $preview_plugins = Plugin::get_plugins('get_song_preview');
             if (
@@ -326,7 +321,6 @@
                 $user instanceof User &&
                 $this->mbid !== null
             ) {
->>>>>>> af4937ef
                 /**
                  * https://musicbrainz.org/ws/2/release-group/3bd76d40-7f0e-36b7-9348-91a33afee20e?inc=releases&fmt=json
                  * @var object{
@@ -400,11 +394,7 @@
                                 }
 
                                 $song['file'] = null;
-<<<<<<< HEAD
-                                foreach (Plugin::get_plugins(PluginTypeEnum::WANTED_LOOKUP) as $plugin_name) {
-=======
                                 foreach ($preview_plugins as $plugin_name) {
->>>>>>> af4937ef
                                     $plugin = new Plugin($plugin_name);
                                     if ($plugin->_plugin !== null && $plugin->load($user)) {
                                         $song['file'] = $plugin->_plugin->get_song_preview($track->id, $artist_name, $track->title);
@@ -413,10 +403,7 @@
                                         }
                                     }
                                 }
-<<<<<<< HEAD
-=======
-
->>>>>>> af4937ef
+
                                 if ($song['file'] !== null) {
                                     $this->songs[] = new Song_Preview(Song_Preview::insert($song));
                                 }
