<?php
/*
 * vim:set softtabstop=4 shiftwidth=4 expandtab:
 *
 * LICENSE: GNU Affero General Public License, version 3 (AGPL-3.0-or-later)
 * Copyright 2001 - 2020 Ampache.org
 *
 * This program is free software: you can redistribute it and/or modify
 * it under the terms of the GNU Affero General Public License as published by
 * the Free Software Foundation, either version 3 of the License, or
 * (at your option) any later version.
 *
 * This program is distributed in the hope that it will be useful,
 * but WITHOUT ANY WARRANTY; without even the implied warranty of
 * MERCHANTABILITY or FITNESS FOR A PARTICULAR PURPOSE.  See the
 * GNU Affero General Public License for more details.
 *
 * You should have received a copy of the GNU Affero General Public License
 * along with this program.  If not, see <https://www.gnu.org/licenses/>.
 *
 */

declare(strict_types=0);

namespace Ampache\Repository\Model;

use Ampache\Config\AmpConfig;
use Ampache\Module\System\AmpError;
use Ampache\Repository\LiveStreamRepositoryInterface;

/**
 * This handles the internet radio stuff, that is inserted into live_stream
 * this can include podcasts or what-have-you
 */
final class Live_Stream extends database_object implements LiveStreamInterface
{
    private LiveStreamRepositoryInterface $liveStreamRepository;

    public int $id;

    public function __construct(
        LiveStreamRepositoryInterface $liveStreamRepository,
        int $id
    ) {
        $this->liveStreamRepository = $liveStreamRepository;
        $this->id                   = $id;
    }

    /**
     * @var null|array{
     *  id: int,
     *  name: string,
     *  site_url: string,
     *  url: string,
     *  genre: int,
     *  catalog: int,
     *  codec: string
     * }
     */
    private ?array $dbData = null;

    /**
     * @return array{
     *  id: int,
     *  name: string,
     *  site_url: string,
     *  url: string,
     *  genre: int,
     *  catalog: int,
     *  codec: string
     * }
     */
    private function getDbData(): array
    {
        if ($this->dbData === null) {
            $this->dbData = $this->liveStreamRepository->getDataById($this->getId());
        }

        return $this->dbData;
    }

    public function getId(): int
    {
        return $this->id;
    }

    public function isNew(): bool
    {
        return $this->getDbData() === [];
    }

    /**
     * Not in use
     */
    public function format($details = true)
    {
    }

    public function getLink(): string
    {
        return sprintf(
            '%s/radio.php?action=show&radio=%d',
            AmpConfig::get('web_path'),
            $this->getId()
        );
    }

    public function getName(): string
    {
        return $this->getDbData()['name'] ?? '';
    }

    public function getUrl(): string
    {
        return $this->getDbData()['url'] ?? '';
    }

    public function getSiteUrl(): string
    {
        return $this->getDbData()['site_url'] ?? '';
    }

    public function getCodec(): string
    {
        return $this->getDbData()['codec'] ?? '';
    }

    /**
     * @return array
     */
    public function get_keywords()
    {
        return [];
    }

    /**
     * @return string
     */
    public function get_fullname()
    {
        return $this->getName();
    }

    /**
     * @return array{object_type: string, object_id: int}|null
     */
    public function get_parent(): ?array
    {
        return null;
    }

    /**
     * @return array
     */
    public function get_childrens()
    {
        return [];
    }

    /**
     * @param string $name
     * @return array
     */
    public function search_childrens($name)
    {
        debug_event(self::class, 'search_childrens ' . $name, 5);

        return [];
    }

    /**
     * @param string $filter_type
     * @return array
     */
    public function get_medias($filter_type = null)
    {
        $medias = [];
        if ($filter_type === null || $filter_type == 'live_stream') {
            $medias[] = [
                'object_type' => 'live_stream',
                'object_id' => $this->getId()
            ];
        }

        return $medias;
    }

    /**
     * get_catalogs
     *
     * Get all catalog ids related to this item.
     * @return integer[]
     */
    public function get_catalogs()
    {
        return [];
    }

    /**
     * @return null
     */
    public function get_user_owner()
    {
        return null;
    }

    /**
     * @return string
     */
    public function get_default_art_kind()
    {
        return 'default';
    }

    /**
     * @return null
     */
    public function get_description()
    {
        return null;
    }

    /**
     * display_art
     * @param integer $thumb
     * @param boolean $force
     */
    public function display_art($thumb = 2, $force = false)
    {
        if (Art::has_db($this->getId(), 'live_stream') || $force) {
            echo Art::display('live_stream', $this->getId(), $this->get_fullname(), $thumb, $this->getLink());
        }
    }

    /**
     * update
     * This is a static function that takes a key'd array for input
     * it depends on a ID element to determine which radio element it
     * should be updating
     * @param array $data
     * @return boolean|integer
     */
    public function update(array $data)
    {
        if (!$data['name']) {
            AmpError::add('general', T_('Name is required'));
        }

        $allowed_array = array('https', 'http', 'mms', 'mmsh', 'mmsu', 'mmst', 'rtsp', 'rtmp');

        $elements = explode(":", (string)$data['url']);

        if (!in_array($elements['0'], $allowed_array)) {
            AmpError::add('general', T_('URL is invalid, must be mms://, https:// or http://'));
        }

        if (!empty($data['site_url'])) {
            $elements = explode(":", (string)$data['site_url']);
            if (!in_array($elements['0'], $allowed_array)) {
                AmpError::add('site_url', T_('URL is invalid, must be http:// or https://'));
            }
        }

        if (AmpError::occurred()) {
            return false;
        }

        $this->liveStreamRepository->update(
            $data['name'],
            $data['site_url'],
            $data['url'],
            strtolower((string) ($data['codec'] ?? '')),
            $this->getId()
        );

        return $this->getId();
    } // update

    /**
<<<<<<< HEAD
=======
     * create
     * This is a static function that takes a key'd array for input
     * and if everything is good creates the object.
     * @param array $data
     * @return PDOStatement|boolean
     */
    public static function create(array $data)
    {
        // Make sure we've got a name and codec
        if (!strlen((string)$data['name'])) {
            AmpError::add('name', T_('Name is required'));
        }
        if (!strlen((string)$data['codec'])) {
            AmpError::add('codec', T_('Codec is required (e.g. MP3, OGG...)'));
        }

        $allowed_array = array('https', 'http', 'mms', 'mmsh', 'mmsu', 'mmst', 'rtsp', 'rtmp');

        $elements = explode(":", (string)$data['url']);

        if (!in_array($elements['0'], $allowed_array)) {
            AmpError::add('url', T_('URL is invalid, must be http:// or https://'));
        }

        if (!empty($data['site_url'])) {
            $elements = explode(":", (string)$data['site_url']);
            if (!in_array($elements['0'], $allowed_array)) {
                AmpError::add('site_url', T_('URL is invalid, must be http:// or https://'));
            }
        }

        // Make sure it's a real catalog
        $catalog = Catalog::create_from_id($data['catalog']);
        if (!$catalog->name) {
            AmpError::add('catalog', T_('Catalog is invalid'));
        }

        if (AmpError::occurred()) {
            return false;
        }

        // If we've made it this far everything must be ok... I hope
        $sql = "INSERT INTO `live_stream` (`name`, `site_url`, `url`, `catalog`, `codec`) VALUES (?, ?, ?, ?, ?)";

        return Dba::write($sql,
            array($data['name'], $data['site_url'], $data['url'], $catalog->id, strtolower((string)$data['codec'])));
    } // create

    /**
>>>>>>> e623eb6c
     * get_stream_types
     * This is needed by the media interface
     * @param string $player
     * @return array
     */
    public function get_stream_types($player = null)
    {
        return array('foreign');
    } // native_stream

    /**
     * play_url
     * This is needed by the media interface
     * @param string $additional_params
     * @param string $player
     * @param boolean $local
     * @return string
     */
    public function play_url($additional_params = '', $player = null, $local = false)
    {
        return $this->getUrl() . $additional_params;
    } // play_url

    /**
     * @return string
     */
    public function get_stream_name()
    {
        return $this->get_fullname();
    }

    /**
     * get_transcode_settings
     *
     * This will probably never be implemented
     * @param string $target
     * @param string $player
     * @param array $options
     * @return false
     */
    public function get_transcode_settings($target = null, $player = null, $options = array())
    {
        return false;
    }

    /**
     * @param integer $user
     * @param string $agent
     * @param array $location
     * @param integer $date
     * @return boolean
     */
    public function set_played($user, $agent, $location, $date = null)
    {
        // Do nothing
        unset($user, $agent, $location, $date);

        return false;
    }

    /**
     * @param integer $user
     * @param string $agent
     * @param integer $date
     * @return boolean
     */
    public function check_play_history($user, $agent, $date)
    {
        // Do nothing
        unset($user, $agent, $date);

        return false;
    }

    public function remove()
    {
    }

    public function isEnabled(): bool
    {
        return true;
    }
}<|MERGE_RESOLUTION|>--- conflicted
+++ resolved
@@ -277,58 +277,6 @@
     } // update
 
     /**
-<<<<<<< HEAD
-=======
-     * create
-     * This is a static function that takes a key'd array for input
-     * and if everything is good creates the object.
-     * @param array $data
-     * @return PDOStatement|boolean
-     */
-    public static function create(array $data)
-    {
-        // Make sure we've got a name and codec
-        if (!strlen((string)$data['name'])) {
-            AmpError::add('name', T_('Name is required'));
-        }
-        if (!strlen((string)$data['codec'])) {
-            AmpError::add('codec', T_('Codec is required (e.g. MP3, OGG...)'));
-        }
-
-        $allowed_array = array('https', 'http', 'mms', 'mmsh', 'mmsu', 'mmst', 'rtsp', 'rtmp');
-
-        $elements = explode(":", (string)$data['url']);
-
-        if (!in_array($elements['0'], $allowed_array)) {
-            AmpError::add('url', T_('URL is invalid, must be http:// or https://'));
-        }
-
-        if (!empty($data['site_url'])) {
-            $elements = explode(":", (string)$data['site_url']);
-            if (!in_array($elements['0'], $allowed_array)) {
-                AmpError::add('site_url', T_('URL is invalid, must be http:// or https://'));
-            }
-        }
-
-        // Make sure it's a real catalog
-        $catalog = Catalog::create_from_id($data['catalog']);
-        if (!$catalog->name) {
-            AmpError::add('catalog', T_('Catalog is invalid'));
-        }
-
-        if (AmpError::occurred()) {
-            return false;
-        }
-
-        // If we've made it this far everything must be ok... I hope
-        $sql = "INSERT INTO `live_stream` (`name`, `site_url`, `url`, `catalog`, `codec`) VALUES (?, ?, ?, ?, ?)";
-
-        return Dba::write($sql,
-            array($data['name'], $data['site_url'], $data['url'], $catalog->id, strtolower((string)$data['codec'])));
-    } // create
-
-    /**
->>>>>>> e623eb6c
      * get_stream_types
      * This is needed by the media interface
      * @param string $player
