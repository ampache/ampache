--- conflicted
+++ resolved
@@ -308,20 +308,23 @@
             'date',
             'last_update',
             'name',
+            'type',
+            'user',
+            'username',
+            'rating',
+            'user_flag',
+        ],
+        'playlist_search' => [
+            'date',
+            'last_update',
+            'name',
             'rating',
             'type',
             'user',
             'username',
-<<<<<<< HEAD
-            'rating',
-            'user_flag',
+            'user_flag'
         ],
         'playlist_search' => [
-=======
-            'user_flag'
-        ),
-        'playlist_search' => array(
->>>>>>> 1f47abff
             'date',
             'last_update',
             'name',
@@ -341,16 +344,9 @@
             'type',
             'user',
             'username',
-<<<<<<< HEAD
-            'rating',
-            'user_flag',
+            'user_flag'
         ],
         'shoutbox' => [
-=======
-            'user_flag'
-        ),
-        'shoutbox' => array(
->>>>>>> 1f47abff
             'date',
             'user',
             'sticky',
@@ -543,15 +539,8 @@
     /** @var array $_cache */
     protected $_cache;
 
-<<<<<<< HEAD
-    /**
-     * @var int|null $user_id
-     */
-    private $user_id;
-=======
     /** @var QueryInterface|null $queryType */
     private $queryType = null; // generate sql for the object type (Ampache\Module\Database\Query\*)
->>>>>>> 1f47abff
 
     /**
      * constructor
@@ -938,8 +927,6 @@
             case 'podcast_episode':
                 $this->queryType = new PodcastEpisodeQuery();
                 break;
-<<<<<<< HEAD
-=======
             case 'podcast':
                 $this->queryType = new PodcastQuery();
                 break;
@@ -988,7 +975,6 @@
             // Set it
             $this->_state['type'] = $type;
             $this->_set_base_sql(true, $custom_base);
->>>>>>> 1f47abff
         }
     }
 
@@ -1227,19 +1213,11 @@
             $results[] = $data;
         }
 
-<<<<<<< HEAD
-        $results  = $this->post_process($results);
-        $filtered = [];
-        foreach ($results as $data) {
-            // Make sure that this object passes the logic filter
-            if (array_key_exists('id', $data) && $this->logic_filter()) {
-=======
         $results  = $this->_post_process($results);
         $filtered = array();
         foreach ($results as $data) {
             // Make sure that this object passes the logic filter
             if (array_key_exists('id', $data) && $this->_logic_filter($data['id'])) {
->>>>>>> 1f47abff
                 $filtered[] = $data['id'];
             }
         }
@@ -1259,13 +1237,8 @@
     private function _set_base_sql($force = false, $custom_base = ''): void
     {
         // Only allow it to be set once
-<<<<<<< HEAD
-        if ((string)$this->_state['base'] !== '' && (string)$this->_state['base'] !== '0' && !$force) {
-            return true;
-=======
         if (!empty((string)$this->_state['base']) && !$force) {
             return;
->>>>>>> 1f47abff
         }
 
         // Custom sql base
@@ -1273,139 +1246,11 @@
             $this->_state['custom'] = true;
             $this->_state['base']   = $custom_base;
         } else {
-<<<<<<< HEAD
-            switch ($this->get_type()) {
-                case 'album':
-                    $this->set_select("`album`.`id`");
-                    $sql = "SELECT %%SELECT%% AS `id` FROM `album` ";
-                    break;
-                case 'album_disk':
-                    $this->set_select("`album_disk`.`id`");
-                    $sql = "SELECT %%SELECT%% AS `id` FROM `album_disk` ";
-                    break;
-                case 'artist':
-                    $this->set_select("`artist`.`id`");
-                    $sql = "SELECT %%SELECT%% FROM `artist` ";
-                    break;
-                case 'catalog':
-                    $this->set_select("`artist`.`name`");
-                    $sql = "SELECT %%SELECT%% FROM `artist` ";
-                    break;
-                case 'user':
-                    $this->set_select("`user`.`id`");
-                    $sql = "SELECT %%SELECT%% FROM `user` ";
-                    break;
-                case 'live_stream':
-                    $this->set_select("`live_stream`.`id`");
-                    $sql = "SELECT %%SELECT%% FROM `live_stream` ";
-                    break;
-                case 'playlist':
-                    $this->set_select("`playlist`.`id`");
-                    $sql = "SELECT %%SELECT%% FROM `playlist` ";
-                    break;
-                case 'playlist_search':
-                    $this->set_select("`playlist`.`id`");
-                    $sql = "SELECT %%SELECT%% FROM (SELECT `id`, `name`, `user`, `type`, `date`, `last_update`, `last_duration`, `username` FROM `playlist` UNION SELECT CONCAT('smart_', `id`) AS `id`, `name`, `user`, `type`, `date`, `last_update`, `last_duration`, `username` FROM `search`) AS `playlist` ";
-                    break;
-                case 'smartplaylist':
-                    $this->set_select('`search`.`id`');
-                    $sql = "SELECT %%SELECT%% FROM `search` ";
-                    break;
-                case 'shoutbox':
-                    $this->set_select("`user_shout`.`id`");
-                    $sql = "SELECT %%SELECT%% FROM `user_shout` ";
-                    break;
-                case 'video':
-                    $this->set_select("`video`.`id`");
-                    $sql = "SELECT %%SELECT%% FROM `video` ";
-                    break;
-                case 'tag':
-                    $this->set_select("`tag`.`id`");
-                    $this->set_filter('hidden', 0);
-                    $sql = "SELECT %%SELECT%% FROM `tag` ";
-                    break;
-                case 'tag_hidden':
-                    $this->set_select("`tag`.`id`");
-                    $this->set_filter('hidden', 1);
-                    $sql = "SELECT %%SELECT%% FROM `tag` ";
-                    break;
-                case 'wanted':
-                    $this->set_select("`wanted`.`id`");
-                    $sql = "SELECT %%SELECT%% FROM `wanted` ";
-                    break;
-                case 'share':
-                    $this->set_select("`share`.`id`");
-                    $sql = "SELECT %%SELECT%% FROM `share` ";
-                    break;
-                case 'broadcast':
-                    $this->set_select("`broadcast`.`id`");
-                    $sql = "SELECT %%SELECT%% FROM `broadcast` ";
-                    break;
-                case 'license':
-                    $this->set_select("`license`.`id`");
-                    $sql = "SELECT %%SELECT%% FROM `license` ";
-                    break;
-                case 'tvshow':
-                    $this->set_select("`tvshow`.`id`");
-                    $sql = "SELECT %%SELECT%% FROM `tvshow` ";
-                    break;
-                case 'tvshow_season':
-                    $this->set_select("`tvshow_season`.`id`");
-                    $sql = "SELECT %%SELECT%% FROM `tvshow_season` ";
-                    break;
-                case 'tvshow_episode':
-                    $this->set_select("`tvshow_episode`.`id`");
-                    $sql = "SELECT %%SELECT%% FROM `tvshow_episode` ";
-                    break;
-                case 'movie':
-                    $this->set_select("`movie`.`id`");
-                    $sql = "SELECT %%SELECT%% FROM `movie` ";
-                    break;
-                case 'clip':
-                    $this->set_select("`clip`.`id`");
-                    $sql = "SELECT %%SELECT%% FROM `clip` ";
-                    break;
-                case 'personal_video':
-                    $this->set_select("`personal_video`.`id`");
-                    $sql = "SELECT %%SELECT%% FROM `personal_video` ";
-                    break;
-                case 'label':
-                    $this->set_select("`label`.`id`");
-                    $sql = "SELECT %%SELECT%% FROM `label` ";
-                    break;
-                case 'pvmsg':
-                    $this->set_select("`user_pvmsg`.`id`");
-                    $sql = "SELECT %%SELECT%% FROM `user_pvmsg` ";
-                    break;
-                case 'follower':
-                    $this->set_select("`user_follower`.`id`");
-                    $sql = "SELECT %%SELECT%% FROM `user_follower` ";
-                    break;
-                case 'podcast':
-                    $this->set_select("`podcast`.`id`");
-                    $sql = "SELECT %%SELECT%% FROM `podcast` ";
-                    break;
-                case 'podcast_episode':
-                    $this->set_select("`podcast_episode`.`id`");
-                    $sql = "SELECT %%SELECT%% FROM `podcast_episode` ";
-                    break;
-                case 'playlist_media':
-                    $sql = '';
-                    break;
-                case 'song':
-                default:
-                    $this->set_select("`song`.`id`");
-                    $sql = "SELECT %%SELECT%% FROM `song` ";
-                    break;
-            }
-        }
-=======
             // TODO we should remove this default fallback and rely on set_type()
             if ($this->queryType === null) {
                 $this->queryType = new SongQuery();
             }
             $this->_state['select'][] = $this->queryType->get_select();
->>>>>>> 1f47abff
 
             // tag state should be set as they aren't really separate objects
             if ($this->get_type() === 'tag_hidden') {
@@ -1586,12 +1431,7 @@
             $join_sql   = $this->_get_join_sql();
             $having_sql = $this->_get_having_sql();
         }
-<<<<<<< HEAD
-
-        $limit_sql = $limit ? $this->get_limit_sql() : '';
-=======
         $limit_sql = $limit ? $this->_get_limit_sql() : '';
->>>>>>> 1f47abff
         $final_sql = $sql . $join_sql . $filter_sql . $having_sql;
 
         if (($this->get_type() == 'artist' || $this->get_type() == 'album') && !$this->_state['custom']) {
@@ -1642,703 +1482,10 @@
      * if not returns nothing
      * @param string $filter
      */
-<<<<<<< HEAD
-    private function sql_filter($filter, mixed $value): string
-    {
-        $filter_sql = '';
-        switch ($this->get_type()) {
-            case 'song':
-                switch ($filter) {
-                    case 'tag':
-                        $this->set_join('LEFT', '`tag_map`', '`tag_map`.`object_id`', '`song`.`id`', 100);
-                        $filter_sql = "`tag_map`.`object_type`='" . $this->get_type() . "' AND (";
-
-                        foreach ($value as $tag_id) {
-                            $filter_sql .= "`tag_map`.`tag_id`='" . Dba::escape($tag_id) . "' AND ";
-                        }
-
-                        $filter_sql = rtrim($filter_sql, 'AND ') . ") AND ";
-                        break;
-                    case 'exact_match':
-                        $filter_sql = " `song`.`title` = '" . Dba::escape($value) . "' AND ";
-                        break;
-                    case 'alpha_match':
-                        $filter_sql = " `song`.`title` LIKE '%" . Dba::escape($value) . "%' AND ";
-                        break;
-                    case 'regex_match':
-                        if (!empty($value)) {
-                            $filter_sql = " `song`.`title` REGEXP '" . Dba::escape($value) . "' AND ";
-                        }
-                        break;
-                    case 'regex_not_match':
-                        if (!empty($value)) {
-                            $filter_sql = " `song`.`title` NOT REGEXP '" . Dba::escape($value) . "' AND ";
-                        }
-                        break;
-                    case 'starts_with':
-                        $filter_sql = " `song`.`title` LIKE '" . Dba::escape($value) . "%' AND ";
-                        if ($this->catalog != 0) {
-                            $filter_sql .= " `song`.`catalog` = '" . $this->catalog . "' AND ";
-                        }
-                        break;
-                    case 'unplayed':
-                        if ((int)$value == 1) {
-                            $filter_sql = " `song`.`played`='0' AND ";
-                        }
-                        break;
-                    case 'album':
-                        $filter_sql = " `song`.`album` = '" . Dba::escape($value) . "' AND ";
-                        break;
-                    case 'album_disk':
-                        $this->set_join_and('LEFT', '`album_disk`', '`album_disk`.`album_id`', '`song`.`album`', '`album_disk`.`disk`', '`song`.`disk`', 100);
-                        $filter_sql = " `album_disk`.`id` = '" . Dba::escape($value) . "' AND ";
-                        break;
-                    case 'disk':
-                        $filter_sql = " `song`.`disk` = '" . Dba::escape($value) . "' AND ";
-                        break;
-                    case 'artist':
-                        $filter_sql = " `song`.`artist` = '" . Dba::escape($value) . "' AND ";
-                        break;
-                    case 'add_lt':
-                        $filter_sql = " `song`.`addition_time` <= '" . Dba::escape($value) . "' AND ";
-                        break;
-                    case 'add_gt':
-                        $filter_sql = " `song`.`addition_time` >= '" . Dba::escape($value) . "' AND ";
-                        break;
-                    case 'update_lt':
-                        $filter_sql = " `song`.`update_time` <= '" . Dba::escape($value) . "' AND ";
-                        break;
-                    case 'update_gt':
-                        $filter_sql = " `song`.`update_time` >= '" . Dba::escape($value) . "' AND ";
-                        break;
-                    case 'catalog':
-                        if ($value != 0) {
-                            $filter_sql = sprintf(' `song`.`catalog` = \'%s\' AND ', $value);
-                        }
-                        break;
-                    case 'catalog_enabled':
-                        $this->set_join('LEFT', '`catalog`', '`catalog`.`id`', '`song`.`catalog`', 100);
-                        $filter_sql = " `catalog`.`enabled` = '1' AND ";
-                        break;
-                    case 'enabled':
-                        $filter_sql = sprintf(' `song`.`enabled`= \'%s\' AND ', $value);
-                        break;
-                }
-                break;
-            case 'album':
-                switch ($filter) {
-                    case 'tag':
-                        $this->set_join('LEFT', '`tag_map`', '`tag_map`.`object_id`', '`album`.`id`', 100);
-                        $filter_sql = "`tag_map`.`object_type`='" . $this->get_type() . "' AND (";
-
-                        foreach ($value as $tag_id) {
-                            $filter_sql .= "`tag_map`.`tag_id`='" . Dba::escape($tag_id) . "' AND ";
-                        }
-
-                        $filter_sql = rtrim($filter_sql, 'AND ') . ") AND ";
-                        break;
-                    case 'exact_match':
-                        $filter_sql = " `album`.`name` = '" . Dba::escape($value) . "' AND ";
-                        break;
-                    case 'alpha_match':
-                        $filter_sql = " `album`.`name` LIKE '%" . Dba::escape($value) . "%' AND ";
-                        break;
-                    case 'regex_match':
-                        if (!empty($value)) {
-                            $filter_sql = " `album`.`name` REGEXP '" . Dba::escape($value) . "' AND ";
-                        }
-                        break;
-                    case 'regex_not_match':
-                        if (!empty($value)) {
-                            $filter_sql = " `album`.`name` NOT REGEXP '" . Dba::escape($value) . "' AND ";
-                        }
-                        break;
-                    case 'starts_with':
-                        $this->set_join('LEFT', '`song`', '`album`.`id`', '`song`.`album`', 100);
-                        $filter_sql = " `album`.`name` LIKE '" . Dba::escape($value) . "%' AND ";
-                        if ($this->catalog != 0) {
-                            $filter_sql .= "`album`.`catalog` = '" . $this->catalog . "' AND ";
-                        }
-                        break;
-                    case 'artist':
-                        $filter_sql = " `album`.`id` IN (SELECT `album_id` FROM `album_map` WHERE `album_map`.`object_id` = '" . Dba::escape($value) . "') AND ";
-                        break;
-                    case 'album_artist':
-                        $filter_sql = " `album`.`id` IN (SELECT `album_id` FROM `album_map` WHERE `album_map`.`object_id` = '" . Dba::escape($value) . "' AND `album_map`.`object_type` = 'album') AND ";
-                        break;
-                    case 'song_artist':
-                        $filter_sql = " `album`.`id` IN (SELECT `album_id` FROM `album_map` WHERE `album_map`.`object_id` = '" . Dba::escape($value) . "' AND `album_map`.`object_type` = 'song') AND ";
-                        break;
-                    case 'add_lt':
-                        $this->set_join('LEFT', '`song`', '`song`.`album`', '`album`.`id`', 100);
-                        $filter_sql = " `song`.`addition_time` <= '" . Dba::escape($value) . "' AND ";
-                        break;
-                    case 'add_gt':
-                        $this->set_join('LEFT', '`song`', '`song`.`album`', '`album`.`id`', 100);
-                        $filter_sql = " `song`.`addition_time` >= '" . Dba::escape($value) . "' AND ";
-                        break;
-                    case 'update_lt':
-                        $this->set_join('LEFT', '`song`', '`song`.`album`', '`album`.`id`', 100);
-                        $filter_sql = " `song`.`update_time` <= '" . Dba::escape($value) . "' AND ";
-                        break;
-                    case 'update_gt':
-                        $this->set_join('LEFT', '`song`', '`song`.`album`', '`album`.`id`', 100);
-                        $filter_sql = " `song`.`update_time` >= '" . Dba::escape($value) . "' AND ";
-                        break;
-                    case 'catalog':
-                        if ($value != 0) {
-                            $filter_sql = sprintf(' (`album`.`catalog` = \'%s\') AND ', $value);
-                        }
-                        break;
-                    case 'catalog_enabled':
-                        $this->set_join('LEFT', '`catalog`', '`catalog`.`id`', '`album`.`catalog`', 100);
-                        $filter_sql = " `catalog`.`enabled` = '1' AND ";
-                        break;
-                    case 'unplayed':
-                        if ((int)$value == 1) {
-                            $filter_sql = " `album`.`total_count`='0' AND ";
-                        }
-                        break;
-                }
-                break;
-            case 'album_disk':
-                $this->set_join('LEFT', '`album`', '`album_disk`.`album_id`', '`album`.`id`', 100);
-                switch ($filter) {
-                    case 'tag':
-                        $this->set_join('LEFT', '`tag_map`', '`tag_map`.`object_id`', '`album`.`id`', 100);
-                        $filter_sql = "`tag_map`.`object_type`='" . $this->get_type() . "' AND (";
-
-                        foreach ($value as $tag_id) {
-                            $filter_sql .= "`tag_map`.`tag_id`='" . Dba::escape($tag_id) . "' AND ";
-                        }
-
-                        $filter_sql = rtrim($filter_sql, 'AND ') . ") AND ";
-                        break;
-                    case 'exact_match':
-                        $filter_sql = " `album`.`name` = '" . Dba::escape($value) . "' AND ";
-                        break;
-                    case 'alpha_match':
-                        $filter_sql = " `album`.`name` LIKE '%" . Dba::escape($value) . "%' AND ";
-                        break;
-                    case 'regex_match':
-                        if (!empty($value)) {
-                            $filter_sql = " `album`.`name` REGEXP '" . Dba::escape($value) . "' AND ";
-                        }
-                        break;
-                    case 'regex_not_match':
-                        if (!empty($value)) {
-                            $filter_sql = " `album`.`name` NOT REGEXP '" . Dba::escape($value) . "' AND ";
-                        }
-                        break;
-                    case 'starts_with':
-                        $this->set_join('LEFT', '`song`', '`album`.`id`', '`song`.`album`', 100);
-                        $filter_sql = " `album`.`name` LIKE '" . Dba::escape($value) . "%' AND ";
-                        if ($this->catalog != 0) {
-                            $filter_sql .= "`song`.`catalog` = '" . $this->catalog . "' AND ";
-                        }
-                        break;
-                    case 'artist':
-                        $filter_sql = " `album`.`id` IN (SELECT `album_id` FROM `album_map` WHERE `album_map`.`object_id` = '" . Dba::escape($value) . "') AND ";
-                        break;
-                    case 'album_artist':
-                        $filter_sql = " `album`.`id` IN (SELECT `album_id` FROM `album_map` WHERE `album_map`.`object_id` = '" . Dba::escape($value) . "' AND `artist_map`.`object_type` = 'album') AND ";
-                        break;
-                    case 'song_artist':
-                        $filter_sql = " `album`.`id` IN (SELECT `album_id` FROM `album_map` WHERE `album_map`.`object_id` = '" . Dba::escape($value) . "' AND `artist_map`.`object_type` = 'song') AND ";
-                        break;
-                    case 'add_lt':
-                        $this->set_join('LEFT', '`song`', '`song`.`album`', '`album`.`id`', 100);
-                        $filter_sql = " `song`.`addition_time` <= '" . Dba::escape($value) . "' AND ";
-                        break;
-                    case 'add_gt':
-                        $this->set_join('LEFT', '`song`', '`song`.`album`', '`album`.`id`', 100);
-                        $filter_sql = " `song`.`addition_time` >= '" . Dba::escape($value) . "' AND ";
-                        break;
-                    case 'update_lt':
-                        $this->set_join('LEFT', '`song`', '`song`.`album`', '`album`.`id`', 100);
-                        $filter_sql = " `song`.`update_time` <= '" . Dba::escape($value) . "' AND ";
-                        break;
-                    case 'update_gt':
-                        $this->set_join('LEFT', '`song`', '`song`.`album`', '`album`.`id`', 100);
-                        $filter_sql = " `song`.`update_time` >= '" . Dba::escape($value) . "' AND ";
-                        break;
-                    case 'catalog':
-                        if ($value != 0) {
-                            $filter_sql = sprintf(' (`album_disk`.`catalog` = \'%s\') AND ', $value);
-                        }
-                        break;
-                    case 'catalog_enabled':
-                        $this->set_join('LEFT', '`catalog`', '`catalog`.`id`', '`album_disk`.`catalog`', 100);
-                        $filter_sql = " `catalog`.`enabled` = '1' AND ";
-                        break;
-                    case 'unplayed':
-                        if ((int)$value == 1) {
-                            $filter_sql = " `album_disk`.`total_count`='0' AND ";
-                        }
-                        break;
-                }
-
-                $filter_sql .= " `album`.`id` IS NOT NULL AND ";
-                break;
-            case 'artist':
-                switch ($filter) {
-                    case 'tag':
-                        $this->set_join('LEFT', '`tag_map`', '`tag_map`.`object_id`', '`artist`.`id`', 100);
-                        $filter_sql = "`tag_map`.`object_type`='" . $this->get_type() . "' AND (";
-
-                        foreach ($value as $tag_id) {
-                            $filter_sql .= "`tag_map`.`tag_id`='" . Dba::escape($tag_id) . "' AND ";
-                        }
-
-                        $filter_sql = rtrim($filter_sql, 'AND ') . ') AND ';
-                        break;
-                    case 'exact_match':
-                        $filter_sql = " `artist`.`name` = '" . Dba::escape($value) . "' AND ";
-                        break;
-                    case 'alpha_match':
-                        $filter_sql = " `artist`.`name` LIKE '%" . Dba::escape($value) . "%' AND ";
-                        break;
-                    case 'regex_match':
-                        if (!empty($value)) {
-                            $filter_sql = " `artist`.`name` REGEXP '" . Dba::escape($value) . "' AND ";
-                        }
-                        break;
-                    case 'regex_not_match':
-                        if (!empty($value)) {
-                            $filter_sql = " `artist`.`name` NOT REGEXP '" . Dba::escape($value) . "' AND ";
-                        }
-                        break;
-                    case 'starts_with':
-                        $this->set_join('LEFT', '`song`', '`artist`.`id`', '`song`.`artist`', 100);
-                        $filter_sql = " `artist`.`name` LIKE '" . Dba::escape($value) . "%' AND ";
-                        if ($this->catalog != 0) {
-                            $filter_sql .= "`song`.`catalog` = '" . $this->catalog . "' AND ";
-                        }
-                        break;
-                    case 'add_lt':
-                        $this->set_join('LEFT', '`song`', '`song`.`artist`', '`artist`.`id`', 100);
-                        $filter_sql = " `song`.`addition_time` <= '" . Dba::escape($value) . "' AND ";
-                        break;
-                    case 'add_gt':
-                        $this->set_join('LEFT', '`song`', '`song`.`artist`', '`artist`.`id`', 100);
-                        $filter_sql = " `song`.`addition_time` >= '" . Dba::escape($value) . "' AND ";
-                        break;
-                    case 'update_lt':
-                        $this->set_join('LEFT', '`song`', '`song`.`artist`', '`artist`.`id`', 100);
-                        $filter_sql = " `song`.`update_time` <= '" . Dba::escape($value) . "' AND ";
-                        break;
-                    case 'update_gt':
-                        $this->set_join('LEFT', '`song`', '`song`.`artist`', '`artist`.`id`', 100);
-                        $filter_sql = " `song`.`update_time` >= '" . Dba::escape($value) . "' AND ";
-                        break;
-                    case 'catalog':
-                        $type = '\'artist\'';
-                        if ($this->get_filter('album_artist')) {
-                            $type = '\'album_artist\'';
-                        }
-
-                        if ($this->get_filter('song_artist')) {
-                            $type = '\'song_artist\'';
-                        }
-
-                        if ($value != 0) {
-                            $this->set_join_and('LEFT', '`catalog_map`', '`catalog_map`.`object_id`', '`artist`.`id`', '`catalog_map`.`object_type`', $type, 100);
-                            $filter_sql = sprintf(' (`catalog_map`.`catalog_id` = \'%s\') AND ', $value);
-                        }
-                        break;
-                    case 'catalog_enabled':
-                        $type = '\'artist\'';
-                        if ($this->get_filter('album_artist')) {
-                            $type = '\'album_artist\'';
-                        }
-
-                        if ($this->get_filter('song_artist')) {
-                            $type = '\'song_artist\'';
-                        }
-
-                        $this->set_join_and('LEFT', '`catalog_map`', '`catalog_map`.`object_id`', '`artist`.`id`', '`catalog_map`.`object_type`', $type, 100);
-                        $this->set_join('LEFT', '`catalog`', '`catalog`.`id`', '`catalog_map`.`catalog_id`', 100);
-                        $filter_sql = " `catalog`.`enabled` = '1' AND ";
-                        break;
-                    case 'album_artist':
-                        $filter_sql = " `artist`.`id` IN (SELECT `artist_id` FROM `artist_map` WHERE `artist_map`.`object_type` = 'album') AND ";
-                        break;
-                    case 'song_artist':
-                        $filter_sql = " `artist`.`id` IN (SELECT `artist_id` FROM `artist_map` WHERE `artist_map`.`object_type` = 'song') AND ";
-                        break;
-                    case 'unplayed':
-                        if ((int)$value == 1) {
-                            $filter_sql = " `artist`.`total_count`='0' AND ";
-                        }
-                        break;
-                }
-                break;
-            case 'live_stream':
-                switch ($filter) {
-                    case 'exact_match':
-                        $filter_sql = " `live_stream`.`name` = '" . Dba::escape($value) . "' AND ";
-                        break;
-                    case 'alpha_match':
-                        $filter_sql = " `live_stream`.`name` LIKE '%" . Dba::escape($value) . "%' AND ";
-                        break;
-                    case 'regex_match':
-                        if (!empty($value)) {
-                            $filter_sql = " `live_stream`.`name` REGEXP '" . Dba::escape($value) . "' AND ";
-                        }
-                        break;
-                    case 'regex_not_match':
-                        if (!empty($value)) {
-                            $filter_sql = " `live_stream`.`name` NOT REGEXP '" . Dba::escape($value) . "' AND ";
-                        }
-                        break;
-                    case 'starts_with':
-                        $filter_sql = " `live_stream`.`name` LIKE '" . Dba::escape($value) . "%' AND ";
-                        break;
-                    case 'catalog_enabled':
-                        $this->set_join('LEFT', '`catalog`', '`catalog`.`id`', '`live_stream`.`catalog`', 100);
-                        $filter_sql = " `catalog`.`enabled` = '1' AND ";
-                        break;
-                }
-                break;
-            case 'playlist_search':
-            case 'playlist':
-                switch ($filter) {
-                    case 'exact_match':
-                        $filter_sql = " `playlist`.`name` = '" . Dba::escape($value) . "' AND ";
-                        break;
-                    case 'alpha_match':
-                        $filter_sql = " `playlist`.`name` LIKE '%" . Dba::escape($value) . "%' AND ";
-                        break;
-                    case 'regex_match':
-                        if (!empty($value)) {
-                            $filter_sql = " `playlist`.`name` REGEXP '" . Dba::escape($value) . "' AND ";
-                        }
-                        break;
-                    case 'regex_not_match':
-                        if (!empty($value)) {
-                            $filter_sql = " `playlist`.`name` NOT REGEXP '" . Dba::escape($value) . "' AND ";
-                        }
-                        break;
-                    case 'starts_with':
-                        $filter_sql = " `playlist`.`name` LIKE '" . Dba::escape($value) . "%' AND ";
-                        break;
-                    case 'playlist_type':
-                        $user_id = (Core::get_global('user') instanceof User && Core::get_global('user')->id > 0)
-                            ? Core::get_global('user')->id
-                            : -1;
-                        if ($value == 0) {
-                            $filter_sql = sprintf(' (`playlist`.`user`=\'%s\') AND ', $user_id);
-                        } else {
-                            $filter_sql = sprintf(' (`playlist`.`type` = \'public\' OR `playlist`.`user`=\'%s\') AND ', $user_id);
-                        }
-                        break;
-                }
-                break;
-            case 'smartplaylist':
-                switch ($filter) {
-                    case 'exact_match':
-                        $filter_sql = " `search`.`name` = '" . Dba::escape($value) . "' AND ";
-                        break;
-                    case 'alpha_match':
-                        $filter_sql = " `search`.`name` LIKE '%" . Dba::escape($value) . "%' AND ";
-                        break;
-                    case 'regex_match':
-                        if (!empty($value)) {
-                            $filter_sql = " `search`.`name` REGEXP '" . Dba::escape($value) . "' AND ";
-                        }
-                        break;
-                    case 'regex_not_match':
-                        if (!empty($value)) {
-                            $filter_sql = " `search`.`name` NOT REGEXP '" . Dba::escape($value) . "' AND ";
-                        }
-                        break;
-                    case 'starts_with':
-                        $filter_sql = " `search`.`name` LIKE '" . Dba::escape($value) . "%' AND ";
-                        break;
-                    case 'playlist_type':
-                        $user_id = (Core::get_global('user') instanceof User && Core::get_global('user')->id > 0)
-                            ? Core::get_global('user')->id
-                            : -1;
-                        if ($value == 0) {
-                            $filter_sql = sprintf(' (`search`.`user`=\'%s\') AND ', $user_id);
-                        } else {
-                            $filter_sql = sprintf(' (`search`.`type` = \'public\' OR `search`.`user`=\'%s\') AND ', $user_id);
-                        }
-                        break;
-                }
-                break;
-            case 'tag':
-                switch ($filter) {
-                    case 'exact_match':
-                        $filter_sql = " `tag`.`name` = '" . Dba::escape($value) . "' AND ";
-                        break;
-                    case 'alpha_match':
-                        $filter_sql = " `tag`.`name` LIKE '%" . Dba::escape($value) . "%' AND ";
-                        break;
-                    case 'regex_match':
-                        if (!empty($value)) {
-                            $filter_sql = " `tag`.`name` REGEXP '" . Dba::escape($value) . "' AND ";
-                        }
-                        break;
-                    case 'regex_not_match':
-                        if (!empty($value)) {
-                            $filter_sql = " `tag`.`name` NOT REGEXP '" . Dba::escape($value) . "' AND ";
-                        }
-                        break;
-                    case 'tag':
-                        $filter_sql = " `tag`.`id` = '" . Dba::escape($value) . "' AND ";
-                        break;
-                    case 'hidden':
-                        $filter_sql = " `tag`.`is_hidden` = " . Dba::escape($value) . " AND ";
-                        break;
-                }
-                break;
-            case 'video':
-                switch ($filter) {
-                    case 'tag':
-                        $this->set_join('LEFT', '`tag_map`', '`tag_map`.`object_id`', '`video`.`id`', 100);
-                        $filter_sql = "`tag_map`.`object_type`='" . $this->get_type() . "' AND (";
-
-                        foreach ($value as $tag_id) {
-                            $filter_sql .= "`tag_map`.`tag_id`='" . Dba::escape($tag_id) . "' AND ";
-                        }
-
-                        $filter_sql = rtrim($filter_sql, 'AND ') . ') AND ';
-                        break;
-                    case 'exact_match':
-                        $filter_sql = " `video`.`title` = '" . Dba::escape($value) . "' AND ";
-                        break;
-                    case 'alpha_match':
-                        $filter_sql = " `video`.`title` LIKE '%" . Dba::escape($value) . "%' AND ";
-                        break;
-                    case 'regex_match':
-                        if (!empty($value)) {
-                            $filter_sql = " `video`.`title` REGEXP '" . Dba::escape($value) . "' AND ";
-                        }
-                        break;
-                    case 'regex_not_match':
-                        if (!empty($value)) {
-                            $filter_sql = " `video`.`title` NOT REGEXP '" . Dba::escape($value) . "' AND ";
-                        }
-                        break;
-                    case 'starts_with':
-                        $filter_sql = " `video`.`title` LIKE '" . Dba::escape($value) . "%' AND ";
-                        break;
-                }
-                break;
-            case 'license':
-                switch ($filter) {
-                    case 'exact_match':
-                        $filter_sql = " `license`.`name` = '" . Dba::escape($value) . "' AND ";
-                        break;
-                    case 'alpha_match':
-                        $filter_sql = " `license`.`name` LIKE '%" . Dba::escape($value) . "%' AND ";
-                        break;
-                    case 'regex_match':
-                        if (!empty($value)) {
-                            $filter_sql = " `license`.`name` REGEXP '" . Dba::escape($value) . "' AND ";
-                        }
-                        break;
-                    case 'regex_not_match':
-                        if (!empty($value)) {
-                            $filter_sql = " `license`.`name` NOT REGEXP '" . Dba::escape($value) . "' AND ";
-                        }
-                        break;
-                    case 'starts_with':
-                        $filter_sql = " `license`.`name` LIKE '" . Dba::escape($value) . "%' AND ";
-                        break;
-                }
-                break;
-            case 'tvshow':
-                switch ($filter) {
-                    case 'exact_match':
-                        $filter_sql = " `tvshow`.`name` = '" . Dba::escape($value) . "' AND ";
-                        break;
-                    case 'alpha_match':
-                        $filter_sql = " `tvshow`.`name` LIKE '%" . Dba::escape($value) . "%' AND ";
-                        break;
-                    case 'regex_match':
-                        if (!empty($value)) {
-                            $filter_sql = " `tvshow`.`name` REGEXP '" . Dba::escape($value) . "' AND ";
-                        }
-                        break;
-                    case 'regex_not_match':
-                        if (!empty($value)) {
-                            $filter_sql = " `tvshow`.`name` NOT REGEXP '" . Dba::escape($value) . "' AND ";
-                        }
-                        break;
-                    case 'year_lt':
-                        $filter_sql = " `tvshow`.`year` < '" . Dba::escape($value) . "' AND ";
-                        break;
-                    case 'year_gt':
-                        $filter_sql = " `tvshow`.`year` > '" . Dba::escape($value) . "' AND ";
-                        break;
-                    case 'year_eq':
-                        $filter_sql = " `tvshow`.`year` = '" . Dba::escape($value) . "' AND ";
-                        break;
-                    case 'starts_with':
-                        $filter_sql = " `tvshow`.`name` LIKE '" . Dba::escape($value) . "%' AND ";
-                        break;
-                }
-                break;
-            case 'tvshow_season':
-                switch ($filter) {
-                    case 'season_lt':
-                        $filter_sql = " `tvshow_season`.`season_number` < '" . Dba::escape($value) . "' AND ";
-                        break;
-                    case 'season_gt':
-                        $filter_sql = " `tvshow_season`.`season_number` > '" . Dba::escape($value) . "' AND ";
-                        break;
-                    case 'season_eq':
-                        $filter_sql = " `tvshow_season`.`season_number` = '" . Dba::escape($value) . "' AND ";
-                        break;
-                }
-                break;
-            case 'catalog':
-                if ($filter === 'gather_types') {
-                    $filter_sql = " `catalog`.`gather_types` = '" . Dba::escape($value) . "' AND ";
-                }
-
-                // end filter
-                break;
-            case 'user':
-                if ($filter === 'starts_with') {
-                    $filter_sql = " (`user`.`fullname` LIKE '" . Dba::escape($value) . "%' OR `user`.`username` LIKE '" . Dba::escape($value) . "%' OR `user`.`email` LIKE '" . Dba::escape($value) . "%') AND ";
-                }
-
-                // end filter
-                break;
-            case 'label':
-                switch ($filter) {
-                    case 'exact_match':
-                        $filter_sql = " `label`.`name` = '" . Dba::escape($value) . "' AND ";
-                        break;
-                    case 'alpha_match':
-                        $filter_sql = " `label`.`name` LIKE '%" . Dba::escape($value) . "%' AND ";
-                        break;
-                    case 'regex_match':
-                        if (!empty($value)) {
-                            $filter_sql = " `label`.`name` REGEXP '" . Dba::escape($value) . "' AND ";
-                        }
-                        break;
-                    case 'regex_not_match':
-                        if (!empty($value)) {
-                            $filter_sql = " `label`.`name` NOT REGEXP '" . Dba::escape($value) . "' AND ";
-                        }
-                        break;
-                    case 'starts_with':
-                        $filter_sql = " `label`.`name` LIKE '" . Dba::escape($value) . "%' AND ";
-                        break;
-                }
-                break;
-            case 'pvmsg':
-                switch ($filter) {
-                    case 'alpha_match':
-                        $filter_sql = " `user_pvmsg`.`subject` LIKE '%" . Dba::escape($value) . "%' AND ";
-                        break;
-                    case 'regex_match':
-                        if (!empty($value)) {
-                            $filter_sql = " `user_pvmsg`.`subject` REGEXP '" . Dba::escape($value) . "' AND ";
-                        }
-                        break;
-                    case 'regex_not_match':
-                        if (!empty($value)) {
-                            $filter_sql = " `user_pvmsg`.`subject` NOT REGEXP '" . Dba::escape($value) . "' AND ";
-                        }
-                        break;
-                    case 'starts_with':
-                        $filter_sql = " `user_pvmsg`.`subject` LIKE '" . Dba::escape($value) . "%' AND ";
-                        break;
-                    case 'user':
-                        $filter_sql = " `user_pvmsg`.`from_user` = '" . Dba::escape($value) . "' AND ";
-                        break;
-                    case 'to_user':
-                        $filter_sql = " `user_pvmsg`.`to_user` = '" . Dba::escape($value) . "' AND ";
-                        break;
-                }
-                break;
-            case 'follower':
-                switch ($filter) {
-                    case 'user':
-                        $filter_sql = " `user_follower`.`user` = '" . Dba::escape($value) . "' AND ";
-                        break;
-                    case 'to_user':
-                        $filter_sql = " `user_follower`.`follow_user` = '" . Dba::escape($value) . "' AND ";
-                        break;
-                }
-                break;
-            case 'podcast':
-                switch ($filter) {
-                    case 'exact_match':
-                        $filter_sql = " `podcast`.`title` = '" . Dba::escape($value) . "' AND ";
-                        break;
-                    case 'alpha_match':
-                        $filter_sql = " `podcast`.`title` LIKE '%" . Dba::escape($value) . "%' AND ";
-                        break;
-                    case 'regex_match':
-                        if (!empty($value)) {
-                            $filter_sql = " `podcast`.`title` REGEXP '" . Dba::escape($value) . "' AND ";
-                        }
-                        break;
-                    case 'regex_not_match':
-                        if (!empty($value)) {
-                            $filter_sql = " `podcast`.`title` NOT REGEXP '" . Dba::escape($value) . "' AND ";
-                        }
-                        break;
-                    case 'starts_with':
-                        $filter_sql = " `podcast`.`title` LIKE '" . Dba::escape($value) . "%' AND ";
-                        break;
-                    case 'unplayed':
-                        if ((int)$value == 1) {
-                            $filter_sql = " `podcast`.`total_count`='0' AND ";
-                        }
-                        break;
-                }
-                break;
-            case 'podcast_episode':
-                switch ($filter) {
-                    case 'catalog':
-                        $this->set_join('LEFT', '`podcast`', '`podcast`.`id`', '`podcast_episode`.`podcast`', 100);
-                        $this->set_join('LEFT', '`catalog`', '`catalog`.`id`', '`podcast`.`catalog`', 100);
-                        if ($value != 0) {
-                            $filter_sql = " `podcast`.`catalog` = '" . Dba::escape($value) . "' AND ";
-                        }
-                        break;
-                    case 'podcast':
-                        $filter_sql = " `podcast_episode`.`podcast` = '" . Dba::escape($value) . "' AND ";
-                        break;
-                    case 'exact_match':
-                        $filter_sql = " `podcast_episode`.`title` = '" . Dba::escape($value) . "' AND ";
-                        break;
-                    case 'alpha_match':
-                        $filter_sql = " `podcast_episode`.`title` LIKE '%" . Dba::escape($value) . "%' AND ";
-                        break;
-                    case 'regex_match':
-                        if (!empty($value)) {
-                            $filter_sql = " `podcast_episode`.`title` REGEXP '" . Dba::escape($value) . "' AND ";
-                        }
-                        break;
-                    case 'regex_not_match':
-                        if (!empty($value)) {
-                            $filter_sql = " `podcast_episode`.`title` NOT REGEXP '" . Dba::escape($value) . "' AND ";
-                        }
-                        break;
-                    case 'starts_with':
-                        $filter_sql = " `podcast_episode`.`title` LIKE '" . Dba::escape($value) . "%' AND ";
-                        break;
-                    case 'unplayed':
-                        if ((int)$value == 1) {
-                            $filter_sql = " `podcast_episode`.`played`='0' AND ";
-                        }
-                        break;
-                }
-                break;
-=======
-    private function _sql_filter($filter, $value): string
+    private function _sql_filter($filter, mixed $value): string
     {
         if ($this->queryType === null) {
             return '';
->>>>>>> 1f47abff
         }
 
         return $this->queryType->get_sql_filter($this, $filter, $value);
@@ -2353,11 +1500,7 @@
      *
      * @SuppressWarnings(PHPMD.UnusedFormalParameter)
      */
-<<<<<<< HEAD
-    private function logic_filter(): bool
-=======
     private function _logic_filter($object_id): bool
->>>>>>> 1f47abff
     {
         return true;
         // TODO, this must be old so probably not needed
@@ -2383,448 +1526,8 @@
             return "RAND()";
         }
 
-<<<<<<< HEAD
-        // Depending on the type of browsing we are doing we can apply
-        // different filters that apply to different fields
-        switch ($this->get_type()) {
-            case 'song':
-                switch ($field) {
-                    case 'title':
-                    case 'year':
-                    case 'track':
-                    case 'time':
-                    case 'composer':
-                    case 'total_count':
-                    case 'total_skip':
-                        $sql = sprintf('`song`.`%s`', $field);
-                        break;
-                    case 'album':
-                        $sql   = sprintf('`album`.`name` %s, `song`.`track`', $order);
-                        $order = '';
-                        $this->set_join('LEFT', "`album`", "`album`.`id`", "`song`.`album`", 100);
-                        break;
-                    case 'album_disk':
-                        $sql   = sprintf('`album`.`name` %s, `album_disk`.`disk`, `song`.`track`', $order);
-                        $order = '';
-                        $this->set_join('LEFT', "`album`", "`album`.`id`", "`song`.`album`", 100);
-                        $this->set_join('LEFT', '`album_disk`', '`album`.`id`', '`album_disk`.`album_id`', 100);
-                        break;
-                    case 'artist':
-                        $sql = "`artist`.`name`";
-                        $this->set_join('LEFT', "`artist`", "`artist`.`id`", "`song`.`artist`", 100);
-                        break;
-                    case 'rating':
-                        $sql = sprintf('`rating`.`rating` %s, `rating`.`date`', $order);
-                        $this->set_join_and_and('LEFT', "`rating`", "`rating`.`object_id`", "`song`.`id`", "`rating`.`object_type`", "'song'", "`rating`.`user`", (string)$this->user_id, 100);
-                        break;
-                    case 'user_flag':
-                        $sql = "`user_flag`.`date`";
-                        $this->set_join_and_and('LEFT', "`user_flag`", "`user_flag`.`object_id`", "`song`.`id`", "`user_flag`.`object_type`", "'song'", "`user_flag`.`user`", (string)$this->user_id, 100);
-                        break;
-                }
-                break;
-            case 'album':
-                switch ($field) {
-                    case 'name':
-                        $sql = "`album`.`name`";
-                        break;
-                    case 'name_original_year':
-                        $sql = sprintf('`album`.`name` %s, IFNULL(`album`.`original_year`, `album`.`year`)', $order);
-                        break;
-                    case 'name_year':
-                        $sql = sprintf('`album`.`name` %s, `album`.`year`', $order);
-                        break;
-                    case 'generic_artist':
-                        $sql = "`artist`.`name`";
-                        $this->set_join('LEFT', '`song`', '`song`.`album`', '`album`.`id`', 100);
-                        $this->set_join(
-                            'LEFT',
-                            '`artist`',
-                            'COALESCE(`album`.`album_artist`, `song`.`artist`)',
-                            '`artist`.`id`',
-                            100
-                        );
-                        break;
-                    case 'album_artist':
-                        $sql = "`artist`.`name`";
-                        $this->set_join('LEFT', '`artist`', '`album`.`album_artist`', '`artist`.`id`', 100);
-                        break;
-                    case 'artist':
-                        $sql = "`artist`.`name`";
-                        $this->set_join('LEFT', '`song`', '`song`.`album`', '`album`.`id`', 100);
-                        $this->set_join('LEFT', '`artist`', '`song`.`artist`', '`artist`.`id`', 100);
-                        break;
-                    case 'rating':
-                        $sql = sprintf('`rating`.`rating` %s, `rating`.`date`', $order);
-                        $this->set_join_and_and('LEFT', "`rating`", "`rating`.`object_id`", "`album`.`id`", "`rating`.`object_type`", "'album'", "`rating`.`user`", (string)$this->user_id, 100);
-                        break;
-                    case 'user_flag':
-                        $sql = "`user_flag`.`date`";
-                        $this->set_join_and_and('LEFT', "`user_flag`", "`user_flag`.`object_id`", "`album`.`id`", "`user_flag`.`object_type`", "'album'", "`user_flag`.`user`", (string)$this->user_id, 100);
-                        break;
-                    case 'original_year':
-                        $sql = sprintf('IFNULL(`album`.`original_year`, `album`.`year`) %s, `album`.`addition_time`', $order);
-                        break;
-                    case 'year':
-                        $sql = sprintf('`album`.`year` %s, `album`.`addition_time`', $order);
-                        break;
-                    case 'disk_count':
-                    case 'song_count':
-                    case 'total_count':
-                    case 'release_type':
-                    case 'release_status':
-                    case 'barcode':
-                    case 'catalog_number':
-                    case 'subtitle':
-                    case 'time':
-                    case 'version':
-                        $sql = sprintf('`album`.`%s`', $field);
-                        break;
-                }
-                break;
-            case 'album_disk':
-                $this->set_join('LEFT', '`album`', '`album_disk`.`album_id`', '`album`.`id`', 100);
-                switch ($field) {
-                    case 'name':
-                        $sql   = sprintf('`album`.`name` %s, `album_disk`.`disk`', $order);
-                        $order = '';
-                        break;
-                    case 'name_original_year':
-                        $sql = sprintf('`album`.`name` %s, IFNULL(`album`.`original_year`, `album`.`year`) %s, `album_disk`.`disk`', $order, $order);
-                        break;
-                    case 'name_year':
-                        $sql   = sprintf('`album`.`name` %s, `album`.`year` %s, `album_disk`.`disk`', $order, $order);
-                        $order = '';
-                        break;
-                    case 'generic_artist':
-                        $sql = "`artist`.`name`";
-                        $this->set_join('LEFT', '`song`', '`song`.`album`', '`album`.`id`', 100);
-                        $this->set_join(
-                            'LEFT',
-                            '`artist`',
-                            'COALESCE(`album`.`album_artist`, `song`.`artist`)',
-                            '`artist`.`id`',
-                            100
-                        );
-                        break;
-                    case 'album_artist':
-                        $sql = "`artist`.`name`";
-                        $this->set_join('LEFT', '`artist`', '`album`.`album_artist`', '`artist`.`id`', 100);
-                        break;
-                    case 'artist':
-                        $sql = "`artist`.`name`";
-                        $this->set_join('LEFT', '`song`', '`song`.`album`', '`album`.`id`', 100);
-                        $this->set_join('LEFT', '`artist`', '`song`.`artist`', '`artist`.`id`', 100);
-                        break;
-                    case 'rating':
-                        $sql = sprintf('`rating`.`rating` %s, `rating`.`date`', $order);
-                        $this->set_join_and_and('LEFT', "`rating`", "`rating`.`object_id`", "`album_disk`.`id`", "`rating`.`object_type`", "'album_disk'", "`rating`.`user`", (string)$this->user_id, 100);
-                        break;
-                    case 'user_flag':
-                        $sql = "`user_flag`.`date`";
-                        $this->set_join_and_and('LEFT', "`user_flag`", "`user_flag`.`object_id`", "`album_disk`.`id`", "`user_flag`.`object_type`", "'album_disk'", "`user_flag`.`user`", (string)$this->user_id, 100);
-                        break;
-                    case 'original_year':
-                        $sql   = sprintf('IFNULL(`album`.`original_year`, `album`.`year`) %s, `album`.`addition_time` %s, `album`.`name`, `album_disk`.`disk`', $order, $order);
-                        $order = '';
-                        break;
-                    case 'year':
-                        $sql   = sprintf('`album`.`year` %s, `album`.`addition_time` %s, `album`.`name`, `album_disk`.`disk`', $order, $order);
-                        $order = '';
-                        break;
-                    case 'disksubtitle':
-                    case 'song_count':
-                    case 'total_count':
-                    case 'time':
-                        $sql   = sprintf('`album_disk`.`%s` %s, `album`.`name`, `album_disk`.`disk`', $field, $order);
-                        $order = '';
-                        break;
-                    case 'release_type':
-                    case 'release_status':
-                    case 'barcode':
-                    case 'catalog_number':
-                    case 'subtitle':
-                        $sql   = sprintf('`album`.`%s` %s, `album`.`name`, `album_disk`.`disk`', $field, $order);
-                        $order = '';
-                        break;
-                }
-                break;
-            case 'artist':
-                switch ($field) {
-                    case 'name':
-                    case 'placeformed':
-                    case 'yearformed':
-                    case 'song_count':
-                    case 'album_count':
-                    case 'total_count':
-                    case 'time':
-                        $sql = sprintf('`artist`.`%s`', $field);
-                        break;
-                    case 'rating':
-                        $sql = sprintf('`rating`.`rating` %s, `rating`.`date`', $order);
-                        $this->set_join_and_and('LEFT', "`rating`", "`rating`.`object_id`", "`artist`.`id`", "`rating`.`object_type`", "'artist'", "`rating`.`user`", (string)$this->user_id, 100);
-                        break;
-                    case 'user_flag':
-                        $sql = "`user_flag`.`date`";
-                        $this->set_join_and_and('LEFT', "`user_flag`", "`user_flag`.`object_id`", "`artist`.`id`", "`user_flag`.`object_type`", "'artist'", "`user_flag`.`user`", (string)$this->user_id, 100);
-                        break;
-                }
-                break;
-            case 'playlist_search':
-            case 'playlist':
-                switch ($field) {
-                    case 'date':
-                    case 'last_update':
-                    case 'name':
-                    case 'type':
-                    case 'user':
-                    case 'username':
-                        $sql = sprintf('`playlist`.`%s`', $field);
-                        break;
-                    case 'rating':
-                        $sql = sprintf('`rating`.`rating` %s, `rating`.`date`', $order);
-                        $this->set_join_and_and('LEFT', "`rating`", "`rating`.`object_id`", "`playlist`.`id`", "`rating`.`object_type`", "'playlist'", "`rating`.`user`", (string)$this->user_id, 100);
-                        break;
-                    case 'user_flag':
-                        $sql = "`user_flag`.`date`";
-                        $this->set_join_and_and('LEFT', "`user_flag`", "`user_flag`.`object_id`", "`playlist`.`id`", "`user_flag`.`object_type`", "'playlist'", "`user_flag`.`user`", (string)$this->user_id, 100);
-                        break;
-                }
-                break;
-            case 'smartplaylist':
-                switch ($field) {
-                    case 'date':
-                    case 'last_update':
-                    case 'type':
-                    case 'name':
-                    case 'user':
-                    case 'username':
-                        $sql = sprintf('`search`.`%s`', $field);
-                        break;
-                    case 'rating':
-                        $sql = sprintf('`rating`.`rating` %s, `rating`.`date`', $order);
-                        $this->set_join_and_and('LEFT', "`rating`", "`rating`.`object_id`", "`search`.`id`", "`rating`.`object_type`", "'search'", "`rating`.`user`", (string)$this->user_id, 100);
-                        break;
-                    case 'user_flag':
-                        $sql = "`user_flag`.`date`";
-                        $this->set_join_and_and('LEFT', "`user_flag`", "`user_flag`.`object_id`", "`search`.`id`", "`user_flag`.`object_type`", "'search'", "`user_flag`.`user`", (string)$this->user_id, 100);
-                        break;
-                }
-                break;
-            case 'live_stream':
-                switch ($field) {
-                    case 'name':
-                    case 'codec':
-                        $sql = sprintf('`live_stream`.`%s`', $field);
-                        break;
-                }
-                break;
-            case 'tag':
-                switch ($field) {
-                    case 'tag':
-                        $sql = "`tag`.`id`";
-                        break;
-                    case 'name':
-                        $sql = "`tag`.`name`";
-                        break;
-                }
-                break;
-            case 'user':
-                switch ($field) {
-                    case 'username':
-                    case 'fullname':
-                    case 'last_seen':
-                    case 'create_date':
-                        $sql = sprintf('`user`.`%s`', $field);
-                        break;
-                }
-                break;
-            case 'video':
-                $sql = $this->sql_sort_video($field, $order);
-                break;
-            case 'wanted':
-                switch ($field) {
-                    case 'name':
-                    case 'artist':
-                    case 'year':
-                    case 'user':
-                    case 'accepted':
-                        $sql = sprintf('`wanted`.`%s`', $field);
-                        break;
-                }
-                break;
-            case 'share':
-                switch ($field) {
-                    case 'object':
-                        $sql = "`share`.`object_type`, `share`.`object.id`";
-                        break;
-                    case 'user':
-                    case 'object_type':
-                    case 'creation_date':
-                    case 'lastvisit_date':
-                    case 'counter':
-                    case 'max_counter':
-                    case 'allow_stream':
-                    case 'allow_download':
-                    case 'expire':
-                        $sql = sprintf('`share`.`%s`', $field);
-                        break;
-                }
-                break;
-            case 'broadcast':
-                switch ($field) {
-                    case 'name':
-                    case 'user':
-                    case 'started':
-                    case 'listeners':
-                        $sql = sprintf('`broadcast`.`%s`', $field);
-                        break;
-                }
-                break;
-            case 'license':
-                if ($field === 'name') {
-                    $sql = "`license`.`name`";
-                }
-                break;
-            case 'tvshow':
-                switch ($field) {
-                    case 'name':
-                    case 'year':
-                        $sql = sprintf('`tvshow`.`%s`', $field);
-                        break;
-                }
-                break;
-            case 'tvshow_season':
-                switch ($field) {
-                    case 'season':
-                        $sql = "`tvshow_season`.`season_number`";
-                        break;
-                    case 'tvshow':
-                        $sql = "`tvshow`.`name`";
-                        $this->set_join('LEFT', '`tvshow`', '`tvshow_season`.`tvshow`', '`tvshow`.`id`', 100);
-                        break;
-                }
-                break;
-            case 'tvshow_episode':
-                switch ($field) {
-                    case 'episode':
-                        $sql = "`tvshow_episode`.`episode_number`";
-                        break;
-                    case 'season':
-                        $sql = "`tvshow_season`.`season_number`";
-                        $this->set_join(
-                            'LEFT',
-                            '`tvshow_season`',
-                            '`tvshow_episode`.`season`',
-                            '`tvshow_season`.`id`',
-                            100
-                        );
-                        break;
-                    case 'tvshow':
-                        $sql = "`tvshow`.`name`";
-                        $this->set_join(
-                            'LEFT',
-                            '`tvshow_season`',
-                            '`tvshow_episode`.`season`',
-                            '`tvshow_season`.`id`',
-                            100
-                        );
-                        $this->set_join('LEFT', '`tvshow`', '`tvshow_season`.`tvshow`', '`tvshow`.`id`', 100);
-                        break;
-                    default:
-                        $sql = $this->sql_sort_video($field, $order, 'tvshow_episode');
-                        break;
-                }
-                break;
-            case 'movie':
-                $sql = $this->sql_sort_video($field, $order, 'movie');
-                break;
-            case 'clip':
-                $sql = match ($field) {
-                    'location' => "`clip`.`artist`",
-                    default => $this->sql_sort_video($field, $order, 'clip'),
-                };
-                break;
-            case 'personal_video':
-                $sql = match ($field) {
-                    'location' => "`personal_video`.`location`",
-                    default => $this->sql_sort_video($field, $order, 'personal_video'),
-                };
-                break;
-            case 'label':
-                switch ($field) {
-                    case 'name':
-                    case 'category':
-                    case 'user':
-                        $sql = sprintf('`label`.`%s`', $field);
-                        break;
-                }
-                break;
-            case 'pvmsg':
-                switch ($field) {
-                    case 'subject':
-                    case 'to_user':
-                    case 'creation_date':
-                    case 'is_read':
-                        $sql = sprintf('`user_pvmsg`.`%s`', $field);
-                        break;
-                }
-                break;
-            case 'follower':
-                switch ($field) {
-                    case 'user':
-                    case 'follow_user':
-                    case 'follow_date':
-                        $sql = sprintf('`user_follower`.`%s`', $field);
-                        break;
-                }
-                break;
-            case 'podcast':
-                switch ($field) {
-                    case 'title':
-                    case 'website':
-                    case 'episodes':
-                        $sql = sprintf('`podcast`.`%s`', $field);
-                        break;
-                    case 'rating':
-                        $sql = sprintf('`rating`.`rating` %s, `rating`.`date`', $order);
-                        $this->set_join_and_and('LEFT', "`rating`", "`rating`.`object_id`", "`podcast`.`id`", "`rating`.`object_type`", "'podcast'", "`rating`.`user`", (string)$this->user_id, 100);
-                        break;
-                    case 'user_flag':
-                        $sql = "`user_flag`.`date`";
-                        $this->set_join_and_and('LEFT', "`user_flag`", "`user_flag`.`object_id`", "`podcast`.`id`", "`user_flag`.`object_type`", "'podcast'", "`user_flag`.`user`", (string)$this->user_id, 100);
-                        break;
-                }
-                break;
-            case 'podcast_episode':
-                switch ($field) {
-                    case 'podcast':
-                    case 'title':
-                    case 'category':
-                    case 'author':
-                    case 'time':
-                    case 'pubdate':
-                    case 'state':
-                        $sql = sprintf('`podcast_episode`.`%s`', $field);
-                        break;
-                    case 'rating':
-                        $sql = sprintf('`rating`.`rating` %s, `rating`.`date`', $order);
-                        $this->set_join_and_and('LEFT', "`rating`", "`rating`.`object_id`", "`podcast_episode`.`id`", "`rating`.`object_type`", "'podcast_episode'", "`rating`.`user`", (string)$this->user_id, 100);
-                        break;
-                    case 'user_flag':
-                        $sql = "`user_flag`.`date`";
-                        $this->set_join_and_and('LEFT', "`user_flag`", "`user_flag`.`object_id`", "`podcast_episode`.`id`", "`user_flag`.`object_type`", "'podcast_episode'", "`user_flag`.`user`", (string)$this->user_id, 100);
-                        break;
-                }
-                break;
-        }
-
-        if (isset($sql) && ($sql !== '' && $sql !== '0')) {
-            return sprintf('%s %s,', $sql, $order);
-=======
         if ($this->queryType === null) {
             return '';
->>>>>>> 1f47abff
         }
 
         return $this->queryType->get_sql_sort($this, $field, $order);
