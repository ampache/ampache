--- conflicted
+++ resolved
@@ -106,25 +106,14 @@
         'extended_key_name' => null,
         'filter' => [],
         'grid_view' => true,
-<<<<<<< HEAD
-        'having' => '',
-        // HAVING is not currently used in Query SQL
-        'join' => null,
-        'mashup' => null,
-        'offset' => 0,
-        'song_artist' => null,
-        // Used by $browse->set_type() to filter artists
-        'select' => [],
-=======
-        'group' => array(),
+        'group' => [],
         'having' => '', // HAVING is not currently used in Query SQL
         'join' => null,
         'mashup' => null,
         'offset' => 0,
         'limit' => 0,
         'song_artist' => null, // Used by $browse->set_type() to filter artists
-        'select' => array(),
->>>>>>> 3864f845
+        'select' => [],
         'simple' => false,
         'show_header' => true,
         'sort' => [],
@@ -688,7 +677,7 @@
 
         if ($sort === 'rand') {
             // reset any existing sorts before setting a new one
-            $this->_state['sort']         = array();
+            $this->_state['sort']         = [];
             $this->_state['sort']['rand'] = $order;
 
             $this->_resort_objects();
@@ -923,7 +912,7 @@
         }
 
         $results  = $this->_post_process($results);
-        $filtered = array();
+        $filtered = [];
         foreach ($results as $data) {
             // Make sure that this object passes the logic filter
             if (array_key_exists('id', $data)) {
@@ -1094,11 +1083,7 @@
             return '';
         }
 
-<<<<<<< HEAD
-        return ' LIMIT ' . $this->get_start() . ', ' . $offset;
-=======
         return ' LIMIT ' . (string)($start) . ', ' . (string)($offset);
->>>>>>> 3864f845
     }
 
     /**
@@ -1182,10 +1167,7 @@
             }
         }
 
-<<<<<<< HEAD
-=======
         $final_sql .= $order_sql . $limit_sql;
->>>>>>> 3864f845
         //debug_event(self::class, "get_sql: " . $final_sql, 5);
 
         return $final_sql . ($order_sql . $limit_sql);
