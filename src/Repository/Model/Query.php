--- conflicted
+++ resolved
@@ -113,21 +113,12 @@
         'limit' => 0,
         'mashup' => null,
         'offset' => 0,
-<<<<<<< HEAD
-        'limit' => 0,
+        'select' => [],
+        'show_header' => true,
+        'simple' => false,
         // Used by $browse->set_type() to filter artists
         'song_artist' => null,
-        'select' => [],
-        'simple' => false,
-        'show_header' => true,
         'sort' => [],
-=======
-        'select' => array(),
-        'show_header' => true,
-        'simple' => false,
-        'song_artist' => null, // Used by $browse->set_type() to filter artists
-        'sort' => array(),
->>>>>>> a7443bc1
         'start' => 0,
         'static' => false,
         'threshold' => '',
@@ -136,16 +127,10 @@
         'type' => '',
         'update_session' => false,
         'use_alpha' => false,
-<<<<<<< HEAD
+        // Used by $browse to hide the filter box in the sidebar
         'use_filters' => true,
-        // Used by $browse to hide the filter box in the sidebar
         'use_pages' => false,
     ];
-=======
-        'use_filters' => true, // Used by $browse to hide the filter box in the sidebar
-        'use_pages' => false,
-    );
->>>>>>> a7443bc1
 
     /** @var array $_cache */
     protected $_cache;
@@ -248,19 +233,6 @@
     public function set_filter($key, mixed $value): bool
     {
         switch ($key) {
-<<<<<<< HEAD
-            case 'tag':
-                if (is_array($value)) {
-                    $this->_state['filter'][$key] = $value;
-                } elseif (is_numeric($value)) {
-                    $this->_state['filter'][$key] = [$value];
-                } else {
-                    $this->_state['filter'][$key] = [];
-                }
-                break;
-            case 'artist':
-=======
->>>>>>> a7443bc1
             case 'album_artist':
             case 'album_disk':
             case 'album':
@@ -334,7 +306,7 @@
                 } elseif (is_numeric($value)) {
                     $this->_state['filter'][$key] = array($value);
                 } else {
-                    $this->_state['filter'][$key] = array();
+                    $this->_state['filter'][$key] = [];
                 }
                 break;
             default:
@@ -1327,20 +1299,14 @@
                 $sql = "`video`.`time`";
                 break;
             case 'rating':
-                $sql = "`rating`.`rating` $order, `rating`.`id`";
+                $sql = sprintf('`rating`.`rating` %s, `rating`.`id`', $order);
                 $this->set_join_and_and('LEFT', "`rating`", "`rating`.`object_id`", "`video`.`id`", "`rating`.`object_type`", "'video'", "`rating`.`user`", (string)$this->user_id, 100);
                 break;
             case 'release_date':
                 $sql = "`video`.`release_date`";
                 break;
-<<<<<<< HEAD
-            case 'rating':
-                $sql = sprintf('`rating`.`rating` %s, `rating`.`id`', $order);
-                $this->set_join_and_and('LEFT', "`rating`", "`rating`.`object_id`", "`video`.`id`", "`rating`.`object_type`", "'video'", "`rating`.`user`", (string)$this->user_id, 100);
-=======
             case 'resolution':
                 $sql = "`video`.`resolution_x`";
->>>>>>> a7443bc1
                 break;
             case 'user_flag':
                 $sql = "`user_flag`.`date`";
