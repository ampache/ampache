--- conflicted
+++ resolved
@@ -46,6 +46,7 @@
     public int $listeners;
     public ?string $key;
 
+    public ?string $link = null;
     /**
      * @var int $song_position
      */
@@ -66,18 +67,6 @@
      * @var null|string $f_tags
      */
     public $f_tags;
-    /**
-<<<<<<< HEAD
-     * @var bool $is_private
-     */
-    public $is_private;
-
-    public ?string $link = null;
-=======
-     * @var null|string $link
-     */
-    public $link;
->>>>>>> b3013430
 
     /**
      * Constructor
