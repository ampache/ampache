<?php
/*
 * vim:set softtabstop=4 shiftwidth=4 expandtab:
 *
 * LICENSE: GNU Affero General Public License, version 3 (AGPL-3.0-or-later)
 * Copyright 2001 - 2020 Ampache.org
 *
 * This program is free software: you can redistribute it and/or modify
 * it under the terms of the GNU Affero General Public License as published by
 * the Free Software Foundation, either version 3 of the License, or
 * (at your option) any later version.
 *
 * This program is distributed in the hope that it will be useful,
 * but WITHOUT ANY WARRANTY; without even the implied warranty of
 * MERCHANTABILITY or FITNESS FOR A PARTICULAR PURPOSE.  See the
 * GNU Affero General Public License for more details.
 *
 * You should have received a copy of the GNU Affero General Public License
 * along with this program.  If not, see <https://www.gnu.org/licenses/>.
 *
 */

declare(strict_types=0);

namespace Ampache\Repository\Model;

use Ampache\Config\AmpConfig;
use Ampache\Module\Api\Ajax;
use Ampache\Module\System\Core;
use Ampache\Module\System\Dba;
use Ampache\Module\System\Session;
use Ampache\Module\Util\ExternalResourceLoaderInterface;
use Ampache\Module\Util\InterfaceImplementationChecker;
use Ampache\Module\Util\Ui;
use Ampache\Module\Util\UtilityFactoryInterface;
use Ampache\Repository\SongRepositoryInterface;
use Exception;
use getID3;
use RuntimeException;

/**
 * This class handles the images / artwork in ampache
 * This was initially in the album class, but was pulled out
 * to be more general and potentially apply to albums, artists, movies etc
 */
class Art extends database_object
{
    protected const DB_TABLENAME = 'art';

    /**
     * @var integer $id
     */
    public $id;
    /**
     * @var string $type
     */
    public $type;
    /**
     * @var integer $uid
     */
    public $uid; // UID of the object not ID because it's not the ART.ID
    /**
     * @var string $raw
     */
    public $raw; // Raw art data
    /**
     * @var string $raw_mime
     */
    public $raw_mime;
    /**
     * @var string $kind
     */
    public $kind;

    /**
     * @var string $thumb
     */
    public $thumb;
    /**
     * @var string $thumb_mime
     */
    public $thumb_mime;

    /**
     * Constructor
     * Art constructor, takes the UID of the object and the
     * object type.
     * @param integer $uid
     * @param string $type
     * @param string $kind
     */
    public function __construct($uid, $type = 'album', $kind = 'default')
    {
        if (Art::is_valid_type($type)) {
            $this->type = $type;
            $this->uid  = (int)($uid);
            $this->kind = $kind;
        }
    } // constructor

    public function getId(): int
    {
        return (int) $this->id;
    }

    /**
     * @param string $type
     * @return boolean
     */
    public static function is_valid_type($type)
    {
        return (InterfaceImplementationChecker::is_library_item($type) || $type == 'user');
    }

    /**
     * @deprecated There was no way to explicitly deactivate the art - so I assume, it's not needed in the first place
     *
     * is_enabled
     * Checks whether the user currently wants art
     * @return boolean
     */
    public static function is_enabled()
    {
        return true;
    }

    /**
     * extension
     * This returns the file extension for the currently loaded art
     * @param string $mime
     * @return string
     */
    public static function extension($mime)
    {
        $data      = explode("/", (string)$mime);
        $extension = $data['1'];

        if ($extension == 'jpeg') {
            $extension = 'jpg';
        }

        return (string)$extension;
    } // extension

    /**
     * test_image
     * Runs some sanity checks on the putative image
     * @param string $source
     * @return boolean
     * @throws RuntimeException
     */
    private static function test_image($source)
    {
        if (strlen((string) $source) < 10) {
            debug_event(self::class, 'Invalid image passed', 1);

            return false;
        }

        // Check image size doesn't exceed the limit
        if (strlen((string) $source) > AmpConfig::get('max_upload_size')) {
            debug_event(self::class, 'Image size (' . strlen((string) $source) . ') exceed the limit (' . AmpConfig::get('max_upload_size') . ').', 1);

            return false;
        }

        $test  = false;
        $image = false;
        // Check to make sure PHP:GD exists.  If so, we can sanity check the image.
        if (function_exists('ImageCreateFromString') && is_string($source)) {
            $test  = true;
            $image = ImageCreateFromString($source);
            if ($image == false || imagesx($image) < 5 || imagesy($image) < 5) {
                debug_event(self::class, 'Image failed PHP-GD test', 1);
                $test = false;
            }
        }
        if ($test && $image != false) {
            if (imagedestroy($image) === false) {
                throw new RuntimeException('The image handle from source: ' . $source . ' could not be destroyed');
            }
        }

        return $test;
    } // test_image

    /**
     * get
     * This returns the art for our current object, this can
     * look in the database and will return the thumb if it
     * exists, if it doesn't depending on settings it will try
     * to create it.
     * @param boolean $raw
     * @return string
     */
    public function get($raw = false)
    {
        // Get the data either way
        if (!$this->has_db_info()) {
            return '';
        }

        if ($raw || !$this->thumb) {
            return $this->raw;
        } else {
            return $this->thumb;
        }
    } // get

    /**
     * has_db_info
     * This pulls the information out from the database, depending
     * on if we want to resize and if there is not a thumbnail go
     * ahead and try to resize
     * @return boolean
     */
    public function has_db_info()
    {
        $sql        = "SELECT `id`, `image`, `mime`, `size` FROM `image` WHERE `object_type` = ? AND `object_id` = ? AND `kind` = ?";
        $db_results = Dba::read($sql, array($this->type, $this->uid, $this->kind));

        while ($results = Dba::fetch_assoc($db_results)) {
            if ($results['size'] == 'original') {
                if (AmpConfig::get('album_art_store_disk')) {
                    $this->raw = self::read_from_dir($results['size'], $this->type, $this->uid, $this->kind);
                } else {
                    $this->raw = $results['image'];
                }
                $this->raw_mime = $results['mime'];
            } else {
                if (AmpConfig::get('resize_images') && $results['size'] == '275x275') {
                    if (AmpConfig::get('album_art_store_disk')) {
                        $this->thumb = self::read_from_dir($results['size'], $this->type, $this->uid, $this->kind);
                    } else {
                        $this->thumb = $results['image'];
                    }
                    $this->raw_mime = $results['mime'];
                }
            }
            $this->id = (int)$results['id'];
        }
        // If we get nothing return false
        if (!$this->raw) {
            return false;
        }

        // If there is no thumb and we want thumbs
        if (!$this->thumb && AmpConfig::get('resize_images')) {
            $size = array('width' => 275, 'height' => 275);
            $data = $this->generate_thumb($this->raw, $size, $this->raw_mime);
            // If it works save it!
            if (!empty($data)) {
                $this->save_thumb($data['thumb'], $data['thumb_mime'], $size);
                $this->thumb      = $data['thumb'];
                $this->thumb_mime = $data['thumb_mime'];
            } else {
                debug_event(self::class, 'Unable to retrieve or generate thumbnail for ' . $this->type . '::' . $this->id, 1);
            }
        } // if no thumb, but art and we want to resize

        return true;
    } // has_db_info

    /**
     * This check if an object has an associated image in db.
     * @param integer $object_id
     * @param string $object_type
     * @param string $kind
     * @return boolean
     */
    public static function has_db($object_id, $object_type, $kind = 'default')
    {
        $sql        = "SELECT COUNT(`id`) AS `nb_img` FROM `image` WHERE `object_type` = ? AND `object_id` = ? AND `kind` = ?";
        $db_results = Dba::read($sql, array($object_type, $object_id, $kind));
        $nb_img     = 0;
        if ($results = Dba::fetch_assoc($db_results)) {
            $nb_img = $results['nb_img'];
        }

        return ($nb_img > 0);
    }

    /**
     * This insert art from url.
     * @param string $url
     */
    public function insert_url($url)
    {
        debug_event(self::class, 'Insert art from url ' . $url, 4);
        $image = self::get_from_source(array('url' => $url), $this->type);
        $rurl  = pathinfo($url);
        $mime  = "image/" . $rurl['extension'];
        $this->insert($image, $mime);
    }

    /**
     * insert
     * This takes the string representation of an image and inserts it into
     * the database. You must also pass the mime type.
     * @param string $source
     * @param string $mime
     * @return boolean
     */

    public function insert($source, $mime = '')
    {
        // Disabled in demo mode cause people suck and upload porn
        if (AmpConfig::get('demo_mode')) {
            return false;
        }

        // Check to make sure we like this image
        if (!self::test_image($source)) {
            debug_event(self::class, 'Not inserting image for ' . $this->type . ' ' . $this->uid . ', invalid data passed', 1);

            return false;
        }

        $dimensions = Core::image_dimensions($source);
        $width      = (int)($dimensions['width']);
        $height     = (int)($dimensions['height']);
        $sizetext   = 'original';

        if (!self::check_dimensions($dimensions)) {
            return false;
        }

        // Default to image/jpeg if they don't pass anything
        $mime = $mime ? $mime : 'image/jpeg';
        // Blow it away!
        $this->reset();
        $current_picturetypeid = ($this->type == 'album') ? 3 : 8;
        
        if (AmpConfig::get('write_id3_art', false)) {
            $object = static::getModelFactory()->mapObjectType(
                $this->type,
                $this->id
            );
            debug_event(__CLASS__, 'Inserting ' . $this->type . ' image' . $object->name . ' for song files.', 5);
            if ($this->type === 'album') {
                /** Use special treatment for albums */
                $songs = $this->getSongRepository()->getByAlbum($object->id);
            } elseif ($this->type === 'artist') {
                /** Use special treatment for artists */
                $songs = $this->getSongRepository()->getByArtist($object->id);
            }
            $utilityFactory = $this->getUtilityFactory();

            foreach ($songs as $song_id) {
                $song   = new Song($song_id);
                $song->format();
<<<<<<< HEAD
                $description = ($this->type == 'artist') ? $song->getFullArtistNameFormatted() : $object->full_name;
                $vainfo      = $utilityFactory->createVaInfo($song->file);
=======
                $description = ($this->type == 'artist') ? $song->f_artist_full : $object->f_name;
                $vainfo      = $utilityFactory->createVaInfo(
                    $song->file
                );
>>>>>>> 241b192c
        
                $ndata      = array();
                $data       = $vainfo->read_id3();
                $fileformat = $data['fileformat'];
                if ($fileformat == 'flac' || $fileformat == 'ogg') {
                    $apics = $data['flac']['PICTURE'];
                } else {
                    $apics = $data['id3v2']['APIC'];
                }
                /* is the file flac or mp3? */
                $apic_typeid   = ($fileformat == 'flac' || $fileformat == 'ogg') ? 'typeid' : 'picturetypeid';
                $apic_mimetype = ($fileformat == 'flac' || $fileformat == 'ogg') ? 'image_mime' : 'mime';
                $new_pic       = array('data' => $source, 'mime' => $mime,
                    'picturetypeid' => $current_picturetypeid, 'description' => $description);

                if (is_null($apics)) {
                    $ndata['attached_picture'][]    = $new_pic;
                } else {
                    switch (count($apics)) {
                        case 1:
                            $idx = $this->check_for_duplicate($apics, $ndata, $new_pic, $apic_typeid);
                            if (is_null($idx)) {
                                $ndata['attached_picture'][] = $new_pic;
                                $ndata['attached_picture'][] = array('data' => $apics[0]['data'], 'description' => $apics[0]['description'],
                                    'mime' => $apics[0]['mime'], 'picturetypeid' => $apics[0]['picturetypeid']);
                            }
                            break;
                        case 2:
                            $idx = $this->check_for_duplicate($apics, $ndata, $new_pic, $apic_typeid);
                            /* If $idx is null, it means both images are of opposite types
                             * of the new image. Either image could be replaced to have
                             * one cover and one artist image.
                             */
                            if (is_null($idx)) {
                                $ndata['attached_picture'][0] = $new_pic;
                            } else {
                                $apicsId                              = ($idx == 0) ? 1 : 0;
                                $ndata['attached_picture'][$apicsId]  = array('data' => $apics[$apicsId]['data'], 'mime' => $apics[$apicsId][$apic_mimetype],
                                'picturetypeid' => $apics[$apicsId][$apic_typeid], 'description' => $apics[$apicsId]['description']);
                                ;
                            }
                            
                            break;
                    }
                }
                unset($apics);
                $tags    = ($fileformat == 'flac' || $fileformat == 'ogg') ? 'vorbiscomment' : 'id3v2';
                $ndata   = array_merge($ndata, $vainfo->prepare_metadata_for_writing($data['tags'][$tags]));
                $vainfo->write_id3($ndata);
            } // foreach song
        } // write_id3

        if (AmpConfig::get('album_art_store_disk')) {
            self::write_to_dir($source, $sizetext, $this->type, $this->uid, $this->kind);
            $source = null;
        }
        // Insert it!
        $sql = "INSERT INTO `image` (`image`, `mime`, `size`, `width`, `height`, `object_type`, `object_id`, `kind`) VALUES(?, ?, ?, ?, ?, ?, ?, ?)";
        Dba::write($sql, array($source, $mime, $sizetext, $width, $height, $this->type, $this->uid, $this->kind));

        return true;
    } // insert

    private function check_for_duplicate($apics, &$ndata, $new_pic, $apic_typeid)
    {
        $idx = null;
        $cnt = count($apics);
        for ($i=0; $i < $cnt; $i++) {
            if ($new_pic['picturetypeid'] == $apics[$i][$apic_typeid]) {
                $ndata['attached_picture'][$i]['description']       = $new_pic['description'];
                $ndata['attached_picture'][$i]['data']              = $new_pic['data'];
                $ndata['attached_picture'][$i]['mime']              = $new_pic['mime'];
                $ndata['attached_picture'][$i]['picturetypeid']     = $new_pic['picturetypeid'];
                $idx                                                = $i;
                break;
            }
        }

        return $idx;
    }

    /**
     * check_dimensions
     * @param array $dimensions
     * @return boolean
     */
    public static function check_dimensions($dimensions)
    {
        $width  = (int)($dimensions['width']);
        $height = (int)($dimensions['height']);

        if ($width > 0 && $height > 0) {
            $minw = (AmpConfig::get('album_art_min_width')) ? AmpConfig::get('album_art_min_width') : 0;
            $maxw = (AmpConfig::get('album_art_max_width')) ? AmpConfig::get('album_art_max_width') : 0;
            $minh = (AmpConfig::get('album_art_min_height')) ? AmpConfig::get('album_art_min_height') : 0;
            $maxh = (AmpConfig::get('album_art_max_height')) ? AmpConfig::get('album_art_max_height') : 0;

            // minimum width is set and current width is too low
            if ($minw > 0 && $width < $minw) {
                debug_event(self::class, "Image width not in range (min=$minw, max=$maxw, current=$width).", 1);

                return false;
            }
            // max width is set and current width is too high
            if ($maxw > 0 && $width > $maxw) {
                debug_event(self::class, "Image width not in range (min=$minw, max=$maxw, current=$width).", 1);

                return false;
            }
            if ($minh > 0 && $height < $minh) {
                debug_event(self::class, "Image height not in range (min=$minh, max=$maxh, current=$height).", 1);

                return false;
            }
            if ($maxh > 0 && $height > $maxh) {
                debug_event(self::class, "Image height not in range (min=$minh, max=$maxh, current=$height).", 1);

                return false;
            }
        }

        return true;
    }

    /**
     * get_dir_on_disk
     * @param string $type
     * @param string $uid
     * @param string $kind
     * @param boolean $autocreate
     * @return false|string
     */
    public static function get_dir_on_disk($type, $uid, $kind = '', $autocreate = false)
    {
        $path = AmpConfig::get('local_metadata_dir');
        if (!$path) {
            debug_event(self::class, 'local_metadata_dir setting is required to store art on disk.', 1);

            return false;
        }

        // Correctly detect the slash we need to use here
        if (strpos($path, '/') !== false) {
            $slash_type = '/';
        } else {
            $slash_type = '\\';
        }

        $path .= $slash_type . $type;
        if ($autocreate && !Core::is_readable($path)) {
            mkdir($path);
        }

        $path .= $slash_type . $uid;
        if ($autocreate && !Core::is_readable($path)) {
            mkdir($path);
        }

        if (!empty($kind)) {
            $path .= $slash_type . $kind;
            if ($autocreate && !Core::is_readable($path)) {
                mkdir($path);
            }
        }
        $path .= $slash_type;

        return $path;
    }

    /**
     * write_to_dir
     * @param string $source
     * @param $sizetext
     * @param string $type
     * @param integer $uid
     * @param $kind
     * @return boolean
     */
    private static function write_to_dir($source, $sizetext, $type, $uid, $kind)
    {
        $path = self::get_dir_on_disk($type, $uid, $kind, true);
        if ($path === false) {
            return false;
        }
        $path .= "art-" . $sizetext . ".jpg";
        if (Core::is_readable($path)) {
            unlink($path);
        }
        $filepath = fopen($path, "wb");
        fwrite($filepath, $source);
        fclose($filepath);

        return true;
    }

    /**
     * read_from_dir
     * @param $sizetext
     * @param string $type
     * @param integer $uid
     * @param $kind
     * @return string|null
     */
    private static function read_from_dir($sizetext, $type, $uid, $kind)
    {
        $path = self::get_dir_on_disk($type, $uid, $kind);
        if ($path === false) {
            return null;
        }
        $path .= "art-" . $sizetext . ".jpg";
        if (!Core::is_readable($path)) {
            debug_event(self::class, 'Local image art ' . $path . ' cannot be read.', 1);

            return null;
        }

        $image    = '';
        $filepath = fopen($path, "rb");
        do {
            $image .= fread($filepath, 2048);
        } while (!feof($filepath));
        fclose($filepath);

        return $image;
    }

    /**
     * delete_from_dir
     * @param string $type
     * @param string $uid
     * @param string $kind
     */
    private static function delete_from_dir($type, $uid, $kind = '')
    {
        if ($type && $uid) {
            $path = self::get_dir_on_disk($type, $uid, $kind);
            if ($path !== false) {
                self::delete_rec_dir($path);
            }
        }
    }

    /**
     * delete_rec_dir
     * @param string $path
     */
    private static function delete_rec_dir($path)
    {
        debug_event(self::class, 'Deleting ' . (string) $path . ' directory...', 5);

        if (Core::is_readable($path)) {
            foreach (scandir($path) as $file) {
                if ('.' === $file || '..' === $file) {
                    continue;
                } elseif (is_dir($path . '/' . $file)) {
                    self::delete_rec_dir($path . '/' . $file);
                } else {
                    unlink($path . '/' . $file);
                }
            }
            rmdir($path);
        }
    }

    /**
     * reset
     * This resets the art in the database
     */
    public function reset()
    {
        if (AmpConfig::get('album_art_store_disk')) {
            self::delete_from_dir($this->type, $this->uid, $this->kind);
        }
        $sql = "DELETE FROM `image` WHERE `object_id` = ? AND `object_type` = ? AND `kind` = ?";
        Dba::write($sql, array($this->uid, $this->type, $this->kind));
    } // reset

    /**
     * save_thumb
     * This saves the thumbnail that we're passed
     * @param string $source
     * @param string $mime
     * @param array $size
     * @return boolean
     */
    public function save_thumb($source, $mime, $size)
    {
        // Quick sanity check
        if (!self::test_image($source)) {
            debug_event(self::class, 'Not inserting thumbnail, invalid data passed', 1);

            return false;
        }

        $width    = $size['width'];
        $height   = $size['height'];
        $sizetext = $width . 'x' . $height;

        $sql = "DELETE FROM `image` WHERE `object_id` = ? AND `object_type` = ? AND `size` = ? AND `kind` = ?";
        Dba::write($sql, array($this->uid, $this->type, $sizetext, $this->kind));

        if (AmpConfig::get('album_art_store_disk')) {
            self::write_to_dir($source, $sizetext, $this->type, $this->uid, $this->kind);
            $source = null;
        }
        $sql = "INSERT INTO `image` (`image`, `mime`, `size`, `width`, `height`, `object_type`, `object_id`, `kind`) VALUES(?, ?, ?, ?, ?, ?, ?, ?)";
        Dba::write($sql, array($source, $mime, $sizetext, $width, $height, $this->type, $this->uid, $this->kind));

        return true;
    } // save_thumb

    /**
     * get_thumb
     * Returns the specified resized image.  If the requested size doesn't
     * already exist, create and cache it.
     * @param array $size
     * @return array
     */
    public function get_thumb($size)
    {
        $sizetext   = $size['width'] . 'x' . $size['height'];
        $sql        = "SELECT `image`, `mime` FROM `image` WHERE `size` = ? AND `object_type` = ? AND `object_id` = ? AND `kind` = ?";
        $db_results = Dba::read($sql, array($sizetext, $this->type, $this->uid, $this->kind));

        $results = Dba::fetch_assoc($db_results);
        if (count($results)) {
            if (AmpConfig::get('album_art_store_disk')) {
                $image = self::read_from_dir($sizetext, $this->type, $this->uid, $this->kind);
            } else {
                $image = $results['image'];
            }

            if ($image != null) {
                return array(
                    'thumb' => (AmpConfig::get('album_art_store_disk')) ? self::read_from_dir($sizetext, $this->type,
                        $this->uid, $this->kind) : $results['image'],
                    'thumb_mime' => $results['mime']
                );
            } else {
                debug_event(self::class, 'Thumb entry found in database but associated data cannot be found.', 3);
            }
        }

        // If we didn't get a result
        $results = $this->generate_thumb($this->raw, $size, $this->raw_mime);
        if (!empty($results)) {
            $this->save_thumb($results['thumb'], $results['thumb_mime'], $size);
        }

        return $results;
    } // get_thumb

    /**
     * generate_thumb
     * Automatically resizes the image for thumbnail viewing.
     * Only works on gif/jpg/png/bmp. Fails if PHP-GD isn't available
     * or lacks support for the requested image type.
     * @param string $image
     * @param array $size
     * @param string $mime
     * @return array
     */
    public function generate_thumb($image, $size, $mime)
    {
        $data = explode("/", (string) $mime);
        $type = ((string) $data['1'] !== '') ? strtolower((string) $data['1']) : 'jpg';

        if (!self::test_image($image)) {
            debug_event(self::class, 'Not trying to generate thumbnail, invalid data passed', 1);

            return array();
        }

        if (!function_exists('gd_info')) {
            debug_event(self::class, 'PHP-GD Not found - unable to resize art', 1);

            return array();
        }

        // Check and make sure we can resize what you've asked us to
        if (($type == 'jpg' || $type == 'jpeg' || $type == 'jpg?v=2') && !(imagetypes() & IMG_JPG)) {
            debug_event(self::class, 'PHP-GD Does not support JPGs - unable to resize', 1);

            return array();
        }
        if ($type == 'png' && !imagetypes() & IMG_PNG) {
            debug_event(self::class, 'PHP-GD Does not support PNGs - unable to resize', 1);

            return array();
        }
        if ($type == 'gif' && !imagetypes() & IMG_GIF) {
            debug_event(self::class, 'PHP-GD Does not support GIFs - unable to resize', 1);

            return array();
        }
        if ($type == 'bmp' && !imagetypes() & IMG_WBMP) {
            debug_event(self::class, 'PHP-GD Does not support BMPs - unable to resize', 1);

            return array();
        }

        $source = imagecreatefromstring($image);

        if (!$source) {
            debug_event(self::class, 'Failed to create Image from string - Source Image is damaged / malformed', 2);

            return array();
        }

        $source_size = array('height' => imagesy($source), 'width' => imagesx($source));

        // Create a new blank image of the correct size
        $thumbnail = imagecreatetruecolor((int) $size['width'], (int) $size['height']);

        if (!imagecopyresampled($thumbnail, $source, 0, 0, 0, 0, $size['width'], $size['height'], $source_size['width'], $source_size['height'])) {
            debug_event(self::class, 'Unable to create resized image', 1);
            imagedestroy($source);
            imagedestroy($thumbnail);

            return array();
        }
        imagedestroy($source);

        // Start output buffer
        ob_start();

        // Generate the image to our OB
        switch ($type) {
            case 'jpg':
            case 'jpeg':
            case 'jpg?v=2':
            case '(null)':
                imagejpeg($thumbnail, null, 75);
                $mime_type = image_type_to_mime_type(IMAGETYPE_JPEG);
                break;
            case 'gif':
                imagegif($thumbnail);
                $mime_type = image_type_to_mime_type(IMAGETYPE_GIF);
                break;
            // Turn bmps into pngs
            case 'bmp':
            case 'png':
                imagepng($thumbnail);
                $mime_type = image_type_to_mime_type(IMAGETYPE_PNG);
                break;
            default:
                $mime_type = null;
        } // resized

        if ($mime_type === null) {
            debug_event(self::class, 'Error: No mime type found using: ' . $mime, 2);

            return array();
        }

        $data = ob_get_contents();
        ob_end_clean();

        imagedestroy($thumbnail);

        if (!strlen((string) $data)) {
            debug_event(self::class, 'Unknown Error resizing art', 1);

            return array();
        }

        return array('thumb' => $data, 'thumb_mime' => $mime_type);
    } // generate_thumb

    /**
     * get_from_source
     * This gets an image for the album art from a source as
     * defined in the passed array. Because we don't know where
     * it's coming from we are a passed an array that can look like
     * ['url']      = URL *** OPTIONAL ***
     * ['file']     = FILENAME *** OPTIONAL ***
     * ['raw']      = Actual Image data, already captured
     * @param array $data
     * @param string $type
     * @return string
     */
    public static function get_from_source($data, $type)
    {
        if (!isset($type)) {
            $type = (AmpConfig::get('show_song_art')) ? 'song' : 'album';
        }

        // Already have the data, this often comes from id3tags
        if (isset($data['raw'])) {
            return $data['raw'];
        }

        // If it came from the database
        if (isset($data['db'])) {
            $sql        = "SELECT * FROM `image` WHERE `object_type` = ? AND `object_id` =? AND `size`='original'";
            $db_results = Dba::read($sql, array($type, $data['db']));
            $row        = Dba::fetch_assoc($db_results);

            return $row['art'];
        } // came from the db

        // Check to see if it's a URL
        if (filter_var($data['url'], FILTER_VALIDATE_URL)) {
            debug_event(self::class, 'CHECKING URL ' . $data['url'], 2);
            $options = array();
            try {
                $options['timeout'] = 10;
                $request            = static::getExternalResourceLoader()->retrieve($data['url']);
                $raw                = (string) $request->getBody();
            } catch (Exception $error) {
                debug_event(self::class, 'Error getting art: ' . $error->getMessage(), 2);
                $raw = '';
            }

            return $raw;
        }

        // Check to see if it's a FILE
        if (isset($data['file'])) {
            $handle     = fopen($data['file'], 'rb');
            $image_data = (string)fread($handle, Core::get_filesize($data['file']));
            fclose($handle);

            return $image_data;
        }

        // Check to see if it is embedded in id3 of a song
        if (isset($data['song'])) {
            // If we find a good one, stop looking
            $getID3 = new getID3();
            $id3    = $getID3->analyze($data['song']);

            if ($id3['format_name'] == "WMA") {
                return $id3['asf']['extended_content_description_object']['content_descriptors']['13']['data'];
            } elseif (isset($id3['id3v2']['APIC'])) {
                // Foreach in case they have more then one
                foreach ($id3['id3v2']['APIC'] as $image) {
                    return $image['data'];
                }
            }
        } // if data song

        return '';
    } // get_from_source

    /**
     * url
     * This returns the constructed URL for the art in question
     * @param integer $uid
     * @param string $type
     * @param string $sid
     * @param integer|null $thumb
     * @return string
     */
    public static function url($uid, $type, $sid = null, $thumb = null)
    {
        if (!self::is_valid_type($type)) {
            return null;
        }

        if (AmpConfig::get('use_auth') && AmpConfig::get('require_session')) {
            $sid = $sid ? scrub_out($sid) : scrub_out(session_id());
            if ($sid == null) {
                $sid = Session::create(array(
                    'type' => 'api'
                ));
            }
        }

        if (!isset($mime) && !isset($thumb_mime)) {
            $sql        = "SELECT `object_type`, `object_id`, `mime`, `size` FROM `image` WHERE `object_type` = ? AND `object_id` = ?";
            $db_results = Dba::read($sql, array($type, $uid));

            while ($row = Dba::fetch_assoc($db_results)) {
                if ($row['size'] == 'original') {
                    $mime = $row['mime'];
                } else {
                    if ($row['size'] == '275x275' && AmpConfig::get('resize_images')) {
                        $thumb_mime = $row['mime'];
                    }
                }
            }
        }

        $mime      = isset($thumb_mime) ? $thumb_mime : (isset($mime) ? $mime : null);
        $extension = self::extension($mime);

        if (AmpConfig::get('stream_beautiful_url')) {
            if (empty($extension)) {
                $extension = 'jpg';
            }
            $url = AmpConfig::get('web_path') . '/play/art/' . $sid . '/' . scrub_out($type) . '/' . scrub_out($uid) . '/thumb';
            if ($thumb !== null) {
                $url .= $thumb;
            }
            $url .= '.' . $extension;
        } else {
            $url = AmpConfig::get('web_path') . '/image.php?object_id=' . scrub_out($uid) . '&object_type=' . scrub_out($type) . '&auth=' . $sid;
            if ($thumb !== null) {
                $url .= '&thumb=' . $thumb;
            }
            if (!empty($extension)) {
                $name = 'art.' . $extension;
                $url .= '&name=' . $name;
            }
        }

        return $url;
    } // url

    /**
     * garbage_collection
     * This cleans up art that no longer has a corresponding object
     * @param string $object_type
     * @param integer $object_id
     */
    public static function garbage_collection($object_type = null, $object_id = null)
    {
        $types = array(
            'album',
            'artist',
            'tvshow',
            'tvshow_season',
            'video',
            'user',
            'live_stream'
        );

        if ($object_type !== null) {
            if (in_array($object_type, $types)) {
                if (AmpConfig::get('album_art_store_disk')) {
                    self::delete_from_dir($object_type, $object_id);
                }
                $sql = "DELETE FROM `image` WHERE `object_type` = ? AND `object_id` = ?";
                Dba::write($sql, array($object_type, $object_id));
            } else {
                debug_event(self::class, 'Garbage collect on type `' . $object_type . '` is not supported.', 1);
            }
        } else {
            // iterate over our types and delete the images
            foreach ($types as $type) {
                if (AmpConfig::get('album_art_store_disk')) {
                    $sql        = "SELECT `image`.`object_id`, `image`.`object_type` FROM `image` LEFT JOIN `" . $type . "` ON `" . $type . "`.`id`=" . "`image`.`object_id` WHERE `object_type`='" . $type . "' AND `" . $type . "`.`id` IS NULL";
                    $db_results = Dba::read($sql);
                    while ($row = Dba::fetch_row($db_results)) {
                        self::delete_from_dir($row[1], $row[0]);
                    }
                }
                $sql = "DELETE FROM `image` USING `image` LEFT JOIN `" . $type . "` ON `" . $type . "`.`id`=" . "`image`.`object_id` WHERE `object_type`='" . $type . "' AND `" . $type . "`.`id` IS NULL";
                Dba::write($sql);
            } // foreach
        }
    }

    /**
     * Duplicate an object associate images to a new object
     * @param string $object_type
     * @param integer $old_object_id
     * @param integer $new_object_id
     */
    public static function duplicate($object_type, $old_object_id, $new_object_id)
    {
        if (Art::has_db($new_object_id, $object_type)) {
            return false;
        }
        debug_event(self::class, 'duplicate... type:' . $object_type . ' old_id:' . $old_object_id . ' new_id:' . $new_object_id, 5);
        if (AmpConfig::get('album_art_store_disk')) {
            $sql        = "SELECT `size`, `kind` FROM `image` WHERE `object_type` = ? AND `object_id` = ?";
            $db_results = Dba::read($sql, array($object_type, $old_object_id));
            while ($row = Dba::fetch_assoc($db_results)) {
                $image = self::read_from_dir($row['size'], $object_type, $old_object_id, $row['kind']);
                if ($image !== null) {
                    self::write_to_dir($image, $row['size'], $object_type, $new_object_id, $row['kind']);
                }
            }
        }

        $sql = "INSERT INTO `image` (`image`, `mime`, `size`, `object_type`, `object_id`, `kind`) SELECT `image`, `mime`, `size`, `object_type`, ? as `object_id`, `kind` FROM `image` WHERE `object_type` = ? AND `object_id` = ?";

        Dba::write($sql, array($new_object_id, $object_type, $old_object_id));
    }

    /**
     * Gather metadata from plugin.
     * @param $plugin
     * @param string $type
     * @param array $options
     * @return array
     */
    public static function gather_metadata_plugin($plugin, $type, $options)
    {
        $gtypes     = array();
        $media_info = array();
        switch ($type) {
            case 'tvshow':
            case 'tvshow_season':
            case 'tvshow_episode':
                $gtypes[]                                   = 'tvshow';
                $media_info['tvshow']                       = $options['tvshow'];
                $media_info['tvshow_season']                = $options['tvshow_season'];
                $media_info['tvshow_episode']               = $options['tvshow_episode'];
                break;
            case 'song':
                $media_info['mb_trackid'] = $options['mb_trackid'];
                $media_info['title']      = $options['title'];
                $media_info['artist']     = $options['artist'];
                $media_info['album']      = $options['album'];
                $gtypes[]                 = 'song';
                break;
            case 'album':
                $media_info['mb_albumid']       = $options['mb_albumid'];
                $media_info['mb_albumid_group'] = $options['mb_albumid_group'];
                $media_info['artist']           = $options['artist'];
                $media_info['title']            = $options['album'];
                $gtypes[]                       = 'music';
                $gtypes[]                       = 'album';
                break;
            case 'artist':
                $media_info['mb_artistid'] = $options['mb_artistid'];
                $media_info['title']       = $options['artist'];
                $gtypes[]                  = 'music';
                $gtypes[]                  = 'artist';
                break;
            case 'movie':
                $gtypes[]            = 'movie';
                $media_info['title'] = $options['keyword'];
                break;
        }

        $meta   = $plugin->get_metadata($gtypes, $media_info);
        $images = array();

        if ($meta['art']) {
            $url      = $meta['art'];
            $ures     = pathinfo($url);
            $images[] = array('url' => $url, 'mime' => 'image/' . $ures['extension'], 'title' => $plugin->name);
        }
        if ($meta['tvshow_season_art']) {
            $url      = $meta['tvshow_season_art'];
            $ures     = pathinfo($url);
            $images[] = array('url' => $url, 'mime' => 'image/' . $ures['extension'], 'title' => $plugin->name);
        }
        if ($meta['tvshow_art']) {
            $url      = $meta['tvshow_art'];
            $ures     = pathinfo($url);
            $images[] = array('url' => $url, 'mime' => 'image/' . $ures['extension'], 'title' => $plugin->name);
        }

        return $images;
    }

    /**
     * Get thumb size from thumb type.
     * @param integer $thumb
     * @return array
     */
    public static function get_thumb_size($thumb)
    {
        $size = array();

        switch ($thumb) {
            case 1:
                // This is used by the now_playing / browse stuff
                $size['height'] = 100;
                $size['width']  = 100;
                break;
            case 2:
                // live stream, artist pages
                $size['height'] = 128;
                $size['width']  = 128;
                break;
            case 22:
                $size['height'] = 256;
                $size['width']  = 256;
                break;
            case 32:
                // Single Album & Podcast pages
                $size['height'] = 384;
                $size['width']  = 384;
                break;
            case 3:
                // This is used by the embedded web player
                $size['height'] = 80;
                $size['width']  = 80;
                break;
            case 5:
                // Web Player size
                $size['height'] = 32;
                $size['width']  = 32;
                break;
            case 6:
                // Video browsing size
                $size['height'] = 150;
                $size['width']  = 100;
                break;
            case 34:
                // small 34x34
                $size['height'] = 34;
                $size['width']  = 34;
                break;
            case 64:
                // medium 64x64
                $size['height'] = 64;
                $size['width']  = 64;
                break;
            case 174:
                // large 174x174
                $size['height'] = 174;
                $size['width']  = 174;
                break;
            case 300:
                // extralarge, mega 300x300
            case 7:
                // Video page size
                $size['height'] = 300;
                $size['width']  = 200;
                break;
            case 8:
                // Video preview size
                $size['height'] = 200;
                $size['width']  = 470;
                break;
            case 9:
                // Video preview size
                $size['height'] = 84;
                $size['width']  = 150; // cel_cover max-width is 150px
                break;
            case 10:
                // Search preview size
                $size['height'] = 24;
                $size['width']  = 24;
                break;
            case 4:
                // Popup Web Player size
            case 11:
                // Large view browse size
            case 12:
                // Search preview size
                $size['height'] = 150;
                $size['width']  = 150;
                break;
            default:
                $size['height'] = 200;
                $size['width']  = 200;
                break;
        }

        // For @2x output
        $size['height'] *= 2;
        $size['width'] *= 2;

        return $size;
    }

    /**
     * Display an item art.
     * @param string $object_type
     * @param integer $object_id
     * @param string $name
     * @param integer $thumb
     * @param string $link
     * @param boolean $show_default
     * @param string $kind
     */
    public static function display(
        $object_type,
        $object_id,
        $name,
        $thumb,
        $link = null,
        $show_default = true,
        $kind = 'default'
    ): ?string {
        if (!self::is_valid_type($object_type)) {
            return null;
        }

        if (!$show_default) {
            // Don't show any image if not available
            if (!self::has_db($object_id, $object_type, $kind)) {
                return null;
            }
        }
        $size        = self::get_thumb_size($thumb);
        $prettyPhoto = ($link === null);
        if ($link === null) {
            $link = AmpConfig::get('web_path') . "/image.php?object_id=" . $object_id . "&object_type=" . $object_type;
            if (AmpConfig::get('use_auth') && AmpConfig::get('require_session')) {
                $link .= "&auth=" . session_id();
            }
            if ($kind != 'default') {
                $link .= '&kind=' . $kind;
            }
        }

        $out = "<div class=\"item_art\">";
        $out .= "<a href=\"" . $link . "\" title=\"" . $name . "\"";
        if ($prettyPhoto) {
            $out .= " rel=\"prettyPhoto\"";
        }
        $out .= ">";
        $imgurl = AmpConfig::get('web_path') . "/image.php?object_id=" . $object_id . "&object_type=" . $object_type . "&thumb=" . $thumb;
        if ($kind != 'default') {
            $imgurl .= '&kind=' . $kind;
        }
        // This to keep browser cache feature but force a refresh in case image just changed
        if (Art::has_db($object_id, $object_type)) {
            $art = new Art($object_id, $object_type);
            if ($art->has_db_info()) {
                $imgurl .= '&fooid=' . $art->id;
            }
        }

        // For @2x output
        $size['height'] /= 2;
        $size['width'] /= 2;

        $out .= "<img src=\"" . $imgurl . "\" alt=\"" . $name . "\" height=\"" . $size['height'] . "\" width=\"" . $size['width'] . "\" />";

        // don't put the play icon on really large images.
        if ($size['height'] >= 150 && $size['height'] <= 300) {
            $out .= "<div class=\"item_art_play\">";
            $out .= Ajax::text('?page=stream&action=directplay&object_type=' . $object_type . '&object_id=' . $object_id . '\' + getPagePlaySettings() + \'',
                '<span class="item_art_play_icon" title="' . T_('Play') . '" />',
                'directplay_art_' . $object_type . '_' . $object_id);
            $out .= "</div>";
        }

        if ($prettyPhoto) {
            $libitem = static::getModelFactory()->mapObjectType($object_type, (int) $object_id);
            $out .= "<div class=\"item_art_actions\">";
            if (Core::get_global('user')->has_access(50) || (Core::get_global('user')->has_access(25) && Core::get_global('user')->id == $libitem->get_user_owner())) {
                $out .= "<a href=\"javascript:NavigateTo('" . AmpConfig::get('web_path') . "/arts.php?action=show_art_dlg&object_type=" . $object_type . "&object_id=" . $object_id . "&burl=' + getCurrentPage());\">";
                $out .= Ui::get_icon('edit', T_('Edit/Find Art'));
                $out .= "</a>";

                $out .= "<a href=\"javascript:NavigateTo('" . AmpConfig::get('web_path') . "/arts.php?action=clear_art&object_type=" . $object_type . "&object_id=" . $object_id . "&burl=' + getCurrentPage());\" onclick=\"return confirm('" . T_('Do you really want to reset art?') . "');\">";
                $out .= Ui::get_icon('delete', T_('Reset Art'));
                $out .= "</a>";
            }
            $out .= "</div>";
        }

        $out .= "</a>\n";
        $out .= "</div>";

        return $out;
    }

    /**
     * @deprecated
     */
    private function getSongRepository(): SongRepositoryInterface
    {
        global $dic;

        return $dic->get(SongRepositoryInterface::class);
    }

    /**
     * @deprecated Inject by constructor
     */
    private static function getExternalResourceLoader(): ExternalResourceLoaderInterface
    {
        global $dic;

        return $dic->get(ExternalResourceLoaderInterface::class);
    }

    /**
     * @deprecated Inject by constructor
     */
    private function getUtilityFactory(): UtilityFactoryInterface
    {
        global $dic;

        return $dic->get(UtilityFactoryInterface::class);
    }

    /**
     * @deprecated Inject by constructor
     */
    private static function getModelFactory(): ModelFactoryInterface
    {
        global $dic;

        return $dic->get(ModelFactoryInterface::class);
    }
}<|MERGE_RESOLUTION|>--- conflicted
+++ resolved
@@ -349,16 +349,9 @@
             foreach ($songs as $song_id) {
                 $song   = new Song($song_id);
                 $song->format();
-<<<<<<< HEAD
-                $description = ($this->type == 'artist') ? $song->getFullArtistNameFormatted() : $object->full_name;
+                $description = ($this->type == 'artist') ? $song->getFullArtistNameFormatted() : $object->f_name;
                 $vainfo      = $utilityFactory->createVaInfo($song->file);
-=======
-                $description = ($this->type == 'artist') ? $song->f_artist_full : $object->f_name;
-                $vainfo      = $utilityFactory->createVaInfo(
-                    $song->file
-                );
->>>>>>> 241b192c
-        
+
                 $ndata      = array();
                 $data       = $vainfo->read_id3();
                 $fileformat = $data['fileformat'];
