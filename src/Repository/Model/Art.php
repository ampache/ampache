<?php
/*
 * vim:set softtabstop=4 shiftwidth=4 expandtab:
 *
 * LICENSE: GNU Affero General Public License, version 3 (AGPL-3.0-or-later)
 * Copyright 2001 - 2020 Ampache.org
 *
 * This program is free software: you can redistribute it and/or modify
 * it under the terms of the GNU Affero General Public License as published by
 * the Free Software Foundation, either version 3 of the License, or
 * (at your option) any later version.
 *
 * This program is distributed in the hope that it will be useful,
 * but WITHOUT ANY WARRANTY; without even the implied warranty of
 * MERCHANTABILITY or FITNESS FOR A PARTICULAR PURPOSE.  See the
 * GNU Affero General Public License for more details.
 *
 * You should have received a copy of the GNU Affero General Public License
 * along with this program.  If not, see <https://www.gnu.org/licenses/>.
 *
 */

declare(strict_types=0);

namespace Ampache\Repository\Model;

use Ampache\Config\AmpConfig;
use Ampache\Module\Api\Ajax;
use Ampache\Module\System\Core;
use Ampache\Module\System\Dba;
use Ampache\Module\System\Session;
<<<<<<< HEAD
use Ampache\Module\Util\ExternalResourceLoaderInterface;
=======
use Ampache\Module\Util\InterfaceImplementationChecker;
>>>>>>> 9267e190
use Ampache\Module\Util\ObjectTypeToClassNameMapper;
use Ampache\Module\Util\Ui;
use Ampache\Module\Util\UtilityFactoryInterface;
use Ampache\Repository\SongRepositoryInterface;
use Exception;
use getID3;
use PDOStatement;
use RuntimeException;

/**
 * This class handles the images / artwork in ampache
 * This was initially in the album class, but was pulled out
 * to be more general and potentially apply to albums, artists, movies etc
 */
class Art extends database_object
{
    protected const DB_TABLENAME = 'art';

    /**
     * @var integer $id
     */
    public $id;
    /**
     * @var string $type
     */
    public $type;
    /**
     * @var integer $uid
     */
    public $uid; // UID of the object not ID because it's not the ART.ID
    /**
     * @var string $raw
     */
    public $raw; // Raw art data
    /**
     * @var string $raw_mime
     */
    public $raw_mime;
    /**
     * @var string $kind
     */
    public $kind;

    /**
     * @var string $thumb
     */
    public $thumb;
    /**
     * @var string $thumb_mime
     */
    public $thumb_mime;

    /**
     * Constructor
     * Art constructor, takes the UID of the object and the
     * object type.
     * @param integer $uid
     * @param string $type
     * @param string $kind
     */
    public function __construct($uid, $type = 'album', $kind = 'default')
    {
        if (Art::is_valid_type($type)) {
            $this->type = $type;
            $this->uid  = (int)($uid);
            $this->kind = $kind;
        }
    } // constructor

    public function getId(): int
    {
        return (int) $this->id;
    }

    /**
     * @param string $type
     * @return boolean
     */
    public static function is_valid_type($type)
    {
        return (InterfaceImplementationChecker::is_library_item($type) || $type == 'user');
    }

    /**
     * build_cache
     * This attempts to reduce # of queries by asking for everything in the
     * browse all at once and storing it in the cache, this can help if the
     * db connection is the slow point
     * @param integer[] $object_ids
     * @param string $type
     * @return boolean
     */
    public static function build_cache($object_ids, $type = null)
    {
        if (empty($object_ids)) {
            return false;
        }
        $idlist = '(' . implode(',', $object_ids) . ')';
        $sql    = "SELECT `object_type`, `object_id`, `mime`, `size` FROM `image` WHERE `object_id` IN $idlist";
        if ($type !== null) {
            $sql .= " AND `object_type` = '$type'";
        }
        $db_results = Dba::read($sql);

        $cache = static::getDatabaseObjectCache();

        while ($row = Dba::fetch_assoc($db_results)) {
            $cache->add('art', $row['object_type'] . $row['object_id'] . $row['size'], $row);
        }

        return true;
    } // build_cache

    /**
     * @deprecated There was no way to explicitly deactivate the art - so I assume, it's not needed in the first place
     *
     * is_enabled
     * Checks whether the user currently wants art
     * @return boolean
     */
    public static function is_enabled()
    {
        return true;
    }

    /**
     * extension
     * This returns the file extension for the currently loaded art
     * @param string $mime
     * @return string
     */
    public static function extension($mime)
    {
        $data      = explode("/", (string)$mime);
        $extension = $data['1'];

        if ($extension == 'jpeg') {
            $extension = 'jpg';
        }

        return (string)$extension;
    } // extension

    /**
     * test_image
     * Runs some sanity checks on the putative image
     * @param string $source
     * @return boolean
     * @throws RuntimeException
     */
    public static function test_image($source)
    {
        if (strlen((string) $source) < 10) {
            debug_event(self::class, 'Invalid image passed', 1);

            return false;
        }

        // Check image size doesn't exceed the limit
        if (strlen((string) $source) > AmpConfig::get('max_upload_size')) {
            debug_event(self::class, 'Image size (' . strlen((string) $source) . ') exceed the limit (' . AmpConfig::get('max_upload_size') . ').', 1);

            return false;
        }

        $test  = false;
        $image = false;
        // Check to make sure PHP:GD exists.  If so, we can sanity check the image.
        if (function_exists('ImageCreateFromString') && is_string($source)) {
            $test  = true;
            $image = ImageCreateFromString($source);
            if ($image == false || imagesx($image) < 5 || imagesy($image) < 5) {
                debug_event(self::class, 'Image failed PHP-GD test', 1);
                $test = false;
            }
        }
        if ($test && $image != false) {
            if (imagedestroy($image) === false) {
                throw new RuntimeException('The image handle from source: ' . $source . ' could not be destroyed');
            }
        }

        return $test;
    } // test_image

    /**
     * get
     * This returns the art for our current object, this can
     * look in the database and will return the thumb if it
     * exists, if it doesn't depending on settings it will try
     * to create it.
     * @param boolean $raw
     * @return string
     */
    public function get($raw = false)
    {
        // Get the data either way
        if (!$this->has_db_info()) {
            return '';
        }

        if ($raw || !$this->thumb) {
            return $this->raw;
        } else {
            return $this->thumb;
        }
    } // get

    /**
     * has_db_info
     * This pulls the information out from the database, depending
     * on if we want to resize and if there is not a thumbnail go
     * ahead and try to resize
     * @return boolean
     */
    public function has_db_info()
    {
        $sql        = "SELECT `id`, `image`, `mime`, `size` FROM `image` WHERE `object_type` = ? AND `object_id` = ? AND `kind` = ?";
        $db_results = Dba::read($sql, array($this->type, $this->uid, $this->kind));

        while ($results = Dba::fetch_assoc($db_results)) {
            if ($results['size'] == 'original') {
                if (AmpConfig::get('album_art_store_disk')) {
                    $this->raw = self::read_from_dir($results['size'], $this->type, $this->uid, $this->kind);
                } else {
                    $this->raw = $results['image'];
                }
                $this->raw_mime = $results['mime'];
            } else {
                if (AmpConfig::get('resize_images') && $results['size'] == '275x275') {
                    if (AmpConfig::get('album_art_store_disk')) {
                        $this->thumb = self::read_from_dir($results['size'], $this->type, $this->uid, $this->kind);
                    } else {
                        $this->thumb = $results['image'];
                    }
                    $this->raw_mime = $results['mime'];
                }
            }
            $this->id = (int)$results['id'];
        }
        // If we get nothing return false
        if (!$this->raw) {
            return false;
        }

        // If there is no thumb and we want thumbs
        if (!$this->thumb && AmpConfig::get('resize_images')) {
            $size = array('width' => 275, 'height' => 275);
            $data = $this->generate_thumb($this->raw, $size, $this->raw_mime);
            // If it works save it!
            if (!empty($data)) {
                $this->save_thumb($data['thumb'], $data['thumb_mime'], $size);
                $this->thumb      = $data['thumb'];
                $this->thumb_mime = $data['thumb_mime'];
            } else {
                debug_event(self::class, 'Unable to retrieve or generate thumbnail for ' . $this->type . '::' . $this->id, 1);
            }
        } // if no thumb, but art and we want to resize

        return true;
    } // has_db_info

    /**
     * This check if an object has an associated image in db.
     * @param integer $object_id
     * @param string $object_type
     * @param string $kind
     * @return boolean
     */
    public static function has_db($object_id, $object_type, $kind = 'default')
    {
        $sql        = "SELECT COUNT(`id`) AS `nb_img` FROM `image` WHERE `object_type` = ? AND `object_id` = ? AND `kind` = ?";
        $db_results = Dba::read($sql, array($object_type, $object_id, $kind));
        $nb_img     = 0;
        if ($results = Dba::fetch_assoc($db_results)) {
            $nb_img = $results['nb_img'];
        }

        return ($nb_img > 0);
    }

    /**
     * This insert art from url.
     * @param string $url
     */
    public function insert_url($url)
    {
        debug_event(self::class, 'Insert art from url ' . $url, 4);
        $image = self::get_from_source(array('url' => $url), $this->type);
        $rurl  = pathinfo($url);
        $mime  = "image/" . $rurl['extension'];
        $this->insert($image, $mime);
    }

    /**
     * insert
     * This takes the string representation of an image and inserts it into
     * the database. You must also pass the mime type.
     * @param string $source
     * @param string $mime
     * @return boolean
     */

    public function insert($source, $mime = '')
    {
        // Disabled in demo mode cause people suck and upload porn
        if (AmpConfig::get('demo_mode')) {
            return false;
        }

        // Check to make sure we like this image
        if (!self::test_image($source)) {
            debug_event(self::class, 'Not inserting image for ' . $this->type . ' ' . $this->uid . ', invalid data passed', 1);

            return false;
        }

        $dimensions = Core::image_dimensions($source);
        $width      = (int)($dimensions['width']);
        $height     = (int)($dimensions['height']);
        $sizetext   = 'original';

        if (!self::check_dimensions($dimensions)) {
            return false;
        }

        // Default to image/jpeg if they don't pass anything
        $mime = $mime ? $mime : 'image/jpeg';
        // Blow it away!
        $this->reset();

        $current_picturetypeid = ($this->type == 'album') ? 3 : 8;
        if (AmpConfig::get('write_id3_art', false)) {
            $class_name = ObjectTypeToClassNameMapper::map($this->type);
            $object     = new $class_name($this->uid);
            debug_event(__CLASS__, 'Inserting ' . $this->type . ' image' . $object->name . ' for song files.', 5);
            if ($this->type === 'album') {
                /** Use special treatment for albums */
                $songs = $this->getSongRepository()->getByAlbum($object->id);
            } elseif ($this->type === 'artist') {
                /** Use special treatment for artists */
                $songs = $this->getSongRepository()->getByArtist($object);
            }

            $utilityFactory = $this->getUtilityFactory();

            foreach ($songs as $song_id) {
                $song   = new Song($song_id);
                $song->format();
                $description = ($this->type == 'artist') ? $song->f_artist_full : $object->full_name;
                $id3         = $utilityFactory->createVaInfo($song->file);
                $ndata       = array();
                $data        = $id3->read_id3();
                if (isset($data['id3v2']['APIC'])) {
                    $apics = $data['id3v2']['APIC'];
                    switch (count($apics)) {
                         case 1:
                            $ndata['attached_picture'][0]['data']          = $apics[0]['data'];
                            $ndata['attached_picture'][0]['mime']          = $apics[0]['mime'];
                            $ndata['attached_picture'][0]['picturetypeid'] = $apics[0]['picturetypeid'];
                            $ndata['attached_picture'][0]['description']   = $apics[0]['description'];
                            if ($apics[0]['picturetypeid'] != $current_picturetypeid) {
                                $ndata['attached_picture'][1]['data']          = $source;
                                $ndata['attached_picture'][1]['mime']          = $mime;
                                $ndata['attached_picture'][1]['picturetypeid'] =  $current_picturetypeid;
                                $ndata['attached_picture'][1]['description']   = $description;
                            } else {
                                debug_event(self::class, "only 1 image of type '" . $this->type . "' is permitted", 1);
                            }
                            break;
                          case 2:
                            $ndata['attached_picture'] = $this->replace_apic($apics, $mime,$description, $source, $current_picturetypeid);
                            break;
                       }
                } else {
                    $ndata['attached_picture'][0]['description']   = $description;
                    $ndata['attached_picture'][0]['data']          = $source;
                    $ndata['attached_picture'][0]['mime']          = $mime;
                    $ndata['attached_picture'][0]['picturetypeid'] = $current_picturetypeid;
                }
                unset($data['id3v2']['APIC']);
                $ndata   = array_merge($ndata, $id3->prepare_id3_frames($data['tags']['id3v2']));
                $id3->write_id3($ndata);
                //            Catalog::update_media_from_tags($song);
            } // foreach song
        } // write_id3

        if (AmpConfig::get('album_art_store_disk')) {
            self::write_to_dir($source, $sizetext, $this->type, $this->uid, $this->kind);
            $source = null;
        }

        // Insert it!
        $sql = "INSERT INTO `image` (`image`, `mime`, `size`, `width`, `height`, `object_type`, `object_id`, `kind`) VALUES(?, ?, ?, ?, ?, ?, ?, ?)";
        Dba::write($sql, array($source, $mime, $sizetext, $width, $height, $this->type, $this->uid, $this->kind));

        return true;
    } // insert

    /**
     * replace_apic
     * @param array $apics
     * @param string $mime
     * @param string $description
     * @param string $source
     * @param integer $picturetypeid
     * @return array
     */
    private function replace_apic($apics, $mime, $description, $source, $picturetypeid)
    {
        $ndata = array();
        if ($apics[0]['picturetypeid'] == $picturetypeid) {
            $ndata[0]['description']   = $description;
            $ndata[0]['data']          = $source;
            $ndata[0]['mime']          = $mime;
            $ndata[0]['picturetypeid'] = $picturetypeid;

            $ndata[1]['description']   = $apics[1]['description'];
            $ndata[1]['data']          = $apics[1]['data'];
            $ndata[1]['mime']          = $apics[1]['mime'];
            $ndata[1]['picturetypeid'] = $apics[1]['picturetypeid'];
        } else {
            $ndata[0]['description']   = $apics[0]['description'];
            $ndata[0]['data']          = $apics[0]['data'];
            $ndata[0]['mime']          = $apics[0]['mime'];
            $ndata[0]['picturetypeid'] = $apics[0]['picturetypeid'];

            $ndata[1]['description']   = $description;
            $ndata[1]['data']          = $source;
            $ndata[1]['mime']          = $mime;
            $ndata[1]['picturetypeid'] = $picturetypeid;
        }

        return $ndata;
    }

    /**
     * Prepares images to be written to file tag.
     * @param array $pics
     * @return array
     */
    public static function prepare_pics($pics)
    {
        $ndata = array();
        $i     = 0;
        foreach ($pics as $pic) {
            $ndata['attached_picture'][$i]['description']   = $pic['description'];
            $ndata['attached_picture'][$i]['data']          = $pic['data'];
            $ndata['attached_picture'][$i]['picturetypeid'] = $pic['picturetypeid'];
            $ndata['attached_picture'][$i]['mime']          = $pic['mime'];

            $i++;
        }

        return $ndata;
    }

    /**
     * check_dimensions
     * @param array $dimensions
     * @return boolean
     */
    public static function check_dimensions($dimensions)
    {
        $width  = (int)($dimensions['width']);
        $height = (int)($dimensions['height']);

        if ($width > 0 && $height > 0) {
            $minw = (AmpConfig::get('album_art_min_width')) ? AmpConfig::get('album_art_min_width') : 0;
            $maxw = (AmpConfig::get('album_art_max_width')) ? AmpConfig::get('album_art_max_width') : 0;
            $minh = (AmpConfig::get('album_art_min_height')) ? AmpConfig::get('album_art_min_height') : 0;
            $maxh = (AmpConfig::get('album_art_max_height')) ? AmpConfig::get('album_art_max_height') : 0;

            // minimum width is set and current width is too low
            if ($minw > 0 && $width < $minw) {
                debug_event(self::class, "Image width not in range (min=$minw, max=$maxw, current=$width).", 1);

                return false;
            }
            // max width is set and current width is too high
            if ($maxw > 0 && $width > $maxw) {
                debug_event(self::class, "Image width not in range (min=$minw, max=$maxw, current=$width).", 1);

                return false;
            }
            if ($minh > 0 && $height < $minh) {
                debug_event(self::class, "Image height not in range (min=$minh, max=$maxh, current=$height).", 1);

                return false;
            }
            if ($maxh > 0 && $height > $maxh) {
                debug_event(self::class, "Image height not in range (min=$minh, max=$maxh, current=$height).", 1);

                return false;
            }
        }

        return true;
    }

    /**
     * get_dir_on_disk
     * @param string $type
     * @param string $uid
     * @param string $kind
     * @param boolean $autocreate
     * @return false|string
     */
    public static function get_dir_on_disk($type, $uid, $kind = '', $autocreate = false)
    {
        $path = AmpConfig::get('local_metadata_dir');
        if (!$path) {
            debug_event(self::class, 'local_metadata_dir setting is required to store art on disk.', 1);

            return false;
        }

        // Correctly detect the slash we need to use here
        if (strpos($path, '/') !== false) {
            $slash_type = '/';
        } else {
            $slash_type = '\\';
        }

        $path .= $slash_type . $type;
        if ($autocreate && !Core::is_readable($path)) {
            mkdir($path);
        }

        $path .= $slash_type . $uid;
        if ($autocreate && !Core::is_readable($path)) {
            mkdir($path);
        }

        if (!empty($kind)) {
            $path .= $slash_type . $kind;
            if ($autocreate && !Core::is_readable($path)) {
                mkdir($path);
            }
        }
        $path .= $slash_type;

        return $path;
    }

    /**
     * write_to_dir
     * @param string $source
     * @param $sizetext
     * @param string $type
     * @param integer $uid
     * @param $kind
     * @return boolean
     */
    private static function write_to_dir($source, $sizetext, $type, $uid, $kind)
    {
        $path = self::get_dir_on_disk($type, $uid, $kind, true);
        if ($path === false) {
            return false;
        }
        $path .= "art-" . $sizetext . ".jpg";
        if (Core::is_readable($path)) {
            unlink($path);
        }
        $filepath = fopen($path, "wb");
        fwrite($filepath, $source);
        fclose($filepath);

        return true;
    }

    /**
     * read_from_dir
     * @param $sizetext
     * @param string $type
     * @param integer $uid
     * @param $kind
     * @return string|null
     */
    private static function read_from_dir($sizetext, $type, $uid, $kind)
    {
        $path = self::get_dir_on_disk($type, $uid, $kind);
        if ($path === false) {
            return null;
        }
        $path .= "art-" . $sizetext . ".jpg";
        if (!Core::is_readable($path)) {
            debug_event(self::class, 'Local image art ' . $path . ' cannot be read.', 1);

            return null;
        }

        $image    = '';
        $filepath = fopen($path, "rb");
        do {
            $image .= fread($filepath, 2048);
        } while (!feof($filepath));
        fclose($filepath);

        return $image;
    }

    /**
     * delete_from_dir
     * @param string $type
     * @param string $uid
     * @param string $kind
     */
    private static function delete_from_dir($type, $uid, $kind = '')
    {
        if ($type && $uid) {
            $path = self::get_dir_on_disk($type, $uid, $kind);
            if ($path !== false) {
                self::delete_rec_dir($path);
            }
        }
    }

    /**
     * delete_rec_dir
     * @param string $path
     */
    private static function delete_rec_dir($path)
    {
        debug_event(self::class, 'Deleting ' . (string) $path . ' directory...', 5);

        if (Core::is_readable($path)) {
            foreach (scandir($path) as $file) {
                if ('.' === $file || '..' === $file) {
                    continue;
                } elseif (is_dir($path . '/' . $file)) {
                    self::delete_rec_dir($path . '/' . $file);
                } else {
                    unlink($path . '/' . $file);
                }
            }
            rmdir($path);
        }
    }

    /**
     * reset
     * This resets the art in the database
     */
    public function reset()
    {
        if (AmpConfig::get('album_art_store_disk')) {
            self::delete_from_dir($this->type, $this->uid, $this->kind);
        }
        $sql = "DELETE FROM `image` WHERE `object_id` = ? AND `object_type` = ? AND `kind` = ?";
        Dba::write($sql, array($this->uid, $this->type, $this->kind));
    } // reset

    /**
     * save_thumb
     * This saves the thumbnail that we're passed
     * @param string $source
     * @param string $mime
     * @param array $size
     * @return boolean
     */
    public function save_thumb($source, $mime, $size)
    {
        // Quick sanity check
        if (!self::test_image($source)) {
            debug_event(self::class, 'Not inserting thumbnail, invalid data passed', 1);

            return false;
        }

        $width    = $size['width'];
        $height   = $size['height'];
        $sizetext = $width . 'x' . $height;

        $sql = "DELETE FROM `image` WHERE `object_id` = ? AND `object_type` = ? AND `size` = ? AND `kind` = ?";
        Dba::write($sql, array($this->uid, $this->type, $sizetext, $this->kind));

        if (AmpConfig::get('album_art_store_disk')) {
            self::write_to_dir($source, $sizetext, $this->type, $this->uid, $this->kind);
            $source = null;
        }
        $sql = "INSERT INTO `image` (`image`, `mime`, `size`, `width`, `height`, `object_type`, `object_id`, `kind`) VALUES(?, ?, ?, ?, ?, ?, ?, ?)";
        Dba::write($sql, array($source, $mime, $sizetext, $width, $height, $this->type, $this->uid, $this->kind));

        return true;
    } // save_thumb

    /**
     * get_thumb
     * Returns the specified resized image.  If the requested size doesn't
     * already exist, create and cache it.
     * @param array $size
     * @return array
     */
    public function get_thumb($size)
    {
        $sizetext   = $size['width'] . 'x' . $size['height'];
        $sql        = "SELECT `image`, `mime` FROM `image` WHERE `size` = ? AND `object_type` = ? AND `object_id` = ? AND `kind` = ?";
        $db_results = Dba::read($sql, array($sizetext, $this->type, $this->uid, $this->kind));

        $results = Dba::fetch_assoc($db_results);
        if (count($results)) {
            if (AmpConfig::get('album_art_store_disk')) {
                $image = self::read_from_dir($sizetext, $this->type, $this->uid, $this->kind);
            } else {
                $image = $results['image'];
            }

            if ($image != null) {
                return array(
                    'thumb' => (AmpConfig::get('album_art_store_disk')) ? self::read_from_dir($sizetext, $this->type,
                        $this->uid, $this->kind) : $results['image'],
                    'thumb_mime' => $results['mime']
                );
            } else {
                debug_event(self::class, 'Thumb entry found in database but associated data cannot be found.', 3);
            }
        }

        // If we didn't get a result
        $results = $this->generate_thumb($this->raw, $size, $this->raw_mime);
        if (!empty($results)) {
            $this->save_thumb($results['thumb'], $results['thumb_mime'], $size);
        }

        return $results;
    } // get_thumb

    /**
     * generate_thumb
     * Automatically resizes the image for thumbnail viewing.
     * Only works on gif/jpg/png/bmp. Fails if PHP-GD isn't available
     * or lacks support for the requested image type.
     * @param string $image
     * @param array $size
     * @param string $mime
     * @return array
     */
    public function generate_thumb($image, $size, $mime)
    {
        $data = explode("/", (string) $mime);
        $type = ((string) $data['1'] !== '') ? strtolower((string) $data['1']) : 'jpg';

        if (!self::test_image($image)) {
            debug_event(self::class, 'Not trying to generate thumbnail, invalid data passed', 1);

            return array();
        }

        if (!function_exists('gd_info')) {
            debug_event(self::class, 'PHP-GD Not found - unable to resize art', 1);

            return array();
        }

        // Check and make sure we can resize what you've asked us to
        if (($type == 'jpg' || $type == 'jpeg' || $type == 'jpg?v=2') && !(imagetypes() & IMG_JPG)) {
            debug_event(self::class, 'PHP-GD Does not support JPGs - unable to resize', 1);

            return array();
        }
        if ($type == 'png' && !imagetypes() & IMG_PNG) {
            debug_event(self::class, 'PHP-GD Does not support PNGs - unable to resize', 1);

            return array();
        }
        if ($type == 'gif' && !imagetypes() & IMG_GIF) {
            debug_event(self::class, 'PHP-GD Does not support GIFs - unable to resize', 1);

            return array();
        }
        if ($type == 'bmp' && !imagetypes() & IMG_WBMP) {
            debug_event(self::class, 'PHP-GD Does not support BMPs - unable to resize', 1);

            return array();
        }

        $source = imagecreatefromstring($image);

        if (!$source) {
            debug_event(self::class, 'Failed to create Image from string - Source Image is damaged / malformed', 2);

            return array();
        }

        $source_size = array('height' => imagesy($source), 'width' => imagesx($source));

        // Create a new blank image of the correct size
        $thumbnail = imagecreatetruecolor((int) $size['width'], (int) $size['height']);

        if (!imagecopyresampled($thumbnail, $source, 0, 0, 0, 0, $size['width'], $size['height'], $source_size['width'], $source_size['height'])) {
            debug_event(self::class, 'Unable to create resized image', 1);
            imagedestroy($source);
            imagedestroy($thumbnail);

            return array();
        }
        imagedestroy($source);

        // Start output buffer
        ob_start();

        // Generate the image to our OB
        switch ($type) {
            case 'jpg':
            case 'jpeg':
            case 'jpg?v=2':
            case '(null)':
                imagejpeg($thumbnail, null, 75);
                $mime_type = image_type_to_mime_type(IMAGETYPE_JPEG);
                break;
            case 'gif':
                imagegif($thumbnail);
                $mime_type = image_type_to_mime_type(IMAGETYPE_GIF);
                break;
            // Turn bmps into pngs
            case 'bmp':
            case 'png':
                imagepng($thumbnail);
                $mime_type = image_type_to_mime_type(IMAGETYPE_PNG);
                break;
            default:
                $mime_type = null;
        } // resized

        if ($mime_type === null) {
            debug_event(self::class, 'Error: No mime type found using: ' . $mime, 2);

            return array();
        }

        $data = ob_get_contents();
        ob_end_clean();

        imagedestroy($thumbnail);

        if (!strlen((string) $data)) {
            debug_event(self::class, 'Unknown Error resizing art', 1);

            return array();
        }

        return array('thumb' => $data, 'thumb_mime' => $mime_type);
    } // generate_thumb

    /**
     * get_from_source
     * This gets an image for the album art from a source as
     * defined in the passed array. Because we don't know where
     * it's coming from we are a passed an array that can look like
     * ['url']      = URL *** OPTIONAL ***
     * ['file']     = FILENAME *** OPTIONAL ***
     * ['raw']      = Actual Image data, already captured
     * @param array $data
     * @param string $type
     * @return string
     */
    public static function get_from_source($data, $type)
    {
        if (!isset($type)) {
            $type = (AmpConfig::get('show_song_art')) ? 'song' : 'album';
        }

        // Already have the data, this often comes from id3tags
        if (isset($data['raw'])) {
            return $data['raw'];
        }

        // If it came from the database
        if (isset($data['db'])) {
            $sql        = "SELECT * FROM `image` WHERE `object_type` = ? AND `object_id` =? AND `size`='original'";
            $db_results = Dba::read($sql, array($type, $data['db']));
            $row        = Dba::fetch_assoc($db_results);

            return $row['art'];
        } // came from the db

        // Check to see if it's a URL
        if (filter_var($data['url'], FILTER_VALIDATE_URL)) {
            debug_event(self::class, 'CHECKING URL ' . $data['url'], 2);
            $options = array();
            try {
                $options['timeout'] = 10;
                $request            = static::getExternalResourceLoader()->retrieve($data['url']);
                $raw                = (string) $request->getBody();
            } catch (Exception $error) {
                debug_event(self::class, 'Error getting art: ' . $error->getMessage(), 2);
                $raw = '';
            }

            return $raw;
        }

        // Check to see if it's a FILE
        if (isset($data['file'])) {
            $handle     = fopen($data['file'], 'rb');
            $image_data = (string)fread($handle, Core::get_filesize($data['file']));
            fclose($handle);

            return $image_data;
        }

        // Check to see if it is embedded in id3 of a song
        if (isset($data['song'])) {
            // If we find a good one, stop looking
            $getID3 = new getID3();
            $id3    = $getID3->analyze($data['song']);

            if ($id3['format_name'] == "WMA") {
                return $id3['asf']['extended_content_description_object']['content_descriptors']['13']['data'];
            } elseif (isset($id3['id3v2']['APIC'])) {
                // Foreach in case they have more then one
                foreach ($id3['id3v2']['APIC'] as $image) {
                    return $image['data'];
                }
            }
        } // if data song

        return '';
    } // get_from_source

    /**
     * url
     * This returns the constructed URL for the art in question
     * @param integer $uid
     * @param string $type
     * @param string $sid
     * @param integer|null $thumb
     * @return string
     */
    public static function url($uid, $type, $sid = null, $thumb = null)
    {
        if (!self::is_valid_type($type)) {
            return null;
        }

        if (AmpConfig::get('use_auth') && AmpConfig::get('require_session')) {
            $sid = $sid ? scrub_out($sid) : scrub_out(session_id());
            if ($sid == null) {
                $sid = Session::create(array(
                    'type' => 'api'
                ));
            }
        }

        $key = $type . $uid;

        $objectCache = static::getDatabaseObjectCache();

        if (
            $objectCache->exists('art', $key . '275x275') &&
            AmpConfig::get('resize_images')
        ) {
            $row  = $objectCache->retrieve('art', $key . '275x275');
            $mime = $row['mime'];
        }
        if ($objectCache->exists('art', $key . 'original')) {
            $row        = $objectCache->retrieve('art', $key . 'original');
            $thumb_mime = $row['mime'];
        }
        if (!isset($mime) && !isset($thumb_mime)) {
            $sql        = "SELECT `object_type`, `object_id`, `mime`, `size` FROM `image` WHERE `object_type` = ? AND `object_id` = ?";
            $db_results = Dba::read($sql, array($type, $uid));

            while ($row = Dba::fetch_assoc($db_results)) {
                $objectCache->add('art', $key . $row['size'], $row);
                if ($row['size'] == 'original') {
                    $mime = $row['mime'];
                } else {
                    if ($row['size'] == '275x275' && AmpConfig::get('resize_images')) {
                        $thumb_mime = $row['mime'];
                    }
                }
            }
        }

        $mime      = isset($thumb_mime) ? $thumb_mime : (isset($mime) ? $mime : null);
        $extension = self::extension($mime);

        if (AmpConfig::get('stream_beautiful_url')) {
            if (empty($extension)) {
                $extension = 'jpg';
            }
            $url = AmpConfig::get('web_path') . '/play/art/' . $sid . '/' . scrub_out($type) . '/' . scrub_out($uid) . '/thumb';
            if ($thumb !== null) {
                $url .= $thumb;
            }
            $url .= '.' . $extension;
        } else {
            $url = AmpConfig::get('web_path') . '/image.php?object_id=' . scrub_out($uid) . '&object_type=' . scrub_out($type) . '&auth=' . $sid;
            if ($thumb !== null) {
                $url .= '&thumb=' . $thumb;
            }
            if (!empty($extension)) {
                $name = 'art.' . $extension;
                $url .= '&name=' . $name;
            }
        }

        return $url;
    } // url

    /**
     * garbage_collection
     * This cleans up art that no longer has a corresponding object
     * @param string $object_type
     * @param integer $object_id
     */
    public static function garbage_collection($object_type = null, $object_id = null)
    {
        $types = array(
            'album',
            'artist',
            'tvshow',
            'tvshow_season',
            'video',
            'user',
            'live_stream'
        );

        if ($object_type !== null) {
            if (in_array($object_type, $types)) {
                if (AmpConfig::get('album_art_store_disk')) {
                    self::delete_from_dir($object_type, $object_id);
                }
                $sql = "DELETE FROM `image` WHERE `object_type` = ? AND `object_id` = ?";
                Dba::write($sql, array($object_type, $object_id));
            } else {
                debug_event(self::class, 'Garbage collect on type `' . $object_type . '` is not supported.', 1);
            }
        } else {
            // iterate over our types and delete the images
            foreach ($types as $type) {
                if (AmpConfig::get('album_art_store_disk')) {
                    $sql        = "SELECT `image`.`object_id`, `image`.`object_type` FROM `image` LEFT JOIN `" . $type . "` ON `" . $type . "`.`id`=" . "`image`.`object_id` WHERE `object_type`='" . $type . "' AND `" . $type . "`.`id` IS NULL";
                    $db_results = Dba::read($sql);
                    while ($row = Dba::fetch_row($db_results)) {
                        self::delete_from_dir($row[1], $row[0]);
                    }
                }
                $sql = "DELETE FROM `image` USING `image` LEFT JOIN `" . $type . "` ON `" . $type . "`.`id`=" . "`image`.`object_id` WHERE `object_type`='" . $type . "' AND `" . $type . "`.`id` IS NULL";
                Dba::write($sql);
            } // foreach
        }
    }

    /**
     * Migrate an object associate images to a new object
     * @param string $object_type
     * @param integer $old_object_id
     * @param integer $new_object_id
     * @return PDOStatement|boolean
     */
    public static function migrate($object_type, $old_object_id, $new_object_id)
    {
        $sql = "UPDATE `image` SET `object_id` = ? WHERE `object_type` = ? AND `object_id` = ?";

        return Dba::write($sql, array($new_object_id, $object_type, $old_object_id));
    }

    /**
     * Duplicate an object associate images to a new object
     * @param string $object_type
     * @param integer $old_object_id
     * @param integer $new_object_id
     * @return PDOStatement|boolean
     */
    public static function duplicate($object_type, $old_object_id, $new_object_id)
    {
        debug_event(self::class, 'duplicate... type:' . $object_type . ' old_id:' . $old_object_id . ' new_id:' . $new_object_id, 5);
        if (AmpConfig::get('album_art_store_disk')) {
            $sql        = "SELECT `size`, `kind` FROM `image` WHERE `object_type` = ? AND `object_id` = ?";
            $db_results = Dba::read($sql, array($object_type, $old_object_id));
            while ($row = Dba::fetch_assoc($db_results)) {
                $image = self::read_from_dir($row['size'], $object_type, $old_object_id, $row['kind']);
                if ($image !== null) {
                    self::write_to_dir($image, $row['size'], $object_type, $new_object_id, $row['kind']);
                }
            }
        }

        $sql = "INSERT INTO `image` (`image`, `mime`, `size`, `object_type`, `object_id`, `kind`) SELECT `image`, `mime`, `size`, `object_type`, ? as `object_id`, `kind` FROM `image` WHERE `object_type` = ? AND `object_id` = ?";

        return Dba::write($sql, array($new_object_id, $object_type, $old_object_id));
    }

    /**
     * Gather metadata from plugin.
     * @param $plugin
     * @param string $type
     * @param array $options
     * @return array
     */
    public static function gather_metadata_plugin($plugin, $type, $options)
    {
        $gtypes     = array();
        $media_info = array();
        switch ($type) {
            case 'tvshow':
            case 'tvshow_season':
            case 'tvshow_episode':
                $gtypes[]                                   = 'tvshow';
                $media_info['tvshow']                       = $options['tvshow'];
                $media_info['tvshow_season']                = $options['tvshow_season'];
                $media_info['tvshow_episode']               = $options['tvshow_episode'];
                break;
            case 'song':
                $media_info['mb_trackid'] = $options['mb_trackid'];
                $media_info['title']      = $options['title'];
                $media_info['artist']     = $options['artist'];
                $media_info['album']      = $options['album'];
                $gtypes[]                 = 'song';
                break;
            case 'album':
                $media_info['mb_albumid']       = $options['mb_albumid'];
                $media_info['mb_albumid_group'] = $options['mb_albumid_group'];
                $media_info['artist']           = $options['artist'];
                $media_info['title']            = $options['album'];
                $gtypes[]                       = 'music';
                $gtypes[]                       = 'album';
                break;
            case 'artist':
                $media_info['mb_artistid'] = $options['mb_artistid'];
                $media_info['title']       = $options['artist'];
                $gtypes[]                  = 'music';
                $gtypes[]                  = 'artist';
                break;
            case 'movie':
                $gtypes[]            = 'movie';
                $media_info['title'] = $options['keyword'];
                break;
        }

        $meta   = $plugin->get_metadata($gtypes, $media_info);
        $images = array();

        if ($meta['art']) {
            $url      = $meta['art'];
            $ures     = pathinfo($url);
            $images[] = array('url' => $url, 'mime' => 'image/' . $ures['extension'], 'title' => $plugin->name);
        }
        if ($meta['tvshow_season_art']) {
            $url      = $meta['tvshow_season_art'];
            $ures     = pathinfo($url);
            $images[] = array('url' => $url, 'mime' => 'image/' . $ures['extension'], 'title' => $plugin->name);
        }
        if ($meta['tvshow_art']) {
            $url      = $meta['tvshow_art'];
            $ures     = pathinfo($url);
            $images[] = array('url' => $url, 'mime' => 'image/' . $ures['extension'], 'title' => $plugin->name);
        }

        return $images;
    }

    /**
     * Get thumb size from thumb type.
     * @param integer $thumb
     * @return array
     */
    public static function get_thumb_size($thumb)
    {
        $size = array();

        switch ($thumb) {
            case 1:
                // This is used by the now_playing / browse stuff
                $size['height'] = 100;
                $size['width']  = 100;
                break;
            case 2:
                // live stream, artist pages
                $size['height'] = 128;
                $size['width']  = 128;
                break;
            case 22:
                $size['height'] = 256;
                $size['width']  = 256;
                break;
            case 32:
                // Single Album & Podcast pages
                $size['height'] = 384;
                $size['width']  = 384;
                break;
            case 3:
                // This is used by the embedded web player
                $size['height'] = 80;
                $size['width']  = 80;
                break;
            case 5:
                // Web Player size
                $size['height'] = 32;
                $size['width']  = 32;
                break;
            case 6:
                // Video browsing size
                $size['height'] = 150;
                $size['width']  = 100;
                break;
            case 34:
                // small 34x34
                $size['height'] = 34;
                $size['width']  = 34;
                break;
            case 64:
                // medium 64x64
                $size['height'] = 64;
                $size['width']  = 64;
                break;
            case 174:
                // large 174x174
                $size['height'] = 174;
                $size['width']  = 174;
                break;
            case 300:
                // extralarge, mega 300x300
            case 7:
                // Video page size
                $size['height'] = 300;
                $size['width']  = 200;
                break;
            case 8:
                // Video preview size
                $size['height'] = 200;
                $size['width']  = 470;
                break;
            case 9:
                // Video preview size
                $size['height'] = 84;
                $size['width']  = 150; // cel_cover max-width is 150px
                break;
            case 10:
                // Search preview size
                $size['height'] = 24;
                $size['width']  = 24;
                break;
            case 4:
                // Popup Web Player size
            case 11:
                // Large view browse size
            case 12:
                // Search preview size
                $size['height'] = 150;
                $size['width']  = 150;
                break;
            default:
                $size['height'] = 200;
                $size['width']  = 200;
                break;
        }

        // For @2x output
        $size['height'] *= 2;
        $size['width'] *= 2;

        return $size;
    }

    /**
     * Display an item art.
     * @param string $object_type
     * @param integer $object_id
     * @param string $name
     * @param integer $thumb
     * @param string $link
     * @param boolean $show_default
     * @param string $kind
     * @return boolean
     */
    public static function display(
        $object_type,
        $object_id,
        $name,
        $thumb,
        $link = null,
        $show_default = true,
        $kind = 'default'
    ) {
        if (!self::is_valid_type($object_type)) {
            return false;
        }

        if (!$show_default) {
            // Don't show any image if not available
            if (!self::has_db($object_id, $object_type, $kind)) {
                return false;
            }
        }
        $size        = self::get_thumb_size($thumb);
        $prettyPhoto = ($link === null);
        if ($link === null) {
            $link = AmpConfig::get('web_path') . "/image.php?object_id=" . $object_id . "&object_type=" . $object_type;
            if (AmpConfig::get('use_auth') && AmpConfig::get('require_session')) {
                $link .= "&auth=" . session_id();
            }
            if ($kind != 'default') {
                $link .= '&kind=' . $kind;
            }
        }
        echo "<div class=\"item_art\">";
        echo "<a href=\"" . $link . "\" title=\"" . $name . "\"";
        if ($prettyPhoto) {
            echo " rel=\"prettyPhoto\"";
        }
        echo ">";
        $imgurl = AmpConfig::get('web_path') . "/image.php?object_id=" . $object_id . "&object_type=" . $object_type . "&thumb=" . $thumb;
        if ($kind != 'default') {
            $imgurl .= '&kind=' . $kind;
        }
        // This to keep browser cache feature but force a refresh in case image just changed
        if (Art::has_db($object_id, $object_type)) {
            $art = new Art($object_id, $object_type);
            if ($art->has_db_info()) {
                $imgurl .= '&fooid=' . $art->id;
            }
        }

        // For @2x output
        $size['height'] /= 2;
        $size['width'] /= 2;

        echo "<img src=\"" . $imgurl . "\" alt=\"" . $name . "\" height=\"" . $size['height'] . "\" width=\"" . $size['width'] . "\" />";

        // don't put the play icon on really large images.
        if ($size['height'] >= 150 && $size['height'] <= 300) {
            echo "<div class=\"item_art_play\">";
            echo Ajax::text('?page=stream&action=directplay&object_type=' . $object_type . '&object_id=' . $object_id . '\' + getPagePlaySettings() + \'',
                '<span class="item_art_play_icon" title="' . T_('Play') . '" />',
                'directplay_art_' . $object_type . '_' . $object_id);
            echo "</div>";
        }

        if ($prettyPhoto) {
            $class_name = ObjectTypeToClassNameMapper::map($object_type);
            $libitem    = new $class_name($object_id);
            echo "<div class=\"item_art_actions\">";
            if (Core::get_global('user')->has_access(50) || (Core::get_global('user')->has_access(25) && Core::get_global('user')->id == $libitem->get_user_owner())) {
                echo "<a href=\"javascript:NavigateTo('" . AmpConfig::get('web_path') . "/arts.php?action=show_art_dlg&object_type=" . $object_type . "&object_id=" . $object_id . "&burl=' + getCurrentPage());\">";
                echo Ui::get_icon('edit', T_('Edit/Find Art'));
                echo "</a>";

                echo "<a href=\"javascript:NavigateTo('" . AmpConfig::get('web_path') . "/arts.php?action=clear_art&object_type=" . $object_type . "&object_id=" . $object_id . "&burl=' + getCurrentPage());\" onclick=\"return confirm('" . T_('Do you really want to reset art?') . "');\">";
                echo Ui::get_icon('delete', T_('Reset Art'));
                echo "</a>";
            }
            echo "</div>";
        }

        echo "</a>\n";
        echo "</div>";

        return true;
    }

    /**
     * @deprecated
     */
    private function getSongRepository(): SongRepositoryInterface
    {
        global $dic;

        return $dic->get(SongRepositoryInterface::class);
    }

    /**
     * @deprecated Inject by constructor
     */
<<<<<<< HEAD
    private static function getExternalResourceLoader(): ExternalResourceLoaderInterface
    {
        global $dic;

        return $dic->get(ExternalResourceLoaderInterface::class);
=======
    private function getUtilityFactory(): UtilityFactoryInterface
    {
        global $dic;

        return $dic->get(UtilityFactoryInterface::class);
>>>>>>> 9267e190
    }
}<|MERGE_RESOLUTION|>--- conflicted
+++ resolved
@@ -29,11 +29,8 @@
 use Ampache\Module\System\Core;
 use Ampache\Module\System\Dba;
 use Ampache\Module\System\Session;
-<<<<<<< HEAD
 use Ampache\Module\Util\ExternalResourceLoaderInterface;
-=======
 use Ampache\Module\Util\InterfaceImplementationChecker;
->>>>>>> 9267e190
 use Ampache\Module\Util\ObjectTypeToClassNameMapper;
 use Ampache\Module\Util\Ui;
 use Ampache\Module\Util\UtilityFactoryInterface;
@@ -1401,18 +1398,17 @@
     /**
      * @deprecated Inject by constructor
      */
-<<<<<<< HEAD
     private static function getExternalResourceLoader(): ExternalResourceLoaderInterface
     {
         global $dic;
 
         return $dic->get(ExternalResourceLoaderInterface::class);
-=======
+    }
+
     private function getUtilityFactory(): UtilityFactoryInterface
     {
         global $dic;
 
         return $dic->get(UtilityFactoryInterface::class);
->>>>>>> 9267e190
     }
 }