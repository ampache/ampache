<?php
/*
 * vim:set softtabstop=4 shiftwidth=4 expandtab:
 *
 * LICENSE: GNU Affero General Public License, version 3 (AGPL-3.0-or-later)
 * Copyright 2001 - 2020 Ampache.org
 *
 * This program is free software: you can redistribute it and/or modify
 * it under the terms of the GNU Affero General Public License as published by
 * the Free Software Foundation, either version 3 of the License, or
 * (at your option) any later version.
 *
 * This program is distributed in the hope that it will be useful,
 * but WITHOUT ANY WARRANTY; without even the implied warranty of
 * MERCHANTABILITY or FITNESS FOR A PARTICULAR PURPOSE.  See the
 * GNU Affero General Public License for more details.
 *
 * You should have received a copy of the GNU Affero General Public License
 * along with this program.  If not, see <https://www.gnu.org/licenses/>.
 *
 */

declare(strict_types=0);

namespace Ampache\Repository\Model;

use Ampache\Config\AmpConfig;
use Ampache\Module\System\Dba;
use Ampache\Module\System\Session;
use Ampache\Module\Util\ObjectTypeToClassNameMapper;
use Ampache\Module\Util\Ui;
use Ampache\Module\Util\VaInfo;
use Ampache\Module\Api\Ajax;
use Ampache\Module\Util\UtilityFactoryInterface;
use Ampache\Module\Util\InterfaceImplementationChecker;
use Ampache\Module\System\Core;
use Ampache\Repository\SongRepositoryInterface;
use Exception;
use getID3;
use PDOStatement;
use Requests;
use RuntimeException;

/**
 * This class handles the images / artwork in ampache
 * This was initially in the album class, but was pulled out
 * to be more general and potentially apply to albums, artists, movies etc
 */
class Art extends database_object
{
    protected const DB_TABLENAME = 'art';

    /**
     * @var integer $id
     */
    public $id;
    /**
     * @var string $type
     */
    public $type;
    /**
     * @var integer $uid
     */
    public $uid; // UID of the object not ID because it's not the ART.ID
    /**
     * @var string $raw
     */
    public $raw; // Raw art data
    /**
     * @var string $raw_mime
     */
    public $raw_mime;
    /**
     * @var string $kind
     */
    public $kind;

    /**
     * @var string $thumb
     */
    public $thumb;
    /**
     * @var string $thumb_mime
     */
    public $thumb_mime;

    /**
     * Constructor
     * Art constructor, takes the UID of the object and the
     * object type.
     * @param integer $uid
     * @param string $type
     * @param string $kind
     */
    public function __construct($uid, $type = 'album', $kind = 'default')
    {
        if (Art::is_valid_type($type)) {
            $this->type = $type;
            $this->uid  = (int)($uid);
            $this->kind = $kind;
        }
    } // constructor

    public function getId(): int
    {
        return (int) $this->id;
    }

    /**
     * @param string $type
     * @return boolean
     */
    public static function is_valid_type($type)
    {
        return (InterfaceImplementationChecker::is_library_item($type) || $type == 'user');
    }

    /**
     * build_cache
     * This attempts to reduce # of queries by asking for everything in the
     * browse all at once and storing it in the cache, this can help if the
     * db connection is the slow point
     * @param integer[] $object_ids
     * @param string $type
     * @return boolean
     */
    public static function build_cache($object_ids, $type = null)
    {
        if (empty($object_ids)) {
            return false;
        }
        $idlist = '(' . implode(',', $object_ids) . ')';
        $sql    = "SELECT `object_type`, `object_id`, `mime`, `size` FROM `image` WHERE `object_id` IN $idlist";
        if ($type !== null) {
            $sql .= " AND `object_type` = '$type'";
        }
        $db_results = Dba::read($sql);

        while ($row = Dba::fetch_assoc($db_results)) {
            parent::add_to_cache('art', $row['object_type'] . $row['object_id'] . $row['size'], $row);
        }

        return true;
    } // build_cache

    /**
     * @deprecated There was no way to explicitly deactivate the art - so I assume, it's not needed in the first place
     *
     * is_enabled
     * Checks whether the user currently wants art
     * @return boolean
     */
    public static function is_enabled()
    {
        return true;
    }

    /**
     * extension
     * This returns the file extension for the currently loaded art
     * @param string $mime
     * @return string
     */
    public static function extension($mime)
    {
        $data      = explode("/", (string)$mime);
        $extension = $data['1'];

        if ($extension == 'jpeg') {
            $extension = 'jpg';
        }

        return (string)$extension;
    } // extension

    /**
     * test_image
     * Runs some sanity checks on the putative image
     * @param string $source
     * @return boolean
     * @throws RuntimeException
     */
    public static function test_image($source)
    {
        if (strlen((string) $source) < 10) {
            debug_event(self::class, 'Invalid image passed', 1);

            return false;
        }

        // Check image size doesn't exceed the limit
        if (strlen((string) $source) > AmpConfig::get('max_upload_size')) {
            debug_event(self::class, 'Image size (' . strlen((string) $source) . ') exceed the limit (' . AmpConfig::get('max_upload_size') . ').', 1);

            return false;
        }

        $test  = false;
        $image = false;
        // Check to make sure PHP:GD exists.  If so, we can sanity check the image.
        if (function_exists('ImageCreateFromString') && is_string($source)) {
            $test  = true;
            $image = ImageCreateFromString($source);
            if ($image == false || imagesx($image) < 5 || imagesy($image) < 5) {
                debug_event(self::class, 'Image failed PHP-GD test', 1);
                $test = false;
            }
        }
        if ($test && $image != false) {
            if (imagedestroy($image) === false) {
                throw new RuntimeException('The image handle from source: ' . $source . ' could not be destroyed');
            }
        }

        return $test;
    } // test_image

    /**
     * get
     * This returns the art for our current object, this can
     * look in the database and will return the thumb if it
     * exists, if it doesn't depending on settings it will try
     * to create it.
     * @param boolean $raw
     * @return string
     */
    public function get($raw = false)
    {
        // Get the data either way
        if (!$this->has_db_info()) {
            return '';
        }

        if ($raw || !$this->thumb) {
            return $this->raw;
        } else {
            return $this->thumb;
        }
    } // get

    /**
     * has_db_info
     * This pulls the information out from the database, depending
     * on if we want to resize and if there is not a thumbnail go
     * ahead and try to resize
     * @return boolean
     */
    public function has_db_info()
    {
        $sql        = "SELECT `id`, `image`, `mime`, `size` FROM `image` WHERE `object_type` = ? AND `object_id` = ? AND `kind` = ?";
        $db_results = Dba::read($sql, array($this->type, $this->uid, $this->kind));

        while ($results = Dba::fetch_assoc($db_results)) {
            if ($results['size'] == 'original') {
                if (AmpConfig::get('album_art_store_disk')) {
                    $this->raw = self::read_from_dir($results['size'], $this->type, $this->uid, $this->kind);
                } else {
                    $this->raw = $results['image'];
                }
                $this->raw_mime = $results['mime'];
            } else {
                if (AmpConfig::get('resize_images') && $results['size'] == '275x275') {
                    if (AmpConfig::get('album_art_store_disk')) {
                        $this->thumb = self::read_from_dir($results['size'], $this->type, $this->uid, $this->kind);
                    } else {
                        $this->thumb = $results['image'];
                    }
                    $this->raw_mime = $results['mime'];
                }
            }
            $this->id = (int)$results['id'];
        }
        // If we get nothing return false
        if (!$this->raw) {
            return false;
        }

        // If there is no thumb and we want thumbs
        if (!$this->thumb && AmpConfig::get('resize_images')) {
            $size = array('width' => 275, 'height' => 275);
            $data = $this->generate_thumb($this->raw, $size, $this->raw_mime);
            // If it works save it!
            if (!empty($data)) {
                $this->save_thumb($data['thumb'], $data['thumb_mime'], $size);
                $this->thumb      = $data['thumb'];
                $this->thumb_mime = $data['thumb_mime'];
            } else {
                debug_event(self::class, 'Unable to retrieve or generate thumbnail for ' . $this->type . '::' . $this->id, 1);
            }
        } // if no thumb, but art and we want to resize

        return true;
    } // has_db_info

    /**
     * This check if an object has an associated image in db.
     * @param integer $object_id
     * @param string $object_type
     * @param string $kind
     * @return boolean
     */
    public static function has_db($object_id, $object_type, $kind = 'default')
    {
        $sql        = "SELECT COUNT(`id`) AS `nb_img` FROM `image` WHERE `object_type` = ? AND `object_id` = ? AND `kind` = ?";
        $db_results = Dba::read($sql, array($object_type, $object_id, $kind));
        $nb_img     = 0;
        if ($results = Dba::fetch_assoc($db_results)) {
            $nb_img = $results['nb_img'];
        }

        return ($nb_img > 0);
    }

    /**
     * This insert art from url.
     * @param string $url
     */
    public function insert_url($url)
    {
        debug_event(self::class, 'Insert art from url ' . $url, 4);
        $image = self::get_from_source(array('url' => $url), $this->type);
        $rurl  = pathinfo($url);
        $mime  = "image/" . $rurl['extension'];
        $this->insert($image, $mime);
    }

    /**
     * insert
     * This takes the string representation of an image and inserts it into
     * the database. You must also pass the mime type.
     * @param string $source
     * @param string $mime
     * @return boolean
     */

    public function insert($source, $mime = '')
    {
        // Disabled in demo mode cause people suck and upload porn
        if (AmpConfig::get('demo_mode')) {
            return false;
        }

        // Check to make sure we like this image
        if (!self::test_image($source)) {
            debug_event(self::class, 'Not inserting image for ' . $this->type . ' ' . $this->uid . ', invalid data passed', 1);

            return false;
        }

        $dimensions = Core::image_dimensions($source);
        $width      = (int)($dimensions['width']);
        $height     = (int)($dimensions['height']);
        $sizetext   = 'original';

        if (!self::check_dimensions($dimensions)) {
            return false;
        }

        // Default to image/jpeg if they don't pass anything
        $mime = $mime ? $mime : 'image/jpeg';
        // Blow it away!
        $this->reset();
        $current_picturetypeid = ($this->type == 'album') ? 3 : 8;
        
        if (AmpConfig::get('write_id3_art', false)) {
            $class_name = ObjectTypeToClassNameMapper::map($this->type);
            $object     = new $class_name($this->uid);
            debug_event(__CLASS__, 'Inserting ' . $this->type . ' image' . $object->name . ' for song files.', 5);
            if ($this->type === 'album') {
                /** Use special treatment for albums */
                $songs = $this->getSongRepository()->getByAlbum($object->id);
            } elseif ($this->type === 'artist') {
                /** Use special treatment for artists */
                $songs = $this->getSongRepository()->getByArtist($object->id);
            }
            global $dic;
            $utilityFactory = $dic->get(UtilityFactoryInterface::class);

            foreach ($songs as $song_id) {
                $song   = new Song($song_id);
                $song->format();
                $description = ($this->type == 'artist') ? $song->f_artist_full : $object->full_name;
                $vainfo      = $utilityFactory->createVaInfo(
                    $song->file
                );
        
                $ndata      = array();
                $data       = $vainfo->read_id3();
                $fileformat = $data['fileformat'];
                if ($fileformat == 'flac' || $fileformat == 'ogg') {
                    $apics = $data['flac']['PICTURE'];
                } else {
                    $apics = $data['id3v2']['APIC'];
                }
                /* is the file flac or mp3? */
                $apic_typeid   = ($fileformat == 'flac' || $fileformat == 'ogg') ? 'typeid' : 'picturetypeid';
                $apic_mimetype = ($fileformat == 'flac' || $fileformat == 'ogg') ? 'image_mime' : 'mime';
                $new_pic       = array('data' => $source, 'mime' => $mime,
                    'picturetypeid' => $current_picturetypeid, 'description' => $description);

                if (is_null($apics)) {
                    $ndata['attached_picture'][]    = $new_pic;
                } else {
                    switch (count($apics)) {
                        case 1:
                            $idx = $this->check_for_duplicate($apics, $ndata, $new_pic, $apic_typeid);
                            if (is_null($idx)) {
                                $ndata['attached_picture'][] = $new_pic;
                                $ndata['attached_picture'][] = array('data' => $apics[0]['data'], 'description' => $apics[0]['description'],
                                    'mime' => $apics[0]['mime'], 'picturetypeid' => $apics[0]['picturetypeid']);
                            }
                            break;
                        case 2:
                            $idx = $this->check_for_duplicate($apics, $ndata, $new_pic, $apic_typeid);
                            /* If $idx is null, it means both images are of opposite types
                             * of the new image. Either image could be replaced to have
                             * one cover and one artist image.
                             */
                            if (is_null($idx)) {
                                $ndata['attached_picture'][0] = $new_pic;
                            } else {
                                $apicsId                              = ($idx == 0) ? 1 : 0;
                                $ndata['attached_picture'][$apicsId]  = array('data' => $apics[$apicsId]['data'], 'mime' => $apics[$apicsId][$apic_mimetype],
                                'picturetypeid' => $apics[$apicsId][$apic_typeid], 'description' => $apics[$apicsId]['description']);
<<<<<<< HEAD
=======
                                ;
>>>>>>> dc3f30ed
                            }
                            
                            break;
                    }
                }
                unset($apics);
                $tags    = ($fileformat == 'flac' || $fileformat == 'ogg') ? 'vorbiscomment' : 'id3v2';
                $ndata   = array_merge($ndata, $vainfo->prepare_metadata_for_writing($data['tags'][$tags]));
                $vainfo->write_id3($ndata);
            } // foreach song
        } // write_id3

        if (AmpConfig::get('album_art_store_disk')) {
            self::write_to_dir($source, $sizetext, $this->type, $this->uid, $this->kind);
            $source = null;
        }
        // Insert it!
        $sql = "INSERT INTO `image` (`image`, `mime`, `size`, `width`, `height`, `object_type`, `object_id`, `kind`) VALUES(?, ?, ?, ?, ?, ?, ?, ?)";
        Dba::write($sql, array($source, $mime, $sizetext, $width, $height, $this->type, $this->uid, $this->kind));

        return true;
    } // insert

<<<<<<< HEAD
    public function check_for_duplicate($apics, &$ndata, $new_pic, $apic_typeid)
    {
        $idx = null;
        for ($i=0; $i < count($apics); $i++) {
=======
    private function check_for_duplicate($apics, &$ndata, $new_pic, $apic_typeid)
    {
        $idx = null;
        $cnt = count($apics);
        for ($i=0; $i < $cnt; $i++) {
>>>>>>> dc3f30ed
            if ($new_pic['picturetypeid'] == $apics[$i][$apic_typeid]) {
                $ndata['attached_picture'][$i]['description']       = $new_pic['description'];
                $ndata['attached_picture'][$i]['data']              = $new_pic['data'];
                $ndata['attached_picture'][$i]['mime']              = $new_pic['mime'];
                $ndata['attached_picture'][$i]['picturetypeid']     = $new_pic['picturetypeid'];
                $idx                                                = $i;
                break;
            }
        }

        return $idx;
    }

    /**
     * Prepares images to be written to file tag.
     * @param array $pics
     * @return array
     */
    public static function prepare_pics($pics)
    {
        $ndata = array();
        $i     = 0;
        foreach ($pics as $pic) {
            $ndata['attached_picture'][$i]['description']   = $pic['description'];
            $ndata['attached_picture'][$i]['data']          = $pic['data'];
            $ndata['attached_picture'][$i]['picturetypeid'] = $pic['picturetypeid'];
            $ndata['attached_picture'][$i]['mime']          = $pic['mime'];

            $i++;
        }

        return $ndata;
    }

    /**
     * check_dimensions
     * @param array $dimensions
     * @return boolean
     */
    public static function check_dimensions($dimensions)
    {
        $width  = (int)($dimensions['width']);
        $height = (int)($dimensions['height']);

        if ($width > 0 && $height > 0) {
            $minw = (AmpConfig::get('album_art_min_width')) ? AmpConfig::get('album_art_min_width') : 0;
            $maxw = (AmpConfig::get('album_art_max_width')) ? AmpConfig::get('album_art_max_width') : 0;
            $minh = (AmpConfig::get('album_art_min_height')) ? AmpConfig::get('album_art_min_height') : 0;
            $maxh = (AmpConfig::get('album_art_max_height')) ? AmpConfig::get('album_art_max_height') : 0;

            // minimum width is set and current width is too low
            if ($minw > 0 && $width < $minw) {
                debug_event(self::class, "Image width not in range (min=$minw, max=$maxw, current=$width).", 1);

                return false;
            }
            // max width is set and current width is too high
            if ($maxw > 0 && $width > $maxw) {
                debug_event(self::class, "Image width not in range (min=$minw, max=$maxw, current=$width).", 1);

                return false;
            }
            if ($minh > 0 && $height < $minh) {
                debug_event(self::class, "Image height not in range (min=$minh, max=$maxh, current=$height).", 1);

                return false;
            }
            if ($maxh > 0 && $height > $maxh) {
                debug_event(self::class, "Image height not in range (min=$minh, max=$maxh, current=$height).", 1);

                return false;
            }
        }

        return true;
    }

    /**
     * get_dir_on_disk
     * @param string $type
     * @param string $uid
     * @param string $kind
     * @param boolean $autocreate
     * @return false|string
     */
    public static function get_dir_on_disk($type, $uid, $kind = '', $autocreate = false)
    {
        $path = AmpConfig::get('local_metadata_dir');
        if (!$path) {
            debug_event(self::class, 'local_metadata_dir setting is required to store art on disk.', 1);

            return false;
        }

        // Correctly detect the slash we need to use here
        if (strpos($path, '/') !== false) {
            $slash_type = '/';
        } else {
            $slash_type = '\\';
        }

        $path .= $slash_type . $type;
        if ($autocreate && !Core::is_readable($path)) {
            mkdir($path);
        }

        $path .= $slash_type . $uid;
        if ($autocreate && !Core::is_readable($path)) {
            mkdir($path);
        }

        if (!empty($kind)) {
            $path .= $slash_type . $kind;
            if ($autocreate && !Core::is_readable($path)) {
                mkdir($path);
            }
        }
        $path .= $slash_type;

        return $path;
    }

    /**
     * write_to_dir
     * @param string $source
     * @param $sizetext
     * @param string $type
     * @param integer $uid
     * @param $kind
     * @return boolean
     */
    private static function write_to_dir($source, $sizetext, $type, $uid, $kind)
    {
        $path = self::get_dir_on_disk($type, $uid, $kind, true);
        if ($path === false) {
            return false;
        }
        $path .= "art-" . $sizetext . ".jpg";
        if (Core::is_readable($path)) {
            unlink($path);
        }
        $filepath = fopen($path, "wb");
        fwrite($filepath, $source);
        fclose($filepath);

        return true;
    }

    /**
     * read_from_dir
     * @param $sizetext
     * @param string $type
     * @param integer $uid
     * @param $kind
     * @return string|null
     */
    private static function read_from_dir($sizetext, $type, $uid, $kind)
    {
        $path = self::get_dir_on_disk($type, $uid, $kind);
        if ($path === false) {
            return null;
        }
        $path .= "art-" . $sizetext . ".jpg";
        if (!Core::is_readable($path)) {
            debug_event(self::class, 'Local image art ' . $path . ' cannot be read.', 1);

            return null;
        }

        $image    = '';
        $filepath = fopen($path, "rb");
        do {
            $image .= fread($filepath, 2048);
        } while (!feof($filepath));
        fclose($filepath);

        return $image;
    }

    /**
     * delete_from_dir
     * @param string $type
     * @param string $uid
     * @param string $kind
     */
    private static function delete_from_dir($type, $uid, $kind = '')
    {
        if ($type && $uid) {
            $path = self::get_dir_on_disk($type, $uid, $kind);
            if ($path !== false) {
                self::delete_rec_dir($path);
            }
        }
    }

    /**
     * delete_rec_dir
     * @param string $path
     */
    private static function delete_rec_dir($path)
    {
        debug_event(self::class, 'Deleting ' . (string) $path . ' directory...', 5);

        if (Core::is_readable($path)) {
            foreach (scandir($path) as $file) {
                if ('.' === $file || '..' === $file) {
                    continue;
                } elseif (is_dir($path . '/' . $file)) {
                    self::delete_rec_dir($path . '/' . $file);
                } else {
                    unlink($path . '/' . $file);
                }
            }
            rmdir($path);
        }
    }

    /**
     * reset
     * This resets the art in the database
     */
    public function reset()
    {
        if (AmpConfig::get('album_art_store_disk')) {
            self::delete_from_dir($this->type, $this->uid, $this->kind);
        }
        $sql = "DELETE FROM `image` WHERE `object_id` = ? AND `object_type` = ? AND `kind` = ?";
        Dba::write($sql, array($this->uid, $this->type, $this->kind));
    } // reset

    /**
     * save_thumb
     * This saves the thumbnail that we're passed
     * @param string $source
     * @param string $mime
     * @param array $size
     * @return boolean
     */
    public function save_thumb($source, $mime, $size)
    {
        // Quick sanity check
        if (!self::test_image($source)) {
            debug_event(self::class, 'Not inserting thumbnail, invalid data passed', 1);

            return false;
        }

        $width    = $size['width'];
        $height   = $size['height'];
        $sizetext = $width . 'x' . $height;

        $sql = "DELETE FROM `image` WHERE `object_id` = ? AND `object_type` = ? AND `size` = ? AND `kind` = ?";
        Dba::write($sql, array($this->uid, $this->type, $sizetext, $this->kind));

        if (AmpConfig::get('album_art_store_disk')) {
            self::write_to_dir($source, $sizetext, $this->type, $this->uid, $this->kind);
            $source = null;
        }
        $sql = "INSERT INTO `image` (`image`, `mime`, `size`, `width`, `height`, `object_type`, `object_id`, `kind`) VALUES(?, ?, ?, ?, ?, ?, ?, ?)";
        Dba::write($sql, array($source, $mime, $sizetext, $width, $height, $this->type, $this->uid, $this->kind));

        return true;
    } // save_thumb

    /**
     * get_thumb
     * Returns the specified resized image.  If the requested size doesn't
     * already exist, create and cache it.
     * @param array $size
     * @return array
     */
    public function get_thumb($size)
    {
        $sizetext   = $size['width'] . 'x' . $size['height'];
        $sql        = "SELECT `image`, `mime` FROM `image` WHERE `size` = ? AND `object_type` = ? AND `object_id` = ? AND `kind` = ?";
        $db_results = Dba::read($sql, array($sizetext, $this->type, $this->uid, $this->kind));

        $results = Dba::fetch_assoc($db_results);
        if (count($results)) {
            if (AmpConfig::get('album_art_store_disk')) {
                $image = self::read_from_dir($sizetext, $this->type, $this->uid, $this->kind);
            } else {
                $image = $results['image'];
            }

            if ($image != null) {
                return array(
                    'thumb' => (AmpConfig::get('album_art_store_disk')) ? self::read_from_dir($sizetext, $this->type,
                        $this->uid, $this->kind) : $results['image'],
                    'thumb_mime' => $results['mime']
                );
            } else {
                debug_event(self::class, 'Thumb entry found in database but associated data cannot be found.', 3);
            }
        }

        // If we didn't get a result
        $results = $this->generate_thumb($this->raw, $size, $this->raw_mime);
        if (!empty($results)) {
            $this->save_thumb($results['thumb'], $results['thumb_mime'], $size);
        }

        return $results;
    } // get_thumb

    /**
     * generate_thumb
     * Automatically resizes the image for thumbnail viewing.
     * Only works on gif/jpg/png/bmp. Fails if PHP-GD isn't available
     * or lacks support for the requested image type.
     * @param string $image
     * @param array $size
     * @param string $mime
     * @return array
     */
    public function generate_thumb($image, $size, $mime)
    {
        $data = explode("/", (string) $mime);
        $type = ((string) $data['1'] !== '') ? strtolower((string) $data['1']) : 'jpg';

        if (!self::test_image($image)) {
            debug_event(self::class, 'Not trying to generate thumbnail, invalid data passed', 1);

            return array();
        }

        if (!function_exists('gd_info')) {
            debug_event(self::class, 'PHP-GD Not found - unable to resize art', 1);

            return array();
        }

        // Check and make sure we can resize what you've asked us to
        if (($type == 'jpg' || $type == 'jpeg' || $type == 'jpg?v=2') && !(imagetypes() & IMG_JPG)) {
            debug_event(self::class, 'PHP-GD Does not support JPGs - unable to resize', 1);

            return array();
        }
        if ($type == 'png' && !imagetypes() & IMG_PNG) {
            debug_event(self::class, 'PHP-GD Does not support PNGs - unable to resize', 1);

            return array();
        }
        if ($type == 'gif' && !imagetypes() & IMG_GIF) {
            debug_event(self::class, 'PHP-GD Does not support GIFs - unable to resize', 1);

            return array();
        }
        if ($type == 'bmp' && !imagetypes() & IMG_WBMP) {
            debug_event(self::class, 'PHP-GD Does not support BMPs - unable to resize', 1);

            return array();
        }

        $source = imagecreatefromstring($image);

        if (!$source) {
            debug_event(self::class, 'Failed to create Image from string - Source Image is damaged / malformed', 2);

            return array();
        }

        $source_size = array('height' => imagesy($source), 'width' => imagesx($source));

        // Create a new blank image of the correct size
        $thumbnail = imagecreatetruecolor((int) $size['width'], (int) $size['height']);

        if (!imagecopyresampled($thumbnail, $source, 0, 0, 0, 0, $size['width'], $size['height'], $source_size['width'], $source_size['height'])) {
            debug_event(self::class, 'Unable to create resized image', 1);
            imagedestroy($source);
            imagedestroy($thumbnail);

            return array();
        }
        imagedestroy($source);

        // Start output buffer
        ob_start();

        // Generate the image to our OB
        switch ($type) {
            case 'jpg':
            case 'jpeg':
            case 'jpg?v=2':
            case '(null)':
                imagejpeg($thumbnail, null, 75);
                $mime_type = image_type_to_mime_type(IMAGETYPE_JPEG);
                break;
            case 'gif':
                imagegif($thumbnail);
                $mime_type = image_type_to_mime_type(IMAGETYPE_GIF);
                break;
            // Turn bmps into pngs
            case 'bmp':
            case 'png':
                imagepng($thumbnail);
                $mime_type = image_type_to_mime_type(IMAGETYPE_PNG);
                break;
            default:
                $mime_type = null;
        } // resized

        if ($mime_type === null) {
            debug_event(self::class, 'Error: No mime type found using: ' . $mime, 2);

            return array();
        }

        $data = ob_get_contents();
        ob_end_clean();

        imagedestroy($thumbnail);

        if (!strlen((string) $data)) {
            debug_event(self::class, 'Unknown Error resizing art', 1);

            return array();
        }

        return array('thumb' => $data, 'thumb_mime' => $mime_type);
    } // generate_thumb

    /**
     * get_from_source
     * This gets an image for the album art from a source as
     * defined in the passed array. Because we don't know where
     * it's coming from we are a passed an array that can look like
     * ['url']      = URL *** OPTIONAL ***
     * ['file']     = FILENAME *** OPTIONAL ***
     * ['raw']      = Actual Image data, already captured
     * @param array $data
     * @param string $type
     * @return string
     */
    public static function get_from_source($data, $type)
    {
        if (!isset($type)) {
            $type = (AmpConfig::get('show_song_art')) ? 'song' : 'album';
        }

        // Already have the data, this often comes from id3tags
        if (isset($data['raw'])) {
            return $data['raw'];
        }

        // If it came from the database
        if (isset($data['db'])) {
            $sql        = "SELECT * FROM `image` WHERE `object_type` = ? AND `object_id` =? AND `size`='original'";
            $db_results = Dba::read($sql, array($type, $data['db']));
            $row        = Dba::fetch_assoc($db_results);

            return $row['art'];
        } // came from the db

        // Check to see if it's a URL
        if (filter_var($data['url'], FILTER_VALIDATE_URL)) {
            debug_event(self::class, 'CHECKING URL ' . $data['url'], 2);
            $options = array();
            try {
                $options['timeout'] = 10;
                Requests::register_autoloader();
                $request = Requests::get($data['url'], array(), Core::requests_options($options));
                $raw     = $request->body;
            } catch (Exception $error) {
                debug_event(self::class, 'Error getting art: ' . $error->getMessage(), 2);
                $raw = '';
            }

            return $raw;
        }

        // Check to see if it's a FILE
        if (isset($data['file'])) {
            $handle     = fopen($data['file'], 'rb');
            $image_data = (string)fread($handle, Core::get_filesize($data['file']));
            fclose($handle);

            return $image_data;
        }

        // Check to see if it is embedded in id3 of a song
        if (isset($data['song'])) {
            // If we find a good one, stop looking
            $getID3 = new getID3();
            $id3    = $getID3->analyze($data['song']);

            if ($id3['format_name'] == "WMA") {
                return $id3['asf']['extended_content_description_object']['content_descriptors']['13']['data'];
            } elseif (isset($id3['id3v2']['APIC'])) {
                // Foreach in case they have more then one
                foreach ($id3['id3v2']['APIC'] as $image) {
                    return $image['data'];
                }
            }
        } // if data song

        return '';
    } // get_from_source

    /**
     * url
     * This returns the constructed URL for the art in question
     * @param integer $uid
     * @param string $type
     * @param string $sid
     * @param integer|null $thumb
     * @return string
     */
    public static function url($uid, $type, $sid = null, $thumb = null)
    {
        if (!self::is_valid_type($type)) {
            return null;
        }

        if (AmpConfig::get('use_auth') && AmpConfig::get('require_session')) {
            $sid = $sid ? scrub_out($sid) : scrub_out(session_id());
            if ($sid == null) {
                $sid = Session::create(array(
                    'type' => 'api'
                ));
            }
        }

        $key = $type . $uid;

        if (parent::is_cached('art', $key . '275x275') && AmpConfig::get('resize_images')) {
            $row  = parent::get_from_cache('art', $key . '275x275');
            $mime = $row['mime'];
        }
        if (parent::is_cached('art', $key . 'original')) {
            $row        = parent::get_from_cache('art', $key . 'original');
            $thumb_mime = $row['mime'];
        }
        if (!isset($mime) && !isset($thumb_mime)) {
            $sql        = "SELECT `object_type`, `object_id`, `mime`, `size` FROM `image` WHERE `object_type` = ? AND `object_id` = ?";
            $db_results = Dba::read($sql, array($type, $uid));

            while ($row = Dba::fetch_assoc($db_results)) {
                parent::add_to_cache('art', $key . $row['size'], $row);
                if ($row['size'] == 'original') {
                    $mime = $row['mime'];
                } else {
                    if ($row['size'] == '275x275' && AmpConfig::get('resize_images')) {
                        $thumb_mime = $row['mime'];
                    }
                }
            }
        }

        $mime      = isset($thumb_mime) ? $thumb_mime : (isset($mime) ? $mime : null);
        $extension = self::extension($mime);

        if (AmpConfig::get('stream_beautiful_url')) {
            if (empty($extension)) {
                $extension = 'jpg';
            }
            $url = AmpConfig::get('web_path') . '/play/art/' . $sid . '/' . scrub_out($type) . '/' . scrub_out($uid) . '/thumb';
            if ($thumb !== null) {
                $url .= $thumb;
            }
            $url .= '.' . $extension;
        } else {
            $url = AmpConfig::get('web_path') . '/image.php?object_id=' . scrub_out($uid) . '&object_type=' . scrub_out($type) . '&auth=' . $sid;
            if ($thumb !== null) {
                $url .= '&thumb=' . $thumb;
            }
            if (!empty($extension)) {
                $name = 'art.' . $extension;
                $url .= '&name=' . $name;
            }
        }

        return $url;
    } // url

    /**
     * garbage_collection
     * This cleans up art that no longer has a corresponding object
     * @param string $object_type
     * @param integer $object_id
     */
    public static function garbage_collection($object_type = null, $object_id = null)
    {
        $types = array(
            'album',
            'artist',
            'tvshow',
            'tvshow_season',
            'video',
            'user',
            'live_stream'
        );

        if ($object_type !== null) {
            if (in_array($object_type, $types)) {
                if (AmpConfig::get('album_art_store_disk')) {
                    self::delete_from_dir($object_type, $object_id);
                }
                $sql = "DELETE FROM `image` WHERE `object_type` = ? AND `object_id` = ?";
                Dba::write($sql, array($object_type, $object_id));
            } else {
                debug_event(self::class, 'Garbage collect on type `' . $object_type . '` is not supported.', 1);
            }
        } else {
            // iterate over our types and delete the images
            foreach ($types as $type) {
                if (AmpConfig::get('album_art_store_disk')) {
                    $sql        = "SELECT `image`.`object_id`, `image`.`object_type` FROM `image` LEFT JOIN `" . $type . "` ON `" . $type . "`.`id`=" . "`image`.`object_id` WHERE `object_type`='" . $type . "' AND `" . $type . "`.`id` IS NULL";
                    $db_results = Dba::read($sql);
                    while ($row = Dba::fetch_row($db_results)) {
                        self::delete_from_dir($row[1], $row[0]);
                    }
                }
                $sql = "DELETE FROM `image` USING `image` LEFT JOIN `" . $type . "` ON `" . $type . "`.`id`=" . "`image`.`object_id` WHERE `object_type`='" . $type . "' AND `" . $type . "`.`id` IS NULL";
                Dba::write($sql);
            } // foreach
        }
    }

    /**
     * Migrate an object associate images to a new object
     * @param string $object_type
     * @param integer $old_object_id
     * @param integer $new_object_id
     * @return PDOStatement|boolean
     */
    public static function migrate($object_type, $old_object_id, $new_object_id)
    {
        $sql = "UPDATE `image` SET `object_id` = ? WHERE `object_type` = ? AND `object_id` = ?";

        return Dba::write($sql, array($new_object_id, $object_type, $old_object_id));
    }

    /**
     * Duplicate an object associate images to a new object
     * @param string $object_type
     * @param integer $old_object_id
     * @param integer $new_object_id
     * @return PDOStatement|boolean
     */
    public static function duplicate($object_type, $old_object_id, $new_object_id)
    {
        debug_event(self::class, 'duplicate... type:' . $object_type . ' old_id:' . $old_object_id . ' new_id:' . $new_object_id, 5);
        if (AmpConfig::get('album_art_store_disk')) {
            $sql        = "SELECT `size`, `kind` FROM `image` WHERE `object_type` = ? AND `object_id` = ?";
            $db_results = Dba::read($sql, array($object_type, $old_object_id));
            while ($row = Dba::fetch_assoc($db_results)) {
                $image = self::read_from_dir($row['size'], $object_type, $old_object_id, $row['kind']);
                if ($image !== null) {
                    self::write_to_dir($image, $row['size'], $object_type, $new_object_id, $row['kind']);
                }
            }
        }

        $sql = "INSERT INTO `image` (`image`, `mime`, `size`, `object_type`, `object_id`, `kind`) SELECT `image`, `mime`, `size`, `object_type`, ? as `object_id`, `kind` FROM `image` WHERE `object_type` = ? AND `object_id` = ?";

        return Dba::write($sql, array($new_object_id, $object_type, $old_object_id));
    }

    /**
     * Gather metadata from plugin.
     * @param $plugin
     * @param string $type
     * @param array $options
     * @return array
     */
    public static function gather_metadata_plugin($plugin, $type, $options)
    {
        $gtypes     = array();
        $media_info = array();
        switch ($type) {
            case 'tvshow':
            case 'tvshow_season':
            case 'tvshow_episode':
                $gtypes[]                                   = 'tvshow';
                $media_info['tvshow']                       = $options['tvshow'];
                $media_info['tvshow_season']                = $options['tvshow_season'];
                $media_info['tvshow_episode']               = $options['tvshow_episode'];
                break;
            case 'song':
                $media_info['mb_trackid'] = $options['mb_trackid'];
                $media_info['title']      = $options['title'];
                $media_info['artist']     = $options['artist'];
                $media_info['album']      = $options['album'];
                $gtypes[]                 = 'song';
                break;
            case 'album':
                $media_info['mb_albumid']       = $options['mb_albumid'];
                $media_info['mb_albumid_group'] = $options['mb_albumid_group'];
                $media_info['artist']           = $options['artist'];
                $media_info['title']            = $options['album'];
                $gtypes[]                       = 'music';
                $gtypes[]                       = 'album';
                break;
            case 'artist':
                $media_info['mb_artistid'] = $options['mb_artistid'];
                $media_info['title']       = $options['artist'];
                $gtypes[]                  = 'music';
                $gtypes[]                  = 'artist';
                break;
            case 'movie':
                $gtypes[]            = 'movie';
                $media_info['title'] = $options['keyword'];
                break;
        }

        $meta   = $plugin->get_metadata($gtypes, $media_info);
        $images = array();

        if ($meta['art']) {
            $url      = $meta['art'];
            $ures     = pathinfo($url);
            $images[] = array('url' => $url, 'mime' => 'image/' . $ures['extension'], 'title' => $plugin->name);
        }
        if ($meta['tvshow_season_art']) {
            $url      = $meta['tvshow_season_art'];
            $ures     = pathinfo($url);
            $images[] = array('url' => $url, 'mime' => 'image/' . $ures['extension'], 'title' => $plugin->name);
        }
        if ($meta['tvshow_art']) {
            $url      = $meta['tvshow_art'];
            $ures     = pathinfo($url);
            $images[] = array('url' => $url, 'mime' => 'image/' . $ures['extension'], 'title' => $plugin->name);
        }

        return $images;
    }

    /**
     * Get thumb size from thumb type.
     * @param integer $thumb
     * @return array
     */
    public static function get_thumb_size($thumb)
    {
        $size = array();

        switch ($thumb) {
            case 1:
                // This is used by the now_playing / browse stuff
                $size['height'] = 100;
                $size['width']  = 100;
                break;
            case 2:
                // live stream, artist pages
                $size['height'] = 128;
                $size['width']  = 128;
                break;
            case 22:
                $size['height'] = 256;
                $size['width']  = 256;
                break;
            case 32:
                // Single Album & Podcast pages
                $size['height'] = 384;
                $size['width']  = 384;
                break;
            case 3:
                // This is used by the embedded web player
                $size['height'] = 80;
                $size['width']  = 80;
                break;
            case 5:
                // Web Player size
                $size['height'] = 32;
                $size['width']  = 32;
                break;
            case 6:
                // Video browsing size
                $size['height'] = 150;
                $size['width']  = 100;
                break;
            case 34:
                // small 34x34
                $size['height'] = 34;
                $size['width']  = 34;
                break;
            case 64:
                // medium 64x64
                $size['height'] = 64;
                $size['width']  = 64;
                break;
            case 174:
                // large 174x174
                $size['height'] = 174;
                $size['width']  = 174;
                break;
            case 300:
                // extralarge, mega 300x300
            case 7:
                // Video page size
                $size['height'] = 300;
                $size['width']  = 200;
                break;
            case 8:
                // Video preview size
                $size['height'] = 200;
                $size['width']  = 470;
                break;
            case 9:
                // Video preview size
                $size['height'] = 84;
                $size['width']  = 150; // cel_cover max-width is 150px
                break;
            case 10:
                // Search preview size
                $size['height'] = 24;
                $size['width']  = 24;
                break;
            case 4:
                // Popup Web Player size
            case 11:
                // Large view browse size
            case 12:
                // Search preview size
                $size['height'] = 150;
                $size['width']  = 150;
                break;
            default:
                $size['height'] = 200;
                $size['width']  = 200;
                break;
        }

        // For @2x output
        $size['height'] *= 2;
        $size['width'] *= 2;

        return $size;
    }

    /**
     * Display an item art.
     * @param string $object_type
     * @param integer $object_id
     * @param string $name
     * @param integer $thumb
     * @param string $link
     * @param boolean $show_default
     * @param string $kind
     * @return boolean
     */
    public static function display(
        $object_type,
        $object_id,
        $name,
        $thumb,
        $link = null,
        $show_default = true,
        $kind = 'default'
    ) {
        if (!self::is_valid_type($object_type)) {
            return false;
        }

        if (!$show_default) {
            // Don't show any image if not available
            if (!self::has_db($object_id, $object_type, $kind)) {
                return false;
            }
        }
        $size        = self::get_thumb_size($thumb);
        $prettyPhoto = ($link === null);
        if ($link === null) {
            $link = AmpConfig::get('web_path') . "/image.php?object_id=" . $object_id . "&object_type=" . $object_type;
            if (AmpConfig::get('use_auth') && AmpConfig::get('require_session')) {
                $link .= "&auth=" . session_id();
            }
            if ($kind != 'default') {
                $link .= '&kind=' . $kind;
            }
        }
        echo "<div class=\"item_art\">";
        echo "<a href=\"" . $link . "\" title=\"" . $name . "\"";
        if ($prettyPhoto) {
            echo " rel=\"prettyPhoto\"";
        }
        echo ">";
        $imgurl = AmpConfig::get('web_path') . "/image.php?object_id=" . $object_id . "&object_type=" . $object_type . "&thumb=" . $thumb;
        if ($kind != 'default') {
            $imgurl .= '&kind=' . $kind;
        }
        // This to keep browser cache feature but force a refresh in case image just changed
        if (Art::has_db($object_id, $object_type)) {
            $art = new Art($object_id, $object_type);
            if ($art->has_db_info()) {
                $imgurl .= '&fooid=' . $art->id;
            }
        }

        // For @2x output
        $size['height'] /= 2;
        $size['width'] /= 2;

        echo "<img src=\"" . $imgurl . "\" alt=\"" . $name . "\" height=\"" . $size['height'] . "\" width=\"" . $size['width'] . "\" />";

        // don't put the play icon on really large images.
        if ($size['height'] >= 150 && $size['height'] <= 300) {
            echo "<div class=\"item_art_play\">";
            echo Ajax::text('?page=stream&action=directplay&object_type=' . $object_type . '&object_id=' . $object_id . '\' + getPagePlaySettings() + \'',
                '<span class="item_art_play_icon" title="' . T_('Play') . '" />',
                'directplay_art_' . $object_type . '_' . $object_id);
            echo "</div>";
        }

        if ($prettyPhoto) {
            $class_name = ObjectTypeToClassNameMapper::map($object_type);
            $libitem    = new $class_name($object_id);
            echo "<div class=\"item_art_actions\">";
            if (Core::get_global('user')->has_access(50) || (Core::get_global('user')->has_access(25) && Core::get_global('user')->id == $libitem->get_user_owner())) {
                echo "<a href=\"javascript:NavigateTo('" . AmpConfig::get('web_path') . "/arts.php?action=show_art_dlg&object_type=" . $object_type . "&object_id=" . $object_id . "&burl=' + getCurrentPage());\">";
                echo Ui::get_icon('edit', T_('Edit/Find Art'));
                echo "</a>";

                echo "<a href=\"javascript:NavigateTo('" . AmpConfig::get('web_path') . "/arts.php?action=clear_art&object_type=" . $object_type . "&object_id=" . $object_id . "&burl=' + getCurrentPage());\" onclick=\"return confirm('" . T_('Do you really want to reset art?') . "');\">";
                echo Ui::get_icon('delete', T_('Reset Art'));
                echo "</a>";
            }
            echo "</div>";
        }

        echo "</a>\n";
        echo "</div>";

        return true;
    }

    /**
     * @deprecated
     */
    private function getSongRepository(): SongRepositoryInterface
    {
        global $dic;

        return $dic->get(SongRepositoryInterface::class);
    }
}<|MERGE_RESOLUTION|>--- conflicted
+++ resolved
@@ -422,10 +422,6 @@
                                 $apicsId                              = ($idx == 0) ? 1 : 0;
                                 $ndata['attached_picture'][$apicsId]  = array('data' => $apics[$apicsId]['data'], 'mime' => $apics[$apicsId][$apic_mimetype],
                                 'picturetypeid' => $apics[$apicsId][$apic_typeid], 'description' => $apics[$apicsId]['description']);
-<<<<<<< HEAD
-=======
-                                ;
->>>>>>> dc3f30ed
                             }
                             
                             break;
@@ -449,18 +445,11 @@
         return true;
     } // insert
 
-<<<<<<< HEAD
     public function check_for_duplicate($apics, &$ndata, $new_pic, $apic_typeid)
-    {
-        $idx = null;
-        for ($i=0; $i < count($apics); $i++) {
-=======
-    private function check_for_duplicate($apics, &$ndata, $new_pic, $apic_typeid)
     {
         $idx = null;
         $cnt = count($apics);
         for ($i=0; $i < $cnt; $i++) {
->>>>>>> dc3f30ed
             if ($new_pic['picturetypeid'] == $apics[$i][$apic_typeid]) {
                 $ndata['attached_picture'][$i]['description']       = $new_pic['description'];
                 $ndata['attached_picture'][$i]['data']              = $new_pic['data'];
