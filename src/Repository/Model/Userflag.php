<?php
/*
 * vim:set softtabstop=4 shiftwidth=4 expandtab:
 *
 * LICENSE: GNU Affero General Public License, version 3 (AGPL-3.0-or-later)
 * Copyright 2001 - 2020 Ampache.org
 *
 * This program is free software: you can redistribute it and/or modify
 * it under the terms of the GNU Affero General Public License as published by
 * the Free Software Foundation, either version 3 of the License, or
 * (at your option) any later version.
 *
 * This program is distributed in the hope that it will be useful,
 * but WITHOUT ANY WARRANTY; without even the implied warranty of
 * MERCHANTABILITY or FITNESS FOR A PARTICULAR PURPOSE.  See the
 * GNU Affero General Public License for more details.
 *
 * You should have received a copy of the GNU Affero General Public License
 * along with this program.  If not, see <https://www.gnu.org/licenses/>.
 *
 */

declare(strict_types=0);

namespace Ampache\Repository\Model;

use Ampache\Module\Api\Ajax;
use Ampache\Module\Statistics\Stats;
use Ampache\Module\System\Dba;
use Ampache\Config\AmpConfig;
use Ampache\Repository\Model\Album;
use Ampache\Module\System\Core;
use Ampache\Module\User\Activity\UserActivityPosterInterface;
use Exception;
use PDOStatement;

/**
 * This user flag/unflag songs, albums, artists, videos, tvshows, movies ... as favorite.
 */
class Userflag extends database_object
{
    protected const DB_TABLENAME = 'user_flag';

    // Public variables
    public $id;        // The ID of the object flagged
    public $type;        // The type of object we want

    /**
     * Constructor
     * This is run every time a new object is created, and requires
     * the id and type of object that we need to pull the flag for
     * @param integer $object_id
     * @param string $type
     */
    public function __construct($object_id, $type)
    {
        $this->id   = (int)($object_id);
        $this->type = $type;

        return true;
    } // Constructor

    public function getId(): int
    {
        return (int) $this->id;
    }

    /**
     * build_cache
     * This attempts to get everything we'll need for this page load in a
     * single query, saving on connection overhead
     * @param string $type
     * @param array $ids
     * @param integer $user_id
     * @return boolean
     */
    public static function build_cache($type, $ids, $user_id = null)
    {
        if (empty($ids)) {
            return false;
        }
        if ($user_id === null) {
            $user_id = Core::get_global('user')->id;
        }
        $userflags  = array();
        $idlist     = '(' . implode(',', $ids) . ')';
        $sql        = "SELECT `object_id`, `date` FROM `user_flag` " . "WHERE `user` = ? AND `object_id` IN $idlist " . "AND `object_type` = ?";
        $db_results = Dba::read($sql, array($user_id, $type));

        while ($row = Dba::fetch_assoc($db_results)) {
            $userflags[$row['object_id']] = $row['date'];
        }

        $cache = static::getDatabaseObjectCache();

        foreach ($ids as $object_id) {
            if (isset($userflags[$object_id])) {
                $cache->add('userflag_' . $type . '_user' . $user_id, $object_id, array(1, $userflags[$object_id]));
            } else {
                $cache->add('userflag_' . $type . '_user' . $user_id, $object_id, array(false));
            }
        }

        return true;
    } // build_cache

    /**
     * garbage_collection
     *
     * Remove userflag for items that no longer exist.
     * @param string $object_type
     * @param integer $object_id
     */
    public static function garbage_collection($object_type = null, $object_id = null)
    {
        $types = array(
            'song',
            'album',
            'artist',
            'video',
            'tvshow',
            'tvshow_season',
            'playlist',
            'podcast',
            'podcast_episode'
        );

        if ($object_type !== null) {
            if (in_array($object_type, $types)) {
                $sql = "DELETE FROM `user_flag` WHERE `object_type` = ? AND `object_id` = ?";
                Dba::write($sql, array($object_type, $object_id));
            } else {
                debug_event(self::class, 'Garbage collect on type `' . $object_type . '` is not supported.', 1);
            }
        } else {
            foreach ($types as $type) {
                Dba::write("DELETE FROM `user_flag` USING `user_flag` LEFT JOIN `$type` ON `$type`.`id` = `user_flag`.`object_id` WHERE `object_type` = '$type' AND `$type`.`id` IS NULL");
            }
        }
    }

    /**
     * get_flag
     * @param integer $user_id
     * @param boolean $get_date
     * @return boolean|array
     */
    public function get_flag($user_id = null, $get_date = null)
    {
        if ($user_id === null) {
            $user_id = Core::get_global('user')->id;
        }
        $key = 'userflag_' . $this->type . '_user' . $user_id;

        $cache     = static::getDatabaseObjectCache();
        $cacheItem = $cache->retrieve($key, $this->id);

        if ($cacheItem !== []) {
            if (empty($cacheItem) || !$cacheItem[0]) {
                return false;
            }

            return $cacheItem;
        }

        $sql        = "SELECT `id`, `date` FROM `user_flag` WHERE `user` = ? " . "AND `object_id` = ? AND `object_type` = ?";
        $db_results = Dba::read($sql, array($user_id, $this->id, $this->type));

        $flagged = false;
        if ($row = Dba::fetch_assoc($db_results)) {
            if ($get_date) {
                $flagged = array(1, $row['date']);
            } else {
                $flagged = array(1);
            }

            $cache->add($key, $this->id, $flagged);
        }

        return $flagged;
    }

    /**
     * set_flag
     * This function sets the user flag for the current object.
     * If no user_id is passed in, we use the currently logged in user.
     * @param boolean $flagged
     * @param integer $user_id
     * @return boolean
     */
    public function set_flag($flagged, $user_id = null)
    {
        if ($user_id === null) {
            $user_id = (int)(Core::get_global('user')->id);
        }
        if ($user_id === 0) {
            return false;
        }
        if ($this->type == 'album' && AmpConfig::get('album_group')) {
            $album = new Album($this->id);
            $album->get_group_disks_ids();
            $album_array = $album->get_group_disks_ids();
            self::set_flag_for_group($flagged, $album_array, $user_id);

            return true;
        }
        debug_event(self::class, "Setting userflag for $this->type $this->id to $flagged", 4);

        if (!$flagged) {
            $sql    = "DELETE FROM `user_flag` WHERE " . "`object_id` = ? AND " . "`object_type` = ? AND " . "`user` = ?";
            $params = array($this->id, $this->type, $user_id);
            static::getDatabaseObjectCache()->add('userflag_' . $this->type . '_user' . $user_id, $this->id, array(false));
        } else {
            $date   = time();
            $sql    = "REPLACE INTO `user_flag` " . "(`object_id`, `object_type`, `user`, `date`) " . "VALUES (?, ?, ?, ?)";
            $params = array($this->id, $this->type, $user_id, $date);
            static::getDatabaseObjectCache()->add('userflag_' . $this->type . '_user' . $user_id, $this->id, array(1, $date));

            static::getUserActivityPoster()->post((int) $user_id, 'userflag', $this->type, (int) $this->id, time());
        }
        Dba::write($sql, $params);

        if ($this->type == 'song') {
            $user = new User($user_id);
            $song = new Song($this->id);
            if ($song->id) {
                $song->format();
                self::save_flag($user, $song, $flagged);
            }
        }

        return true;
    } // set_flag

    /**
     * save_flag
     * Forward flag to last.fm and Libre.fm (song only)
     * @param User $user
     * @param Song $song
     * @param boolean $flagged
     */
    public static function save_flag($user, $song, $flagged)
    {
        foreach (Plugin::get_plugins('set_flag') as $plugin_name) {
            try {
                $plugin = new Plugin($plugin_name);
                if ($plugin->load($user)) {
                    debug_event(self::class, 'save_flag...' . $plugin->_plugin->name, 5);
                    $plugin->_plugin->set_flag($song, $flagged);
                }
            } catch (Exception $error) {
                debug_event(self::class, 'save_flag plugin error: ' . $error->getMessage(), 1);
            }
        }
    }

    /**
     * set_flag_for_group
     * This function sets the user flag for an album group.
     * @param boolean $flagged
     * @param array $album_array
     * @param integer $user_id
     * @return boolean
     */
    public static function set_flag_for_group($flagged, $album_array, $user_id)
    {
<<<<<<< HEAD
        $sql = "SELECT `album`.`id` FROM `album`" . " WHERE `album`.`name` = '" . Dba::escape($album['name']) . "'";
        if ($album['album_artist']) {
            $sql .= " AND `album`.`album_artist` = " . $album['album_artist'];
        } else {
            $sql .= " AND `album`.`album_artist` IS NULL";
        }
        if ($album['mbid']) {
            $sql .= " AND `album`.`mbid` = '" . $album['mbid'] . "'";
        } else {
            $sql .= " AND `album`.`mbid` IS NULL";
        }
        if ($album['prefix']) {
            $sql .= " AND `album`.`prefix` = '" . $album['prefix'] . "'";
        } else {
            $sql .= " AND `album`.`prefix` IS NULL";
        }
        $results    = array();
        $db_results = Dba::read($sql);
        while ($row = Dba::fetch_assoc($db_results)) {
            $results[] = $row['id'];
        }

        $cache = static::getDatabaseObjectCache();

        foreach ($results as $album_id) {
=======
        foreach ($album_array as $album_id) {
            debug_event(self::class, "Setting userflag for Album $album_id to $flagged", 4);
>>>>>>> 75252364
            if (!$flagged) {
                $sql = "DELETE FROM `user_flag` WHERE " . "`object_id` = " . $album_id . " AND " . "`object_type` = 'album' AND " . "`user` = " . $user_id;
                Dba::write($sql);
            } else {
                $sql    = "INSERT INTO `user_flag` " . "(`object_id`, `object_type`, `user`, `date`) " . "VALUES (?, ?, ?, ?)";
                $params = array($album_id, 'album', $user_id, time());
                Dba::write($sql, $params);

                static::getUserActivityPoster()->post((int) $user_id, 'userflag', 'album', (int) $album_id, time());
            }

            $cache->add('userflag_album_user' . $user_id, $album_id, array($flagged));
        }

        return true;
    } // set_flag_for_group

    /**
     * get_latest_sql
     * Get the latest sql
     * @param string $type
     * @param string $user_id
     * @return string
     */
    public static function get_latest_sql($type, $user_id = null)
    {
        if ($user_id === null) {
            $user_id = Core::get_global('user')->id;
        }
        $user_id = (int)($user_id);
        $type    = Stats::validate_type($type);
        $sql     = "SELECT DISTINCT(`user_flag`.`object_id`) as `id`, `user_flag`.`object_type` as `type`, " . "MAX(`user_flag`.`user`) as `user` FROM `user_flag`";
        if ($user_id < 1) {
            // Get latest only from user rights >= content manager
            $sql .= " LEFT JOIN `user` ON `user`.`id` = `user_flag`.`user`" . " WHERE `user`.`access` >= 50";
        }
        if ($user_id < 1) {
            $sql .= " AND";
        } else {
            $sql .= " WHERE";
        }
        $sql .= " `user_flag`.`object_type` = '" . $type . "'";
        if ($user_id > 0) {
            $sql .= " AND `user_flag`.`user` = '" . $user_id . "'";
        }
        if (AmpConfig::get('catalog_disable') && in_array($type, array('song', 'artist', 'album'))) {
            $sql .= " AND " . Catalog::get_enable_filter($type, '`object_id`');
        }
        $sql .= " GROUP BY `object_id`, `type` ORDER BY `user_flag`.`date` DESC ";

        return $sql;
    }

    /**
     * get_latest
     * Get the latest user flagged objects
     * @param string $type
     * @param string $user_id
     * @param integer $count
     * @param integer $offset
     * @return array
     */
    public static function get_latest($type = null, $user_id = null, $count = 0, $offset = 0)
    {
        if ($count < 1) {
            $count = AmpConfig::get('popular_threshold', 10);
        }
        $limit = ($offset < 1) ? $count : $offset . "," . $count;

        /* Select Top objects counting by # of rows */
        $sql = self::get_latest_sql($type, $user_id);
        $sql .= "LIMIT $limit";

        $db_results = Dba::read($sql);
        $results    = array();
        while ($row = Dba::fetch_assoc($db_results)) {
            if ($type === null) {
                $results[] = $row;
            } else {
                $results[] = $row['id'];
            }
        }

        return $results;
    } // get_latest

    /**
     * show
     * This takes an id and a type and displays the flag state
     * enabled.
     * @param integer $object_id
     * @param string $type
     */
    public static function show($object_id, $type): string
    {
        // If user flags aren't enabled don't do anything
        if (!AmpConfig::get('userflags')) {
            return '';
        }

        $userflag = new Userflag($object_id, $type);

        $base_url = sprintf(
            '?action=set_userflag&userflag_type=%s&object_id=%d',
            $userflag->type,
            $userflag->id
        );

        if ($userflag->get_flag()) {
            $text = Ajax::text(
                $base_url . '&userflag=0',
                '',
                'userflag_i_' . $userflag->id . '_' . $userflag->type, '',
                'userflag_true'
            );
        } else {
            $text = Ajax::text(
                $base_url . '&userflag=1',
                '',
                'userflag_i_' . $userflag->id . '_' . $userflag->type, '',
                'userflag_false'
            );
        }

        return sprintf('<div class="userflag">%s</div>', $text);
    } // show

    /**
     * Migrate an object associate stats to a new object
     * @param string $object_type
     * @param integer $old_object_id
     * @param integer $new_object_id
     * @return PDOStatement|boolean
     */
    public static function migrate($object_type, $old_object_id, $new_object_id)
    {
        $sql = "UPDATE IGNORE `user_flag` SET `object_id` = ? WHERE `object_type` = ? AND `object_id` = ?";

        return Dba::write($sql, array($new_object_id, $object_type, $old_object_id));
    }

    /**
     * @deprecated inject dependency
     */
    private static function getUserActivityPoster(): UserActivityPosterInterface
    {
        global $dic;

        return $dic->get(UserActivityPosterInterface::class);
    }
}<|MERGE_RESOLUTION|>--- conflicted
+++ resolved
@@ -264,36 +264,11 @@
      */
     public static function set_flag_for_group($flagged, $album_array, $user_id)
     {
-<<<<<<< HEAD
-        $sql = "SELECT `album`.`id` FROM `album`" . " WHERE `album`.`name` = '" . Dba::escape($album['name']) . "'";
-        if ($album['album_artist']) {
-            $sql .= " AND `album`.`album_artist` = " . $album['album_artist'];
-        } else {
-            $sql .= " AND `album`.`album_artist` IS NULL";
-        }
-        if ($album['mbid']) {
-            $sql .= " AND `album`.`mbid` = '" . $album['mbid'] . "'";
-        } else {
-            $sql .= " AND `album`.`mbid` IS NULL";
-        }
-        if ($album['prefix']) {
-            $sql .= " AND `album`.`prefix` = '" . $album['prefix'] . "'";
-        } else {
-            $sql .= " AND `album`.`prefix` IS NULL";
-        }
-        $results    = array();
-        $db_results = Dba::read($sql);
-        while ($row = Dba::fetch_assoc($db_results)) {
-            $results[] = $row['id'];
-        }
 
         $cache = static::getDatabaseObjectCache();
 
-        foreach ($results as $album_id) {
-=======
         foreach ($album_array as $album_id) {
             debug_event(self::class, "Setting userflag for Album $album_id to $flagged", 4);
->>>>>>> 75252364
             if (!$flagged) {
                 $sql = "DELETE FROM `user_flag` WHERE " . "`object_id` = " . $album_id . " AND " . "`object_type` = 'album' AND " . "`user` = " . $user_id;
                 Dba::write($sql);
