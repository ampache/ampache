<?php
/*
 * vim:set softtabstop=4 shiftwidth=4 expandtab:
 *
 * LICENSE: GNU Affero General Public License, version 3 (AGPL-3.0-or-later)
 * Copyright 2001 - 2020 Ampache.org
 *
 * This program is free software: you can redistribute it and/or modify
 * it under the terms of the GNU Affero General Public License as published by
 * the Free Software Foundation, either version 3 of the License, or
 * (at your option) any later version.
 *
 * This program is distributed in the hope that it will be useful,
 * but WITHOUT ANY WARRANTY; without even the implied warranty of
 * MERCHANTABILITY or FITNESS FOR A PARTICULAR PURPOSE.  See the
 * GNU Affero General Public License for more details.
 *
 * You should have received a copy of the GNU Affero General Public License
 * along with this program.  If not, see <https://www.gnu.org/licenses/>.
 *
 */

declare(strict_types=0);

namespace Ampache\Repository\Model;

use Ampache\Config\AmpConfig;
use Ampache\Module\Api\Ajax;
use Ampache\Module\Statistics\Stats;
use Ampache\Module\System\Core;
use Ampache\Module\System\Dba;
use Ampache\Module\User\Activity\UserActivityPosterInterface;
use Exception;

/**
 * This user flag/unflag songs, albums, artists, videos, tvshows, movies ... as favorite.
 */
class Userflag extends database_object
{
    protected const DB_TABLENAME = 'user_flag';

    // Public variables
    public $id; // The ID of the object flagged
    public $type; // The type of object we want

    /**
     * Constructor
     * This is run every time a new object is created, and requires
     * the id and type of object that we need to pull the flag for
     * @param integer $object_id
     * @param string $type
     */
    public function __construct($object_id, $type)
    {
        $this->id   = (int)($object_id);
        $this->type = $type;

        return true;
    } // Constructor

    public function getId(): int
    {
        return (int) $this->id;
    }

    /**
<<<<<<< HEAD
=======
     * build_cache
     * This attempts to get everything we'll need for this page load in a
     * single query, saving on connection overhead
     * @param string $type
     * @param array $ids
     * @param integer $user_id
     * @return boolean
     */
    public static function build_cache($type, $ids, $user_id = null)
    {
        if (empty($ids)) {
            return false;
        }
        if ($user_id === null) {
            $user_id = Core::get_global('user')->id;
        }
        $userflags  = array();
        $idlist     = '(' . implode(',', $ids) . ')';
        $sql        = "SELECT `object_id`, `date` FROM `user_flag` WHERE `user` = ? AND `object_id` IN $idlist AND `object_type` = ?";
        $db_results = Dba::read($sql, array($user_id, $type));

        while ($row = Dba::fetch_assoc($db_results)) {
            $userflags[$row['object_id']] = $row['date'];
        }

        foreach ($ids as $object_id) {
            if (isset($userflags[$object_id])) {
                parent::add_to_cache('userflag_' . $type . '_user' . $user_id, $object_id,
                    array(1, $userflags[$object_id]));
            } else {
                parent::add_to_cache('userflag_' . $type . '_user' . $user_id, $object_id, array(false));
            }
        }

        return true;
    } // build_cache

    /**
>>>>>>> c65dae62
     * garbage_collection
     *
     * Remove userflag for items that no longer exist.
     * @param string $object_type
     * @param integer $object_id
     */
    public static function garbage_collection($object_type = null, $object_id = null)
    {
        $types = array(
            'song',
            'album',
            'artist',
            'video',
            'tvshow',
            'tvshow_season',
            'playlist',
            'podcast',
            'podcast_episode'
        );

        if ($object_type !== null) {
            if (in_array($object_type, $types)) {
                $sql = "DELETE FROM `user_flag` WHERE `object_type` = ? AND `object_id` = ?";
                Dba::write($sql, array($object_type, $object_id));
            } else {
                debug_event(self::class, 'Garbage collect on type `' . $object_type . '` is not supported.', 1);
            }
        } else {
            foreach ($types as $type) {
                Dba::write("DELETE FROM `user_flag` WHERE `object_type` = '$type' AND `user_flag`.`object_id` NOT IN (SELECT `$type`.`id` FROM `$type`);");
            }
        }
    }

    /**
     * get_flag
     * @param integer $user_id
     * @param boolean $get_date
     * @return boolean|array
     */
    public function get_flag($user_id = null, $get_date = null)
    {
        if ($user_id === null) {
            $user_id = Core::get_global('user')->id;
        }
        $key = 'userflag_' . $this->type . '_user' . $user_id;

        $sql        = "SELECT `id`, `date` FROM `user_flag` WHERE `user` = ? AND `object_id` = ? AND `object_type` = ?";
        $db_results = Dba::read($sql, array($user_id, $this->id, $this->type));

        $flagged = false;
        if ($row = Dba::fetch_assoc($db_results)) {
            if ($get_date) {
                $flagged = array(1, $row['date']);
            } else {
                $flagged = array(1);
            }
        }

        return $flagged;
    }

    /**
     * set_flag
     * This function sets the user flag for the current object.
     * If no user_id is passed in, we use the currently logged in user.
     * @param boolean $flagged
     * @param integer $user_id
     * @return boolean
     */
    public function set_flag($flagged, $user_id = null)
    {
        if ($user_id === null) {
            $user_id = (int)(Core::get_global('user')->id);
        }
        if ($user_id === 0) {
            return false;
        }
        if ($this->type == 'album' && AmpConfig::get('album_group')) {
            $album = new Album($this->id);
            $album->get_group_disks_ids();
            $album_array = $album->get_group_disks_ids();
            self::set_flag_for_group($flagged, $album_array, $user_id);

            return true;
        }
        debug_event(self::class, "Setting userflag for $this->type $this->id to $flagged", 4);

        if (!$flagged) {
            $sql    = "DELETE FROM `user_flag` WHERE `object_id` = ? AND `object_type` = ? AND `user` = ?";
            $params = array($this->id, $this->type, $user_id);
        } else {
            $date   = time();
            $sql    = "REPLACE INTO `user_flag` (`object_id`, `object_type`, `user`, `date`) VALUES (?, ?, ?, ?)";
            $params = array($this->id, $this->type, $user_id, $date);

            static::getUserActivityPoster()->post((int) $user_id, 'userflag', $this->type, (int) $this->id, time());
        }
        Dba::write($sql, $params);

        if ($this->type == 'song') {
            $user = new User($user_id);
            $song = new Song($this->id);
            if ($song->id) {
                $song->format();
                self::save_flag($user, $song, $flagged);
            }
        }

        return true;
    } // set_flag

    /**
     * save_flag
     * Forward flag to last.fm and Libre.fm (song only)
     * @param User $user
     * @param Song $song
     * @param boolean $flagged
     */
    public static function save_flag($user, $song, $flagged)
    {
        foreach (Plugin::get_plugins('set_flag') as $plugin_name) {
            try {
                $plugin = new Plugin($plugin_name);
                if ($plugin->load($user)) {
                    debug_event(self::class, 'save_flag...' . $plugin->_plugin->name, 5);
                    $plugin->_plugin->set_flag($song, $flagged);
                }
            } catch (Exception $error) {
                debug_event(self::class, 'save_flag plugin error: ' . $error->getMessage(), 1);
            }
        }
    }

    /**
     * set_flag_for_group
     * This function sets the user flag for an album group.
     * @param boolean $flagged
     * @param array $album_array
     * @param integer $user_id
     * @return boolean
     */
    public static function set_flag_for_group($flagged, $album_array, $user_id)
    {
        foreach ($album_array as $album_id) {
            debug_event(self::class, "Setting userflag for Album $album_id to $flagged", 4);
            if (!$flagged) {
                $sql = "DELETE FROM `user_flag` WHERE `object_id` = " . $album_id . " AND `object_type` = 'album' AND `user` = " . $user_id;
                Dba::write($sql);
            } else {
                $sql    = "INSERT INTO `user_flag` (`object_id`, `object_type`, `user`, `date`) VALUES (?, ?, ?, ?)";
                $params = array($album_id, 'album', $user_id, time());
                Dba::write($sql, $params);

                static::getUserActivityPoster()->post((int) $user_id, 'userflag', 'album', (int) $album_id, time());
            }
        }

        return true;
    } // set_flag_for_group

    /**
     * get_latest_sql
     * Get the latest sql
     * @param string $type
     * @param string $user_id
     * @return string
     */
    public static function get_latest_sql($type, $user_id = null)
    {
        $user_id           = (int)($user_id);
        $allow_group_disks = ($type == 'album' && AmpConfig::get('album_group'));
        $sql               = ($allow_group_disks)
            ? "SELECT MIN(`user_flag`.`object_id`) as `id`, COUNT(DISTINCT(`user_flag`.`user`)) AS `count`, 'album' as `type`, MAX(`user_flag`.`user`) as `user` FROM `user_flag` LEFT JOIN `album` on `user_flag`.`object_id` = `album`.`id`"
            : "SELECT DISTINCT(`user_flag`.`object_id`) as `id`, COUNT(DISTINCT(`user_flag`.`user`)) AS `count`, `user_flag`.`object_type` as `type`, MAX(`user_flag`.`user`) as `user` FROM `user_flag`";
        $sql .= ($user_id > 0)
            ? " WHERE `user_flag`.`object_type` = '" . $type . "' AND `user_flag`.`user` = '" . $user_id . "'"
            : " WHERE `user_flag`.`object_type` = '" . $type . "'";
        if (AmpConfig::get('catalog_disable') && in_array($type, array('song', 'artist', 'album'))) {
            $sql .= " AND " . Catalog::get_enable_filter($type, '`object_id`');
        }
        $sql .= ($allow_group_disks)
            ? " GROUP BY `album`.`prefix`, `album`.`name`, `album`.`album_artist`, `album`.`release_type`, `album`.`release_status`, `album`.`mbid`, `album`.`year`  ORDER BY `count` DESC,  `user_flag`.`date` DESC "
            : " GROUP BY `user_flag`.`object_id`, `type` ORDER BY `count` DESC, `user_flag`.`date` DESC ";
        //debug_event(self::class, 'get_latest_sql ' . $sql, 5);

        return $sql;
    }

    /**
     * get_latest
     * Get the latest user flagged objects
     * @param null|string $type
     * @param string $user_id
     * @param integer $count
     * @param integer $offset
     * @return array
     */
    public static function get_latest($type, $user_id = null, $count = 0, $offset = 0)
    {
        if ($count < 1) {
            $count = AmpConfig::get('popular_threshold', 10);
        }
        $limit = ($offset < 1) ? $count : $offset . "," . $count;

        // Select Top objects counting by # of rows
        $sql = self::get_latest_sql($type, $user_id);
        $sql .= "LIMIT $limit";
        //debug_event(self::class, 'get_latest ' . $sql, 5);

        $db_results = Dba::read($sql);
        $results    = array();
        while ($row = Dba::fetch_assoc($db_results)) {
            $results[] = $row['id'];
        }

        return $results;
    } // get_latest

    /**
     * show
     * This takes an id and a type and displays the flag state
     * enabled.
     * @param integer $object_id
     * @param string $type
     */
    public static function show($object_id, $type): string
    {
        // If user flags aren't enabled don't do anything
        if (!AmpConfig::get('userflags')) {
            return '';
        }

        $userflag = new Userflag($object_id, $type);

        $base_url = sprintf(
            '?action=set_userflag&userflag_type=%s&object_id=%d',
            $userflag->type,
            $userflag->id
        );

        if ($userflag->get_flag()) {
            $text = Ajax::text(
                $base_url . '&userflag=0',
                '',
                'userflag_i_' . $userflag->id . '_' . $userflag->type, '',
                'userflag_true'
            );
        } else {
            $text = Ajax::text(
                $base_url . '&userflag=1',
                '',
                'userflag_i_' . $userflag->id . '_' . $userflag->type, '',
                'userflag_false'
            );
        }

        return sprintf('<span class="userflag">%s</span>', $text);
    } // show

    /**
     * @deprecated inject dependency
     */
    private static function getUserActivityPoster(): UserActivityPosterInterface
    {
        global $dic;

        return $dic->get(UserActivityPosterInterface::class);
    }
}<|MERGE_RESOLUTION|>--- conflicted
+++ resolved
@@ -26,7 +26,6 @@
 
 use Ampache\Config\AmpConfig;
 use Ampache\Module\Api\Ajax;
-use Ampache\Module\Statistics\Stats;
 use Ampache\Module\System\Core;
 use Ampache\Module\System\Dba;
 use Ampache\Module\User\Activity\UserActivityPosterInterface;
@@ -64,47 +63,6 @@
     }
 
     /**
-<<<<<<< HEAD
-=======
-     * build_cache
-     * This attempts to get everything we'll need for this page load in a
-     * single query, saving on connection overhead
-     * @param string $type
-     * @param array $ids
-     * @param integer $user_id
-     * @return boolean
-     */
-    public static function build_cache($type, $ids, $user_id = null)
-    {
-        if (empty($ids)) {
-            return false;
-        }
-        if ($user_id === null) {
-            $user_id = Core::get_global('user')->id;
-        }
-        $userflags  = array();
-        $idlist     = '(' . implode(',', $ids) . ')';
-        $sql        = "SELECT `object_id`, `date` FROM `user_flag` WHERE `user` = ? AND `object_id` IN $idlist AND `object_type` = ?";
-        $db_results = Dba::read($sql, array($user_id, $type));
-
-        while ($row = Dba::fetch_assoc($db_results)) {
-            $userflags[$row['object_id']] = $row['date'];
-        }
-
-        foreach ($ids as $object_id) {
-            if (isset($userflags[$object_id])) {
-                parent::add_to_cache('userflag_' . $type . '_user' . $user_id, $object_id,
-                    array(1, $userflags[$object_id]));
-            } else {
-                parent::add_to_cache('userflag_' . $type . '_user' . $user_id, $object_id, array(false));
-            }
-        }
-
-        return true;
-    } // build_cache
-
-    /**
->>>>>>> c65dae62
      * garbage_collection
      *
      * Remove userflag for items that no longer exist.
