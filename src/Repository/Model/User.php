--- conflicted
+++ resolved
@@ -1223,10 +1223,7 @@
      * @param int $count
      * @param int $offset
      * @param bool $newest
-<<<<<<< HEAD
-=======
      * @return int[]
->>>>>>> c4ec9649
      */
     public function get_recently_played($type, $count, $offset = 0, $newest = true, $count_type = 'stream'): array
     {
