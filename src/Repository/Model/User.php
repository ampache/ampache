<?php

declare(strict_types=0);

/**
 * vim:set softtabstop=4 shiftwidth=4 expandtab:
 *
 * LICENSE: GNU Affero General Public License, version 3 (AGPL-3.0-or-later)
 * Copyright Ampache.org, 2001-2024
 *
 * This program is free software: you can redistribute it and/or modify
 * it under the terms of the GNU Affero General Public License as published by
 * the Free Software Foundation, either version 3 of the License, or
 * (at your option) any later version.
 *
 * This program is distributed in the hope that it will be useful,
 * but WITHOUT ANY WARRANTY; without even the implied warranty of
 * MERCHANTABILITY or FITNESS FOR A PARTICULAR PURPOSE.  See the
 * GNU Affero General Public License for more details.
 *
 * You should have received a copy of the GNU Affero General Public License
 * along with this program.  If not, see <https://www.gnu.org/licenses/>.
 *
 */

namespace Ampache\Repository\Model;

use Ampache\Config\AmpConfig;
use Ampache\Module\Application\Image\ShowUserAvatarAction;
use Ampache\Module\Authorization\AccessLevelEnum;
use Ampache\Module\Statistics\Stats;
use Ampache\Module\System\AmpError;
use Ampache\Module\System\Core;
use Ampache\Module\System\Dba;
use Ampache\Module\System\Plugin\PluginTypeEnum;
use Ampache\Module\User\Authorization\UserKeyGeneratorInterface;
use Ampache\Module\Util\Ui;
use Ampache\Repository\IpHistoryRepositoryInterface;
use Ampache\Repository\UserRepositoryInterface;
use Exception;
use PDOStatement;

/**
 * This class handles all of the user related functions including the creation
 * and deletion of the user objects from the database by default you construct it
 * with a user_id from user.id
 */
class User extends database_object
{
    /** @var int Defines the internal system user-id */
    public const INTERNAL_SYSTEM_USER_ID = -1;

    protected const DB_TABLENAME = 'user';

    // Basic Components
    public int $id = 0;

    public ?string $username = null;

    public ?string $fullname = null;

    public ?string $email = null;

    public ?string $website = null;

    public ?string $apikey = null;

    public int $access = 0;

    public bool $disabled = true;

    public int $last_seen = 0;

    public ?int $create_date = null;

    public ?string $validation = null;

    public ?string $state = null;

    public ?string $city = null;

    public bool $fullname_public = false;

    public ?string $rsstoken = null;

    public ?string $streamtoken = null;

    public int $catalog_filter_group = 0;

    // Constructed variables
    public string $ip_history = '';

    /** @var array $prefs */
    public $prefs = [];

    /** @var Tmp_Playlist|null $playlist */
    public $playlist;

    /** @var null|string $f_name */
    public $f_name;

    /** @var null|string $f_last_seen */
    public $f_last_seen;

    /** @var null|string $f_create_date */
    public $f_create_date;

    /** @var null|string $link */
    public $link;

    private ?string $f_link = null;

    /** @var null|string $f_usage */
    public $f_usage;

    /** @var null|string $f_avatar */
    public $f_avatar;

    /** @var null|string $f_avatar_mini */
    public $f_avatar_mini;

    /** @var null|string $f_avatar_medium */
    public $f_avatar_medium;

    /** @var array $catalogs */
    public $catalogs;

    private ?bool $has_art = null;

    /**
     * Constructor
     * This function is the constructor object for the user
     * class, it currently takes a username
     * @param int|null $user_id
     */
    public function __construct($user_id = 0)
    {
        if (!$user_id) {
            return;
        }

        $info = $this->has_info((int)$user_id);
        if ($info === []) {
            return;
        }

        foreach ($info as $key => $value) {
            $this->$key = $value;
        }

        // Make sure the Full name is always filled
        if (strlen((string)$this->fullname) < 1) {
            $this->fullname = $this->username;
        }
    }

    public function getId(): int
    {
        return $this->id ?: 0;
    }

    public function isNew(): bool
    {
        return $this->getId() === 0;
    }

    /**
     * has_info
     * This function returns the information for this object
     */
    private function has_info(int $user_id): array
    {
        if (User::is_cached('user', $user_id)) {
            return User::get_from_cache('user', $user_id);
        }

        // If the ID is -1 then send back generic data
        if ($user_id === -1) {
            return [
                'id' => -1,
                'username' => 'System',
                'fullname' => 'Ampache User',
                'fullname_public' => 1,
                'email' => null,
                'website' => null,
                'access' => 25,
                'disabled' => 0,
                'catalog_filter_group' => 0,
                'catalogs' => self::get_user_catalogs(-1),
                'apikey' => null,
                'rsstoken' => null,
                'streamtoken' => null,
            ];
        }

        $sql        = "SELECT `id`, `username`, `fullname`, `email`, `website`, `apikey`, `access`, `disabled`, `last_seen`, `create_date`, `validation`, `state`, `city`, `fullname_public`, `rsstoken`, `streamtoken`, `catalog_filter_group` FROM `user` WHERE `id` = ?;";
        $db_results = Dba::read($sql, [$user_id]);

        $data = Dba::fetch_assoc($db_results);

        User::add_to_cache('user', $user_id, $data);

        return $data;
    }

    /**
     * load_playlist
     * This is called once per page load it makes sure that this session
     * has a tmp_playlist, creating it if it doesn't, then sets $this->playlist
     * as a tmp_playlist object that can be fiddled with later on
     */
    public function load_playlist(): void
    {
        if ($this->playlist === null && session_id()) {
            $this->playlist = Tmp_Playlist::get_from_session(session_id());
        }
    }

    /**
     * get_playlists
     * Get your playlists and just your playlists
     * @param bool $show_all
     */
    public function get_playlists($show_all): array
    {
        $results = [];
        $sql     = ($show_all)
            ? "SELECT `id` FROM `playlist` WHERE `user` = ? ORDER BY `name`;"
            : "SELECT `id` FROM `playlist` WHERE `user` = ? AND `type` = 'public' ORDER BY `name`;";

        $params     = [$this->id];
        $db_results = Dba::read($sql, $params);
        while ($row = Dba::fetch_assoc($db_results)) {
            $results[] = (int)$row['id'];
        }

        return $results;
    }

    /**
     * get_from_global
     */
    public static function get_from_global(): ?User
    {
        $globalUser = Core::get_global('user');

        return (empty($globalUser))
            ? null
            : $globalUser;
    }

    /**
     * get_from_username
     * This returns a built user from a username. This is a
     * static function so it doesn't require an instance
     * @param string $username
     */
    public static function get_from_username($username): ?User
    {
        return static::getUserRepository()->findByUsername($username);
    }

    /**
     * get_user_catalogs
     * This returns the catalogs as an array of ids that this user is allowed to access
     * @param int $user_id
     * @param string $filter
     * @return int[]
     */
    public static function get_user_catalogs($user_id, $filter = ''): array
    {
        if (parent::is_cached('user_catalog' . $filter, $user_id)) {
            return parent::get_from_cache('user_catalog' . $filter, $user_id);
        }

        $catalogs = Catalog::get_catalogs($filter, $user_id);

        parent::add_to_cache('user_catalog' . $filter, $user_id, $catalogs);

        return $catalogs;
    }

    /**
     * get_catalogs
     * This returns the catalogs as an array of ids that this user is allowed to access
     * @return int[]
     */
    public function get_catalogs(string $filter): array
    {
        if (!isset($this->catalogs[$filter])) {
            $this->catalogs[$filter] = self::get_user_catalogs($this->id, $filter);
        }

        return $this->catalogs[$filter];
    }

    /**
     * get_preferences
     * This is a little more complicate now that we've got many types of preferences
     * This function pulls all of them an arranges them into a spiffy little array
     * You can specify a type to limit it to a single type of preference
     * []['title'] = uppercase type name
     * []['prefs'] = array(array('name', 'display', 'value'));
     * []['admin'] = t/f value if this is an admin only section
     * @param int|string $type
     * @param bool $system
     */
    public function get_preferences($type = 0, $system = false): array
    {
        $user_limit = "";
        if (!$system) {
            $user_id    = $this->id;
            $user_limit = "AND `preference`.`category` != 'system'";
        } else {
            $user_id = -1;
            if ($type != '0') {
                $user_limit = "AND `preference`.`category` = '" . Dba::escape($type) . "'";
            }
        }

        $sql        = "SELECT `preference`.`name`, `preference`.`description`, `preference`.`category`, `preference`.`subcategory`, preference.level, user_preference.value FROM `preference` INNER JOIN `user_preference` ON `user_preference`.`preference` = `preference`.`id` WHERE `user_preference`.`user` = ? " . $user_limit . " ORDER BY `preference`.`category`, `preference`.`subcategory`, `preference`.`description`";
        $db_results = Dba::read($sql, [$user_id]);
        $results    = [];
        $type_array = [];
        /* Ok this is crappy, need to clean this up or improve the code FIXME */
        while ($row = Dba::fetch_assoc($db_results)) {
            $type  = $row['category'];
            $admin = false;
            if ($type == 'system') {
                $admin = true;
            }

            $type_array[$type][$row['name']] = [
                'name' => $row['name'],
                'level' => $row['level'],
                'description' => $row['description'],
                'value' => $row['value'],
                'subcategory' => $row['subcategory'],
            ];
            $results[$type]                  = [
                'title' => ucwords((string)$type),
                'admin' => $admin,
                'prefs' => $type_array[$type],
            ];
        }

        return $results;
    }

    /**
     * set_preferences
     * sets the prefs for this specific user
     */
    public function set_preferences(): void
    {
        $user_id    = Dba::escape($this->id);
        $sql        = "SELECT `preference`.`name`, `user_preference`.`value` FROM `preference`, `user_preference` WHERE `user_preference`.`user` = ? AND `user_preference`.`preference` = `preference`.`id` AND `preference`.`type` != 'system';";
        $db_results = Dba::read($sql, [$user_id]);

        while ($row = Dba::fetch_assoc($db_results)) {
            $key               = $row['name'];
            $this->prefs[$key] = $row['value'];
        }
    }

    /**
     * is_logged_in
     * checks to see if $this user is logged in returns their current IP if they are logged in
     */
    public function is_logged_in(): ?string
    {
        $sql = (AmpConfig::get('perpetual_api_session'))
            ? "SELECT `id`, `ip` FROM `session` WHERE `username` = ? AND ((`expire` = 0 AND `type` = 'api') OR `expire` > ?);"
            : "SELECT `id`, `ip` FROM `session` WHERE `username` = ? AND `expire` > ?;";
        $db_results = Dba::read($sql, [$this->username, time()]);

        if ($row = Dba::fetch_assoc($db_results)) {
            return $row['ip'] ?? null;
        }

        return null;
    }

    /**
     * has_access
     * this function checks to see if this user has access
     * to the passed action (pass a level requirement)
     */
    public function has_access(AccessLevelEnum $needed_level): bool
    {
        if (AmpConfig::get('demo_mode')) {
            return true;
        }

        return $this->access >= $needed_level->value;
    }

    /**
     * is_registered
     * Check if the user is registered
     */
    public static function is_registered(): bool
    {
        if (empty(Core::get_global('user'))) {
            return false;
        }

        if (!Core::get_global('user')->getId()) {
            return false;
        }

        return !(!AmpConfig::get('use_auth') && Core::get_global('user')->access < 5);
    }

    /**
     * set_user_data
     * This updates some background data for user specific function
     * @param string|int $value
     */
    public static function set_user_data(int $user_id, string $key, $value): void
    {
        Dba::write("REPLACE INTO `user_data` SET `user` = ?, `key` = ?, `value` = ?;", [$user_id, $key, $value]);
    }

    /**
     * get_user_data
     * This updates some background data for user specific function
     * @param int $user_id
     * @param string $key
     * @param string|int|null $default
     */
    public static function get_user_data($user_id, $key = null, $default = null): array
    {
        $sql    = "SELECT `key`, `value` FROM `user_data` WHERE `user` = ?";
        $params = [$user_id];
        if ($key) {
            $sql .= " AND `key` = ?";
            $params[] = $key;
        }

        $db_results = Dba::read($sql, $params);
        $results    = ($key !== null && $default !== null)
            ? [$key => $default]
            : [];
        while ($row = Dba::fetch_assoc($db_results)) {
            $results[$row['key']] = $row['value'];
        }

        return $results;
    }

    /**
     * get_play_size
     * A user might be missing the play_size so it needs to be calculated
     * @param int $user_id
     */
    public static function get_play_size($user_id): int
    {
        $params = [$user_id];
        $total  = 0;
        $sql_s  = "SELECT IFNULL(SUM(`size`)/1024/1024, 0) AS `size` FROM `object_count` LEFT JOIN `song` ON `song`.`id`=`object_count`.`object_id` AND `object_count`.`object_type` = 'song' AND `object_count`.`count_type` = 'stream' AND `object_count`.`user` = ?;";
        $db_s   = Dba::read($sql_s, $params);
        while ($results = Dba::fetch_assoc($db_s)) {
            $total += (int)$results['size'];
        }

        $sql_v = "SELECT IFNULL(SUM(`size`)/1024/1024, 0) AS `size` FROM `object_count` LEFT JOIN `video` ON `video`.`id`=`object_count`.`object_id` AND `object_count`.`count_type` = 'stream' AND `object_count`.`object_type` = 'video' AND `object_count`.`user` = ?;";
        $db_v  = Dba::read($sql_v, $params);
        while ($results = Dba::fetch_assoc($db_v)) {
            $total += (int)$results['size'];
        }

        $sql_p = "SELECT IFNULL(SUM(`size`)/1024/1024, 0) AS `size` FROM `object_count`LEFT JOIN `podcast_episode` ON `podcast_episode`.`id`=`object_count`.`object_id` AND `object_count`.`count_type` = 'stream' AND `object_count`.`object_type` = 'podcast_episode' AND `object_count`.`user` = ?;";
        $db_p  = Dba::read($sql_p, $params);
        while ($results = Dba::fetch_assoc($db_p)) {
            $total += (int)$results['size'];
        }

        return $total;
    }

    /**
     * update
     * This function is an all encompassing update function that
     * calls the mini ones does all the error checking and all that
     * good stuff
     */
    public function update(array $data): ?int
    {
        if (empty($data['username'])) {
            AmpError::add('username', T_('Username is required'));
        }

        if ($data['password1'] != $data['password2'] && !empty($data['password1'])) {
            AmpError::add('password', T_("Passwords do not match"));
        }

        if (AmpError::occurred()) {
            return null;
        }

        if (!isset($data['fullname_public'])) {
            $data['fullname_public'] = false;
        }

        foreach ($data as $name => $value) {
            if ($name == 'password1') {
                $name = 'password';
            } else {
                $value = scrub_in($value);
            }

            switch ($name) {
                case 'password':
                case 'access':
                case 'email':
                case 'username':
                case 'fullname':
                case 'fullname_public':
                case 'website':
                case 'state':
                case 'city':
                case 'catalog_filter_group':
                    if ($this->$name != $value) {
                        $function = 'update_' . $name;
                        $this->$function($value);
                    }
                    break;
                case 'clear_stats':
                    Stats::clear($this->id);
                    break;
            }
        }

        return $this->id;
    }

    /**
     * update_catalog_filter_group
     * Set a new filter group catalog filter
     * @param int $new_filter
     */
    public function update_catalog_filter_group($new_filter): void
    {
        $sql = "UPDATE `user` SET `catalog_filter_group` = ? WHERE `id` = ?";

        debug_event(self::class, 'Updating catalog access group', 4);

        Dba::write($sql, [$new_filter, $this->id]);
    }

    /**
     * update_username
     * updates their username
     * @param string $new_username
     */
    public function update_username($new_username): void
    {
        $sql            = "UPDATE `user` SET `username` = ? WHERE `id` = ?";
        $this->username = $new_username;

        debug_event(self::class, 'Updating username', 4);

        Dba::write($sql, [$new_username, $this->id]);
    }

    /**
     * update_validation
     * This is used by the registration mumbojumbo
     * Use this function to update the validation key
     * NOTE: crap this doesn't have update_item the humanity of it all
     * @param string $new_validation
     * @return PDOStatement|bool
     */
    public function update_validation($new_validation)
    {
        $sql              = "UPDATE `user` SET `validation` = ?, `disabled`='1' WHERE `id` = ?";
        $db_results       = Dba::write($sql, [$new_validation, $this->id]);
        $this->validation = $new_validation;

        return $db_results;
    }

    /**
     * update_fullname
     * updates their fullname
     * @param string $new_fullname
     */
    public function update_fullname($new_fullname): void
    {
        $sql = "UPDATE `user` SET `fullname` = ? WHERE `id` = ?";

        debug_event(self::class, 'Updating fullname', 4);

        Dba::write($sql, [$new_fullname, $this->id]);
    }

    /**
     * update_fullname_public
     * updates their fullname public
     * @param bool|string $new_fullname_public
     */
    public function update_fullname_public($new_fullname_public): void
    {
        $sql = "UPDATE `user` SET `fullname_public` = ? WHERE `id` = ?";

        debug_event(self::class, 'Updating fullname public', 4);

        Dba::write($sql, [$new_fullname_public ? '1' : '0', $this->id]);
    }

    /**
     * update_email
     * updates their email address
     * @param string $new_email
     */
    public function update_email($new_email): void
    {
        $sql = "UPDATE `user` SET `email` = ? WHERE `id` = ?";

        debug_event(self::class, 'Updating email', 4);

        Dba::write($sql, [$new_email, $this->id]);
    }

    /**
     * update_website
     * updates their website address
     * @param string $new_website
     */
    public function update_website($new_website): void
    {
        $new_website = rtrim((string)$new_website, "/");
        $sql         = "UPDATE `user` SET `website` = ? WHERE `id` = ?";

        debug_event(self::class, 'Updating website', 4);

        Dba::write($sql, [$new_website, $this->id]);
    }

    /**
     * update_state
     * updates their state
     * @param string $new_state
     */
    public function update_state($new_state): void
    {
        $sql = "UPDATE `user` SET `state` = ? WHERE `id` = ?";

        debug_event(self::class, 'Updating state', 4);

        Dba::write($sql, [$new_state, $this->id]);
    }

    /**
     * update_city
     * updates their city
     * @param string $new_city
     */
    public function update_city($new_city): void
    {
        $sql = "UPDATE `user` SET `city` = ? WHERE `id` = ?";

        debug_event(self::class, 'Updating city', 4);

        Dba::write($sql, [$new_city, $this->id]);
    }

    /**
     * update_counts for individual users
     */
    public static function update_counts(): void
    {
        $catalog_disable = AmpConfig::get('catalog_disable');
        $catalog_filter  = AmpConfig::get('catalog_filter');
        $sql             = "SELECT `id` FROM `user`";
        $db_results      = Dba::read($sql);
        $user_list       = [];
        while ($results = Dba::fetch_assoc($db_results)) {
            $user_list[] = (int)$results['id'];
        }

        // TODO $user_list[] = -1; // make sure the System / Guest user gets a count as well
        if (!$catalog_filter) {
            // no filter means no need for filtering or counting per user
            $count_array   = [
                'song',
                'video',
                'podcast_episode',
                'artist',
                'album',
                'search',
                'playlist',
                'live_stream',
                'podcast',
                'user',
                'catalog',
                'label',
                'tag',
                'share',
                'license',
                'album_disk',
                'items',
                'time',
                'size',
            ];
            $server_counts = Catalog::get_server_counts(0);
            foreach ($user_list as $user_id) {
                debug_event(self::class, 'Update counts for ' . $user_id, 5);
                foreach ($server_counts as $table => $count) {
                    if (in_array($table, $count_array)) {
                        self::set_user_data($user_id, $table, $count);
                    }
                }
            }

            return;
        }

        $count_array = [
            'song',
            'video',
            'podcast_episode',
            'artist',
            'album',
            'search',
            'playlist',
            'live_stream',
            'podcast',
            'user',
            'catalog',
            'label',
            'tag',
            'share',
            'license',
        ];
        foreach ($user_list as $user_id) {
            $catalog_array = self::get_user_catalogs($user_id);
            debug_event(self::class, 'Update counts for ' . $user_id, 5);
            // get counts per user (filtered catalogs aren't counted)
            foreach ($count_array as $table) {
                $sql = (in_array($table, ['search', 'user', 'license']))
                    ? sprintf('SELECT COUNT(`id`) FROM `%s`', $table)
                    : sprintf('SELECT COUNT(`id`) FROM `%s` WHERE', $table) . Catalog::get_user_filter($table, $user_id);
                $db_results = Dba::read($sql);
                $row        = Dba::fetch_row($db_results);

                self::set_user_data($user_id, $table, (int)($row[0] ?? 0));
            }

            // tables with media items to count, song-related tables and the rest
            $media_tables = [
                'song',
                'video',
                'podcast_episode'
            ];
            $items        = 0;
            $time         = 0;
            $size         = 0;
            foreach ($media_tables as $table) {
                if ($catalog_array === []) {
                    continue;
                }

                $sql = ($catalog_disable)
                    ? sprintf('SELECT COUNT(`id`), IFNULL(SUM(`time`), 0), IFNULL(SUM(`size`)/1024/1024, 0) FROM `%s` WHERE `catalog` IN (', $table) . implode(',', $catalog_array) . sprintf(') AND `%s`.`enabled`=\'1\';', $table)
                    : sprintf('SELECT COUNT(`id`), IFNULL(SUM(`time`), 0), IFNULL(SUM(`size`)/1024/1024, 0) FROM `%s` WHERE `catalog` IN (', $table) . implode(',', $catalog_array) . ");";
                $db_results = Dba::read($sql);
                $row        = Dba::fetch_row($db_results);
                // save the object and add to the current size
                $items += (int)($row[0] ?? 0);
                $time += (int)($row[1] ?? 0);
                $size += (int)($row[2] ?? 0);
                self::set_user_data($user_id, $table, (int)($row[0] ?? 0));
            }

            self::set_user_data($user_id, 'items', $items);
            self::set_user_data($user_id, 'time', $time);
            self::set_user_data($user_id, 'size', $size);
            // album_disk counts
            $sql        = "SELECT COUNT(DISTINCT `album_disk`.`id`) AS `count` FROM `album_disk` LEFT JOIN `album` ON `album_disk`.`album_id` = `album`.`id` LEFT JOIN `catalog` ON `catalog`.`id` = `album`.`catalog` LEFT JOIN `artist_map` ON `artist_map`.`object_id` = `album`.`id` WHERE `artist_map`.`object_type` = 'album' AND `catalog`.`enabled` = '1' AND" . Catalog::get_user_filter('album', $user_id);
            $db_results = Dba::read($sql);
            $row        = Dba::fetch_row($db_results);
            self::set_user_data($user_id, 'album_disk', (int)($row[0] ?? 0));
        }
    }

    /**
     * disable
     * This disables the current user
     */
    public function disable(): bool
    {
        // Make sure we aren't disabling the last admin
        $sql        = "SELECT `id` FROM `user` WHERE `disabled` = '0' AND `access` = ? AND `id` != ? ";
        $params     = [AccessLevelEnum::ADMIN->value, $this->id];
        $db_results = Dba::read($sql, $params);

        if (Dba::num_rows($db_results) === 0) {
            return false;
        }

        $sql = "UPDATE `user` SET `disabled`='1' WHERE `id`='" . $this->id . "'";
        Dba::write($sql);

        // Delete any sessions they may have
        $sql = "DELETE FROM `session` WHERE `username`='" . Dba::escape($this->username) . "'";
        Dba::write($sql);

        return true;
    }

    /**
     * update_access
     * updates their access level
     */
    public function update_access(int $new_access): bool
    {
        // There must always be at least one admin left if you're reducing access
        if ($new_access < 100) {
            $sql        = "SELECT `id` FROM `user` WHERE `access`= ? AND `id` != ?";
            $params     = [AccessLevelEnum::ADMIN->value, $this->id];
            $db_results = Dba::read($sql, $params);
            if (Dba::num_rows($db_results) === 0) {
                return false;
            }
        }

        $new_access = Dba::escape($new_access);
        $sql        = "UPDATE `user` SET `access` = ? WHERE `id` = ?;";

        debug_event(self::class, 'Updating access level for ' . $this->id, 4);

        Dba::write($sql, [$new_access, $this->id]);

        return true;
    }

    /**
     * save_mediaplay
     * @param User $user
     * @param Song $media
     */
    public static function save_mediaplay($user, $media): void
    {
        foreach (Plugin::get_plugins(PluginTypeEnum::SAVE_MEDIAPLAY) as $plugin_name) {
            try {
                $plugin = new Plugin($plugin_name);
                if ($plugin->_plugin !== null && $plugin->load($user)) {
                    debug_event(self::class, 'save_mediaplay... ' . $plugin->_plugin->name, 5);
                    $plugin->_plugin->save_mediaplay($media);
                }
            } catch (Exception $error) {
                debug_event(self::class, 'save_mediaplay plugin error: ' . $error->getMessage(), 1);
            }
        }
    }

    /**
     * create
     * inserts a new user into Ampache
     * @param string $username
     * @param string $fullname
     * @param string $email
     * @param string $website
     * @param string $password
     * @param AccessLevelEnum $access
     * @param int|null $catalog_filter_group
     * @param string|null $state
     * @param string|null $city
     * @param bool|null $disabled
     * @param bool|null $encrypted
     */
    public static function create(
        $username,
        $fullname,
        $email,
        $website,
        $password,
        AccessLevelEnum $access,
        $catalog_filter_group = 0,
        $state = '',
        $city = '',
        $disabled = false,
        $encrypted = false
    ): int {
        // don't try to overwrite users that already exist
        if (
            static::getUserRepository()->idByUsername($username) > 0 ||
            static::getUserRepository()->idByEmail($email) > 0
        ) {
            return 0;
        }

        $website = rtrim((string)$website, "/");
        if (!$encrypted) {
            $password = hash('sha256', $password);
        }

        $disabled = $disabled ? 1 : 0;

        // Just in case a zero value slipped in from upper layers...
        $catalog_filter_group ??= 0;

        /* Now Insert this new user */
        $sql    = "INSERT INTO `user` (`username`, `disabled`, `fullname`, `email`, `password`, `access`, `catalog_filter_group`, `create_date`";
        $params = [
            $username,
            $disabled,
            $fullname,
            $email,
            $password,
            $access->value,
            $catalog_filter_group,
            time(),
        ];

        if ($website !== '' && $website !== '0') {
            $sql .= ", `website`";
            $params[] = $website;
        }

        if (!empty($state)) {
            $sql .= ", `state`";
            $params[] = $state;
        }

        if (!empty($city)) {
            $sql .= ", `city`";
            $params[] = $city;
        }

        $user_create_streamtoken = AmpConfig::get('user_create_streamtoken', false);
        if ($user_create_streamtoken) {
            $sql .= ", `streamtoken`";
            $params[] = bin2hex(random_bytes(20));
        }

        $sql .= ") VALUES(?, ?, ?, ?, ?, ?, ?, ?";

        if ($website !== '' && $website !== '0') {
            $sql .= ", ?";
        }

        if (!empty($state)) {
            $sql .= ", ?";
        }

        if (!empty($city)) {
            $sql .= ", ?";
        }

        if ($user_create_streamtoken) {
            $sql .= ", ?";
        }

        $sql .= ")";
        $db_results = Dba::write($sql, $params);

        if (!$db_results) {
            return 0;
        }

        // Get the insert_id
        $insert_id = (int)Dba::insert_id();

        // Populates any missing preferences, in this case all of them
        self::fix_preferences($insert_id);

        Catalog::count_table('user');

        return $insert_id;
    }

    /**
     * update_password
     * updates a users password
     * @param string $new_password
     * @param string $hashed_password
     */
    public function update_password($new_password, $hashed_password = null): void
    {
        debug_event(self::class, 'Updating password', 1);
        if (!$hashed_password) {
            $hashed_password = hash('sha256', $new_password);
        }

        $escaped_password = Dba::escape($hashed_password);
        $sql              = "UPDATE `user` SET `password` = ? WHERE `id` = ?";
        $db_results       = Dba::write($sql, [$escaped_password, $this->id]);

        // Clear this (temp fix)
        if ($db_results) {
            unset($_SESSION['userdata']['password']);
        }
    }

    /**
     * format
     * This function sets up the extra variables we need when we are displaying a
     * user for an admin, these should not be normally called when creating a
     * user object
     */
    public function format(?bool $details = true): void
    {
        if ($this->isNew()) {
            return;
        }

        /* If they have a last seen date */
        $this->f_last_seen = ($this->last_seen === 0)
            ? T_('Never')
            : get_datetime((int)$this->last_seen);

        /* If they have a create date */
        $this->f_create_date = ($this->create_date)
            ? get_datetime((int)$this->create_date)
            : T_('Unknown');

        if ($details) {
            $user_data = self::get_user_data($this->id, 'play_size');
            if (!isset($user_data['play_size'])) {
                $total = self::get_play_size($this->id);
                // set the value for next time
                self::set_user_data($this->id, 'play_size', $total);
                $user_data['play_size'] = $total;
            }

            $this->f_usage = Ui::format_bytes($user_data['play_size'], 2, 2);

            $recent_user_ip = $this->getIpHistoryRepository()->getRecentIpForUser($this);
            // Get Users Last ip
            if ($recent_user_ip !== null) {
                $this->ip_history = ($recent_user_ip !== '' && filter_var($recent_user_ip, FILTER_VALIDATE_IP)) ? $recent_user_ip : T_('Invalid');
            } else {
                $this->ip_history = T_('Not Enough Data');
            }
        }

        $avatar = $this->get_avatar();
        if (!empty($avatar['url'])) {
            $this->f_avatar = '<img src="' . $avatar['url'] . '" title="' . $avatar['title'] . '"' . ' width="256px" height="auto" />';
        }

        if (!empty($avatar['url_mini'])) {
            $this->f_avatar_mini = '<img src="' . $avatar['url_mini'] . '" title="' . $avatar['title'] . '" style="width: 32px; height: 32px;" />';
        }

        if (!empty($avatar['url_medium'])) {
            $this->f_avatar_medium = '<img src="' . $avatar['url_medium'] . '" title="' . $avatar['title'] . '" style="width: 64px; height: 64px;" />';
        }
    }

    /**
     * does the item have art?
     */
    public function has_art(): bool
    {
        if ($this->has_art === null) {
            $this->has_art = Art::has_db($this->id, 'user');
        }

        return $this->has_art;
    }

    /**
     * fix_preferences
     * This is the new fix_preferences function, it does the following
     * Remove Duplicates from user, add in missing
     * If -1 is passed it also removes duplicates from the `preferences`
     * table.
     */
    public static function fix_preferences(int $user_id): void
    {
        // Check default group (autoincrement starts at 1 so force it to be 0)
        $sql        = "SELECT `id`, `name` FROM `catalog_filter_group` WHERE `name` = 'DEFAULT';";
        $db_results = Dba::read($sql);
        $row        = Dba::fetch_assoc($db_results);
        if (!array_key_exists('id', $row) || ($row['id'] ?? '') != 0) {
            debug_event(self::class, 'fix_preferences restore DEFAULT catalog_filter_group', 2);
            // reinsert missing default group
            $sql = "INSERT IGNORE INTO `catalog_filter_group` (`name`) VALUES ('DEFAULT');";
            Dba::write($sql);
            $sql = "UPDATE `catalog_filter_group` SET `id` = 0 WHERE `name` = 'DEFAULT';";
            Dba::write($sql);
            $sql        = "SELECT MAX(`id`) AS `filter_count` FROM `catalog_filter_group`;";
            $db_results = Dba::read($sql);
            $row        = Dba::fetch_assoc($db_results);
            $increment  = (int)($row['filter_count'] ?? 0) + 1;
            $sql        = sprintf('ALTER TABLE `catalog_filter_group` AUTO_INCREMENT = %d;', $increment);
            Dba::write($sql);
        }

        // Make sure all current catalogs are in the default group map
        $sql = "INSERT IGNORE INTO `catalog_filter_group_map` (`group_id`, `catalog_id`, `enabled`) SELECT 0, `catalog`.`id`, `catalog`.`enabled` FROM `catalog` WHERE `catalog`.`id` NOT IN (SELECT `catalog_id` AS `id` FROM `catalog_filter_group_map` WHERE `group_id` = 0);";
        Dba::write($sql);

        /* Get All Preferences for the current user */
        $sql          = "SELECT * FROM `user_preference` WHERE `user` = ?";
        $db_results   = Dba::read($sql, [$user_id]);
        $results      = [];
        $zero_results = [];

        while ($row = Dba::fetch_assoc($db_results)) {
            $pref_id = $row['preference'];
            // Check for duplicates
            if (isset($results[$pref_id])) {
                $sql = "DELETE FROM `user_preference` WHERE `user` = ? AND `preference` = ? AND `value` = ?;";
                Dba::write($sql, [$user_id, $row['preference'], $row['value']]);
            } else {
                // if its set
                $results[$pref_id] = 1;
            }
        }

        // If your user is missing preferences we copy the value from system (Except for plugins and system prefs)
        if ($user_id != '-1') {
            $sql        = "SELECT `user_preference`.`preference`, `user_preference`.`value` FROM `user_preference`, `preference` WHERE `user_preference`.`preference` = `preference`.`id` AND `user_preference`.`user`='-1' AND `preference`.`category` NOT IN ('plugins', 'system');";
            $db_results = Dba::read($sql);
            /* While through our base stuff */
            while ($row = Dba::fetch_assoc($db_results)) {
                $key                = $row['preference'];
                $zero_results[$key] = $row['value'];
            }
        } // if not user -1

        // get me _EVERYTHING_
        $sql = "SELECT * FROM `preference`";

        // If not system, exclude system... *gasp*
        if ($user_id != '-1') {
            $sql .= " WHERE `category` !='system';";
        }

        $db_results = Dba::read($sql);

        while ($row = Dba::fetch_assoc($db_results)) {
            $key = $row['id'];

            // Check if this preference is set
            if (!isset($results[$key])) {
                if (isset($zero_results[$key])) {
                    $row['value'] = $zero_results[$key];
                }

                $sql = "INSERT INTO user_preference (`user`, `preference`, `value`) VALUES (?, ?, ?)";
                Dba::write($sql, [$user_id, $key, $row['value']]);
            }
        } // while preferences
    }

    /**
     * delete
     * deletes this user and everything associated with it. This will affect
     * ratings and total stats
     */
    public function delete(): bool
    {
        // Before we do anything make sure that they aren't the last admin
        if ($this->has_access(AccessLevelEnum::ADMIN)) {
            $sql        = "SELECT `id` FROM `user` WHERE `access`= ? AND id != ?";
            $params     = [AccessLevelEnum::ADMIN->value, $this->id];
            $db_results = Dba::read($sql, $params);
            if (Dba::num_rows($db_results) === 0) {
                return false;
            }
        } // if this is an admin check for others

        // Delete the user itself
        $sql = "DELETE FROM `user` WHERE `id` = ?";
        Dba::write($sql, [$this->id]);

        // Delete custom access settings
        $sql = "DELETE FROM `access_list` WHERE `user` = ?";
        Dba::write($sql, [$this->id]);

        $sql = "DELETE FROM `session` WHERE `username` = ?";
        Dba::write($sql, [$this->username]);

        Catalog::count_table('user');
        static::getUserRepository()->collectGarbage();

        return true;
    }

    /**
     * is_online
     * delay how long since last_seen in seconds default of 20 min
     * calculates difference between now and last_seen
     * if less than delay, we consider them still online
     * @param int $delay
     */
    public function is_online($delay = 1200): bool
    {
        return time() - $this->last_seen <= $delay;
    }

    /**
     * get_recently_played
     * This gets the recently played items for this user respecting
     * the limit passed. ger recent by default or oldest if $newest is false.
     * @param string $type
     * @param int $count
     * @param int $offset
     * @param bool $newest
     * @return int[]
     */
    public function get_recently_played($type, $count, $offset = 0, $newest = true, $count_type = 'stream'): array
    {
        $ordersql = ($newest === true) ? 'DESC' : 'ASC';
        $limit    = ($offset < 1) ? $count : $offset . "," . $count;

        $sql        = "SELECT `object_id`, MAX(`date`) AS `date` FROM `object_count` WHERE `object_type` = ? AND `user` = ? AND `count_type` = ? GROUP BY `object_id` ORDER BY `date` " . $ordersql . " LIMIT " . $limit . " ";
        $db_results = Dba::read($sql, [$type, $this->id, $count_type]);

        $results = [];
        while ($row = Dba::fetch_assoc($db_results)) {
            $results[] = (int)$row['object_id'];
        }

        return $results;
    }

    /**
     * Get item fullname.
     */
    public function get_fullname(): ?string
    {
        if ($this->f_name === null) {
            $this->f_name = ($this->fullname_public)
                ? $this->fullname
                : $this->username;
        }

        return $this->f_name;
    }

    /**
     * Get item link.
     */
    public function get_link(): ?string
    {
        // don't do anything if it's formatted
        if ($this->link === null && $this->id > 0) {
<<<<<<< HEAD
            $web_path   = AmpConfig::get('web_path') . '/client';
=======
            $web_path   = AmpConfig::get_web_path();
>>>>>>> 871535f5
            $this->link = $web_path . '/stats.php?action=show_user&user_id=' . $this->id;
        }

        return $this->link;
    }

    /**
     * Get item f_link.
     */
    public function get_f_link(): string
    {
        if ($this->f_link === null) {
            if ($this->getId() === 0) {
                $this->f_link = '';
            } else {
                $this->f_link = '<a href="' . $this->get_link() . '">' . scrub_out($this->get_fullname()) . '</a>';
            }
        }

        return $this->f_link;
    }

    /**
     * Get item name based on whether they allow public fullname access.
     * @param int $user_id
     */
    public static function get_username($user_id): string
    {
        $users = static::getUserRepository()->getValidArray(true);

        return $users[$user_id] ?? T_('System');
    }

    /**
     * Get item name based on whether they allow public fullname access.
     * @return string[]
     */
    public static function getValidArray(): array
    {
        return static::getUserRepository()->getValidArray();
    }

    /**
     * get_avatar
     * Get the user avatar
     * @param bool $local
     */
    public function get_avatar($local = false): array
    {
        $avatar          = [];
        $avatar['title'] = T_('User avatar');
        if ($this->has_art()) {
            $avatar['url'] = sprintf(
<<<<<<< HEAD
                '%s/client/image.php?action=%s&object_id=%d',
                $local ? AmpConfig::get('local_web_path') : AmpConfig::get('web_path'),
=======
                '%s/image.php?action=%s&object_id=%d',
                $local ? AmpConfig::get('local_web_path') : AmpConfig::get_web_path(),
>>>>>>> 871535f5
                ShowUserAvatarAction::REQUEST_ACTION,
                $this->id
            );

            $avatar['url_mini']   = $avatar['url'];
            $avatar['url_medium'] = $avatar['url'];
            $avatar['url'] .= '&thumb=4';
            $avatar['url_mini'] .= '&thumb=5';
            $avatar['url_medium'] .= '&thumb=3';
        } else {
            $user = Core::get_global('user');
            if ($user instanceof User) {
                foreach (Plugin::get_plugins(PluginTypeEnum::AVATAR_PROVIDER) as $plugin_name) {
                    $plugin = new Plugin($plugin_name);
                    if ($plugin->_plugin !== null && $plugin->load($user)) {
                        $avatar['url'] = $plugin->_plugin->get_avatar_url($this);
                        if (!empty($avatar['url'])) {
                            $avatar['url_mini']   = $plugin->_plugin->get_avatar_url($this, 32);
                            $avatar['url_medium'] = $plugin->_plugin->get_avatar_url($this, 64);
                            $avatar['title'] .= ' (' . $plugin->_plugin->name . ')';
                            break;
                        }
                    }
                }
            }
        }

        if (!array_key_exists('url', $avatar)) {
<<<<<<< HEAD
            $avatar['url']        = ($local ? AmpConfig::get('local_web_path') : AmpConfig::get('web_path')) . '/client/images/blankuser.png';
=======
            $avatar['url']        = ($local ? AmpConfig::get('local_web_path') : AmpConfig::get_web_path()) . '/images/blankuser.png';
>>>>>>> 871535f5
            $avatar['url_mini']   = $avatar['url'];
            $avatar['url_medium'] = $avatar['url'];
        }

        return $avatar;
    }

    /**
     * @param string $data
     * @param string $mime
     */
    public function update_avatar($data, $mime = ''): bool
    {
        debug_event(self::class, 'Updating avatar for ' . $this->id, 4);

        $art = new Art($this->id, 'user');

        return $art->insert($data, $mime);
    }

    /**
     * upload_avatar
     */
    public function upload_avatar(): bool
    {
        $upload = [];
        if (!empty($_FILES['avatar']['tmp_name']) && $_FILES['avatar']['size'] <= AmpConfig::get('max_upload_size')) {
            $path_info      = pathinfo((string) $_FILES['avatar']['name']);
            $upload['file'] = $_FILES['avatar']['tmp_name'];
            $upload['mime'] = 'image/' . ($path_info['extension'] ?? '');
            if (!in_array(strtolower($path_info['extension'] ?? ''), Art::VALID_TYPES)) {
                return false;
            }

            $image_data = Art::get_from_source($upload, 'user');
            if ($image_data !== '') {
                return $this->update_avatar($image_data, $upload['mime']);
            }
        }

        return true; // only worry about failed uploads
    }

    public function deleteAvatar(): void
    {
        $art = new Art($this->id, 'user');
        $art->reset();
    }

    public function deleteStreamToken(): void
    {
        $sql = "UPDATE `user` SET `streamtoken` = NULL WHERE `id` = ?;";
        Dba::write($sql, [$this->id]);
    }

    public function deleteRssToken(): void
    {
        $sql = "UPDATE `user` SET `rsstoken` = NULL WHERE `id` = ?;";
        Dba::write($sql, [$this->id]);
    }

    public function deleteApiKey(): void
    {
        $sql = "UPDATE `user` SET `apikey` = NULL WHERE `id` = ?;";
        Dba::write($sql, [$this->id]);
    }

    /**
     * rebuild_all_preferences
     * This rebuilds the user preferences for all installed users, called by the plugin functions
     */
    public static function rebuild_all_preferences(): void
    {
        // Garbage collection
        $sql = "DELETE `user_preference`.* FROM `user_preference` LEFT JOIN `user` ON `user_preference`.`user` = `user`.`id` WHERE `user_preference`.`user` != -1 AND `user`.`id` IS NULL;";
        Dba::write($sql);
        // delete system prefs from users
        $sql = "DELETE `user_preference`.* FROM `user_preference` LEFT JOIN `preference` ON `user_preference`.`preference` = `preference`.`id` WHERE `user_preference`.`user` != -1 AND `preference`.`category` = 'system';";
        Dba::write($sql);

        // How many preferences should we have?
        $sql        = "SELECT COUNT(`id`) AS `pref_count` FROM `preference` WHERE `category` != 'system';";
        $db_results = Dba::read($sql);
        $row        = Dba::fetch_assoc($db_results);
        $pref_count = (int)$row['pref_count'];
        // Get only users who have less preferences than excepted otherwise it would have significant performance issue with large user database
        $sql        = 'SELECT `user` FROM `user_preference` GROUP BY `user` HAVING COUNT(*) < ' . $pref_count;
        $db_results = Dba::read($sql);
        while ($row = Dba::fetch_assoc($db_results)) {
            self::fix_preferences((int)$row['user']);
        }

        // Fix the system user preferences
        self::fix_preferences(-1);
    }

    /**
     * stream_control
     * Check all stream control plugins
     * @param array $media_ids
     * @param User|null $user
     */
    public static function stream_control($media_ids, ?User $user = null): bool
    {
        if ($user === null) {
            $user = Core::get_global('user');
            if (!$user instanceof User) {
                return false;
            }
        }

        foreach (Plugin::get_plugins(PluginTypeEnum::STREAM_CONTROLLER) as $plugin_name) {
            $plugin = new Plugin($plugin_name);
            if ($plugin->_plugin !== null && $plugin->load($user) && !$plugin->_plugin->stream_control($media_ids)) {
                return false;
            }
        }

        return true;
    }

    /**
     * Returns the users internal username
     */
    public function getUsername(): string
    {
        return $this->username ?? '';
    }

    /**
     * Returns a concatenated version of several names
     *
     * In some cases (e.g. admin backend), we want to be as verbose as possible,
     * so show the username and the users full-name (display name).
     */
    public function getFullDisplayName(): string
    {
        return sprintf('%s (%s)', $this->username, $this->fullname);
    }

    /**
     * Returns the value of a certain user-preference
     *
     * @return int|string
     */
    public function getPreferenceValue(string $preferenceName)
    {
        return Preference::get_by_user($this->id, $preferenceName);
    }

    public function getRssToken(): string
    {
        if ($this->rsstoken === null) {
            $this->getUserKeyGenerator()->generateRssToken($this);
        }

        return $this->rsstoken;
    }

    /**
     * @deprecated Inject dependency
     */
    private function getUserKeyGenerator(): UserKeyGeneratorInterface
    {
        global $dic;

        return $dic->get(UserKeyGeneratorInterface::class);
    }

    /**
     * @deprecated inject dependency
     */
    private function getIpHistoryRepository(): IpHistoryRepositoryInterface
    {
        global $dic;

        return $dic->get(IpHistoryRepositoryInterface::class);
    }

    /**
     * @deprecated inject dependency
     */
    private static function getUserRepository(): UserRepositoryInterface
    {
        global $dic;

        return $dic->get(UserRepositoryInterface::class);
    }
}<|MERGE_RESOLUTION|>--- conflicted
+++ resolved
@@ -1242,11 +1242,7 @@
     {
         // don't do anything if it's formatted
         if ($this->link === null && $this->id > 0) {
-<<<<<<< HEAD
-            $web_path   = AmpConfig::get('web_path') . '/client';
-=======
-            $web_path   = AmpConfig::get_web_path();
->>>>>>> 871535f5
+            $web_path   = AmpConfig::get_web_path('/client');
             $this->link = $web_path . '/stats.php?action=show_user&user_id=' . $this->id;
         }
 
@@ -1300,13 +1296,8 @@
         $avatar['title'] = T_('User avatar');
         if ($this->has_art()) {
             $avatar['url'] = sprintf(
-<<<<<<< HEAD
-                '%s/client/image.php?action=%s&object_id=%d',
-                $local ? AmpConfig::get('local_web_path') : AmpConfig::get('web_path'),
-=======
                 '%s/image.php?action=%s&object_id=%d',
-                $local ? AmpConfig::get('local_web_path') : AmpConfig::get_web_path(),
->>>>>>> 871535f5
+                $local ? AmpConfig::get('local_web_path') : AmpConfig::get_web_path('/client'),
                 ShowUserAvatarAction::REQUEST_ACTION,
                 $this->id
             );
@@ -1335,11 +1326,7 @@
         }
 
         if (!array_key_exists('url', $avatar)) {
-<<<<<<< HEAD
-            $avatar['url']        = ($local ? AmpConfig::get('local_web_path') : AmpConfig::get('web_path')) . '/client/images/blankuser.png';
-=======
-            $avatar['url']        = ($local ? AmpConfig::get('local_web_path') : AmpConfig::get_web_path()) . '/images/blankuser.png';
->>>>>>> 871535f5
+            $avatar['url']        = ($local ? AmpConfig::get('local_web_path') : AmpConfig::get_web_path('/client')) . '/images/blankuser.png';
             $avatar['url_mini']   = $avatar['url'];
             $avatar['url_medium'] = $avatar['url'];
         }
