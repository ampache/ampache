<?php

declare(strict_types=0);

/**
 * vim:set softtabstop=4 shiftwidth=4 expandtab:
 *
 * LICENSE: GNU Affero General Public License, version 3 (AGPL-3.0-or-later)
 * Copyright Ampache.org, 2001-2023
 *
 * This program is free software: you can redistribute it and/or modify
 * it under the terms of the GNU Affero General Public License as published by
 * the Free Software Foundation, either version 3 of the License, or
 * (at your option) any later version.
 *
 * This program is distributed in the hope that it will be useful,
 * but WITHOUT ANY WARRANTY; without even the implied warranty of
 * MERCHANTABILITY or FITNESS FOR A PARTICULAR PURPOSE.  See the
 * GNU Affero General Public License for more details.
 *
 * You should have received a copy of the GNU Affero General Public License
 * along with this program.  If not, see <https://www.gnu.org/licenses/>.
 *
 */

namespace Ampache\Repository\Model;

use Ampache\Config\AmpConfig;
use Ampache\Module\Authorization\Access;
use Ampache\Module\Authorization\AccessLevelEnum;
use Ampache\Module\Authorization\AccessTypeEnum;
use Ampache\Module\System\Core;
use Ampache\Module\System\Dba;
use PDOStatement;

/**
 * This class handles playlists in ampache. it references the playlist* tables
 */
class Playlist extends playlist_object
{
    protected const DB_TABLENAME = 'playlist';

    /* Generated Elements */
    public $genre;

    public $items = [];

    /**
     * Constructor
     * This takes a playlist_id as an optional argument and gathers the information
     * if not playlist_id is passed returns false (or if it isn't found
     * @param int|null $object_id
     */
    public function __construct($object_id = 0)
    {
        if (!$object_id) {
            return;
        }

        $info = $this->get_info($object_id, static::DB_TABLENAME);
        foreach ($info as $key => $value) {
            $this->$key = $value;
        }
    }

    public function getId(): int
    {
        return (int)($this->id ?? 0);
    }

    public function isNew(): bool
    {
        return $this->getId() === 0;
    }

    /**
     * garbage_collection
     *
     * Clean dead items out of playlists
     */
    public static function garbage_collection(): void
    {
        foreach (['song', 'podcast_episode', 'video'] as $object_type) {
            Dba::write("DELETE FROM `playlist_data` USING `playlist_data` LEFT JOIN `" . $object_type . "` ON `" . $object_type . "`.`id` = `playlist_data`.`object_id` WHERE `" . $object_type . "`.`file` IS NULL AND `playlist_data`.`object_type`='" . $object_type . "';");
        }

        Dba::write("DELETE FROM `playlist_data` USING `playlist_data` LEFT JOIN `live_stream` ON `live_stream`.`id` = `playlist_data`.`object_id` WHERE `live_stream`.`id` IS NULL AND `playlist_data`.`object_type`='live_stream';");
        Dba::write("DELETE FROM `playlist` USING `playlist` LEFT JOIN `playlist_data` ON `playlist_data`.`playlist` = `playlist`.`id` WHERE `playlist_data`.`object_id` IS NULL;");
    }

    /**
     * build_cache
     * This is what builds the cache from the objects
     * @param array $ids
     */
    public static function build_cache($ids): bool
    {
        if (empty($ids)) {
            return false;
        }

        $idlist     = '(' . implode(',', $ids) . ')';
        $sql        = 'SELECT * FROM `playlist` WHERE `id` IN ' . $idlist;
        $db_results = Dba::read($sql);

        while ($row = Dba::fetch_assoc($db_results)) {
            parent::add_to_cache('playlist', $row['id'], $row);
        }

        return true;
    }

    /**
     * get_playlists
     * Returns a list of playlists accessible by the user.
     * @param int $user_id
     * @param string $playlist_name
     * @param bool $like
     * @param bool $includePublic
     * @param bool $includeHidden
     * @param bool $userOnly
     * @return int[]
     */
    public static function get_playlists($user_id = null, $playlist_name = '', $like = true, $includePublic = true, $includeHidden = true, $userOnly = false): array
    {
        if (!$user_id) {
            $user    = Core::get_global('user');
            $user_id = $user->id ?? 0;
        }

        $key = ($includePublic)
            ? 'playlistids'
            : 'accessibleplaylistids';
        if (empty($playlist_name) && ($user_id > 0 && parent::is_cached($key, $user_id))) {
            return parent::get_from_cache($key, $user_id);
        }

        $is_admin = ($userOnly === false || (Access::check(AccessTypeEnum::INTERFACE, AccessLevelEnum::ADMIN, $user_id) || $user_id == -1));
        $sql      = "SELECT `id` FROM `playlist` ";
        $params   = [];
        $join     = 'WHERE';

        if (!$is_admin) {
            $sql .= ($includePublic)
                ? $join . ' (`user` = ? OR `type` = \'public\') '
                : $join . ' (`user` = ?) ';
            $params[] = $user_id;
            $join     = 'AND';
        }

        if ($playlist_name !== '') {
            $playlist_name = ($like) ? "LIKE '%" . $playlist_name . "%' " : "= '" . $playlist_name . "'";
            $sql .= $join . ' `name` ' . $playlist_name;
            $join = 'AND';
        }

        if (!$includeHidden) {
            $hide_string = str_replace('%', '\%', str_replace('_', '\_', Preference::get_by_user($user_id, 'api_hidden_playlists')));
            if (!empty($hide_string)) {
                $sql .= $join . ' `name` NOT LIKE \'' . Dba::escape($hide_string) . "%' ";
            }
        }

        $sql .= "ORDER BY `name`";
        //debug_event(self::class, 'get_playlists query: ' . $sql, 5);

        $db_results = Dba::read($sql, $params);
        $results    = [];
        while ($row = Dba::fetch_assoc($db_results)) {
            $results[] = (int)$row['id'];
        }

        if ($playlist_name === '' || $playlist_name === '0') {
            parent::add_to_cache($key, $user_id, $results);
        }

        return $results;
    }

    /**
     * get_playlist_array
     * Returns a list of playlists accessible by the user with formatted name.
     * @param int|null $user_id
     * @return int[]
     */
    public static function get_playlist_array($user_id = null): array
    {
        if ($user_id === null) {
            $user    = Core::get_global('user');
            $user_id = $user->id ?? 0;
        }

        $key = 'playlistarray';
        if ($user_id > 0 && parent::is_cached($key, $user_id)) {
            return parent::get_from_cache($key, $user_id);
        }

        $is_admin = (Access::check(AccessTypeEnum::INTERFACE, AccessLevelEnum::ADMIN, $user_id) || $user_id == -1);
        $sql      = "SELECT `id`, IF(`user` = ?, `name`, CONCAT(`name`, ' (', `username`, ')')) AS `name` FROM `playlist` ";
        $params   = [$user_id];

        if (!$is_admin) {
            $sql .= "WHERE (`user` = ? OR `type` = 'public') ";
            $params[] = $user_id;
        }

        $sql .= "ORDER BY `name`";
        //debug_event(self::class, 'get_playlists query: ' . $sql, 5);

        $db_results = Dba::read($sql, $params);
        $results    = [];
        while ($row = Dba::fetch_assoc($db_results)) {
            $results[$row['id']] = $row['name'];
        }

        parent::add_to_cache($key, $user_id, $results);

        return $results;
    }

    /**
     * get_smartlists
     * Returns a list of searches accessible by the user.
     * @param int $user_id
     * @param string $playlist_name
     * @param bool $like
     * @param bool $includePublic
     * @param bool $includeHidden
     * @param bool $userOnly
<<<<<<< HEAD
=======
     * @return int[]
>>>>>>> c4ec9649
     */
    public static function get_smartlists($user_id = null, $playlist_name = '', $like = true, $includePublic = true, $includeHidden = true, $userOnly = false): array
    {
        if (!$user_id) {
            $user    = Core::get_global('user');
            $user_id = $user->id ?? 0;
        }

        $key = 'smartlists';
        if (empty($playlist_name) && ($user_id > 0 && parent::is_cached($key, $user_id))) {
            return parent::get_from_cache($key, $user_id);
        }

        $is_admin = ($userOnly === false || (Access::check(AccessTypeEnum::INTERFACE, AccessLevelEnum::ADMIN, $user_id) || $user_id == -1));
        $sql      = "SELECT CONCAT('smart_', `id`) AS `id` FROM `search` ";
        $params   = [];
        $join     = 'WHERE';

        if (!$is_admin) {
            $sql .= ($includePublic)
                ? $join . ' (`user` = ? OR `type` = \'public\') '
                : $join . ' (`user` = ?) ';
            $params[] = $user_id;
            $join     = 'AND';
        }

        if ($playlist_name !== '') {
            $playlist_name = ($like) ? "LIKE '%" . $playlist_name . "%' " : "= '" . $playlist_name . "'";
            $sql .= $join . ' `name` ' . $playlist_name;
            $join = 'AND';
        }

        if (!$includeHidden) {
            $hide_string = str_replace('%', '\%', str_replace('_', '\_', Preference::get_by_user($user_id, 'api_hidden_playlists')));
            if (!empty($hide_string)) {
                $sql .= $join . ' `name` NOT LIKE \'' . Dba::escape($hide_string) . "%' ";
            }
        }

        $sql .= "ORDER BY `name`";
        //debug_event(self::class, 'get_smartlists ' . $sql, 5);

        $db_results = Dba::read($sql, $params);
        $results    = [];
        while ($row = Dba::fetch_assoc($db_results)) {
            $results[] = (int)$row['id'];
        }

        if ($playlist_name === '' || $playlist_name === '0') {
            parent::add_to_cache($key, $user_id, $results);
        }

        return $results;
    }

    /**
     * format
     * This takes the current playlist object and gussies it up a little
     * bit so it is presentable to the users
     *
     * @param bool $details
     */
    public function format($details = true): void
    {
        parent::format($details);
    }

    /**
     * get_items
     * This returns an array of playlist medias that are in this playlist.
     * Because the same media can be on the same playlist twice they are
     * keyed by the uid from playlist_data
     * @return list<array{
     *  object_type: LibraryItemEnum,
     *  object_id: int,
     *  track: int,
     *  track_id: int
     * }>
     */
    public function get_items(): array
    {
        if ($this->isNew()) {
            return [];
        }

        $results = [];
        $user    = Core::get_global('user');
        $user_id = $user->id ?? 0;

        // Iterate over the object types
        $sql             = 'SELECT DISTINCT `object_type` FROM `playlist_data`';
        $db_object_types = Dba::read($sql);

        while ($row = Dba::fetch_assoc($db_object_types)) {
            $object_type = LibraryItemEnum::from($row['object_type']);
            $params      = [$this->id];

            switch ($object_type) {
                case LibraryItemEnum::SONG:
                    $sql = 'SELECT `playlist_data`.`id`, `object_id`, `object_type`, `playlist_data`.`track` FROM `playlist_data` INNER JOIN `song` ON `playlist_data`.`object_id` = `song`.`id` WHERE `playlist_data`.`playlist` = ? AND `object_id` IS NOT NULL ';
                    if (AmpConfig::get('catalog_filter') && $user_id > 0) {
                        $sql .= 'AND `playlist_data`.`object_type`="song" AND `song`.`catalog` IN (SELECT `catalog_id` FROM `catalog_filter_group_map` INNER JOIN `user` ON `user`.`catalog_filter_group` = `catalog_filter_group_map`.`group_id` WHERE `user`.`id` = ? AND `catalog_filter_group_map`.`enabled`=1) ';
                        $params[] = $user_id;
                    }

                    $sql .= 'ORDER BY `playlist_data`.`track`';
                    break;
                case LibraryItemEnum::PODCAST_EPISODE:
                    $sql = 'SELECT `playlist_data`.`id`, `object_id`, `object_type`, `playlist_data`.`track` FROM `playlist_data` INNER JOIN `podcast_episode` ON `playlist_data`.`object_id` = `podcast_episode`.`id` WHERE `playlist_data`.`playlist` = ? AND `object_id` IS NOT NULL ';
                    if (AmpConfig::get('catalog_filter') && $user_id > 0) {
                        $sql .= 'AND `playlist_data`.`object_type`="podcast_episode" AND `podcast_episode`.`catalog` IN (SELECT `catalog_id` FROM `catalog_filter_group_map` INNER JOIN `user` ON `user`.`catalog_filter_group` = `catalog_filter_group_map`.`group_id` WHERE `user`.`id` = ? AND `catalog_filter_group_map`.`enabled`=1) ';
                        $params[] = $user_id;
                    }

                    $sql .= 'ORDER BY `playlist_data`.`track`';
                    break;
                default:
                    $sql = "SELECT `id`, `object_id`, `object_type`, `track` FROM `playlist_data` WHERE `playlist` = ? AND `playlist_data`.`object_type` != 'song' AND `playlist_data`.`object_type` != 'podcast_episode' ORDER BY `track`";
                    debug_event(self::class, sprintf('get_items(): %s not handled', $object_type->value), 5);
            }

            // debug_event(__CLASS__, "get_items(): Results:\n" . print_r($results,true) , 5);
            $db_results = Dba::read($sql, $params);

            while ($row = Dba::fetch_assoc($db_results)) {
                $results[] = [
                    'object_type' => LibraryItemEnum::from($row['object_type']),
                    'object_id' => (int)$row['object_id'],
                    'track' => (int)$row['track'],
                    'track_id' => $row['id']
                ];
            }
        }

        // sort these object types by the track column
        $tracks = array_column($results, 'track');
        array_multisort($tracks, SORT_ASC, $results);

        return $results;
    }

    /**
     * get_random_items
     * This is the same as before but we randomize the buggers!
     * @param string|null $limit
     * @return list<array{object_type: LibraryItemEnum, object_id: int, track: int, track_id: int}>
     */
    public function get_random_items($limit = ''): array
    {
        $results = [];
        $user    = Core::get_global('user');
        $user_id = $user->id ?? 0;

        // Iterate over the object types
        $sql             = 'SELECT DISTINCT `object_type` FROM `playlist_data`';
        $db_object_types = Dba::read($sql);

        while ($row = Dba::fetch_assoc($db_object_types)) {
            $object_type = $row['object_type'];
            $params      = [$this->id];

            switch ($object_type) {
                case "song":
                case "live_stream":
                case "podcast_episode":
                case "video":
                    $sql = sprintf('SELECT `playlist_data`.`id`, `object_id`, `object_type`, `playlist_data`.`track` FROM `playlist_data` INNER JOIN `%s` ON `playlist_data`.`object_id` = `%s`.`id` WHERE `playlist_data`.`playlist` = ? AND `object_type` = \'%s\' ', $object_type, $object_type, $object_type);
                    if (AmpConfig::get('catalog_filter') && $user_id > 0) {
                        $sql .= sprintf('AND `playlist_data`.`object_type`=\'%s\' AND `%s`.`catalog` IN (SELECT `catalog_id` FROM `catalog_filter_group_map` INNER JOIN `user` ON `user`.`catalog_filter_group` = `catalog_filter_group_map`.`group_id` WHERE `user`.`id` = ? AND `catalog_filter_group_map`.`enabled`=1) ', $object_type, $object_type);
                        $params[] = $user_id;
                    }

                    $sql .= 'ORDER BY RAND()';
                    break;
                default:
                    $sql = "SELECT `id`, `object_id`, `object_type`, `track` FROM `playlist_data` WHERE `playlist` = ? AND `playlist_data`.`object_type` != 'song' AND `playlist_data`.`object_type` != 'podcast_episode' AND `playlist_data`.`object_type` != 'live_stream' ORDER BY RAND()";
                    debug_event(self::class, sprintf('get_items(): %s not handled', $object_type), 5);
            }

            $sql .= (empty($limit))
                ? ''
                : ' LIMIT ' . $limit;

            //debug_event(__CLASS__, "get_random_items(): " . $sql . $limit_sql, 5);
            $db_results = Dba::read($sql, $params);
            while ($row = Dba::fetch_assoc($db_results)) {
                $results[] = ['object_type' => LibraryItemEnum::from($row['object_type']), 'object_id' => (int)$row['object_id'], 'track' => (int)$row['track'], 'track_id' => $row['id']];
            }
        }

        shuffle($results);

        return $results;
    }

    /**
     * get_songs
     * This is called by the batch script, because we can't pass in Dynamic objects they pulled once and then their
     * target song.id is pushed into the array
     * @return int[]
     */
    public function get_songs(): array
    {
        $results = [];
        $user    = Core::get_global('user');
        $user_id = $user->id ?? 0;
        $params  = [$this->id];

        $sql = 'SELECT `playlist_data`.`id`, `object_id`, `object_type`, `playlist_data`.`track` FROM `playlist_data` INNER JOIN `song` ON `playlist_data`.`object_id` = `song`.`id` WHERE `playlist_data`.`playlist` = ? AND `playlist_data`.`object_type`="song" AND `object_id` IS NOT NULL ';
        if (AmpConfig::get('catalog_filter') && $user_id > 0) {
            $sql .= 'AND `playlist_data`.`object_type`="song" AND `song`.`catalog` IN (SELECT `catalog_id` FROM `catalog_filter_group_map` INNER JOIN `user` ON `user`.`catalog_filter_group` = `catalog_filter_group_map`.`group_id` WHERE `user`.`id` = ? AND `catalog_filter_group_map`.`enabled`=1) ';
            $params[] = $user_id;
        }

        $sql .= "ORDER BY `playlist_data`.`track`";
        $db_results = Dba::read($sql, $params);
        // debug_event(__CLASS__, "get_songs(): " . $sql, 5);

        while ($row = Dba::fetch_assoc($db_results)) {
<<<<<<< HEAD
            $results[] = $row['object_id'];
        }
=======
            $results[] = (int)$row['object_id'];
        } // end while
>>>>>>> c4ec9649

        return $results;
    }

    /**
     * get_media_count
     * This simply returns a int of how many media elements exist in this playlist
     * For now let's consider a dyn_media a single entry
     * @param string $type
     */
    public function get_media_count($type = ''): int
    {
        $user    = Core::get_global('user');
        $user_id = $user->id ?? 0;
        $params  = [$this->id];

        $sql = 'SELECT COUNT(`playlist_data`.`id`) AS `list_count` FROM `playlist_data` INNER JOIN `song` ON `playlist_data`.`object_id` = `song`.`id` WHERE `playlist_data`.`playlist` = ? AND `object_id` IS NOT NULL ';
        // NEED TO REVIST FOR ALL MEDIA TYPES;
        if (!empty($type)) {
            $sql .= 'AND `playlist_data`.`object_type` = ? ';
            $params[] = $type;
        }

        if (AmpConfig::get('catalog_filter') && $user_id > 0) {
            $sql .= 'AND `playlist_data`.`object_type`="song" AND `song`.`catalog` IN (SELECT `catalog_id` FROM `catalog_filter_group_map` INNER JOIN `user` ON `user`.`catalog_filter_group` = `catalog_filter_group_map`.`group_id` WHERE `user`.`id` = ? AND `catalog_filter_group_map`.`enabled`=1) ';
            $params[] = $user_id;
        }

        $sql .= "GROUP BY `playlist_data`.`playlist`;";

        //debug_event(__CLASS__, "get_media_count(): " . $sql . ' ' . print_r($params, true), 5);

        $db_results = Dba::read($sql, $params);
        $row        = Dba::fetch_assoc($db_results);
        if ($row === []) {
            return 0;
        }

        return (int)$row['list_count'];
    }

    /**
     * get_total_duration
     * Get the total duration of all songs.
     */
    public function get_total_duration(): int
    {
        $songs  = $this->get_songs();
        $idlist = '(' . implode(',', $songs) . ')';
        if ($idlist == '()') {
            return 0;
        }

        $sql        = 'SELECT SUM(`time`) FROM `song` WHERE `id` IN ' . $idlist;
        $db_results = Dba::read($sql);
        $row        = Dba::fetch_row($db_results);
        if ($row === []) {
            return 0;
        }

        // debug_event(__CLASS__, "get_total_duration(): " . $sql, 5);

        return (int) $row[0];
    }

    /**
     * update
     * This function takes a key'd array of data and runs updates
     */
    public function update(array $data): int
    {
        if (isset($data['name']) && $data['name'] != $this->name) {
            $this->update_name($data['name']);
        }

        if (isset($data['pl_type']) && $data['pl_type'] != $this->type) {
            $this->update_type($data['pl_type']);
        }

        if (isset($data['pl_user']) && $data['pl_user'] != $this->user) {
            $this->update_user($data['pl_user']);
        }

        // reformat after an update
        $this->format();

        return $this->id;
    }

    /**
     * update_type
     * This updates the playlist type, it calls the generic update_item function
     * @param string $new_type
     */
    private function update_type($new_type): void
    {
        if ($this->_update_item('type', $new_type)) {
            $this->type = $new_type;
        }
    }

    /**
     * update_user
     * This updates the playlist type, it calls the generic update_item function
     * @param int $new_user
     */
    private function update_user($new_user): void
    {
        if ($this->_update_item('user', $new_user)) {
            $this->user     = $new_user;
            $this->username = User::get_username($new_user);
            $sql            = "UPDATE `playlist` SET `user` = ?, `username` = ? WHERE `playlist`.`user` = ?;";
            Dba::write($sql, [$this->user, $this->username, $this->user]);
        }
    }

    /**
     * update_name
     * This updates the playlist name, it calls the generic update_item function
     * @param string $new_name
     */
    private function update_name($new_name): void
    {
        if ($this->_update_item('name', $new_name)) {
            $this->name = $new_name;
        }
    }

    /**
     * update_last_update
     * This updates the playlist last update, it calls the generic update_item function
     */
    private function update_last_update(): void
    {
        $last_update = time();
        if ($this->_update_item('last_update', $last_update)) {
            $this->last_update = $last_update;
        }

        $this->set_last($this->get_total_duration(), 'last_duration');
    }

    /**
     * _update_item
     * This is the generic update function, it does the escaping and error checking
     * @param string $field
     * @param string|int $value
     * @return PDOStatement|bool
     */
    private function _update_item($field, $value)
    {
        if (Core::get_global('user')?->getId() != $this->user && !Access::check(AccessTypeEnum::INTERFACE, AccessLevelEnum::CONTENT_MANAGER)) {
            return false;
        }

        $sql = sprintf('UPDATE `playlist` SET `%s` = ? WHERE `id` = ?', $field);

        return Dba::write($sql, [$value, $this->id]);
    }

    /**
     * update_track_number
     * This takes a playlist_data.id and a track (int) and updates the track value
     * @param int $track_id
     * @param int $index
     */
    public function update_track_number($track_id, $index): void
    {
        $sql = "UPDATE `playlist_data` SET `track` = ? WHERE `id` = ?";
        Dba::write($sql, [$index, $track_id]);
    }

    /**
     * Regenerate track numbers to fill gaps.
     */
    public function regenerate_track_numbers(): void
    {
        $index  = 1;
        $sql    = 'SELECT `id` FROM `playlist_data` WHERE `playlist_data`.`playlist` = ? ORDER BY `track`, `id`;';
        $tracks = Dba::read($sql, [$this->id]);

        while ($row = Dba::fetch_assoc($tracks)) {
            $this->update_track_number((int)$row['id'], $index);
            ++$index;
        }

        $this->update_last_update();
    }

    /**
     * @param iterable<int> $song_ids
     * This takes an array of song_ids and then adds it to the playlist
     */
    public function add_songs(iterable $song_ids = []): bool
    {
        $medias = [];
        foreach ($song_ids as $song_id) {
            $medias[] = [
                'object_type' => LibraryItemEnum::SONG,
                'object_id' => $song_id,
            ];
        }

        if ($this->add_medias($medias)) {
            Catalog::update_mapping('playlist');

            return true;
        }

        return false;
    }

    /**
     * add_medias
     * @param array<array{object_type: LibraryItemEnum, object_id: int}> $medias
     */
    public function add_medias(array $medias): bool
    {
        if ($medias === []) {
            return false;
        }

        debug_event(self::class, "add_medias to: " . $this->id, 5);
        $unique     = (bool) AmpConfig::get('unique_playlist', false);
        $track_data = ($unique) ?
            $this->get_songs()
            : [];
        $sql        = "SELECT MAX(`track`) AS `track` FROM `playlist_data` WHERE `playlist` = ? ";
        $db_results = Dba::read($sql, [$this->id]);
        $row        = Dba::fetch_assoc($db_results);
        $base_track = (int)($row['track'] ?? 0);
        $count      = 0;
        $sql        = "REPLACE INTO `playlist_data` (`playlist`, `object_id`, `object_type`, `track`) VALUES ";
        $values     = [];
        foreach ($medias as $data) {
            if ($unique && in_array($data['object_id'], $track_data)) {
                debug_event(self::class, "Can't add a duplicate " . $data['object_type']->value . " (" . $data['object_id'] . ") when unique_playlist is enabled", 3);
            } else {
                ++$count;
                $track = $base_track + $count;
                $sql .= "(?, ?, ?, ?), ";
                $values[] = $this->id;
                $values[] = $data['object_id'];
                $values[] = $data['object_type']->value;
                $values[] = $track;
            } // if valid id
        }

        if ($count !== 0 || $values !== []) {
            Dba::write(rtrim($sql, ', '), $values);
            debug_event(self::class, sprintf('Added %d tracks to playlist: ', $count) . $this->id, 5);
            $this->update_last_update();

            return true;
        }

        return false;
    }

    /**
     * check
     * This function creates an empty playlist, gives it a name and type
     * @param string $name
     * @param string $type
     * @param int $user_id
     */
    public static function check($name, $type, $user_id = null): int
    {
        if ($user_id === null) {
            $user    = Core::get_global('user');
            $user_id = $user->id ?? -1;
        }

        $results    = [];
        $sql        = "SELECT `id` FROM `playlist` WHERE `name` = ? AND `user` = ? AND `type` = ?";
        $db_results = Dba::read($sql, [$name, $user_id, $type]);

        while ($row = Dba::fetch_assoc($db_results)) {
            $results[] = (int)$row['id'];
        }

        // return the duplicate ID
        if ($results !== []) {
            return $results[0];
        }

        return 0;
    }

    /**
     * create
     * This function creates an empty playlist, gives it a name and type
     * @param string $name
     * @param string $type
     * @param int $user_id
     * @param bool $existing
     */
    public static function create($name, $type, $user_id = null, $existing = true): ?int
    {
        if ($user_id === null) {
            $user    = Core::get_global('user');
            $user_id = $user->id ?? -1;
        }

        // check for duplicates
        $existing_id = self::check($name, $type, $user_id);
        if ($existing_id > 0) {
            if (!$existing) {
                return null;
            } else {
                return $existing_id;
            }
        }

        // get the public_name/username
        $username = User::get_username($user_id);

        $date = time();
        $sql  = "INSERT INTO `playlist` (`name`, `user`, `username`, `type`, `date`, `last_update`) VALUES (?, ?, ?, ?, ?, ?)";
        Dba::write($sql, [$name, $user_id, $username, $type, $date, $date]);
        $insert_id = Dba::insert_id();
        if (empty($insert_id)) {
            return null;
        }

        Catalog::count_table('playlist');

        return (int)$insert_id;
    }

    /**
     * set_items
     * This calls the get_items function and sets it to $this->items which is an array in this object
     */
    public function set_items(): void
    {
        $this->items = $this->get_items();
    }

    /**
     * set_last
     *
     * @param int $count
     * @param string $column
     */
    private function set_last($count, $column): void
    {
        if ($this->id && in_array($column, ['last_count', 'last_duration']) && $count >= 0) {
            $sql = "UPDATE `playlist` SET `" . Dba::escape($column) . "` = " . $count . " WHERE `id` = " . Dba::escape($this->id);
            Dba::write($sql);
        }
    }

    /**
     * delete_all
     *
     * this deletes all tracks from a playlist, you specify the playlist.id here
     */
    public function delete_all(): bool
    {
        $sql = "DELETE FROM `playlist_data` WHERE `playlist_data`.`playlist` = ?";
        Dba::write($sql, [$this->id]);
        debug_event(self::class, 'Delete all tracks from: ' . $this->id, 5);

        $this->update_last_update();

        return true;
    }

    /**
     * delete_song
     * @param int $object_id
     * this deletes a single track, you specify the playlist_data.id here
     */
    public function delete_song($object_id): bool
    {
        $sql = "DELETE FROM `playlist_data` WHERE `playlist_data`.`playlist` = ? AND `playlist_data`.`object_id` = ? LIMIT 1";
        Dba::write($sql, [$this->id, $object_id]);
        debug_event(self::class, 'Delete object_id: ' . $object_id . ' from ' . $this->id, 5);

        $this->update_last_update();

        return true;
    }

    /**
     * delete_track
     * this deletes a single track, you specify the playlist_data.id here
     * @param int $object_id
     */
    public function delete_track($object_id): bool
    {
        $sql = "DELETE FROM `playlist_data` WHERE `playlist_data`.`playlist` = ? AND `playlist_data`.`id` = ? LIMIT 1";
        Dba::write($sql, [$this->id, $object_id]);
        debug_event(self::class, 'Delete item_id: ' . $object_id . ' from ' . $this->id, 5);

        $this->update_last_update();

        return true;
    }

    /**
     * delete_track_number
     * this deletes a single track by it's track #, you specify the playlist_data.track here
     */
    public function delete_track_number(int $track): bool
    {
        $sql = "DELETE FROM `playlist_data` WHERE `playlist_data`.`playlist` = ? AND `playlist_data`.`track` = ? LIMIT 1";
        Dba::write($sql, [$this->id, $track]);
        debug_event(self::class, 'Delete track: ' . $track . ' from ' . $this->id, 5);

        $this->update_last_update();

        return true;
    }

    /**
     * set_by_track_number
     * this deletes a single track by it's track #, you specify the playlist_data.track here
     * @param int $object_id
     * @param int $track
     */
    public function set_by_track_number($object_id, $track): bool
    {
        $sql = "REPLACE INTO `playlist_data` (`playlist`, `object_type`, `object_id`, `track`) VALUES (?, ?, ?, ?);";
        Dba::write($sql, [$this->id, 'song', $object_id, $track]);
        debug_event(self::class, 'Set track ' . $track . ' to ' . $object_id . ' for playlist: ' . $this->id, 5);

        $this->update_last_update();

        return true;
    }

    /**
     * has_item
     * look for the track id or the object id in a playlist
     * @param int $object
     * @param int $track
     */
    public function has_item($object = null, $track = null): bool
    {
        $results = [];
        if ($object) {
            $sql        = "SELECT `object_id` FROM `playlist_data` WHERE `playlist_data`.`playlist` = ? AND `playlist_data`.`object_id` = ? LIMIT 1";
            $db_results = Dba::read($sql, [$this->id, $object]);
            $results    = Dba::fetch_assoc($db_results);
        } elseif ($track) {
            $sql        = "SELECT `track` FROM `playlist_data` WHERE `playlist_data`.`playlist` = ? AND `playlist_data`.`track` = ? LIMIT 1";
            $db_results = Dba::read($sql, [$this->id, $track]);
            $results    = Dba::fetch_assoc($db_results);
        }

        if (isset($results['object_id']) || isset($results['track'])) {
            debug_event(self::class, 'has_item results: ' . ($results['object_id'] ?? $results['track']), 5);

            return true;
        }

        return false;
    }

    /**
     * has_search
     * Look for a saved smartlist with the same name as this playlist that the user can access
     * @param int $playlist_user
     */
    public function has_search($playlist_user): int
    {
        // search for your own playlist
        $sql        = "SELECT `id`, `name` FROM `search` WHERE `user` = ?";
        $db_results = Dba::read($sql, [$playlist_user]);
        while ($row = Dba::fetch_assoc($db_results)) {
            if ($row['name'] == $this->name) {
                return (int)$row['id'];
            }
        }

        // look for public ones
        $user_id    = (int)(Core::get_global('user')?->getId());
        $sql        = "SELECT `id`, `name` FROM `search` WHERE (`type`='public' OR `user` = ?)";
        $db_results = Dba::read($sql, [$user_id]);
        while ($row = Dba::fetch_assoc($db_results)) {
            if ($row['name'] == $this->name) {
                return (int)$row['id'];
            }
        }

        return 0;
    }

    /**
     * delete
     * This deletes the current playlist and all associated data
     */
    public function delete(): bool
    {
        $sql = "DELETE FROM `playlist_data` WHERE `playlist` = ?";
        Dba::write($sql, [$this->id]);

        $sql = "DELETE FROM `playlist` WHERE `id` = ?";
        Dba::write($sql, [$this->id]);

        $sql = "DELETE FROM `object_count` WHERE `object_type`='playlist' AND `object_id` = ?";
        Dba::write($sql, [$this->id]);
        Catalog::count_table('playlist');

        return true;
    }

    /**
     * Sort the tracks and save the new position
     */
    public function sort_tracks(): bool
    {
        /* First get all of the songs in order of their tracks */
        $sql = "SELECT `list`.`id` FROM `playlist_data` AS `list` LEFT JOIN `song` ON `list`.`object_id` = `song`.`id` LEFT JOIN `album` ON `song`.`album` = `album`.`id` LEFT JOIN `artist` ON `album`.`album_artist` = `artist`.`id` WHERE `list`.`playlist` = ? ORDER BY `artist`.`name`, `album`.`name`, `album`.`year`, `song`.`disk`, `song`.`track`, `song`.`title`";

        $count      = 1;
        $db_results = Dba::query($sql, [$this->id]);
        $results    = [];

        while ($row = Dba::fetch_assoc($db_results)) {
            $results[] = ['id' => $row['id'], 'track' => $count];
            ++$count;
        }

        if ($results !== []) {
            $sql = "INSERT INTO `playlist_data` (`id`, `track`) VALUES ";
            foreach ($results as $data) {
                $sql .= "(" . Dba::escape($data['id']) . ", " . Dba::escape($data['track']) . "), ";
            } // foreach re-ordered results

            //replace the last comma
            $sql = substr_replace($sql, "", -2);
            $sql .= "ON DUPLICATE KEY UPDATE `track`=VALUES(`track`)";

            // do this in one go
            Dba::write($sql);
        }

        $this->update_last_update();

        return true;
    }

    /**
     * Migrate an object associate stats to a new object
     * @param string $object_type
     * @param int $old_object_id
     * @param int $new_object_id
     * @return PDOStatement|bool
     */
    public static function migrate($object_type, $old_object_id, $new_object_id)
    {
        $sql    = "UPDATE `playlist_data` SET `object_id` = ? WHERE `object_id` = ? AND `object_type` = ?;";
        $params = [$new_object_id, $old_object_id, $object_type];

        return Dba::write($sql, $params);
    }

    public function getMediaType(): LibraryItemEnum
    {
        return LibraryItemEnum::PLAYLIST;
    }
}<|MERGE_RESOLUTION|>--- conflicted
+++ resolved
@@ -227,10 +227,7 @@
      * @param bool $includePublic
      * @param bool $includeHidden
      * @param bool $userOnly
-<<<<<<< HEAD
-=======
      * @return int[]
->>>>>>> c4ec9649
      */
     public static function get_smartlists($user_id = null, $playlist_name = '', $like = true, $includePublic = true, $includeHidden = true, $userOnly = false): array
     {
@@ -450,13 +447,8 @@
         // debug_event(__CLASS__, "get_songs(): " . $sql, 5);
 
         while ($row = Dba::fetch_assoc($db_results)) {
-<<<<<<< HEAD
-            $results[] = $row['object_id'];
-        }
-=======
             $results[] = (int)$row['object_id'];
-        } // end while
->>>>>>> c4ec9649
+        }
 
         return $results;
     }
