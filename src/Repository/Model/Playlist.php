<?php

declare(strict_types=0);

/**
 * vim:set softtabstop=4 shiftwidth=4 expandtab:
 *
 * LICENSE: GNU Affero General Public License, version 3 (AGPL-3.0-or-later)
 * Copyright Ampache.org, 2001-2023
 *
 * This program is free software: you can redistribute it and/or modify
 * it under the terms of the GNU Affero General Public License as published by
 * the Free Software Foundation, either version 3 of the License, or
 * (at your option) any later version.
 *
 * This program is distributed in the hope that it will be useful,
 * but WITHOUT ANY WARRANTY; without even the implied warranty of
 * MERCHANTABILITY or FITNESS FOR A PARTICULAR PURPOSE.  See the
 * GNU Affero General Public License for more details.
 *
 * You should have received a copy of the GNU Affero General Public License
 * along with this program.  If not, see <https://www.gnu.org/licenses/>.
 *
 */

namespace Ampache\Repository\Model;

use Ampache\Config\AmpConfig;
use Ampache\Module\Authorization\Access;
use Ampache\Module\Authorization\AccessLevelEnum;
use Ampache\Module\Authorization\AccessTypeEnum;
use Ampache\Module\System\Core;
use Ampache\Module\System\Dba;
use PDOStatement;

/**
 * This class handles playlists in ampache. it references the playlist* tables
 */
class Playlist extends playlist_object
{
    protected const DB_TABLENAME = 'playlist';

    /* Generated Elements */
    public $genre;

    public $items = [];

    /**
     * Constructor
     * This takes a playlist_id as an optional argument and gathers the information
     * if not playlist_id is passed returns false (or if it isn't found
     * @param int|null $object_id
     */
    public function __construct($object_id = 0)
    {
        if (!$object_id) {
            return;
        }

        $info = $this->get_info($object_id, static::DB_TABLENAME);
        foreach ($info as $key => $value) {
            $this->$key = $value;
        }
    }

    public function getId(): int
    {
        return (int)($this->id ?? 0);
    }

    public function isNew(): bool
    {
        return $this->getId() === 0;
    }

    /**
     * garbage_collection
     *
     * Clean dead items out of playlists
     */
    public static function garbage_collection(): void
    {
        foreach (['song', 'podcast_episode', 'video'] as $object_type) {
            Dba::write("DELETE FROM `playlist_data` USING `playlist_data` LEFT JOIN `" . $object_type . "` ON `" . $object_type . "`.`id` = `playlist_data`.`object_id` WHERE `" . $object_type . "`.`file` IS NULL AND `playlist_data`.`object_type`='" . $object_type . "';");
        }

        Dba::write("DELETE FROM `playlist_data` USING `playlist_data` LEFT JOIN `live_stream` ON `live_stream`.`id` = `playlist_data`.`object_id` WHERE `live_stream`.`id` IS NULL AND `playlist_data`.`object_type`='live_stream';");
        Dba::write("DELETE FROM `playlist` USING `playlist` LEFT JOIN `playlist_data` ON `playlist_data`.`playlist` = `playlist`.`id` WHERE `playlist_data`.`object_id` IS NULL;");
    }

    /**
     * build_cache
     * This is what builds the cache from the objects
     * @param array $ids
     */
    public static function build_cache($ids): bool
    {
        if (empty($ids)) {
            return false;
        }

        $idlist     = '(' . implode(',', $ids) . ')';
        $sql        = 'SELECT * FROM `playlist` WHERE `id` IN ' . $idlist;
        $db_results = Dba::read($sql);

        while ($row = Dba::fetch_assoc($db_results)) {
            parent::add_to_cache('playlist', $row['id'], $row);
        }

        return true;
    }

    /**
     * get_playlists
     * Returns a list of playlists accessible by the user.
     * @param int $user_id
     * @param string $playlist_name
     * @param bool $like
     * @param bool $includePublic
     * @param bool $includeHidden
     * @param bool $userOnly
     * @return int[]
     */
    public static function get_playlists($user_id = null, $playlist_name = '', $like = true, $includePublic = true, $includeHidden = true, $userOnly = false): array
    {
        if (!$user_id) {
            $user    = Core::get_global('user');
            $user_id = $user->id ?? 0;
        }

        $key = ($includePublic)
            ? 'playlistids'
            : 'accessibleplaylistids';
        if (empty($playlist_name) && ($user_id > 0 && parent::is_cached($key, $user_id))) {
            return parent::get_from_cache($key, $user_id);
        }

        $is_admin = ($userOnly === false || (Access::check(AccessTypeEnum::INTERFACE, AccessLevelEnum::ADMIN, $user_id) || $user_id == -1));
        $sql      = "SELECT `id` FROM `playlist` ";
        $params   = [];
        $join     = 'WHERE';

        if (!$is_admin) {
            $sql .= ($includePublic)
                ? $join . ' (`user` = ? OR `type` = \'public\') '
                : $join . ' (`user` = ?) ';
            $params[] = $user_id;
            $join     = 'AND';
        }

        if ($playlist_name !== '') {
            $playlist_name = ($like) ? "LIKE '%" . $playlist_name . "%' " : "= '" . $playlist_name . "'";
            $sql .= $join . ' `name` ' . $playlist_name;
            $join = 'AND';
        }

        if (!$includeHidden) {
            $hide_string = str_replace('%', '\%', str_replace('_', '\_', (string)Preference::get_by_user($user_id, 'api_hidden_playlists')));
            if (!empty($hide_string)) {
                $sql .= $join . ' `name` NOT LIKE \'' . Dba::escape($hide_string) . "%' ";
            }
        }

        $sql .= "ORDER BY `name`";
        //debug_event(self::class, 'get_playlists query: ' . $sql, 5);

        $db_results = Dba::read($sql, $params);
        $results    = [];
        while ($row = Dba::fetch_assoc($db_results)) {
            $results[] = (int)$row['id'];
        }

        if ($playlist_name === '' || $playlist_name === '0') {
            parent::add_to_cache($key, $user_id, $results);
        }

        return $results;
    }

    /**
     * get_playlist_array
     * Returns a list of playlists accessible by the user with formatted name.
     * @param int|null $user_id
     * @return int[]
     */
    public static function get_playlist_array($user_id = null): array
    {
        if ($user_id === null) {
            $user    = Core::get_global('user');
            $user_id = $user->id ?? 0;
        }

        $key = 'playlistarray';
        if ($user_id > 0 && parent::is_cached($key, $user_id)) {
            return parent::get_from_cache($key, $user_id);
        }

        $is_admin = (Access::check(AccessTypeEnum::INTERFACE, AccessLevelEnum::ADMIN, $user_id) || $user_id == -1);
        $sql      = "SELECT `id`, IF(`user` = ?, `name`, CONCAT(`name`, ' (', `username`, ')')) AS `name` FROM `playlist` ";
        $params   = [$user_id];

        if (!$is_admin) {
            $sql .= "WHERE (`user` = ? OR `type` = 'public') ";
            $params[] = $user_id;
        }

        $sql .= "ORDER BY `name`";
        //debug_event(self::class, 'get_playlists query: ' . $sql, 5);

        $db_results = Dba::read($sql, $params);
        $results    = [];
        while ($row = Dba::fetch_assoc($db_results)) {
            $results[$row['id']] = $row['name'];
        }

        parent::add_to_cache($key, $user_id, $results);

        return $results;
    }

    /**
     * format
     * This takes the current playlist object and gussies it up a little
     * bit so it is presentable to the users
     *
     * @param bool $details
     */
    public function format($details = true): void
    {
        parent::format($details);
    }

    /**
     * get_items
     * This returns an array of playlist medias that are in this playlist.
     * Because the same media can be on the same playlist twice they are
     * keyed by the uid from playlist_data
     * @return list<array{
     *  object_type: LibraryItemEnum,
     *  object_id: int,
     *  track: int,
     *  track_id: int
     * }>
     */
    public function get_items(): array
    {
        if ($this->isNew()) {
            return [];
        }

        $results = [];
        $user    = Core::get_global('user');
        $user_id = $user->id ?? 0;

        // Iterate over the object types
        $sql             = 'SELECT DISTINCT `object_type` FROM `playlist_data`';
        $db_object_types = Dba::read($sql);

        while ($row = Dba::fetch_assoc($db_object_types)) {
            $object_type = LibraryItemEnum::from($row['object_type']);
            $params      = [$this->id];

            switch ($object_type) {
                case LibraryItemEnum::SONG:
                    $sql = 'SELECT `playlist_data`.`id`, `object_id`, `object_type`, `playlist_data`.`track` FROM `playlist_data` INNER JOIN `song` ON `playlist_data`.`object_id` = `song`.`id` WHERE `playlist_data`.`playlist` = ? AND `object_id` IS NOT NULL ';
                    if (AmpConfig::get('catalog_filter') && $user_id > 0) {
                        $sql .= 'AND `playlist_data`.`object_type`="song" AND `song`.`catalog` IN (SELECT `catalog_id` FROM `catalog_filter_group_map` INNER JOIN `user` ON `user`.`catalog_filter_group` = `catalog_filter_group_map`.`group_id` WHERE `user`.`id` = ? AND `catalog_filter_group_map`.`enabled`=1) ';
                        $params[] = $user_id;
                    }

                    $sql .= 'ORDER BY `playlist_data`.`track`';
                    break;
                case LibraryItemEnum::PODCAST_EPISODE:
                    $sql = 'SELECT `playlist_data`.`id`, `object_id`, `object_type`, `playlist_data`.`track` FROM `playlist_data` INNER JOIN `podcast_episode` ON `playlist_data`.`object_id` = `podcast_episode`.`id` WHERE `playlist_data`.`playlist` = ? AND `object_id` IS NOT NULL ';
                    if (AmpConfig::get('catalog_filter') && $user_id > 0) {
                        $sql .= 'AND `playlist_data`.`object_type`="podcast_episode" AND `podcast_episode`.`catalog` IN (SELECT `catalog_id` FROM `catalog_filter_group_map` INNER JOIN `user` ON `user`.`catalog_filter_group` = `catalog_filter_group_map`.`group_id` WHERE `user`.`id` = ? AND `catalog_filter_group_map`.`enabled`=1) ';
                        $params[] = $user_id;
                    }

                    $sql .= 'ORDER BY `playlist_data`.`track`';
                    break;
                default:
                    $sql = "SELECT `id`, `object_id`, `object_type`, `track` FROM `playlist_data` WHERE `playlist` = ? AND `playlist_data`.`object_type` != 'song' AND `playlist_data`.`object_type` != 'podcast_episode' ORDER BY `track`";
                    debug_event(self::class, sprintf('get_items(): %s not handled', $object_type->value), 5);
            }

            // debug_event(__CLASS__, "get_items(): Results:\n" . print_r($results,true) , 5);
            $db_results = Dba::read($sql, $params);

            while ($row = Dba::fetch_assoc($db_results)) {
                $results[] = [
                    'object_type' => LibraryItemEnum::from($row['object_type']),
                    'object_id' => (int)$row['object_id'],
                    'track' => (int)$row['track'],
                    'track_id' => $row['id']
                ];
            }
        }

        // sort these object types by the track column
        $tracks = array_column($results, 'track');
        array_multisort($tracks, SORT_ASC, $results);

        return $results;
    }

    /**
     * get_random_items
     * This is the same as before but we randomize the buggers!
     * @param string|null $limit
     * @return list<array{object_type: LibraryItemEnum, object_id: int, track: int, track_id: int}>
     */
    public function get_random_items($limit = ''): array
    {
        $results = [];
        $user    = Core::get_global('user');
        $user_id = $user->id ?? 0;

        // Iterate over the object types
        $sql             = 'SELECT DISTINCT `object_type` FROM `playlist_data`';
        $db_object_types = Dba::read($sql);

        while ($row = Dba::fetch_assoc($db_object_types)) {
            $object_type = $row['object_type'];
            $params      = [$this->id];

            switch ($object_type) {
                case "song":
                case "live_stream":
                case "podcast_episode":
                case "video":
                    $sql = sprintf('SELECT `playlist_data`.`id`, `object_id`, `object_type`, `playlist_data`.`track` FROM `playlist_data` INNER JOIN `%s` ON `playlist_data`.`object_id` = `%s`.`id` WHERE `playlist_data`.`playlist` = ? AND `object_type` = \'%s\' ', $object_type, $object_type, $object_type);
                    if (AmpConfig::get('catalog_filter') && $user_id > 0) {
                        $sql .= sprintf('AND `playlist_data`.`object_type`=\'%s\' AND `%s`.`catalog` IN (SELECT `catalog_id` FROM `catalog_filter_group_map` INNER JOIN `user` ON `user`.`catalog_filter_group` = `catalog_filter_group_map`.`group_id` WHERE `user`.`id` = ? AND `catalog_filter_group_map`.`enabled`=1) ', $object_type, $object_type);
                        $params[] = $user_id;
                    }

                    $sql .= 'ORDER BY RAND()';
                    break;
                default:
                    $sql = "SELECT `id`, `object_id`, `object_type`, `track` FROM `playlist_data` WHERE `playlist` = ? AND `playlist_data`.`object_type` != 'song' AND `playlist_data`.`object_type` != 'podcast_episode' AND `playlist_data`.`object_type` != 'live_stream' ORDER BY RAND()";
                    debug_event(self::class, sprintf('get_items(): %s not handled', $object_type), 5);
            }

            $sql .= (empty($limit))
                ? ''
                : ' LIMIT ' . $limit;

            //debug_event(__CLASS__, "get_random_items(): " . $sql . $limit_sql, 5);
            $db_results = Dba::read($sql, $params);
            while ($row = Dba::fetch_assoc($db_results)) {
                $results[] = ['object_type' => LibraryItemEnum::from($row['object_type']), 'object_id' => (int)$row['object_id'], 'track' => (int)$row['track'], 'track_id' => $row['id']];
            }
        }

        shuffle($results);

        return $results;
    }

    /**
     * get_songs
     * This is called by the batch script, because we can't pass in Dynamic objects they pulled once and then their
     * target song.id is pushed into the array
     * @return int[]
     */
    public function get_songs(): array
    {
        $results = [];
        $user    = Core::get_global('user');
        $user_id = $user->id ?? 0;
        $params  = [$this->id];

        $sql = 'SELECT `playlist_data`.`id`, `object_id`, `object_type`, `playlist_data`.`track` FROM `playlist_data` INNER JOIN `song` ON `playlist_data`.`object_id` = `song`.`id` WHERE `playlist_data`.`playlist` = ? AND `playlist_data`.`object_type`="song" AND `object_id` IS NOT NULL ';
        if (AmpConfig::get('catalog_filter') && $user_id > 0) {
            $sql .= 'AND `playlist_data`.`object_type`="song" AND `song`.`catalog` IN (SELECT `catalog_id` FROM `catalog_filter_group_map` INNER JOIN `user` ON `user`.`catalog_filter_group` = `catalog_filter_group_map`.`group_id` WHERE `user`.`id` = ? AND `catalog_filter_group_map`.`enabled`=1) ';
            $params[] = $user_id;
        }

        $sql .= "ORDER BY `playlist_data`.`track`";
        $db_results = Dba::read($sql, $params);
        // debug_event(__CLASS__, "get_songs(): " . $sql, 5);

        while ($row = Dba::fetch_assoc($db_results)) {
            $results[] = (int)$row['object_id'];
        }

        return $results;
    }

    /**
     * get_media_count
     * This simply returns a int of how many media elements exist in this playlist
     * For now let's consider a dyn_media a single entry
     * @param string $type
     */
    public function get_media_count($type = ''): int
    {
        $user      = Core::get_global('user');
        $user_id   = $user->id ?? 0;
        $params    = [$this->id];
        $all_media = empty($type) || !in_array($type, ['broadcast', 'democratic', 'live_stream', 'podcast_episode', 'song', 'song_preview', 'video']);

        if ($all_media) {
            // empty or invalid type so check for all media types
            $sql = "SELECT COUNT(`playlist_data`.`id`) AS `list_count` FROM `playlist_data` " .
                "LEFT JOIN `broadcast` ON `playlist_data`.`object_id` = `broadcast`.`id` AND `playlist_data`.`object_type` = 'broadcast' " .
                "LEFT JOIN `democratic` ON `playlist_data`.`object_id` = `democratic`.`id` AND `playlist_data`.`object_type` = 'democratic' " .
                "LEFT JOIN `live_stream` ON `playlist_data`.`object_id` = `live_stream`.`id` AND `playlist_data`.`object_type` = 'live_stream' " .
                "LEFT JOIN `podcast_episode` ON `playlist_data`.`object_id` = `podcast_episode`.`id` AND `playlist_data`.`object_type` = 'podcast_episode' " .
                "LEFT JOIN `song` ON `playlist_data`.`object_id` = `song`.`id` AND `playlist_data`.`object_type` = 'song' " .
                "LEFT JOIN `song_preview` ON `playlist_data`.`object_id` = `song_preview`.`id` AND `playlist_data`.`object_type` = 'song_preview' " .
                "LEFT JOIN `video` ON `playlist_data`.`object_id` = `video`.`id` AND `playlist_data`.`object_type` = 'video' " .
                "WHERE `playlist_data`.`playlist` = ?  AND `playlist_data`.`object_type` IS NOT NULL ";
        } else {
            // check for a specific type of object
            $sql = 'SELECT COUNT(`playlist_data`.`id`) AS `list_count` FROM `playlist_data` INNER JOIN `' . $type . '` ON `playlist_data`.`object_id` = `' . $type . '`.`id` WHERE `playlist_data`.`playlist` = ? AND `object_id` IS NOT NULL ';
        }

        if (AmpConfig::get('catalog_filter') && $user_id > 0) {
            if ($all_media) {
                $sql .= "AND (`playlist_data`.`object_type` = 'live_stream' AND `live_stream`.`catalog` IN (SELECT `catalog_id` FROM `catalog_filter_group_map` INNER JOIN `user` ON `user`.`catalog_filter_group` = `catalog_filter_group_map`.`group_id` WHERE `user`.`id` = ? AND `catalog_filter_group_map`.`enabled`=1) " .
                    "OR `playlist_data`.`object_type` = 'podcast_episode' AND `podcast_episode`.`catalog` IN (SELECT `catalog_id` FROM `catalog_filter_group_map` INNER JOIN `user` ON `user`.`catalog_filter_group` = `catalog_filter_group_map`.`group_id` WHERE `user`.`id` = ? AND `catalog_filter_group_map`.`enabled`=1) " .
                    "OR `playlist_data`.`object_type` = 'song' AND `song`.`catalog` IN (SELECT `catalog_id` FROM `catalog_filter_group_map` INNER JOIN `user` ON `user`.`catalog_filter_group` = `catalog_filter_group_map`.`group_id` WHERE `user`.`id` = ? AND `catalog_filter_group_map`.`enabled`=1) " .
                    "OR `playlist_data`.`object_type` = 'video' AND `video`.`catalog` IN (SELECT `catalog_id` FROM `catalog_filter_group_map` INNER JOIN `user` ON `user`.`catalog_filter_group` = `catalog_filter_group_map`.`group_id` WHERE `user`.`id` = ? AND `catalog_filter_group_map`.`enabled`=1)) ";
                $params  = array($this->id, $user_id, $user_id, $user_id, $user_id);
            } else {
                $sql .= "AND `playlist_data`.`object_type` = '$type' AND `$type`.`catalog` IN (SELECT `catalog_id` FROM `catalog_filter_group_map` INNER JOIN `user` ON `user`.`catalog_filter_group` = `catalog_filter_group_map`.`group_id` WHERE `user`.`id` = ? AND `catalog_filter_group_map`.`enabled`=1) ";
                $params[] = $user_id;
            }
        }

        $sql .= "GROUP BY `playlist_data`.`playlist`;";

        //debug_event(__CLASS__, "get_media_count(): " . $sql . ' ' . print_r($params, true), 5);

        $db_results = Dba::read($sql, $params);
        $row        = Dba::fetch_assoc($db_results);
        if ($row === []) {
            return 0;
        }

        return (int)$row['list_count'];
    }

    /**
     * get_total_duration
     * Get the total duration of all songs.
     */
    public function get_total_duration(): int
    {
        $songs  = $this->get_songs();
        $idlist = '(' . implode(',', $songs) . ')';
        if ($idlist == '()') {
            return 0;
        }

        $sql        = 'SELECT SUM(`time`) FROM `song` WHERE `id` IN ' . $idlist;
        $db_results = Dba::read($sql);
        $row        = Dba::fetch_row($db_results);
        if ($row === []) {
            return 0;
        }

        // debug_event(__CLASS__, "get_total_duration(): " . $sql, 5);

        return (int) $row[0];
    }

    /**
     * update
     * This function takes a key'd array of data and runs updates
     */
    public function update(array $data): int
    {
        if (isset($data['name']) && $data['name'] != $this->name) {
            $this->_update_name($data['name']);
        }

        if (isset($data['pl_type']) && $data['pl_type'] != $this->type) {
            $this->_update_type($data['pl_type']);
        }

        if (isset($data['pl_user']) && $data['pl_user'] != $this->user) {
            $this->_update_user($data['pl_user']);
        }
        if (isset($data['last_count']) && $data['last_count'] != $this->last_count) {
            $this->_set_last($data['last_count'], 'last_count');
        }
        if (isset($data['last_duration']) && $data['last_duration'] != $this->last_duration) {
            $this->_set_last($data['last_duration'], 'last_duration');
        }

        // reformat after an update
        $this->format();

        return $this->id;
    }

    /**
     * update_type
     * This updates the playlist type, it calls the generic update_item function
     * @param string $new_type
     */
    private function _update_type($new_type): void
    {
        if ($this->_update_item('type', $new_type)) {
            $this->type = $new_type;
        }
    }

    /**
     * update_user
     * This updates the playlist type, it calls the generic update_item function
     * @param int $new_user
     */
    private function _update_user($new_user): void
    {
        if ($this->_update_item('user', $new_user)) {
            $this->user     = $new_user;
            $this->username = User::get_username($new_user);
            $sql            = "UPDATE `playlist` SET `user` = ?, `username` = ? WHERE `playlist`.`user` = ?;";
            Dba::write($sql, [$this->user, $this->username, $this->user]);
        }
    }

    /**
     * update_name
     * This updates the playlist name, it calls the generic update_item function
     * @param string $new_name
     */
    private function _update_name($new_name): void
    {
        if ($this->_update_item('name', $new_name)) {
            $this->name = $new_name;
        }
    }

    /**
     * _update_last
     * This updates the playlist last update, it calls the generic update_item function
     */
    private function _update_last(): void
    {
        $last_update = time();
        if ($this->_update_item('last_update', $last_update)) {
            $this->last_update = $last_update;
        }

        $this->_set_last($this->get_total_duration(), 'last_duration');
        $this->_set_last($this->get_media_count(), 'last_count');
    }

    /**
     * _update_item
     * This is the generic update function, it does the escaping and error checking
     * @param string $field
     * @param string|int $value
     * @return PDOStatement|bool
     */
    private function _update_item($field, $value)
    {
        if (Core::get_global('user')?->getId() != $this->user && !Access::check(AccessTypeEnum::INTERFACE, AccessLevelEnum::CONTENT_MANAGER)) {
            return false;
        }

        $sql = sprintf('UPDATE `playlist` SET `%s` = ? WHERE `id` = ?', $field);

        return Dba::write($sql, [$value, $this->id]);
    }

    /**
     * update_track_number
     * This takes a playlist_data.id and a track (int) and updates the track value
     * @param int $track_id
     * @param int $index
     */
    public function update_track_number($track_id, $index): void
    {
        $sql = "UPDATE `playlist_data` SET `track` = ? WHERE `id` = ?";
        Dba::write($sql, [$index, $track_id]);
    }

    /**
     * Regenerate track numbers to fill gaps.
     */
    public function regenerate_track_numbers(): void
    {
        $index  = 1;
        $sql    = 'SELECT `id` FROM `playlist_data` WHERE `playlist_data`.`playlist` = ? ORDER BY `track`, `id`;';
        $tracks = Dba::read($sql, [$this->id]);

        while ($row = Dba::fetch_assoc($tracks)) {
            $this->update_track_number((int)$row['id'], $index);
            ++$index;
        }

        $this->_update_last();
    }

    /**
     * @param iterable<int> $song_ids
     * This takes an array of song_ids and then adds it to the playlist
     */
    public function add_songs(iterable $song_ids = []): bool
    {
        $medias = [];
        foreach ($song_ids as $song_id) {
            $medias[] = [
                'object_type' => LibraryItemEnum::SONG,
                'object_id' => $song_id,
            ];
        }

        if ($this->add_medias($medias)) {
            Catalog::update_mapping('playlist');

            return true;
        }

        return false;
    }

    /**
     * add_medias
     * @param array<array{object_type: LibraryItemEnum, object_id: int}> $medias
     */
    public function add_medias(array $medias): bool
    {
        if ($medias === []) {
            return false;
        }

        debug_event(self::class, "add_medias to: " . $this->id, 5);
        $unique     = (bool) AmpConfig::get('unique_playlist', false);
        $track_data = ($unique) ?
            $this->get_songs()
            : [];
        $sql        = "SELECT MAX(`track`) AS `track` FROM `playlist_data` WHERE `playlist` = ? ";
        $db_results = Dba::read($sql, [$this->id]);
        $row        = Dba::fetch_assoc($db_results);
        $base_track = (int)($row['track'] ?? 0);
        $count      = 0;
        $sql        = "REPLACE INTO `playlist_data` (`playlist`, `object_id`, `object_type`, `track`) VALUES ";
        $values     = [];
        foreach ($medias as $data) {
            if ($unique && in_array($data['object_id'], $track_data)) {
                debug_event(self::class, "Can't add a duplicate " . $data['object_type']->value . " (" . $data['object_id'] . ") when unique_playlist is enabled", 3);
            } else {
                ++$count;
                $track = $base_track + $count;
                $sql .= "(?, ?, ?, ?), ";
                $values[] = $this->id;
                $values[] = $data['object_id'];
                $values[] = $data['object_type']->value;
                $values[] = $track;
            } // if valid id
        }

        if ($count !== 0 || $values !== []) {
            Dba::write(rtrim($sql, ', '), $values);
            debug_event(self::class, sprintf('Added %d tracks to playlist: ', $count) . $this->id, 5);
            $this->_update_last();

            return true;
        }

        return false;
    }

    /**
     * check
     * This function creates an empty playlist, gives it a name and type
     * @param string $name
     * @param string $type
     * @param int $user_id
     */
    public static function check($name, $type, $user_id = null): int
    {
        if ($user_id === null) {
            $user    = Core::get_global('user');
            $user_id = $user->id ?? -1;
        }

        $results    = [];
        $sql        = "SELECT `id` FROM `playlist` WHERE `name` = ? AND `user` = ? AND `type` = ?";
        $db_results = Dba::read($sql, [$name, $user_id, $type]);

        while ($row = Dba::fetch_assoc($db_results)) {
            $results[] = (int)$row['id'];
        }

        // return the duplicate ID
        if ($results !== []) {
            return $results[0];
        }

        return 0;
    }

    /**
     * create
     * This function creates an empty playlist, gives it a name and type
     * @param string $name
     * @param string $type
     * @param int $user_id
     * @param bool $existing
     */
    public static function create($name, $type, $user_id = null, $existing = true): ?int
    {
        if ($user_id === null) {
            $user    = Core::get_global('user');
            $user_id = $user->id ?? -1;
        }

        // check for duplicates
        $existing_id = self::check($name, $type, $user_id);
        if ($existing_id > 0) {
            if (!$existing) {
                return null;
            } else {
                return $existing_id;
            }
        }

        // get the public_name/username
        $username = User::get_username($user_id);

        $date = time();
        $sql  = "INSERT INTO `playlist` (`name`, `user`, `username`, `type`, `date`, `last_update`) VALUES (?, ?, ?, ?, ?, ?)";
        Dba::write($sql, [$name, $user_id, $username, $type, $date, $date]);
        $insert_id = Dba::insert_id();
        if (empty($insert_id)) {
            return null;
        }

        Catalog::count_table('playlist');

        return (int)$insert_id;
    }

    /**
     * set_items
     * This calls the get_items function and sets it to $this->items which is an array in this object
     */
    public function set_items(): void
    {
        $this->items = $this->get_items();
    }

    /**
     * set_last
     *
     * @param int $count
     * @param string $column
     */
    private function _set_last($count, $column): void
    {
        if (
            $this->id &&
            in_array($column, ['last_count', 'last_duration']) &&
            $count >= 0
        ) {
            $sql = "UPDATE `playlist` SET `" . Dba::escape($column) . "` = " . $count . " WHERE `id` = " . Dba::escape($this->id);
            Dba::write($sql);
        }
    }

    /**
     * delete_all
     *
     * this deletes all tracks from a playlist, you specify the playlist.id here
     */
    public function delete_all(): bool
    {
        $sql = "DELETE FROM `playlist_data` WHERE `playlist_data`.`playlist` = ?";
        Dba::write($sql, [$this->id]);
        debug_event(self::class, 'Delete all tracks from: ' . $this->id, 5);

        $this->_update_last();

        return true;
    }

    /**
     * delete_song
     * @param int $object_id
     * this deletes a single track, you specify the playlist_data.id here
     */
    public function delete_song($object_id): bool
    {
        $sql = "DELETE FROM `playlist_data` WHERE `playlist_data`.`playlist` = ? AND `playlist_data`.`object_id` = ? LIMIT 1";
        Dba::write($sql, [$this->id, $object_id]);
        debug_event(self::class, 'Delete object_id: ' . $object_id . ' from ' . $this->id, 5);

        $this->_update_last();

        return true;
    }

    /**
     * delete_track
     * this deletes a single track, you specify the playlist_data.id here
     * @param int $object_id
     */
    public function delete_track($object_id): bool
    {
        $sql = "DELETE FROM `playlist_data` WHERE `playlist_data`.`playlist` = ? AND `playlist_data`.`id` = ? LIMIT 1";
        Dba::write($sql, [$this->id, $object_id]);
        debug_event(self::class, 'Delete item_id: ' . $object_id . ' from ' . $this->id, 5);

        $this->_update_last();

        return true;
    }

    /**
     * delete_track_number
     * this deletes a single track by it's track #, you specify the playlist_data.track here
     */
    public function delete_track_number(int $track): bool
    {
        $sql = "DELETE FROM `playlist_data` WHERE `playlist_data`.`playlist` = ? AND `playlist_data`.`track` = ? LIMIT 1";
        Dba::write($sql, [$this->id, $track]);
        debug_event(self::class, 'Delete track: ' . $track . ' from ' . $this->id, 5);

        $this->_update_last();

        return true;
    }

    /**
     * set_by_track_number
     * this deletes a single track by it's track #, you specify the playlist_data.track here
     * @param int $object_id
     * @param int $track
     */
    public function set_by_track_number($object_id, $track): bool
    {
        if (AmpConfig::get('unique_playlist') && $this->has_item($object_id, $track)) {
            return false;
        }

        $sql = "DELETE FROM `playlist_data` WHERE `playlist` = ? AND `track` = ?;";
        Dba::write($sql, [$this->id, $track]);

        $sql = "INSERT INTO `playlist_data` (`playlist`, `object_type`, `object_id`, `track`) VALUES (?, ?, ?, ?);";
        Dba::write($sql, [$this->id, 'song', $object_id, $track]);

        debug_event(self::class, $this->id . ' set track: ' . $track . ' to ' . $object_id, 5);

        $this->_update_last();

        return true;
    }

    /**
     * has_item
     * look for the track id or the object id in a playlist (TODO song only so extend this to other types)
     * @param int $object
     * @param int $track
     */
    public function has_item($object = null, $track = null): bool
    {
<<<<<<< HEAD
        $results = [];
        if ($object) {
            $sql        = "SELECT `object_id` FROM `playlist_data` WHERE `playlist_data`.`playlist` = ? AND `playlist_data`.`object_id` = ? AND `playlist_data`.`object_type` = 'song' LIMIT 1";
            $db_results = Dba::read($sql, [$this->id, $object]);
            $results    = Dba::fetch_assoc($db_results);
        } elseif ($track) {
=======
        if ($object === null && $track === null) {
            return false;
        }

        if ($object === null && $track !== null) {
            // searching by track
>>>>>>> 07b350e8
            $sql        = "SELECT `track` FROM `playlist_data` WHERE `playlist_data`.`playlist` = ? AND `playlist_data`.`track` = ? AND `playlist_data`.`object_type` = 'song' LIMIT 1";
            $db_results = Dba::read($sql, [$this->id, $track]);
            $results    = Dba::fetch_assoc($db_results);
        } else {
            if ($track !== null) {
                $sql        = "SELECT `object_id` FROM `playlist_data` WHERE `playlist_data`.`playlist` = ? AND `playlist_data`.`object_id` = ? AND `playlist_data`.`object_type` = 'song' AND `track` <= ? LIMIT 1";
                $db_results = Dba::read($sql, array($this->id, $object, $track));
            } else {
                // Search object and optionally check by track
                $sql        = "SELECT `object_id` FROM `playlist_data` WHERE `playlist_data`.`playlist` = ? AND `playlist_data`.`object_id` = ? AND `playlist_data`.`object_type` = 'song' LIMIT 1";
                $db_results = Dba::read($sql, array($this->id, $object));
            }
            $results = Dba::fetch_assoc($db_results);
        }

        if (isset($results['object_id']) || isset($results['track'])) {
            debug_event(self::class, $this->id . ' has_item: ' . ($results['object_id'] ?? $results['track']), 5);

            return true;
        }

        return false;
    }

    /**
     * has_search
     * Look for a saved smartlist with the same name as this playlist that the user can access
     * @param int $playlist_user
     */
    public function has_search($playlist_user): int
    {
        // search for your own playlist
        $sql        = "SELECT `id`, `name` FROM `search` WHERE `user` = ?";
        $db_results = Dba::read($sql, [$playlist_user]);
        while ($row = Dba::fetch_assoc($db_results)) {
            if ($row['name'] == $this->name) {
                return (int)$row['id'];
            }
        }

        // look for public ones
        $user_id    = (int)(Core::get_global('user')?->getId());
        $sql        = "SELECT `id`, `name` FROM `search` WHERE (`type`='public' OR `user` = ?)";
        $db_results = Dba::read($sql, [$user_id]);
        while ($row = Dba::fetch_assoc($db_results)) {
            if ($row['name'] == $this->name) {
                return (int)$row['id'];
            }
        }

        return 0;
    }

    /**
     * delete
     * This deletes the current playlist and all associated data
     */
    public function delete(): bool
    {
        $sql = "DELETE FROM `playlist_data` WHERE `playlist` = ?";
        Dba::write($sql, [$this->id]);

        $sql = "DELETE FROM `playlist` WHERE `id` = ?";
        Dba::write($sql, [$this->id]);

        $sql = "DELETE FROM `object_count` WHERE `object_type`='playlist' AND `object_id` = ?";
        Dba::write($sql, [$this->id]);
        Catalog::count_table('playlist');

        return true;
    }

    /**
     * Sort the tracks and save the new position
     */
    public function sort_tracks(): bool
    {
        /* First get all of the songs in order of their tracks */
        $sql = "SELECT `list`.`id` FROM `playlist_data` AS `list` LEFT JOIN `song` ON `list`.`object_id` = `song`.`id` LEFT JOIN `album` ON `song`.`album` = `album`.`id` LEFT JOIN `artist` ON `album`.`album_artist` = `artist`.`id` WHERE `list`.`playlist` = ? ORDER BY `artist`.`name`, `album`.`name`, `album`.`year`, `song`.`disk`, `song`.`track`, `song`.`title`";

        $count      = 1;
        $db_results = Dba::query($sql, [$this->id]);
        $results    = [];

        while ($row = Dba::fetch_assoc($db_results)) {
            $results[] = ['id' => $row['id'], 'track' => $count];
            ++$count;
        }

        if ($results !== []) {
            $sql = "INSERT INTO `playlist_data` (`id`, `track`) VALUES ";
            foreach ($results as $data) {
                $sql .= "(" . Dba::escape($data['id']) . ", " . Dba::escape($data['track']) . "), ";
            } // foreach re-ordered results

            //replace the last comma
            $sql = substr_replace($sql, "", -2);
            $sql .= "ON DUPLICATE KEY UPDATE `track`=VALUES(`track`)";

            // do this in one go
            Dba::write($sql);
        }

        $this->_update_last();

        return true;
    }

    /**
     * Migrate an object associate stats to a new object
     * @param string $object_type
     * @param int $old_object_id
     * @param int $new_object_id
     * @return PDOStatement|bool
     */
    public static function migrate($object_type, $old_object_id, $new_object_id)
    {
        $sql    = "UPDATE `playlist_data` SET `object_id` = ? WHERE `object_id` = ? AND `object_type` = ?;";
        $params = [$new_object_id, $old_object_id, $object_type];

        return Dba::write($sql, $params);
    }

    public function getMediaType(): LibraryItemEnum
    {
        return LibraryItemEnum::PLAYLIST;
    }
}<|MERGE_RESOLUTION|>--- conflicted
+++ resolved
@@ -423,7 +423,7 @@
                     "OR `playlist_data`.`object_type` = 'podcast_episode' AND `podcast_episode`.`catalog` IN (SELECT `catalog_id` FROM `catalog_filter_group_map` INNER JOIN `user` ON `user`.`catalog_filter_group` = `catalog_filter_group_map`.`group_id` WHERE `user`.`id` = ? AND `catalog_filter_group_map`.`enabled`=1) " .
                     "OR `playlist_data`.`object_type` = 'song' AND `song`.`catalog` IN (SELECT `catalog_id` FROM `catalog_filter_group_map` INNER JOIN `user` ON `user`.`catalog_filter_group` = `catalog_filter_group_map`.`group_id` WHERE `user`.`id` = ? AND `catalog_filter_group_map`.`enabled`=1) " .
                     "OR `playlist_data`.`object_type` = 'video' AND `video`.`catalog` IN (SELECT `catalog_id` FROM `catalog_filter_group_map` INNER JOIN `user` ON `user`.`catalog_filter_group` = `catalog_filter_group_map`.`group_id` WHERE `user`.`id` = ? AND `catalog_filter_group_map`.`enabled`=1)) ";
-                $params  = array($this->id, $user_id, $user_id, $user_id, $user_id);
+                $params  = [$this->id, $user_id, $user_id, $user_id, $user_id];
             } else {
                 $sql .= "AND `playlist_data`.`object_type` = '$type' AND `$type`.`catalog` IN (SELECT `catalog_id` FROM `catalog_filter_group_map` INNER JOIN `user` ON `user`.`catalog_filter_group` = `catalog_filter_group_map`.`group_id` WHERE `user`.`id` = ? AND `catalog_filter_group_map`.`enabled`=1) ";
                 $params[] = $user_id;
@@ -862,32 +862,23 @@
      */
     public function has_item($object = null, $track = null): bool
     {
-<<<<<<< HEAD
-        $results = [];
-        if ($object) {
-            $sql        = "SELECT `object_id` FROM `playlist_data` WHERE `playlist_data`.`playlist` = ? AND `playlist_data`.`object_id` = ? AND `playlist_data`.`object_type` = 'song' LIMIT 1";
-            $db_results = Dba::read($sql, [$this->id, $object]);
-            $results    = Dba::fetch_assoc($db_results);
-        } elseif ($track) {
-=======
         if ($object === null && $track === null) {
             return false;
         }
 
         if ($object === null && $track !== null) {
             // searching by track
->>>>>>> 07b350e8
             $sql        = "SELECT `track` FROM `playlist_data` WHERE `playlist_data`.`playlist` = ? AND `playlist_data`.`track` = ? AND `playlist_data`.`object_type` = 'song' LIMIT 1";
             $db_results = Dba::read($sql, [$this->id, $track]);
             $results    = Dba::fetch_assoc($db_results);
         } else {
             if ($track !== null) {
                 $sql        = "SELECT `object_id` FROM `playlist_data` WHERE `playlist_data`.`playlist` = ? AND `playlist_data`.`object_id` = ? AND `playlist_data`.`object_type` = 'song' AND `track` <= ? LIMIT 1";
-                $db_results = Dba::read($sql, array($this->id, $object, $track));
+                $db_results = Dba::read($sql, [$this->id, $object, $track]);
             } else {
                 // Search object and optionally check by track
                 $sql        = "SELECT `object_id` FROM `playlist_data` WHERE `playlist_data`.`playlist` = ? AND `playlist_data`.`object_id` = ? AND `playlist_data`.`object_type` = 'song' LIMIT 1";
-                $db_results = Dba::read($sql, array($this->id, $object));
+                $db_results = Dba::read($sql, [$this->id, $object]);
             }
             $results = Dba::fetch_assoc($db_results);
         }
