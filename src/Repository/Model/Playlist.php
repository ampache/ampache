<?php
/*
 * vim:set softtabstop=4 shiftwidth=4 expandtab:
 *
 * LICENSE: GNU Affero General Public License, version 3 (AGPL-3.0-or-later)
 * Copyright Ampache.org, 2001-2023
 *
 * This program is free software: you can redistribute it and/or modify
 * it under the terms of the GNU Affero General Public License as published by
 * the Free Software Foundation, either version 3 of the License, or
 * (at your option) any later version.
 *
 * This program is distributed in the hope that it will be useful,
 * but WITHOUT ANY WARRANTY; without even the implied warranty of
 * MERCHANTABILITY or FITNESS FOR A PARTICULAR PURPOSE.  See the
 * GNU Affero General Public License for more details.
 *
 * You should have received a copy of the GNU Affero General Public License
 * along with this program.  If not, see <https://www.gnu.org/licenses/>.
 *
 */

declare(strict_types=0);

namespace Ampache\Repository\Model;

use Ampache\Config\AmpConfig;
use Ampache\Module\Authorization\Access;
use Ampache\Module\System\Core;
use Ampache\Module\System\Dba;
use PDOStatement;

/**
 * This class handles playlists in ampache. it references the playlist* tables
 */
class Playlist extends playlist_object
{
    protected const DB_TABLENAME = 'playlist';

    /* Variables from the database */
    public $genre;
    public $date;
    public $last_update;
    public $last_duration;

    public $f_date;
    public $f_last_update;

    /* Generated Elements */
    public $items = array();

    /**
     * Constructor
     * This takes a playlist_id as an optional argument and gathers the information
     * if not playlist_id is passed returns false (or if it isn't found
     * @param integer $object_id
     */
    public function __construct($object_id)
    {
        $info = $this->get_info($object_id, static::DB_TABLENAME);
        foreach ($info as $key => $value) {
            $this->$key = $value;
        }
    } // Playlist

    public function getId(): int
    {
        return (int)$this->id;
    }

    /**
     * garbage_collection
     *
     * Clean dead items out of playlists
     */
    public static function garbage_collection()
    {
        foreach (array('song', 'podcast_episode', 'video') as $object_type) {
            Dba::write("DELETE FROM `playlist_data` USING `playlist_data` LEFT JOIN `" . $object_type . "` ON `" . $object_type . "`.`id` = `playlist_data`.`object_id` WHERE `" . $object_type . "`.`file` IS NULL AND `playlist_data`.`object_type`='" . $object_type . "';");
        }
        Dba::write("DELETE FROM `playlist_data` USING `playlist_data` LEFT JOIN `live_stream` ON `live_stream`.`id` = `playlist_data`.`object_id` WHERE `live_stream`.`id` IS NULL AND `playlist_data`.`object_type`='live_stream';");
        Dba::write("DELETE FROM `playlist` USING `playlist` LEFT JOIN `playlist_data` ON `playlist_data`.`playlist` = `playlist`.`id` WHERE `playlist_data`.`object_id` IS NULL;");
    }

    /**
     * build_cache
     * This is what builds the cache from the objects
     * @param array $ids
     */
    public static function build_cache($ids)
    {
        if (!empty($ids)) {
            $idlist     = '(' . implode(',', $ids) . ')';
            $sql        = "SELECT * FROM `playlist` WHERE `id` IN $idlist";
            $db_results = Dba::read($sql);

            while ($row = Dba::fetch_assoc($db_results)) {
                parent::add_to_cache('playlist', $row['id'], $row);
            }
        }
    } // build_cache

    /**
     * get_playlists
     * Returns a list of playlists accessible by the user.
     * @param integer $user_id
     * @param string $playlist_name
     * @param boolean $like
     * @param boolean $includePublic
     * @param boolean $includeHidden
     * @return integer[]
     */
    public static function get_playlists($user_id = null, $playlist_name = '', $like = true, $includePublic = true, $includeHidden = true)
    {
        if (!$user_id) {
            $user    = Core::get_global('user');
            $user_id = $user->id ?? 0;
        }
        $key = ($includePublic)
            ? 'playlistids'
            : 'accessibleplaylistids';
        if (empty($playlist_name)) {
            if (parent::is_cached($key, $user_id)) {
                return parent::get_from_cache($key, $user_id);
            }
        }
        $is_admin = (Access::check('interface', 100, $user_id) || $user_id == -1);
        $sql      = "SELECT `id` FROM `playlist` ";
        $params   = array();
        $join     = 'WHERE';

        if (!$is_admin) {
            $sql .= ($includePublic)
                ? "$join (`user` = ? OR `type` = 'public') "
                : "$join (`user` = ?) ";
            $params[] = $user_id;
            $join     = 'AND';
        }
        if ($playlist_name !== '') {
            $playlist_name = (!$like) ? "= '" . $playlist_name . "'" : "LIKE '%" . $playlist_name . "%' ";
            $sql .= "$join `name` " . $playlist_name;
            $join = 'AND';
        }
        if (!$includeHidden) {
            $hide_string = str_replace('%', '\%', str_replace('_', '\_', Preference::get_by_user($user_id, 'api_hidden_playlists')));
            if (!empty($hide_string)) {
                $sql .= "$join `name` NOT LIKE '" . Dba::escape($hide_string) . "%' ";
            }
        }
        $sql .= "ORDER BY `name`";
        //debug_event(self::class, 'get_playlists query: ' . $sql, 5);

        $db_results = Dba::read($sql, $params);
        $results    = array();
        while ($row = Dba::fetch_assoc($db_results)) {
            $results[] = (int)$row['id'];
        }

        if (empty($playlist_name)) {
            parent::add_to_cache($key, $user_id, $results);
        }

        return $results;
    } // get_playlists

    /**
     * get_playlist_array
     * Returns a list of playlists accessible by the user with formatted name.
     * @param integer $user_id
     * @return integer[]
     */
    public static function get_playlist_array($user_id = null)
    {
        if (!$user_id) {
            $user_id = Core::get_global('user')->id ?? 0;
        }
        $key = 'playlistarray';
        if (parent::is_cached($key, $user_id)) {
            return parent::get_from_cache($key, $user_id);
        }
        $is_admin = (Access::check('interface', 100, $user_id) || $user_id == -1);
        $sql      = "SELECT `id`, IF(`user` = ?, `name`, CONCAT(`name`, ' (', `username`, ')')) AS `name` FROM `playlist` ";
        $params   = array($user_id);

        if (!$is_admin) {
            $sql .= "WHERE (`user` = ? OR `type` = 'public') ";
            $params[] = $user_id;
        }
        $sql .= "ORDER BY `name`";
        //debug_event(self::class, 'get_playlists query: ' . $sql, 5);

        $db_results = Dba::read($sql, $params);
        $results    = array();
        while ($row = Dba::fetch_assoc($db_results)) {
            $results[$row['id']] = $row['name'];
        }

        parent::add_to_cache($key, $user_id, $results);

        return $results;
    } // get_playlist_array

    /**
     * get_details
     * Returns a keyed array of playlist id and name accessible by the user.
     * @param string $type
     * @param integer $user_id
     * @return array
     */
    public static function get_details($type = 'playlist', $user_id = null)
    {
        if ($user_id === null) {
            $user    = Core::get_global('user');
            $user_id = $user->id ?? -1;
        }

        $sql        = "SELECT `id`, `name` FROM `$type` WHERE (`user` = ? OR `type` = 'public') ORDER BY `name`";
        $results    = array();
        $db_results = Dba::read($sql, array($user_id));
        while ($row = Dba::fetch_assoc($db_results)) {
            $results[$row['id']] = $row['name'];
        }

        return $results;
    } // get_playlists

    /**
     * get_smartlists
     * Returns a list of searches accessible by the user.
     * @param integer $user_id
     * @param string $playlist_name
     * @param boolean $like
     * @param boolean $includeHidden
     * @return array
     */
    public static function get_smartlists($user_id = null, $playlist_name = '', $like = true, $includeHidden = true)
    {
        if (!$user_id) {
            $user    = Core::get_global('user');
            $user_id = $user->id ?? 0;
        }
        $key  = 'smartlists';
        if (empty($playlist_name)) {
            if (parent::is_cached($key, $user_id)) {
                return parent::get_from_cache($key, $user_id);
            }
        }
        $is_admin = (Access::check('interface', 100, $user_id) || $user_id == -1);
        $sql      = "SELECT CONCAT('smart_', `id`) AS `id` FROM `search` ";
        $params   = array();
        $join     = 'WHERE';

        if (!$is_admin) {
            $sql .= "$join (`user` = ? OR `type` = 'public') ";
            $params[] = $user_id;
            $join     = 'AND';
        }
        if ($playlist_name !== '') {
            $playlist_name = (!$like) ? "= '" . $playlist_name . "'" : "LIKE '%" . $playlist_name . "%' ";
            $sql .= "$join `name` " . $playlist_name;
            $join = 'AND';
        }
        if (!$includeHidden) {
            $hide_string = str_replace('%', '\%', str_replace('_', '\_', Preference::get_by_user($user_id, 'api_hidden_playlists')));
            if (!empty($hide_string)) {
                $sql .= "$join `name` NOT LIKE '" . Dba::escape($hide_string) . "%' ";
            }
        }
        $sql .= "ORDER BY `name`";
        //debug_event(self::class, 'get_smartlists ' . $sql, 5);

        $db_results = Dba::read($sql, $params);
        $results    = array();
        while ($row = Dba::fetch_assoc($db_results)) {
            $results[] = $row['id'];
        }

        if (empty($playlist_name)) {
            parent::add_to_cache($key, $user_id, $results);
        }

        return $results;
    } // get_smartlists

    /**
     * format
     * This takes the current playlist object and gussies it up a little
     * bit so it is presentable to the users
     * @param boolean $details
     */
    public function format($details = true)
    {
        parent::format($details);
        $this->f_date        = $this->date ? get_datetime((int)$this->date) : T_('Unknown');
        $this->f_last_update = $this->last_update ? get_datetime((int)$this->last_update) : T_('Unknown');
    } // format

    /**
     * get_items
     * This returns an array of playlist medias that are in this playlist.
     * Because the same media can be on the same playlist twice they are
     * keyed by the uid from playlist_data
     * @return array
     */
    public function get_items()
    {
        $results = array();
        $user    = Core::get_global('user');
        $user_id = $user->id ?? 0;

        // Iterate over the object types
        $sql              ='SELECT DISTINCT `object_type` FROM `playlist_data`';
        $db_object_types  = Dba::read($sql);

        while ($row = Dba::fetch_assoc($db_object_types)) {
            $object_type = $row['object_type'];
            $params      = array($this->id);

            switch ($object_type) {
                case "song":
                    $sql = 'SELECT `playlist_data`.`id`, `object_id`, `object_type`, `playlist_data`.`track` FROM `playlist_data` INNER JOIN `song` ON `playlist_data`.`object_id` = `song`.`id` WHERE `playlist_data`.`playlist` = ? AND `object_id` IS NOT NULL ';
                    if (AmpConfig::get('catalog_filter') && $user_id > 0) {
                        $sql .= 'AND `playlist_data`.`object_type`="song" AND `song`.`catalog` IN (SELECT `catalog_id` FROM `catalog_filter_group_map` INNER JOIN `user` ON `user`.`catalog_filter_group` = `catalog_filter_group_map`.`group_id` WHERE `user`.`id`= ? AND `catalog_filter_group_map`.`enabled`=1) ';
                        $params[] = $user_id;
                    }
                    $sql .= 'ORDER BY `playlist_data`.`track`';
                    break;
                case "podcast_episode":
                    $sql = 'SELECT `playlist_data`.`id`, `object_id`, `object_type`, `playlist_data`.`track` FROM `playlist_data` INNER JOIN `podcast_episode` ON `playlist_data`.`object_id` = `podcast_episode`.`id` WHERE `playlist_data`.`playlist` = ? AND `object_id` IS NOT NULL ';
                    if (AmpConfig::get('catalog_filter') && $user_id > 0) {
                        $sql .= 'AND `playlist_data`.`object_type`="podcast_episode" AND `podcast_episode`.`catalog` IN (SELECT `catalog_id` FROM `catalog_filter_group_map` INNER JOIN `user` ON `user`.`catalog_filter_group` = `catalog_filter_group_map`.`group_id` WHERE `user`.`id`= ? AND `catalog_filter_group_map`.`enabled`=1) ';
                        $params[] = $user_id;
                    }
                    $sql .= 'ORDER BY `playlist_data`.`track`';
                    break;
                default:
                    $sql = "SELECT `id`, `object_id`, `object_type`, `track` FROM `playlist_data` WHERE `playlist`= ? AND `playlist_data`.`object_type` != 'song' AND `playlist_data`.`object_type` != 'podcast_episode' ORDER BY `track`";
                    debug_event(__CLASS__, "get_items(): $object_type not handled", 5);
            }
            $db_results  = Dba::read($sql, $params);

            while ($row = Dba::fetch_assoc($db_results)) {
                $results[] = array(
                    'object_type' => $row['object_type'],
                    'object_id' => (int)$row['object_id'],
                    'track' => (int)$row['track'],
                    'track_id' => $row['id']
                );
            }
        }
        //	debug_event(__CLASS__, "get_items(): Results:\n" . print_r($results,true) , 5);

        return $results;
    } // get_items

    /**
     * get_random_items
     * This is the same as before but we randomize the buggers!
     * @param string $limit
     * @return array
     */
    public function get_random_items($limit = '')
    {
        $limit_sql = (!empty($limit))
            ? ' LIMIT ' . (string)($limit)
            : '';
        $results = array();
        $user    = Core::get_global('user');
        $user_id = $user->id ?? 0;

        // Iterate over the object types
        $sql              ='SELECT DISTINCT `object_type` FROM `playlist_data`';
        $db_object_types  = Dba::read($sql);

        while ($row = Dba::fetch_assoc($db_object_types)) {
            $object_type = $row['object_type'];
            $params      = array($this->id);

            switch ($object_type) {
                case "song":
                case "live_stream":
                case "podcast_episode":
                case "video":
                    $sql = "SELECT `playlist_data`.`id`, `object_id`, `object_type`, `playlist_data`.`track` FROM `playlist_data` INNER JOIN `$object_type` ON `playlist_data`.`object_id` = `$object_type`.`id` WHERE `playlist_data`.`playlist` = ? AND `object_type` = '$object_type' ";
                    if (AmpConfig::get('catalog_filter') && $user_id > 0) {
                        $sql .= "AND `playlist_data`.`object_type`='$object_type' AND `$object_type`.`catalog` IN (SELECT `catalog_id` FROM `catalog_filter_group_map` INNER JOIN `user` ON `user`.`catalog_filter_group` = `catalog_filter_group_map`.`group_id` WHERE `user`.`id`= ? AND `catalog_filter_group_map`.`enabled`=1) ";
                        $params[] = $user_id;
                    }
                    $sql .= 'ORDER BY RAND()';
                    break;
                default:
                    $sql = "SELECT `id`, `object_id`, `object_type`, `track` FROM `playlist_data` WHERE `playlist`= ? AND `playlist_data`.`object_type` != 'song' AND `playlist_data`.`object_type` != 'podcast_episode' AND `playlist_data`.`object_type` != 'live_stream' ORDER BY `track`";
                    debug_event(__CLASS__, "get_items(): $object_type not handled", 5);
            }
            $db_results  = Dba::read($sql . $limit_sql, $params);
            while ($row = Dba::fetch_assoc($db_results)) {
                $results[] = array(
                    'object_type' => $row['object_type'],
                    'object_id' => (int)$row['object_id'],
                    'track' => (int)$row['track'],
                    'track_id' => $row['id']
                );
            }
        } // end while
        //debug_event(__CLASS__, "get_random_items(): " . $sql . $limit_sql, 5);

        return $results;
    } // get_random_items

    /**
     * get_songs
     * This is called by the batch script, because we can't pass in Dynamic objects they pulled once and then their
     * target song.id is pushed into the array
     */
    public function get_songs()
    {
        $results = array();
        $user    = Core::get_global('user');
        $user_id = $user->id ?? 0;
        $params  = array($this->id);

        $sql = 'SELECT `playlist_data`.`id`, `object_id`, `object_type`, `playlist_data`.`track` FROM `playlist_data` INNER JOIN `song` ON `playlist_data`.`object_id` = `song`.`id` WHERE `playlist_data`.`playlist` = ? AND `playlist_data`.`object_type`="song" AND `object_id` IS NOT NULL ';
        if (AmpConfig::get('catalog_filter') && $user_id > 0) {
            $sql .= 'AND `playlist_data`.`object_type`="song" AND `song`.`catalog` IN (SELECT `catalog_id` FROM `catalog_filter_group_map` INNER JOIN `user` ON `user`.`catalog_filter_group` = `catalog_filter_group_map`.`group_id` WHERE `user`.`id`= ? AND `catalog_filter_group_map`.`enabled`=1) ';
            $params[] = $user_id;
        }
        $sql .= "ORDER BY `playlist_data`.`track`";
        $db_results  = Dba::read($sql, $params);
        //	debug_event(__CLASS__, "get_songs(): " . $sql, 5);

        while ($row = Dba::fetch_assoc($db_results)) {
            $results[] = $row['object_id'];
        } // end while

        return $results;
    } // get_songs

    /**
     * get_media_count
     * This simply returns a int of how many media elements exist in this playlist
     * For now let's consider a dyn_media a single entry
     * @param string $type
<<<<<<< HEAD
     * @return integer
=======
     * @return int
>>>>>>> 6f31cac2
     */
    public function get_media_count($type = '')
    {
        $user    = Core::get_global('user');
        $user_id = $user->id ?? 0;
        $params  = array($this->id);

        $sql = 'SELECT COUNT(`playlist_data`.`id`) AS `list_count` FROM `playlist_data` INNER JOIN `song` ON `playlist_data`.`object_id` = `song`.`id` WHERE `playlist_data`.`playlist` = ? AND `object_id` IS NOT NULL ';
        // NEED TO REVIST FOR ALL MEDIA TYPES;
        if (!empty($type)) {
            $sql .= 'AND `playlist_data`.`object_type` = ? ';
            $params[] = $type;
        }
        if (AmpConfig::get('catalog_filter') && $user_id > 0) {
            $sql .= 'AND `playlist_data`.`object_type`="song" AND `song`.`catalog` IN (SELECT `catalog_id` FROM `catalog_filter_group_map` INNER JOIN `user` ON `user`.`catalog_filter_group` = `catalog_filter_group_map`.`group_id` WHERE `user`.`id`= ? AND `catalog_filter_group_map`.`enabled`=1) ';
            $params[] = $user_id;
        }

        $sql .= "GROUP BY `playlist_data`.`playlist`;";

        //debug_event(__CLASS__, "get_media_count(): " . $sql . ' ' . print_r($params, true), 5);

        $db_results = Dba::read($sql, $params);
        $row        = Dba::fetch_assoc($db_results);
        if (empty($row)) {
            return 0;
        }

        return (int)$row['list_count'];
    } // get_media_count

    /**
    * get_total_duration
    * Get the total duration of all songs.
    * @return integer
    */
    public function get_total_duration()
    {
        $songs  = $this->get_songs();
        $idlist = '(' . implode(',', $songs) . ')';
        if ($idlist == '()') {
            return 0;
        }
        $sql        = "SELECT SUM(`time`) FROM `song` WHERE `id` IN $idlist";
        $db_results = Dba::read($sql);
        $row        = Dba::fetch_row($db_results);
        if (empty($row)) {
            return 0;
        }

        //	debug_event(__CLASS__, "get_total_duration(): " . $sql, 5);

        return (int) $row[0];
    } // get_total_duration

    /**
     * update
     * This function takes a key'd array of data and runs updates
     * @param array $data
     * @return integer
     */
    public function update(array $data)
    {
        if (isset($data['name']) && $data['name'] != $this->name) {
            $this->update_name($data['name']);
        }
        if (isset($data['pl_type']) && $data['pl_type'] != $this->type) {
            $this->update_type($data['pl_type']);
        }
        if (isset($data['pl_user']) && $data['pl_user'] != $this->user) {
            $this->update_user($data['pl_user']);
        }
        // reformat after an update
        $this->format();

        return $this->id;
    } // update

    /**
     * update_type
     * This updates the playlist type, it calls the generic update_item function
     * @param string $new_type
     */
    private function update_type($new_type)
    {
        if ($this->_update_item('type', $new_type)) {
            $this->type = $new_type;
        }
    } // update_type

    /**
     * update_user
     * This updates the playlist type, it calls the generic update_item function
     * @param int $new_user
     */
    private function update_user($new_user)
    {
        if ($this->_update_item('user', $new_user)) {
            $this->user     = $new_user;
            $this->username = User::get_username($new_user);
            $sql            = "UPDATE `playlist` SET `user` = ?, `username` = ? WHERE `playlist`.`user` = ?;";
            Dba::write($sql, array($this->user, $this->username, $this->user));
        }
    } // update_type

    /**
     * update_name
     * This updates the playlist name, it calls the generic update_item function
     * @param string $new_name
     */
    private function update_name($new_name)
    {
        if ($this->_update_item('name', $new_name)) {
            $this->name = $new_name;
        }
    } // update_name

    /**
     * update_last_update
     * This updates the playlist last update, it calls the generic update_item function
     */
    private function update_last_update()
    {
        $last_update = time();
        if ($this->_update_item('last_update', $last_update)) {
            $this->last_update = $last_update;
        }
        $this->set_last($this->get_total_duration(), 'last_duration');
    } // update_last_update

    /**
     * _update_item
     * This is the generic update function, it does the escaping and error checking
     * @param string $field
     * @param string|int $value
     * @return PDOStatement|boolean
     */
    private function _update_item($field, $value)
    {
        if (Core::get_global('user')->id != $this->user && !Access::check('interface', 50)) {
            return false;
        }

        $sql = "UPDATE `playlist` SET `$field` = ? WHERE `id` = ?";

        return Dba::write($sql, array($value, $this->id));
    } // update_item

    /**
     * update_track_number
     * This takes a playlist_data.id and a track (int) and updates the track value
     * @param integer $track_id
     * @param integer $index
     */
    public function update_track_number($track_id, $index)
    {
        $sql = "UPDATE `playlist_data` SET `track` = ? WHERE `id` = ?";
        Dba::write($sql, array($index, $track_id));
    } // update_track_number

    /**
     * Regenerate track numbers to fill gaps.
     */
    public function regenerate_track_numbers()
    {
        $items = $this->get_items();
        $index = 1;
        foreach ($items as $item) {
            $this->update_track_number($item['track_id'], $index);
            $index++;
        }

        $this->update_last_update();
    }

    /**
     * add_songs
     * @param array $song_ids
     * This takes an array of song_ids and then adds it to the playlist
     */
    public function add_songs($song_ids = array())
    {
        $medias = array();
        foreach ($song_ids as $song_id) {
            $medias[] = array(
                'object_type' => 'song',
                'object_id' => $song_id,
            );
        }
        $this->add_medias($medias);
        Catalog::update_mapping('playlist');
    } // add_songs

    /**
     * add_medias
     * @param array $medias
     * @return bool
     */
    public function add_medias($medias)
    {
        if (empty($medias)) {
            return false;
        }
        /* We need to pull the current 'end' track and then use that to
         * append, rather then integrate take end track # and add it to
         * $song->track add one to make sure it really is 'next'
         */
        debug_event(self::class, "add_medias to: " . $this->id, 5);
        $unique     = (bool) AmpConfig::get('unique_playlist');
        $track_data = $this->get_items();
        $base_track = count($track_data);
        $count      = 0;
        $sql        = "INSERT INTO `playlist_data` (`playlist`, `object_id`, `object_type`, `track`) VALUES ";
        $values     = array();
        foreach ($medias as $data) {
            if ($unique && in_array($data['object_id'], $track_data)) {
                debug_event(self::class, "Can't add a duplicate " . $data['object_type'] . " (" . $data['object_id'] . ") when unique_playlist is enabled", 3);
            } else {
                $count++;
                $track = $base_track + $count;
                $sql .= "(?, ?, ?, ?), ";
                $values[] = $this->id;
                $values[] = $data['object_id'];
                $values[] = $data['object_type'];
                $values[] = $track;
            } // if valid id
        } // end foreach medias
        Dba::write(rtrim($sql, ', '), $values);
        debug_event(self::class, "Added $count tracks to playlist: " . $this->id, 5);
        $this->update_last_update();

        return true;
    }

    /**
     * check
     * This function creates an empty playlist, gives it a name and type
     * @param string $name
     * @param string $type
     * @param integer $user_id
     * @return int
     */
    public static function check($name, $type, $user_id = null)
    {
        if ($user_id === null) {
            $user    = Core::get_global('user');
            $user_id = $user->id ?? -1;
        }
        $results    = array();
        $sql        = "SELECT `id` FROM `playlist` WHERE `name` = ? AND `user` = ? AND `type` = ?";
        $db_results = Dba::read($sql, array($name, $user_id, $type));

        while ($row = Dba::fetch_assoc($db_results)) {
            $results[] = (int)$row['id'];
        }
        // return the duplicate ID
        if (!empty($results)) {
            return $results[0];
        }

        return 0;
    } // check

    /**
     * create
     * This function creates an empty playlist, gives it a name and type
     * @param string $name
     * @param string $type
     * @param int $user_id
     * @param bool $existing
     * @return int|null
     */
    public static function create($name, $type, $user_id = null, $existing = true)
    {
        if ($user_id === null) {
            $user    = Core::get_global('user');
            $user_id = $user->id ?? -1;
        }
        // check for duplicates
        $existing_id = self::check($name, $type, $user_id);
        if ($existing_id > 0) {
            if (!$existing) {
                return null;
            } else {
                return $existing_id;
            }
        }

        // get the public_name/username
        $username = User::get_username($user_id);

        $date = time();
        $sql  = "INSERT INTO `playlist` (`name`, `user`, `username`, `type`, `date`, `last_update`) VALUES (?, ?, ?, ?, ?, ?)";
        Dba::write($sql, array($name, $user_id, $username, $type, $date, $date));
        $insert_id = Dba::insert_id();

        if (empty($insert_id)) {
            return null;
        }

        Catalog::count_table('playlist');

        return (int)$insert_id;
    } // create

    /**
     * set_items
     * This calls the get_items function and sets it to $this->items which is an array in this object
     */
    public function set_items()
    {
        $this->items = $this->get_items();
    } // set_items

    /**
     * set_last
     *
     * @param integer $count
     * @param string $column
     */
    private function set_last($count, $column)
    {
        if ($this->id && in_array($column, array('last_count', 'last_duration')) && $count >= 0) {
            $sql = "UPDATE `playlist` SET `" . Dba::escape($column) . "` = " . $count . " WHERE `id` = " . Dba::escape($this->id);
            Dba::write($sql);
        }
    }

    /**
     * delete_all
     *
     * this deletes all tracks from a playlist, you specify the playlist.id here
     * @return boolean
     */
    public function delete_all()
    {
        $sql = "DELETE FROM `playlist_data` WHERE `playlist_data`.`playlist` = ?";
        Dba::write($sql, array($this->id));
        debug_event(self::class, 'Delete all tracks from: ' . $this->id, 5);

        $this->update_last_update();

        return true;
    } // delete_all

    /**
     * delete_song
     * @param integer $object_id
     * this deletes a single track, you specify the playlist_data.id here
     * @return boolean
     */
    public function delete_song($object_id)
    {
        $sql = "DELETE FROM `playlist_data` WHERE `playlist_data`.`playlist` = ? AND `playlist_data`.`object_id` = ? LIMIT 1";
        Dba::write($sql, array($this->id, $object_id));
        debug_event(self::class, 'Delete object_id: ' . $object_id . ' from ' . $this->id, 5);

        $this->update_last_update();

        return true;
    } // delete_track

    /**
     * delete_track
     * this deletes a single track, you specify the playlist_data.id here
     * @param integer $object_id
     * @return boolean
     */
    public function delete_track($object_id)
    {
        $sql = "DELETE FROM `playlist_data` WHERE `playlist_data`.`playlist` = ? AND `playlist_data`.`id` = ? LIMIT 1";
        Dba::write($sql, array($this->id, $object_id));
        debug_event(self::class, 'Delete item_id: ' . $object_id . ' from ' . $this->id, 5);

        $this->update_last_update();

        return true;
    } // delete_track

    /**
     * delete_track_number
     * this deletes a single track by it's track #, you specify the playlist_data.track here
     * @param integer $track
     * @return boolean
     */
    public function delete_track_number($track)
    {
        $sql = "DELETE FROM `playlist_data` WHERE `playlist_data`.`playlist` = ? AND `playlist_data`.`track` = ? LIMIT 1";
        Dba::write($sql, array($this->id, $track));
        debug_event(self::class, 'Delete track: ' . $track . ' from ' . $this->id, 5);

        $this->update_last_update();

        return true;
    } // delete_track_number

    /**
     * set_by_track_number
     * this deletes a single track by it's track #, you specify the playlist_data.track here
     * @param integer $object_id
     * @param integer $track
     * @return boolean
     */
    public function set_by_track_number($object_id, $track)
    {
        $sql = "UPDATE `playlist_data` SET `object_id` = ? WHERE `playlist_data`.`playlist` = ? AND `playlist_data`.`track` = ?";
        Dba::write($sql, array($object_id, $this->id, $track));
        debug_event(self::class, 'Set track ' . $track . ' to ' . $object_id . ' for playlist: ' . $this->id, 5);

        $this->update_last_update();

        return true;
    } // delete_track_number

    /**
     * has_item
     * look for the track id or the object id in a playlist
     * @param integer $object
     * @param integer $track
     * @return boolean
     */
    public function has_item($object = null, $track = null)
    {
        $results = array();
        if ($object) {
            $sql        = "SELECT `object_id` FROM `playlist_data` WHERE `playlist_data`.`playlist` = ? AND `playlist_data`.`object_id` = ? LIMIT 1";
            $db_results = Dba::read($sql, array($this->id, $object));
            $results    = Dba::fetch_assoc($db_results);
        } elseif ($track) {
            $sql        = "SELECT `track` FROM `playlist_data` WHERE `playlist_data`.`playlist` = ? AND `playlist_data`.`track` = ? LIMIT 1";
            $db_results = Dba::read($sql, array($this->id, $track));
            $results    = Dba::fetch_assoc($db_results);
        }
        if (isset($results['object_id']) || isset($results['track'])) {
            debug_event(self::class, 'has_item results: ' . ($results['object_id'] ?? $results['track']), 5);

            return true;
        }

        return false;
    } // has_item

    /**
     * has_search
     * Look for a saved smartlist with the same name as this playlist that the user can access
     * @param int $playlist_user
     * @return int
     */
    public function has_search($playlist_user): int
    {
        // search for your own playlist
        $sql        = "SELECT `id`, `name` FROM `search` WHERE `user` = ?";
        $db_results = Dba::read($sql, array($playlist_user));
        while ($row = Dba::fetch_assoc($db_results)) {
            if ($row['name'] == $this->name) {
                return (int)$row['id'];
            }
        }
        // look for public ones
        $sql        = "SELECT `id`, `name` FROM `search` WHERE (`type`='public' OR `user` = ?)";
        $db_results = Dba::read($sql, array(Core::get_global('user')->id));
        while ($row = Dba::fetch_assoc($db_results)) {
            if ($row['name'] == $this->name) {
                return (int)$row['id'];
            }
        }

        return 0;
    } // has_search

    /**
     * delete
     * This deletes the current playlist and all associated data
     */
    public function delete()
    {
        $sql = "DELETE FROM `playlist_data` WHERE `playlist` = ?";
        Dba::write($sql, array($this->id));

        $sql = "DELETE FROM `playlist` WHERE `id` = ?";
        Dba::write($sql, array($this->id));

        $sql = "DELETE FROM `object_count` WHERE `object_type`='playlist' AND `object_id` = ?";
        Dba::write($sql, array($this->id));
        Catalog::count_table('playlist');

        return true;
    } // delete

    /**
     * Sort the tracks and save the new position
     */
    public function sort_tracks()
    {
        /* First get all of the songs in order of their tracks */
        $sql = "SELECT `list`.`id` FROM `playlist_data` AS `list` LEFT JOIN `song` ON `list`.`object_id` = `song`.`id` LEFT JOIN `album` ON `song`.`album` = `album`.`id` LEFT JOIN `artist` ON `album`.`album_artist` = `artist`.`id` WHERE `list`.`playlist` = ? ORDER BY `artist`.`name`, `album`.`name`, `album`.`year`, `song`.`disk`, `song`.`track`, `song`.`title`";

        $count      = 1;
        $db_results = Dba::query($sql, array($this->id));
        $results    = array();

        while ($row = Dba::fetch_assoc($db_results)) {
            $results[] = array(
                'id' => $row['id'],
                'track' => $count
            );
            $count++;
        } // end while results
        if (!empty($results)) {
            $sql = "INSERT INTO `playlist_data` (`id`, `track`) VALUES ";
            foreach ($results as $data) {
                $sql .= "(" . Dba::escape($data['id']) . ", " . Dba::escape($data['track']) . "), ";
            } // foreach re-ordered results

            //replace the last comma
            $sql = substr_replace($sql, "", -2);
            $sql .= "ON DUPLICATE KEY UPDATE `track`=VALUES(`track`)";

            // do this in one go
            Dba::write($sql);
        }
        $this->update_last_update();

        return true;
    } // sort_tracks

    /**
     * Migrate an object associate stats to a new object
     * @param string $object_type
     * @param integer $old_object_id
     * @param integer $new_object_id
     * @return PDOStatement|boolean
     */
    public static function migrate($object_type, $old_object_id, $new_object_id)
    {
        $sql    = "UPDATE `playlist_data` SET `object_id` = ? WHERE `object_id` = ? AND `object_type` = ?;";
        $params = array($new_object_id, $old_object_id, $object_type);

        return Dba::write($sql, $params);
    }
}<|MERGE_RESOLUTION|>--- conflicted
+++ resolved
@@ -440,11 +440,7 @@
      * This simply returns a int of how many media elements exist in this playlist
      * For now let's consider a dyn_media a single entry
      * @param string $type
-<<<<<<< HEAD
-     * @return integer
-=======
      * @return int
->>>>>>> 6f31cac2
      */
     public function get_media_count($type = '')
     {
