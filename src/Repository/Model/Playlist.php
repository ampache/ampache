<?php
/*
 * vim:set softtabstop=4 shiftwidth=4 expandtab:
 *
 * LICENSE: GNU Affero General Public License, version 3 (AGPL-3.0-or-later)
 * Copyright 2001 - 2020 Ampache.org
 *
 * This program is free software: you can redistribute it and/or modify
 * it under the terms of the GNU Affero General Public License as published by
 * the Free Software Foundation, either version 3 of the License, or
 * (at your option) any later version.
 *
 * This program is distributed in the hope that it will be useful,
 * but WITHOUT ANY WARRANTY; without even the implied warranty of
 * MERCHANTABILITY or FITNESS FOR A PARTICULAR PURPOSE.  See the
 * GNU Affero General Public License for more details.
 *
 * You should have received a copy of the GNU Affero General Public License
 * along with this program.  If not, see <https://www.gnu.org/licenses/>.
 *
 */

declare(strict_types=0);

namespace Ampache\Repository\Model;

use Ampache\Module\Authorization\Access;
use Ampache\Module\System\Dba;
use Ampache\Config\AmpConfig;
use Ampache\Module\System\Core;

/**
 * This class handles playlists in ampache. it references the playlist* tables
 */
class Playlist extends playlist_object
{
    protected const DB_TABLENAME = 'playlist';

    /* Variables from the database */
    public $genre;
    public $date;
    public $last_update;
    public $last_duration;

    public $link;
    public $f_link;
    public $f_date;
    public $f_last_update;

    /* Generated Elements */
    public $items = array();

    /**
     * Constructor
     * This takes a playlist_id as an optional argument and gathers the information
     * if not playlist_id is passed returns false (or if it isn't found
     * @param integer $object_id
     */
    public function __construct($object_id)
    {
        $info = $this->get_info($object_id);

        foreach ($info as $key => $value) {
            $this->$key = $value;
        }
    } // Playlist


    /**
     * garbage_collection
     *
     * Clean dead items out of playlists
     */
    public static function garbage_collection()
    {
        foreach (array('song', 'video') as $object_type) {
            Dba::write("DELETE FROM `playlist_data` USING `playlist_data` LEFT JOIN `" . $object_type . "` ON `" . $object_type . "`.`id` = `playlist_data`.`object_id` WHERE `" . $object_type . "`.`file` IS NULL AND `playlist_data`.`object_type`='" . $object_type . "'");
        }
        Dba::write("DELETE FROM `playlist` USING `playlist` LEFT JOIN `playlist_data` ON `playlist_data`.`playlist` = `playlist`.`id` WHERE `playlist_data`.`object_id` IS NULL");
    }

    /**
     * get_details
     * Returns a keyed array of playlist id and name accessible by the user.
     * @param string $type
     * @param integer $user_id
     * @return array
     */
    public static function get_details($type = 'playlist', $user_id = 0)
    {
        if (!$user_id) {
            $user_id = Core::get_global('user')->id ?: -1;
        }

        $sql        = "SELECT `id`, `name` FROM `$type` WHERE (`user` = ? OR `type` = 'public') ORDER BY `name`";
        $results    = array();
        $db_results = Dba::read($sql, array($user_id));
        while ($row = Dba::fetch_assoc($db_results)) {
            $results[$row['id']] = $row['name'];
        }

        return $results;
    } // get_playlists

    /**
     * format
     * This takes the current playlist object and gussies it up a little
     * bit so it is presentable to the users
     * @param boolean $details
     */
    public function format($details = true)
    {
        parent::format($details);
        $this->link   = AmpConfig::get('web_path') . '/playlist.php?action=show_playlist&playlist_id=' . $this->id;
        $this->f_link = '<a href="' . $this->link . '">' . $this->f_name . '</a>';

        $this->f_date        = $this->date ? get_datetime((int)$this->date) : T_('Unknown');
        $this->f_last_update = $this->last_update ? get_datetime((int)$this->last_update) : T_('Unknown');
    } // format

    /**
     * get_items
     * This returns an array of playlist medias that are in this playlist.
     * Because the same media can be on the same playlist twice they are
     * keyed by the uid from playlist_data
     * @return array
     */
    public function get_items()
    {
        $results = array();

        $sql        = "SELECT `id`, `object_id`, `object_type`, `track` FROM `playlist_data` WHERE `playlist`= ? ORDER BY `track`";
        $db_results = Dba::read($sql, array($this->id));

        while ($row = Dba::fetch_assoc($db_results)) {
            $results[] = array(
                'object_type' => $row['object_type'],
                'object_id' => $row['object_id'],
                'track' => $row['track'],
                'track_id' => $row['id']
            );
        } // end while

        return $results;
    } // get_items

    /**
     * get_random_items
     * This is the same as before but we randomize the buggers!
     * @param string $limit
     * @return array
     */
    public function get_random_items($limit = '')
    {
        $results = array();

        $limit_sql = $limit ? 'LIMIT ' . (string)($limit) : '';

        $sql        = "SELECT `object_id`, `object_type` FROM `playlist_data` WHERE `playlist` = ? ORDER BY RAND() $limit_sql";
        $db_results = Dba::read($sql, array($this->id));

        while ($row = Dba::fetch_assoc($db_results)) {
            $results[] = array(
                'object_type' => $row['object_type'],
                'object_id' => $row['object_id']
            );
        } // end while

        return $results;
    } // get_random_items

    /**
     * get_songs
     * This is called by the batch script, because we can't pass in Dynamic objects they pulled once and then their
     * target song.id is pushed into the array
     */
    public function get_songs()
    {
        $results = array();

        $sql         = "SELECT * FROM `playlist_data` WHERE `playlist` = ? AND `object_type` = 'song' AND `object_id` IS NOT NULL ORDER BY `track`";
        $db_results  = Dba::read($sql, array($this->id));

        while ($row = Dba::fetch_assoc($db_results)) {
            $results[] = $row['object_id'];
        } // end while

        return $results;
    } // get_songs

    /**
     * get_media_count
     * This simply returns a int of how many media elements exist in this playlist
     * For now let's consider a dyn_media a single entry
     * @param string $type
     * @return string|null
     */
    public function get_media_count($type = '')
    {
        $params = array($this->id);
        $sql    = "SELECT COUNT(`id`) FROM `playlist_data` WHERE `playlist` = ?";
        if (!empty($type)) {
            $sql .= " AND `object_type` = ?";
            $params[] = $type;
        }
        $db_results = Dba::read($sql, $params);

        $results = Dba::fetch_row($db_results);

        return $results['0'];
    } // get_media_count

    /**
    * get_total_duration
    * Get the total duration of all songs.
    * @return integer
    */
    public function get_total_duration()
    {
        $songs  = $this->get_songs();
        $idlist = '(' . implode(',', $songs) . ')';
        if ($idlist == '()') {
            return 0;
        }
        $sql        = "SELECT SUM(`time`) FROM `song` WHERE `id` IN $idlist";
        $db_results = Dba::read($sql);
        $results    = Dba::fetch_row($db_results);

        return (int) $results['0'];
    } // get_total_duration

    /**
     * get_users
     * This returns the specified users playlists as an array of playlist ids
     * @param integer $user_id
     * @return array
     *
     * @deprecated Use PlaylistLoader::getByUserId
     */
    public static function get_users($user_id)
    {
        $results = array();

        $sql        = "SELECT `id` FROM `playlist` WHERE `user` = ? ORDER BY `name`";
        $db_results = Dba::read($sql, array($user_id));

        while ($row = Dba::fetch_assoc($db_results)) {
            $results[] = $row['id'];
        }

        return $results;
    } // get_users

    /**
     * update
     * This function takes a key'd array of data and runs updates
     * @param array $data
     * @return integer
     */
    public function update(array $data)
    {
        if (isset($data['name']) && $data['name'] != $this->name) {
            $this->update_name($data['name']);
        }
        if (isset($data['pl_type']) && $data['pl_type'] != $this->type) {
            $this->update_type($data['pl_type']);
        }

        return $this->id;
    } // update

    /**
     * update_type
     * This updates the playlist type, it calls the generic update_item function
     * @param string $new_type
     */
    private function update_type($new_type)
    {
        if ($this->_update_item('type', $new_type, 50)) {
            $this->type = $new_type;
        }
    } // update_type

    /**
     * update_name
     * This updates the playlist name, it calls the generic update_item function
     * @param string $new_name
     */
    private function update_name($new_name)
    {
        if ($this->_update_item('name', $new_name, 50)) {
            $this->name = $new_name;
        }
    } // update_name

    /**
     * update_last_update
     * This updates the playlist last update, it calls the generic update_item function
     */
    private function update_last_update()
    {
        $last_update = time();
        if ($this->_update_item('last_update', $last_update, 50)) {
            $this->last_update = $last_update;
        }
        $this->set_last($this->get_total_duration(), 'last_duration');
    } // update_last_update

    /**
     * _update_item
     * This is the generic update function, it does the escaping and error checking
     * @param string $field
     * @param string|integer $value
     * @param integer $level
     */
    private function _update_item($field, $value, $level): bool
    {
        if (Core::get_global('user')->id != $this->user && !Access::check('interface', $level)) {
            return false;
        }

        $sql = "UPDATE `playlist` SET `$field` = ? WHERE `id` = ?";

        return Dba::write($sql, array($value, $this->id));
    } // update_item

    /**
     * update_track_number
     * This takes a playlist_data.id and a track (int) and updates the track value
     * @param integer $track_id
     * @param integer $index
     */
    public function update_track_number($track_id, $index)
    {
        $sql = "UPDATE `playlist_data` SET `track` = ? WHERE `id` = ?";
        Dba::write($sql, array($index, $track_id));
    } // update_track_number

    /**
     * Regenerate track numbers to fill gaps.
     */
    public function regenerate_track_numbers()
    {
        $items = $this->get_items();
        $index = 1;
        foreach ($items as $item) {
            $this->update_track_number($item['track_id'], $index);
            $index++;
        }

        $this->update_last_update();
    }

    /**
     * add_songs
     * @param array $song_ids
     * @param boolean $unique
     * This takes an array of song_ids and then adds it to the playlist
     */
    public function add_songs($song_ids = array(), $unique = false)
    {
        $medias = array();
        foreach ($song_ids as $song_id) {
            $medias[] = array(
                'object_type' => 'song',
                'object_id' => $song_id,
            );
        }
        $this->add_medias($medias, $unique);
    } // add_songs

    /**
     * add_medias
     * @param array $medias
     * @param bool $unique
     * @return bool
     */
    public function add_medias($medias, $unique)
    {
        if (empty($medias)) {
            return false;
        }
        /* We need to pull the current 'end' track and then use that to
         * append, rather then integrate take end track # and add it to
         * $song->track add one to make sure it really is 'next'
         */
        debug_event(self::class, "add_medias to: " . $this->id, 5);
        $track_data = $this->get_songs();
        $base_track = count($track_data);
        $count      = 0;
        $sql        = "INSERT INTO `playlist_data` (`playlist`, `object_id`, `object_type`, `track`) VALUES ";
        $values     = array();
        foreach ($medias as $data) {
            if ($unique && in_array($data['object_id'], $track_data)) {
                debug_event(self::class, "Can't add a duplicate " . $data['object_type'] . " (" . $data['object_id'] . ") when unique_playlist is enabled", 3);
            } else {
                $count++;
                $track = $base_track + $count;
                $sql .= "(?, ?, ?, ?), ";
                $values[] = $this->id;
                $values[] = $data['object_id'];
                $values[] = $data['object_type'];
                $values[] = $track;
            } // if valid id
        } // end foreach medias
        Dba::write(rtrim($sql, ', '), $values);
        debug_event(self::class, "Added $count tracks to playlist: " . $this->id, 5);
        $this->update_last_update();

        return true;
    }

    /**
<<<<<<< HEAD
=======
     * create
     * This function creates an empty playlist, gives it a name and type
     * @param string $name
     * @param string $type
     * @param integer $user_id
     * @return string|null
     */
    public static function create($name, $type, $user_id = null)
    {
        if ($user_id === null) {
            $user_id = Core::get_global('user')->id;
        }
        // check for duplicates
        $results    = array();
        $sql        = "SELECT `id` FROM `playlist` WHERE `name` = '" . Dba::escape($name) . "' AND `user` = " . $user_id . " AND `type` = '" . Dba::escape($type) . "'";
        $db_results = Dba::read($sql);

        while ($row = Dba::fetch_assoc($db_results)) {
            $results[] = $row['id'];
        }
        // return the duplicate ID
        if (!empty($results)) {
            return $results[0];
        }

        $date = time();
        $sql  = "INSERT INTO `playlist` (`name`, `user`, `type`, `date`, `last_update`) VALUES (?, ?, ?, ?, ?)";
        Dba::write($sql, array($name, $user_id, $type, $date, $date));

        return Dba::insert_id();
    } // create

    /**
>>>>>>> e623eb6c
     * set_items
     * This calls the get_items function and sets it to $this->items which is an array in this object
     */
    public function set_items()
    {
        $this->items = $this->get_items();
    } // set_items

    /**
     * set_last
     *
     * @param integer $count
     * @param string $column
     */
    private function set_last($count, $column)
    {
        if ($this->id && in_array($column, array('last_count', 'last_duration')) && $count >= 0) {
            $sql = "UPDATE `playlist` SET `" . Dba::escape($column) . "` = " . $count . " WHERE `id` = " . Dba::escape($this->id);
            Dba::write($sql);
        }
    }

    /**
     * delete_all
     *
     * this deletes all tracks from a playlist, you specify the playlist.id here
     * @return boolean
     */
    public function delete_all()
    {
        $sql = "DELETE FROM `playlist_data` WHERE `playlist_data`.`playlist` = ?";
        Dba::write($sql, array($this->id));
        debug_event(self::class, 'Delete all tracks from: ' . $this->id, 5);

        $this->update_last_update();

        return true;
    } // delete_all

    /**
     * delete_song
     * @param integer $object_id
     * this deletes a single track, you specify the playlist_data.id here
     * @return boolean
     */
    public function delete_song($object_id)
    {
        $sql = "DELETE FROM `playlist_data` WHERE `playlist_data`.`playlist` = ? AND `playlist_data`.`object_id` = ? LIMIT 1";
        Dba::write($sql, array($this->id, $object_id));
        debug_event(self::class, 'Delete object_id: ' . $object_id . ' from ' . $this->id, 5);

        $this->update_last_update();

        return true;
    } // delete_track

    /**
     * delete_track
     * this deletes a single track, you specify the playlist_data.id here
     * @param integer $object_id
     * @return boolean
     */
    public function delete_track($object_id)
    {
        $sql = "DELETE FROM `playlist_data` WHERE `playlist_data`.`playlist` = ? AND `playlist_data`.`id` = ? LIMIT 1";
        Dba::write($sql, array($this->id, $object_id));
        debug_event(self::class, 'Delete item_id: ' . $object_id . ' from ' . $this->id, 5);

        $this->update_last_update();

        return true;
    } // delete_track

    /**
     * delete_track_number
     * this deletes a single track by it's track #, you specify the playlist_data.track here
     * @param integer $track
     * @return boolean
     */
    public function delete_track_number($track)
    {
        $sql = "DELETE FROM `playlist_data` WHERE `playlist_data`.`playlist` = ? AND `playlist_data`.`track` = ? LIMIT 1";
        Dba::write($sql, array($this->id, $track));
        debug_event(self::class, 'Delete track: ' . $track . ' from ' . $this->id, 5);

        $this->update_last_update();

        return true;
    } // delete_track_number

    /**
     * set_by_track_number
     * this deletes a single track by it's track #, you specify the playlist_data.track here
     * @param integer $object_id
     * @param integer $track
     * @return boolean
     */
    public function set_by_track_number($object_id, $track)
    {
        $sql = "UPDATE `playlist_data` SET `object_id` = ? WHERE `playlist_data`.`playlist` = ? AND `playlist_data`.`track` = ?";
        Dba::write($sql, array($object_id, $this->id, $track));
        debug_event(self::class, 'Set track ' . $track . ' to ' . $object_id . ' for playlist: ' . $this->id, 5);

        $this->update_last_update();

        return true;
    } // delete_track_number

    /**
     * has_item
     * look for the track id or the object id in a playlist
     * @param integer $object
     * @param integer $track
     * @return boolean
     */
    public function has_item($object = null, $track = null)
    {
        $results = array();
        if ($object) {
            $sql        = "SELECT `object_id` FROM `playlist_data` WHERE `playlist_data`.`playlist` = ? AND `playlist_data`.`object_id` = ? LIMIT 1";
            $db_results = Dba::read($sql, array($this->id, $object));
            $results    = Dba::fetch_assoc($db_results);
        } elseif ($track) {
            $sql        = "SELECT `track` FROM `playlist_data` WHERE `playlist_data`.`playlist` = ? AND `playlist_data`.`track` = ? LIMIT 1";
            $db_results = Dba::read($sql, array($this->id, $track));
            $results    = Dba::fetch_assoc($db_results);
        }
        if (isset($results['object_id']) || isset($results['track'])) {
            debug_event(self::class, 'has_item results: ' . $results['object_id'], 5);

            return true;
        }

        return false;
    } // delete_track_number

    /**
     * delete
     * This deletes the current playlist and all associated data
     */
    public function delete()
    {
        $sql = "DELETE FROM `playlist_data` WHERE `playlist` = ?";
        Dba::write($sql, array($this->id));

        $sql = "DELETE FROM `playlist` WHERE `id` = ?";
        Dba::write($sql, array($this->id));

        $sql = "DELETE FROM `object_count` WHERE `object_type`='playlist' AND `object_id` = ?";
        Dba::write($sql, array($this->id));

        return true;
    } // delete

    /**
     * Sort the tracks and save the new position
     */
    public function sort_tracks()
    {
        /* First get all of the songs in order of their tracks */
        $sql = "SELECT `list`.`id` FROM `playlist_data` AS `list` LEFT JOIN `song` ON `list`.`object_id` = `song`.`id` LEFT JOIN `album` ON `song`.`album` = `album`.`id` LEFT JOIN `artist` ON `album`.`album_artist` = `artist`.`id` WHERE `list`.`playlist` = ? ORDER BY `artist`.`name` ASC, `album`.`name` ASC, `album`.`year` ASC, `album`.`disk` ASC, `song`.`track` ASC, `song`.`title` ASC, `song`.`track` ASC";


        $count      = 1;
        $db_results = Dba::query($sql, array($this->id));
        $results    = array();

        while ($row = Dba::fetch_assoc($db_results)) {
            $new_data          = array();
            $new_data['id']    = $row['id'];
            $new_data['track'] = $count;
            $results[]         = $new_data;
            $count++;
        } // end while results
        if (!empty($results)) {
            $sql = "INSERT INTO `playlist_data` (`id`, `track`) VALUES ";
            foreach ($results as $data) {
                $sql .= "(" . Dba::escape($data['id']) . ", " . Dba::escape($data['track']) . "), ";
            } // foreach re-ordered results

            //replace the last comma
            $sql = substr_replace($sql, "", -2);
            $sql .= "ON DUPLICATE KEY UPDATE `track`=VALUES(`track`)";

            // do this in one go
            Dba::write($sql);
        }
        $this->update_last_update();

        return true;
    } // sort_tracks
}<|MERGE_RESOLUTION|>--- conflicted
+++ resolved
@@ -411,42 +411,6 @@
     }
 
     /**
-<<<<<<< HEAD
-=======
-     * create
-     * This function creates an empty playlist, gives it a name and type
-     * @param string $name
-     * @param string $type
-     * @param integer $user_id
-     * @return string|null
-     */
-    public static function create($name, $type, $user_id = null)
-    {
-        if ($user_id === null) {
-            $user_id = Core::get_global('user')->id;
-        }
-        // check for duplicates
-        $results    = array();
-        $sql        = "SELECT `id` FROM `playlist` WHERE `name` = '" . Dba::escape($name) . "' AND `user` = " . $user_id . " AND `type` = '" . Dba::escape($type) . "'";
-        $db_results = Dba::read($sql);
-
-        while ($row = Dba::fetch_assoc($db_results)) {
-            $results[] = $row['id'];
-        }
-        // return the duplicate ID
-        if (!empty($results)) {
-            return $results[0];
-        }
-
-        $date = time();
-        $sql  = "INSERT INTO `playlist` (`name`, `user`, `type`, `date`, `last_update`) VALUES (?, ?, ?, ?, ?)";
-        Dba::write($sql, array($name, $user_id, $type, $date, $date));
-
-        return Dba::insert_id();
-    } // create
-
-    /**
->>>>>>> e623eb6c
      * set_items
      * This calls the get_items function and sets it to $this->items which is an array in this object
      */
