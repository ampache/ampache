--- conflicted
+++ resolved
@@ -135,24 +135,8 @@
      */
     public function get_episodes()
     {
-<<<<<<< HEAD
         return $this->getTvShowEpisodeRepository()->getEpisodeIdsByTvShow($this->getId());
     }
-=======
-        $sql = (AmpConfig::get('catalog_disable'))
-            ? "SELECT `tvshow_episode`.`id` FROM `tvshow_episode` LEFT JOIN `video` ON `video`.`id` = `tvshow_episode`.`id` LEFT JOIN `catalog` ON `catalog`.`id` = `video`.`catalog` LEFT JOIN `tvshow_season` ON `tvshow_season`.`id` = `tvshow_episode`.`season` WHERE `tvshow_season`.`tvshow`='" . Dba::escape($this->id) . "' AND `catalog`.`enabled` = '1' "
-            : "SELECT `tvshow_episode`.`id` FROM `tvshow_episode` LEFT JOIN `tvshow_season` ON `tvshow_season`.`id` = `tvshow_episode`.`season` WHERE `tvshow_season`.`tvshow`='" . Dba::escape($this->id) . "' ";
-        $sql .= "ORDER BY `tvshow_season`.`season_number`, `tvshow_episode`.`episode_number`";
-
-        $db_results = Dba::read($sql);
-        $results    = array();
-        while ($row = Dba::fetch_assoc($db_results)) {
-            $results[] = $row['id'];
-        }
-
-        return $results;
-    } // get_episodes
->>>>>>> 241b192c
 
     /**
      * _get_extra info
@@ -406,21 +390,8 @@
                     $tvShowSeasonRepository->setTvShow($tvshow_id, $season_id);
                 }
                 $current_id = $tvshow_id;
-<<<<<<< HEAD
 
                 static::getDataMigrator()->migrate('tvshow', $this->id, (int)$tvshow_id);
-
-=======
-                Stats::migrate('tvshow', $this->id, (int)$tvshow_id);
-                Useractivity::migrate('tvshow', $this->id, (int)$tvshow_id);
-                Recommendation::migrate('tvshow', $this->id, (int)$tvshow_id);
-                Share::migrate('tvshow', $this->id, (int)$tvshow_id);
-                Shoutbox::migrate('tvshow', $this->id, (int)$tvshow_id);
-                Tag::migrate('tvshow', $this->id, (int)$tvshow_id);
-                Userflag::migrate('tvshow', $this->id, (int)$tvshow_id);
-                Rating::migrate('tvshow', $this->id, (int)$tvshow_id);
-                Art::duplicate('tvshow', $this->id, (int)$tvshow_id);
->>>>>>> 241b192c
                 if (!AmpConfig::get('cron_cache')) {
                     self::garbage_collection();
                 }
