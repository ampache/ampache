--- conflicted
+++ resolved
@@ -37,42 +37,13 @@
 abstract class playlist_object extends database_object implements library_item
 {
     // Database variables
-<<<<<<< HEAD
-    /**
-     * @var int $id
-     */
-    public $id;
-    /**
-     * @var string $name
-     */
-    public $name;
-    /**
-     * @var int $user
-     */
-    public $user;
-    /**
-     * @var string $user
-     */
-    public $username;
-    /**
-     * @var string $type
-     */
-    public $type;
-
-    public ?string $link = null;
-
-=======
     public int $id = 0;
     public ?string $name;
     public ?int $user;
     public ?string $username;
     public ?string $type;
 
-    /**
-     * @var null|string $link
-     */
-    public $link;
->>>>>>> b3013430
+    public ?string $link = null;
     /**
      * @var bool $has_art
      */
