--- conflicted
+++ resolved
@@ -120,30 +120,21 @@
      */
     public function has_access($user = null): bool
     {
-<<<<<<< HEAD
-        if (Access::check(AccessTypeEnum::INTERFACE, AccessLevelEnum::ADMIN)) {
-            return true;
-        }
-
-        if (!Access::check(AccessTypeEnum::INTERFACE, AccessLevelEnum::USER)) {
-            return false;
-        }
-=======
         if (
             $user instanceof User &&
             (
-                $user->access === 100 ||
+                $user->access === AccessLevelEnum::ADMIN->value ||
                 $this->user === $user->getId()
             )
         ) {
             return true;
         }
 
-        if (Access::check('interface', 100)) {
+        if (Access::check(AccessTypeEnum::INTERFACE, AccessLevelEnum::ADMIN)) {
             return true;
         }
 
-        if (!Access::check('interface', 25)) {
+        if (!Access::check(AccessTypeEnum::INTERFACE, AccessLevelEnum::USER)) {
             return false;
         }
 
@@ -154,7 +145,6 @@
         ) {
             return true;
         }
->>>>>>> 1463fca9
 
         return (Core::get_global('user') instanceof User && $this->user == Core::get_global('user')->id) || ($this->user == $user_id);
     }
