--- conflicted
+++ resolved
@@ -424,7 +424,7 @@
      * @param integer $disk
      * @param string $mbid
      * @param string $mbid_group
-     * @param string $album_artist
+     * @param int $album_artist
      * @param string $release_type
      * @param string $release_status
      * @param integer $original_year
@@ -705,11 +705,7 @@
     public function get_parent(): ?array
     {
         if ($this->artist_count == 1) {
-<<<<<<< HEAD
-            return ['object_type' => 'artist', 'object_id' => $this->artist_id];
-=======
-            return array('object_type' => 'artist', 'object_id' => $this->album_artist);
->>>>>>> 241b192c
+            return ['object_type' => 'artist', 'object_id' => $this->album_artist];
         }
 
         return null;
@@ -810,69 +806,13 @@
     }
 
     /**
-<<<<<<< HEAD
-=======
-     * get_id_array
-     *
-     * Get info from the album table with the minimum detail required for subsonic
-     * @param integer $album_id
-     * @return array
-     */
-    public static function get_id_array($album_id)
-    {
-        $sql          = "SELECT DISTINCT `album`.`id`, LTRIM(CONCAT(COALESCE(`album`.`prefix`, ''), ' ', `album`.`name`)) AS `f_name`, `album`.`name`, `album`.`album_artist` FROM `album` WHERE `album`.`id` = ? ORDER BY `album`.`name`";
-        $db_results   = Dba::read($sql, array($album_id));
-        $results      = array();
-
-        while ($row = Dba::fetch_assoc($db_results, false)) {
-            $results[] = $row;
-        }
-
-        return $results;
-    }
-
-    /**
-     * get_child_ids
-     *
-     * Get each song id for the album
-     * @return int[]
-     */
-    public function get_child_ids()
-    {
-        $results    = array();
-        $album_list = $this->album_suite;
-        if (empty($album_list)) {
-            $album_list = array($this->id);
-        }
-        $sql = (AmpConfig::get('catalog_disable'))
-            ? "SELECT DISTINCT `song`.`id` FROM `song` LEFT JOIN `catalog` ON `catalog`.`id` = `song`.`catalog` WHERE `song`.`album` = ? AND `catalog`.`enabled` = '1'"
-            : "SELECT DISTINCT `song`.`id` FROM `song` WHERE `song`.`album` = ?";
-        foreach ($album_list as $album_id) {
-            $db_results = Dba::read($sql, array($album_id));
-
-            while ($row = Dba::fetch_assoc($db_results, false)) {
-                $results[] = (int)$row['id'];
-            }
-        }
-
-        return $results;
-    }
-
-    /**
->>>>>>> 241b192c
      * get_description
      * @return string
      */
     public function get_description()
     {
         // Album description is not supported yet, always return artist description
-<<<<<<< HEAD
-        return $this->getModelFactory()->createArtist($this->artist_id)->get_description();
-=======
-        $artist = new Artist($this->album_artist);
-
-        return $artist->get_description();
->>>>>>> 241b192c
+        return $this->getModelFactory()->createArtist($this->album_artist)->get_description();
     }
 
     /**
@@ -945,22 +885,9 @@
             }
             $current_id = $album_id;
             $updated    = true;
-<<<<<<< HEAD
 
             $this->getDataMigrator()->migrate('album', $this->id, $album_id);
 
-=======
-            Stats::migrate('album', $this->id, $album_id);
-            Useractivity::migrate('album', $this->id, $album_id);
-            Recommendation::migrate('album', $this->id, $album_id);
-            Share::migrate('album', $this->id, $album_id);
-            Shoutbox::migrate('album', $this->id, $album_id);
-            Tag::migrate('album', $this->id, $album_id);
-            Userflag::migrate('album', $this->id, $album_id);
-            Rating::migrate('album', $this->id, $album_id);
-            Art::duplicate('album', $this->id, $album_id);
-            Catalog::migrate_map('album', $this->id, $album_id);
->>>>>>> 241b192c
             if (!$cron_cache) {
                 $this->getAlbumRepository()->collectGarbage();
             }
