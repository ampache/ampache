--- conflicted
+++ resolved
@@ -92,18 +92,13 @@
     public int $song_artist_count;
 
     public ?string $link = null;
-<<<<<<< HEAD
-
-    public ?array $album_artists = null;
-
-    public ?array $song_artists = null;
-
-=======
+
     /** @var int[] $album_artists */
     public ?array $album_artists;
+
     /** @var int[] $song_artists */
     public ?array $song_artists;
->>>>>>> c4ec9649
+
     /** @var int $total_duration */
     public $total_duration;
 
@@ -641,10 +636,7 @@
 
     /**
      * Get item album_artists array
-<<<<<<< HEAD
-=======
      * @return int[]
->>>>>>> c4ec9649
      */
     public function get_artists(): array
     {
@@ -770,10 +762,7 @@
      * @param int $album_id
      * @param int $primary_id
      * @param string $object_type
-<<<<<<< HEAD
-=======
      * @return int[]
->>>>>>> c4ec9649
      */
     public static function get_parent_array($album_id, $primary_id, $object_type = 'album'): array
     {
