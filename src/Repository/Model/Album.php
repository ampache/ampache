--- conflicted
+++ resolved
@@ -932,17 +932,6 @@
             }
         } else {
             // run updates on the single fields
-<<<<<<< HEAD
-            if (!empty($name) && $name != $this->full_name) {
-                $trimmed                           = Catalog::trim_prefix(trim((string) $name));
-                $new_name                          = $trimmed['string'];
-                $prefix                            = $trimmed['prefix'];
-                $ndata['album']                    = $name;
-                -                $changed['album'] = 'album';
-
-                self::update_field('name', $new_name, $this->id);
-                self::update_field('prefix', $prefix, $this->id);
-=======
             if (!empty($name) && $name != $this->f_name) {
                 $trimmed          = Catalog::trim_prefix(trim((string) $name));
                 $new_name         = $trimmed['string'];
@@ -952,7 +941,6 @@
 
                 self::update_field('name', $new_name, $this->id);
                 self::update_field('prefix', $aPrefix, $this->id);
->>>>>>> a66c6717
             }
 
             if (empty($data['album_artist_name']) && !empty($album_artist) && $album_artist != $this->album_artist) {
