--- conflicted
+++ resolved
@@ -493,12 +493,8 @@
     {
         // don't do anything if it's formatted
         if ($this->link === null) {
-<<<<<<< HEAD
-            $web_path   = AmpConfig::get_web_path('/client');
-=======
-            $web_path = AmpConfig::get_web_path();
-
->>>>>>> aa570472
+            $web_path = AmpConfig::get_web_path('/client');
+
             $this->link = $web_path . '/albums.php?action=show&album=' . $this->id;
         }
 
@@ -549,13 +545,9 @@
             if ($this->album_artist === 0) {
                 $this->f_artist_link = sprintf('<span title="%d ', $this->artist_count) . T_('Artists') . "\">" . T_('Various') . "</span>";
             } elseif ($this->album_artist !== null) {
-                $web_path = AmpConfig::get_web_path();
+                $web_path = AmpConfig::get_web_path('/client');
 
                 $this->f_artist_link = '';
-<<<<<<< HEAD
-                $web_path            = AmpConfig::get_web_path('/client');
-=======
->>>>>>> aa570472
                 if (!$this->album_artists) {
                     $this->get_artists();
                 }
