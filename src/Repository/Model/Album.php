<?php

declare(strict_types=0);

/**
 * vim:set softtabstop=4 shiftwidth=4 expandtab:
 *
 * LICENSE: GNU Affero General Public License, version 3 (AGPL-3.0-or-later)
 * Copyright Ampache.org, 2001-2024
 *
 * This program is free software: you can redistribute it and/or modify
 * it under the terms of the GNU Affero General Public License as published by
 * the Free Software Foundation, either version 3 of the License, or
 * (at your option) any later version.
 *
 * This program is distributed in the hope that it will be useful,
 * but WITHOUT ANY WARRANTY; without even the implied warranty of
 * MERCHANTABILITY or FITNESS FOR A PARTICULAR PURPOSE.  See the
 * GNU Affero General Public License for more details.
 *
 * You should have received a copy of the GNU Affero General Public License
 * along with this program.  If not, see <https://www.gnu.org/licenses/>.
 *
 */

namespace Ampache\Repository\Model;

use Ampache\Module\Album\Tag\AlbumTagUpdaterInterface;
use Ampache\Module\Song\Tag\SongTagWriterInterface;
use Ampache\Module\Statistics\Stats;
use Ampache\Config\AmpConfig;
use Ampache\Module\System\Core;
use Ampache\Module\System\Dba;
use Ampache\Repository\AlbumDiskRepositoryInterface;
use Ampache\Module\Wanted\WantedManagerInterface;
use Ampache\Repository\AlbumRepositoryInterface;
use Ampache\Repository\SongRepositoryInterface;
use Ampache\Repository\UserActivityRepositoryInterface;
use Exception;

/**
 * This is the class responsible for handling the Album object
 * it is related to the album table in the database.
 */
class Album extends database_object implements library_item, CatalogItemInterface
{
    protected const DB_TABLENAME = 'album';

    public int $id = 0;

    public ?string $name = null;

    public ?string $prefix = null;

    public ?string $mbid = null; // MusicBrainz ID

    public int $year;

    public int $disk_count = 0;

    public ?string $mbid_group = null; // MusicBrainz Release Group ID

    public ?string $release_type = null;

    public ?int $album_artist = null;

    public ?int $original_year = null;

    public ?string $barcode = null;

    public ?string $catalog_number = null;

    public ?string $version = null;

    public ?int $time = null;

    public ?string $release_status = null;

    public ?int $addition_time = null;

    public int $catalog;

    public int $total_count;

    public int $total_skip;

    public int $song_count;

    public int $artist_count;

    public int $song_artist_count;

    public ?string $link = null;

    /** @var int[] $song_artists */
    public ?array $song_artists = null;

    /** @var int $catalog_id */
    public $catalog_id;

    /** @var string $artist_prefix */
    public $artist_prefix;

    /** @var string $artist_name */
    public $artist_name;

    /** @var null|string $f_name // Prefix + Name, generated */
    public $f_name;

    /** @var null|string $f_link */
    public $f_link;

    /** @var int $song_id */
    public $song_id;

    /** @var int $artist_id */
    public $artist_id;

    // cached information

    /** @var bool $_fake */
    public $_fake;

    /** @var array $_songs */
    public $_songs = [];

    /** @var int[] $album_artists */
    private ?array $album_artists = null;

    /** @var array $tags */
    private $tags;

    /** @var null|string $f_artist_name */
    private $f_artist_name;

    /** @var null|string $f_artist_link */
    private $f_artist_link;

    private ?bool $has_art = null;

    /** @var array $_mapcache */
    private static $_mapcache = [];

    /**
     * __construct
     * Album constructor it loads everything relating
     * to this album from the database it does not
     * pull the album or thumb art by default or
     * get any of the counts.
     * @param int|null $album_id
     */
    public function __construct($album_id = 0)
    {
        if (!$album_id) {
            return;
        }

        $info = $this->get_info($album_id, static::DB_TABLENAME);
        if ($info === []) {
            return;
        }

        foreach ($info as $key => $value) {
            $this->$key = $value;
        }

        // Little bit of formatting here
        if ($this->album_artist === null && $this->song_artist_count > 1) {
            $this->album_artist  = 0;
            $this->artist_prefix = '';
            $this->artist_name   = T_('Various');
            $this->f_artist_name = T_('Various');
        }
    }

    public function getId(): int
    {
        return (int)($this->id ?? 0);
    }

    public function isNew(): bool
    {
        return $this->getId() === 0;
    }

    /**
     * Returns the amount of discs associated to the album
     */
    public function getDiskCount(): int
    {
        return $this->disk_count;
    }

    /**
     * Returns the albums artist id
     */
    public function getAlbumArtist(): int
    {
        return $this->album_artist ?? 0;
    }

    /**
     * build_cache
     * This takes an array of object ids and caches all of their information
     * with a single query
     * @param list<int> $ids
     */
    public static function build_cache(array $ids): bool
    {
        if ($ids === []) {
            return false;
        }

        $idlist     = '(' . implode(',', $ids) . ')';
        $sql        = 'SELECT * FROM `album` WHERE `id` IN ' . $idlist;
        $db_results = Dba::read($sql);

        while ($row = Dba::fetch_assoc($db_results)) {
            parent::add_to_cache('album', $row['id'], $row);
        }

        return true;
    }

    /**
     * _get_extra_info
     * This pulls the extra information from our tables, this is a 3 table join, which is why we don't normally
     * do it
     */
    private function _get_extra_info(): array
    {
        if ($this->isNew()) {
            return [];
        }

        if (parent::is_cached('album_extra', $this->id)) {
            return parent::get_from_cache('album_extra', $this->id);
        }

        $results = [];
        if (
            !$this->album_artist &&
            $this->song_artist_count == 1
        ) {
            $sql        = "SELECT MIN(`song`.`id`) AS `song_id`, `artist`.`name` AS `artist_name`, `artist`.`prefix` AS `artist_prefix`, MIN(`artist`.`id`) AS `artist_id` FROM `song` INNER JOIN `artist` ON `artist`.`id`=`song`.`artist` WHERE `song`.`album` = ? GROUP BY `song`.`album`, `artist`.`prefix`, `artist`.`name`";
            $db_results = Dba::read($sql, [$this->id]);
            $results    = Dba::fetch_assoc($db_results);
            // overwrite so you can get something
            $this->album_artist  = $results['artist_id'] ?? null;
            $this->artist_prefix = $results['artist_prefix'] ?? null;
            $this->artist_name   = $results['artist_name'] ?? null;
        }

        $this->has_art();

        if (AmpConfig::get('show_played_times')) {
            $results['total_count'] = $this->total_count;
        }

        parent::add_to_cache('album_extra', $this->id, $results);

        return $results;
    }

    /**
     * check
     *
     * Searches for an album; if none is found, insert a new one.
     * @param int $catalog_id
     * @param string $name
     * @param int $year
     * @param string|null $mbid
     * @param string|null $mbid_group
     * @param int|null $album_artist
     * @param string|null $release_type
     * @param string|null $release_status
     * @param int|null $original_year
     * @param string|null $barcode
     * @param string|null $catalog_number
     * @param string|null $version
     * @param bool $readonly
     */
    public static function check(
        $catalog_id,
        $name,
        $year = 0,
        $mbid = null,
        $mbid_group = null,
        $album_artist = null,
        $release_type = null,
        $release_status = null,
        $original_year = null,
        $barcode = null,
        $catalog_number = null,
        $version = null,
        $readonly = false
    ): int {
        $trimmed        = Catalog::trim_prefix(trim((string) $name));
        $name           = $trimmed['string'];
        $prefix         = $trimmed['prefix'];
        $album_artist   = (int)$album_artist;
        $album_artist   = ($album_artist < 1) ? null : $album_artist;

        $mbid           = (empty($mbid)) ? null : $mbid;
        $mbid_group     = (empty($mbid_group)) ? null : $mbid_group;
        $release_type   = (empty($release_type)) ? null : $release_type;
        $release_status = (empty($release_status)) ? null : $release_status;
        $original_year  = ((int)substr((string)$original_year, 0, 4) < 1)
            ? null
            : substr((string)$original_year, 0, 4);
        $barcode        = (empty($barcode)) ? null : $barcode;
        $catalog_number = (empty($catalog_number)) ? null : $catalog_number;
        $version        = (empty($version)) ? null : $version;

        if (!$name) {
            $name          = T_('Unknown (Orphaned)');
            $year          = 0;
            $original_year = null;
            $album_artist  = Artist::check(T_('Unknown (Orphaned)'));
            $catalog_id    = 0;
        }

        if (isset(self::$_mapcache[$name][$year][$album_artist][$mbid][$mbid_group][$release_type][$release_status][$original_year][$barcode][$catalog_number][$version])) {
            return self::$_mapcache[$name][$year][$album_artist][$mbid][$mbid_group][$release_type][$release_status][$original_year][$barcode][$catalog_number][$version];
        }

        $sql    = "SELECT DISTINCT(`album`.`id`) AS `id` FROM `album` WHERE (`album`.`name` = ? OR LTRIM(CONCAT(COALESCE(`album`.`prefix`, ''), ' ', `album`.`name`)) = ?) AND `album`.`year` = ? ";
        $params = [
            $name,
            $name,
            $year,
        ];

        if ($prefix) {
            $sql .= 'AND `album`.`prefix` = ? ';
            $params[] = $prefix;
        } else {
            $sql .= 'AND `album`.`prefix` IS NULL ';
        }

        if ($mbid) {
            $sql .= 'AND `album`.`mbid` = ? ';
            $params[] = $mbid;
        } else {
            $sql .= 'AND `album`.`mbid` IS NULL ';
        }

        if ($mbid_group) {
            $sql .= 'AND `album`.`mbid_group` = ? ';
            $params[] = $mbid_group;
        } else {
            $sql .= 'AND `album`.`mbid_group` IS NULL ';
        }

        if ($album_artist) {
            $sql .= 'AND `album`.`album_artist` = ? ';
            $params[] = $album_artist;
        } else {
            $sql .= 'AND `album`.`album_artist` IS NULL ';
        }

        if ($release_type) {
            $sql .= 'AND `album`.`release_type` = ? ';
            $params[] = $release_type;
        } else {
            $sql .= 'AND `album`.`release_type` IS NULL ';
        }

        if ($release_status) {
            $sql .= 'AND `album`.`release_status` = ? ';
            $params[] = $release_status;
        } else {
            $sql .= 'AND `album`.`release_status` IS NULL ';
        }

        if ($original_year) {
            $sql .= 'AND `album`.`original_year` = ? ';
            $params[] = $original_year;
        } else {
            $sql .= 'AND `album`.`original_year` IS NULL ';
        }

        if ($barcode) {
            $sql .= 'AND `album`.`barcode` = ? ';
            $params[] = $barcode;
        } else {
            $sql .= 'AND `album`.`barcode` IS NULL ';
        }

        if ($catalog_number) {
            $sql .= 'AND `album`.`catalog_number` = ? ';
            $params[] = $catalog_number;
        } else {
            $sql .= 'AND `album`.`catalog_number` IS NULL ';
        }

        if ($version) {
            $sql .= 'AND `album`.`version` = ? ';
            $params[] = $version;
        } else {
            $sql .= 'AND `album`.`version` IS NULL ';
        }

        $sql .= 'AND `album`.`catalog` = ?;';
        $params[] = $catalog_id;

        $db_results = Dba::read($sql, $params);

        if ($row = Dba::fetch_assoc($db_results)) {
            $album_id = (int)$row['id'];
            if ($album_id > 0) {
                // cache the album id against it's details
                self::$_mapcache[$name][$year][$album_artist][$mbid][$mbid_group][$release_type][$release_status][$original_year][$barcode][$catalog_number][$version] = $album_id;

                return $album_id;
            }
        }

        if ($readonly) {
            return 0;
        }

        $sql = 'INSERT INTO `album` (`name`, `prefix`, `year`, `mbid`, `mbid_group`, `release_type`, `release_status`, `album_artist`, `original_year`, `barcode`, `catalog_number`, `version`, `catalog`, `addition_time`) VALUES (?, ?, ?, ?, ?, ?, ?, ?, ?, ?, ?, ?, ?, ?)';

        $db_results = Dba::write($sql, [
            $name,
            $prefix,
            $year,
            $mbid,
            $mbid_group,
            $release_type,
            $release_status,
            $album_artist,
            $original_year,
            $barcode,
            $catalog_number,
            $version,
            $catalog_id, time(),
        ]);
        if (!$db_results) {
            return 0;
        }

        $album_id = Dba::insert_id();
        debug_event(self::class, sprintf('check album: created {%s}', $album_id), 4);
        // map the new id
        Catalog::update_map($catalog_id, 'album', $album_id);
        // Remove from wanted album list if any request on it
        if (!empty($mbid) && AmpConfig::get('wanted')) {
            $user = Core::get_global('user');

            try {
                if ($user instanceof User) {
                    self::getWantedManager()->delete(
                        (string) $mbid,
                        $user
                    );
                }
            } catch (Exception $error) {
                debug_event(self::class, 'Cannot process wanted releases auto-removal check: ' . $error->getMessage(), 2);
            }
        }

        self::$_mapcache[$name][$year][$album_artist][$mbid][$mbid_group][$release_type][$release_status][$original_year][$barcode][$catalog_number][$version] = $album_id;

        return (int)$album_id;
    }

    /**
     * format
     * This is the format function for this object. It sets cleaned up
     * album information with the base required
     * f_link, f_name
     *
     * @param bool $details
     * @param string $limit_threshold
     */
    public function format($details = true, $limit_threshold = ''): void
    {
        if ($this->isNew()) {
            return;
        }

        $this->get_artists();

        if ($details) {
            /* Pull the advanced information */
            $data = $this->_get_extra_info();
            foreach ($data as $key => $value) {
                $this->$key = $value;
            }

            $this->get_tags();
        }

        // set link and f_link
        $this->get_f_link();
        $this->get_artist_fullname();
        $this->get_f_parent_link();
<<<<<<< HEAD

        if ($this->year === 0) {
            $this->f_year = "N/A";
        } else {
            $web_path          = AmpConfig::get_web_path('/client');
            $year              = $this->year;
            $this->f_year_link = sprintf('<a href="%s/search.php?type=album&action=search&limit=0rule_1=year&rule_1_operator=2&rule_1_input=', $web_path) . $year . "\">" . $year . "</a>";
        }
=======
>>>>>>> 246676dd
    }

    /**
     * does the item have art?
     */
    public function has_art(): bool
    {
        if ($this->has_art === null) {
            $this->has_art = Art::has_db($this->id, 'album');
        }

        return $this->has_art;
    }

    /**
     * Get item keywords for metadata searches.
     */
    public function get_keywords(): array
    {
        return [
            'mb_albumid' => [
                'important' => false,
                'label' => T_('Album MusicBrainzID'),
                'value' => $this->mbid,
            ],
            'mb_albumid_group' => [
                'important' => false,
                'label' => T_('Release Group MusicBrainzID'),
                'value' => $this->mbid_group,
            ],
            'artist' => [
                'important' => true,
                'label' => T_('Artist'),
                'value' => ($this->get_artist_fullname()),
            ],
            'album' => [
                'important' => true,
                'label' => T_('Album'),
                'value' => $this->get_fullname(true),
            ],
            'year' => [
                'important' => false,
                'label' => T_('Year'),
                'value' => $this->year,
            ],
        ];
    }

    /**
     * Get item fullname.
     * @param bool $simple
     * @param bool $force_year
     */
    public function get_fullname($simple = false, $force_year = false): string
    {
        // return the basic name without all the wild formatting
        if ($simple) {
            return trim(trim($this->prefix ?? '') . ' ' . trim($this->name ?? ''));
        }

        if ($force_year) {
            $f_name = trim(trim($this->prefix ?? '') . ' ' . trim($this->name ?? ''));
            if ($this->version && AmpConfig::get('show_subtitle')) {
                $f_name .= " [" . $this->version . "]";
            }

            if ($this->year > 0) {
                $f_name .= " (" . $this->year . ")";
            }

            return $f_name;
        }

        // don't do anything if it's formatted
        if ($this->f_name === null) {
            $this->f_name = trim(trim($this->prefix ?? '') . ' ' . trim($this->name ?? ''));
            if ($this->version && AmpConfig::get('show_subtitle')) {
                $this->f_name .= " [" . $this->version . "]";
            }

            // Album pages should show a year and looking if we need to display the release year
            if ($this->original_year && AmpConfig::get('show_original_year') && $this->original_year != $this->year && $this->year > 0) {
                $this->f_name .= " (" . $this->year . ")";
            }
        }

        return $this->f_name;
    }

    /**
     * Get item link.
     */
    public function get_link(): string
    {
        // don't do anything if it's formatted
        if ($this->link === null) {
            $web_path   = AmpConfig::get_web_path('/client');
            $this->link = $web_path . '/albums.php?action=show&album=' . $this->id;
        }

        return $this->link;
    }

    /**
     * Get item f_link.
     */
    public function get_f_link(): string
    {
        // don't do anything if it's formatted
        if ($this->f_link === null) {
            $this->f_link = "<a href=\"" . $this->get_link() . "\" title=\"" . scrub_out($this->get_fullname()) . "\">" . scrub_out($this->get_fullname()) . "</a>";
        }

        return $this->f_link;
    }

    /**
     * Get item tags.
     * @return array<array{user: int, id: int, name: string}>
     */
    public function get_tags(): array
    {
        if ($this->tags === null) {
            $this->tags = Tag::get_top_tags('album', $this->id);
        }

        return $this->tags;
    }

    /**
     * Get item f_tags.
     */
    public function get_f_tags(): string
    {
        return Tag::get_display($this->get_tags(), true, 'album');
    }

    /**
     * Return a formatted link to the parent object (if appliccable)
     */
    public function get_f_parent_link(): ?string
    {
        // don't do anything if it's formatted
        if ($this->f_artist_link === null) {
            if ($this->album_artist === 0) {
                $this->f_artist_link = sprintf('<span title="%d ', $this->artist_count) . T_('Artists') . "\">" . T_('Various') . "</span>";
            } elseif ($this->album_artist !== null) {
                $this->f_artist_link = '';
                $web_path            = AmpConfig::get_web_path();
                if (!$this->album_artists) {
                    $this->get_artists();
                }

                if ($this->album_artists !== null) {
                    foreach ($this->album_artists as $artist_id) {
                        $artist_fullname = scrub_out(Artist::get_fullname_by_id($artist_id));
                        if (!empty($artist_fullname)) {
                            $this->f_artist_link .= "<a href=\"" . $web_path . '/artists.php?action=show&artist=' . $artist_id . "\" title=\"" . $artist_fullname . "\">" . $artist_fullname . "</a>,&nbsp";
                        }
                    }

                    $this->f_artist_link = rtrim($this->f_artist_link, ",&nbsp");
                } else {
                    $this->f_artist_link = '';
                }
            } else {
                $this->f_artist_link = '';
            }
        }

        return $this->f_artist_link;
    }

    /**
     * Get item f_time or f_time_h.
     */
    public function get_f_time(): string
    {
        return '';
    }

    /**
     * Get item album_artists array
     * @return int[]
     */
    public function get_artists(): array
    {
        if (!$this->album_artist) {
            return [];
        }

        if (
            $this->album_artists === null ||
            $this->album_artists === []
        ) {
            $this->album_artists = self::get_parent_array($this->id, $this->album_artist);
        }

        return $this->album_artists ?? [];
    }

    /**
     * Get item song_artists array
     * @return int[]
     */
    public function get_song_artists(): array
    {
        if (empty($this->song_artists)) {
            $this->song_artists = self::get_parent_array($this->id, 0, 'song');
        }

        return $this->song_artists ?? [];
    }

    /**
     * getYear
     */
    public function getYear(): string
    {
        return (string)($this->year ?: '');
    }

    /**
<<<<<<< HEAD
     * Get item f_artist_link.
     */
    public function get_f_artist_link(): ?string
    {
        // don't do anything if it's formatted
        if ($this->f_artist_link === null) {
            if ($this->album_artist === 0) {
                $this->f_artist_link = sprintf('<span title="%d ', $this->artist_count) . T_('Artists') . "\">" . T_('Various') . "</span>";
            } elseif ($this->album_artist !== null) {
                $this->f_artist_link = '';
                $web_path            = AmpConfig::get_web_path('/client');
                if (!$this->album_artists) {
                    $this->get_artists();
                }

                if ($this->album_artists !== null) {
                    foreach ($this->album_artists as $artist_id) {
                        $artist_fullname = scrub_out(Artist::get_fullname_by_id($artist_id));
                        if (!empty($artist_fullname)) {
                            $this->f_artist_link .= "<a href=\"" . $web_path . '/artists.php?action=show&artist=' . $artist_id . "\" title=\"" . $artist_fullname . "\">" . $artist_fullname . "</a>,&nbsp";
                        }
                    }

                    $this->f_artist_link = rtrim($this->f_artist_link, ",&nbsp");
                } else {
                    $this->f_artist_link = '';
                }
            } else {
                $this->f_artist_link = '';
            }
        }

        return $this->f_artist_link;
    }

    /**
=======
>>>>>>> 246676dd
     * Get the album artist fullname.
     */
    public function get_artist_fullname(): ?string
    {
        if ($this->f_artist_name === null) {
            if ($this->album_artist === 0) {
                $this->artist_prefix = '';
                $this->artist_name   = T_('Various');
                $this->f_artist_name = T_('Various');
            } elseif ($this->album_artist > 0) {
                $name_array          = Artist::get_name_array_by_id($this->album_artist);
                $this->artist_prefix = $name_array['prefix'];
                $this->artist_name   = $name_array['basename'];
                $this->f_artist_name = $name_array['name'];
            } else {
                $this->artist_prefix = '';
                $this->artist_name   = '';
                $this->f_artist_name = '';
            }
        }

        return $this->f_artist_name;
    }

    /**
     * @return iterable<AlbumDisk>
     */
    public function getDisks(): iterable
    {
        return $this->getAlbumDiskRepository()->getByAlbum($this);
    }

    /**
     * @return null|array{object_type: LibraryItemEnum, object_id: int}
     */
    public function get_parent(): ?array
    {
        if (!empty($this->album_artist)) {
            return [
                'object_type' => LibraryItemEnum::ARTIST,
                'object_id' => (int) $this->album_artist,
            ];
        }

        return null;
    }

    /**
     * Get parent album artists.
     * @param int $album_id
     * @param int $primary_id
     * @param string $object_type
     * @return int[]
     */
    public static function get_parent_array($album_id, $primary_id, $object_type = 'album'): array
    {
        $results    = [];
        $sql        = "SELECT DISTINCT `object_id` FROM `album_map` WHERE `object_type` = ? AND `album_id` = ?;";
        $db_results = Dba::read($sql, [$object_type, $album_id]);
        //debug_event(self::class, 'get_parent_array ' . $sql, 5);
        while ($row = Dba::fetch_assoc($db_results)) {
            $results[] = (int)$row['object_id'];
        }

        $primary = ((int)$primary_id > 0)
            ? [(int)$primary_id]
            : [];

        return array_unique(array_merge($primary, $results));
    }

    /**
     * Get item children.
     */
    public function get_childrens(): array
    {
        return $this->get_medias();
    }

    /**
     * Search for direct children of an object
     * @param string $name
     */
    public function get_children($name): array
    {
        $childrens  = [];
        $sql        = "SELECT DISTINCT `song`.`id` FROM `song` WHERE `song`.`album` = ? AND `song`.`file` LIKE ?;";
        $db_results = Dba::read($sql, [$this->id, "%" . $name]);
        while ($row = Dba::fetch_assoc($db_results)) {
            $childrens[] = [
                'object_type' => 'song',
                'object_id' => $row['id']
            ];
        }

        return $childrens;
    }

    /**
     * Get all children and sub-childrens media.
     *
     * @return list<array{object_type: LibraryItemEnum, object_id: int}>
     */
    public function get_medias(?string $filter_type = null): array
    {
        $medias = [];
        if (!$filter_type || $filter_type === 'song') {
            $songs = $this->getSongRepository()->getByAlbum($this->id);
            foreach ($songs as $song_id) {
                $medias[] = [
                    'object_type' => LibraryItemEnum::SONG,
                    'object_id' => $song_id,
                ];
            }
        }

        return $medias;
    }

    /**
     * Returns the id of the catalog the item is associated to
     */
    public function getCatalogId(): int
    {
        return $this->catalog;
    }

    /**
     * Get item's owner.
     */
    public function get_user_owner(): ?int
    {
        if (!$this->album_artist) {
            return null;
        }

        $artist = new Artist($this->album_artist);

        return $artist->get_user_owner();
    }

    /**
     * Get default art kind for this item.
     */
    public function get_default_art_kind(): string
    {
        return 'default';
    }

    /**
     * get_songs
     *
     * Get each song id for the album
     * @return list<int>
     */
    public function get_songs(): array
    {
        $results = [];
        $params  = [$this->id];
        $sql     = (AmpConfig::get('catalog_disable'))
            ? "SELECT DISTINCT `song`.`id` FROM `song` LEFT JOIN `catalog` ON `catalog`.`id` = `song`.`catalog` WHERE `song`.`album` = ? AND `catalog`.`enabled` = '1'"
            : "SELECT DISTINCT `song`.`id` FROM `song` WHERE `song`.`album` = ?";
        $db_results = Dba::read($sql, $params);

        while ($row = Dba::fetch_assoc($db_results, false)) {
            $results[] = (int)$row['id'];
        }

        return $results;
    }

    /**
     * get_description
     */
    public function get_description(): string
    {
        // Album description is not supported yet, always return artist description
        $artist = new Artist($this->album_artist);

        return $artist->get_description();
    }

    /**
     * display_art
     * @param int $thumb
     * @param bool $force
     */
    public function display_art($thumb = 2, $force = false): void
    {
        $album_id = null;
        $type     = null;

        if (Art::has_db($this->id, 'album')) {
            $album_id = $this->id;
            $type     = 'album';
        } elseif ($this->album_artist && (Art::has_db($this->album_artist, 'artist') || $force)) {
            $album_id = $this->album_artist;
            $type     = 'artist';
        }

        if ($album_id !== null && $type !== null) {
            $title = ($this->get_artist_fullname() != "")
                ? '[' . $this->get_artist_fullname() . '] ' . $this->get_fullname()
                : $this->get_fullname();
            Art::display($type, $album_id, $title, $thumb, $this->get_link());
        }
    }

    /**
     * update
     * This function takes a key'd array of data and updates this object
     * as needed
     */
    public function update(array $data): int
    {
        //debug_event(self::class, "update: " . print_r($data, true), 4);
        $name           = $data['name'] ?? $this->name;
        $album_artist   = (isset($data['album_artist']) && (int)$data['album_artist'] > 0) ? (int)$data['album_artist'] : null;
        $year           = (int)($data['year'] ?? 0);
        $mbid           = $data['mbid'] ?? null;
        $mbid_group     = $data['mbid_group'] ?? null;
        $release_type   = $data['release_type'] ?? null;
        $release_status = $data['release_status'] ?? null;
        $original_year  = (empty($data['original_year']))
            ? null
            : (int)$data['original_year'];
        $barcode        = $data['barcode'] ?? null;
        $catalog_number = $data['catalog_number'] ?? null;
        $version        = $data['version'] ?? null;

        // If you have created an album_artist using 'add new...' we need to create a new artist
        if (array_key_exists('artist_name', $data) && !empty($data['artist_name'])) {
            $album_artist = Artist::check($data['artist_name']);
            if ($album_artist !== null) {
                self::update_field('album_artist', $album_artist, $this->id);
                $this->album_artist = $album_artist;
            }
        }

        $current_id = $this->id;
        $updated    = false;
        $ndata      = [];
        $changed    = [];
        $songs      = $this->getSongRepository()->getByAlbum($this->id);
        // run an album check on the current object READONLY means that it won't insert a new album
        $album_id   = self::check(
            $this->catalog,
            $name,
            $year,
            $mbid,
            $mbid_group,
            $album_artist,
            $release_type,
            $release_status,
            $original_year,
            $barcode,
            $catalog_number,
            $version,
            true
        );

        $cron_cache = AmpConfig::get('cron_cache');
        if ($album_id > 0 && $album_id != $this->id) {
            debug_event(self::class, sprintf('Updating %d to new id and migrating stats {', $this->id) . $album_id . '}.', 4);

            foreach ($songs as $song_id) {
                Song::update_album($album_id, $song_id, $this->id, false);
                Song::update_year($year, $song_id);
            }

            self::update_table_counts();
            $current_id = $album_id;
            $updated    = true;
            if (!$cron_cache) {
                $this->getAlbumRepository()->collectGarbage();
            }
        } else {
            // run updates on the single fields
            if (!empty($name) && $name != $this->get_fullname()) {
                $trimmed          = Catalog::trim_prefix(trim((string) $name));
                $new_name         = $trimmed['string'];
                $aPrefix          = $trimmed['prefix'];
                $ndata['album']   = $name;
                $changed['album'] = 'album';

                self::update_field('name', $new_name, $this->id);
                self::update_field('prefix', $aPrefix, $this->id);

                $this->name   = $new_name;
                $this->prefix = $aPrefix;
            }

            if ($year !== $this->year) {
                self::update_field('year', $year, $this->id);
                foreach ($songs as $song_id) {
                    Song::update_year($year, $song_id);
                }

                $updated = true;
            }

            // AlbumDisk update
            if ($this->disk_count === 1) {
                $disk = $this->getAlbumDiskRepository()->getByAlbum($this);
                if ($disk[0] instanceof AlbumDisk) {
                    $disk_id    = $disk[0]->getId();
                    $disk_check = AlbumDisk::check(
                        $album_id,
                        $data['disk'] ?? $disk[0]->disk,
                        $this->catalog,
                        $data['disksubtitle'] ?? $disk[0]->disksubtitle,
                        $disk[0]->getId()
                    );

                    if ($disk_check !== $disk_id) {
                        $updated = true;
                    }
                }
            }

            if ($mbid != $this->mbid) {
                self::update_field('mbid', $mbid, $this->id);
            }

            if ($mbid_group != $this->mbid_group) {
                self::update_field('mbid_group', $mbid_group, $this->id);
            }

            if ($album_artist !== $this->album_artist) {
                self::update_field('album_artist', $album_artist, $this->id);
                self::add_album_map($this->id, 'album', (int)$album_artist);
                self::remove_album_map($this->id, 'album', (int)$this->album_artist);
            }

            if ($release_type != $this->release_type) {
                self::update_field('release_type', $release_type, $this->id);
            }

            if ($release_type != $this->release_status) {
                self::update_field('release_status', $release_status, $this->id);
            }

            if ($original_year !== $this->original_year) {
                self::update_field('original_year', $original_year, $this->id);
            }

            if ($barcode != $this->barcode) {
                self::update_field('barcode', $barcode, $this->id);
            }

            if ($catalog_number != $this->catalog_number) {
                self::update_field('catalog_number', $catalog_number, $this->id);
            }

            if ($version != $this->version) {
                self::update_field('version', $version, $this->id);
            }
        }

        $this->year           = $year;
        $this->mbid           = $mbid;
        $this->mbid_group     = $mbid_group;
        $this->album_artist   = $album_artist;
        $this->release_type   = $release_type;
        $this->release_status = $release_status;
        $this->original_year  = $original_year;
        $this->barcode        = $barcode;
        $this->catalog_number = $catalog_number;
        $this->version        = $version;

        if ($updated && is_array($songs)) {
            $time       = time();
            $write_tags = AmpConfig::get('write_tags', false);
            foreach ($songs as $song_id) {
                Song::update_utime($song_id, $time);
                if ($write_tags) {
                    $song = new Song($song_id);
                    $this->getSongTagWriter()->write($song);
                }
            }

            if (!$cron_cache) {
                Stats::garbage_collection();
                Rating::garbage_collection();
                Userflag::garbage_collection();
                $this->getUseractivityRepository()->collectGarbage();
            }
        } // if updated

        $override_childs = false;
        if (array_key_exists('overwrite_childs', $data) && $data['overwrite_childs'] == 'checked') {
            $override_childs = true;
        }

        $add_to_childs = false;
        if (array_key_exists('add_to_childs', $data) && $data['add_to_childs'] == 'checked') {
            $add_to_childs = true;
        }

        if (isset($data['edit_tags'])) {
            $this->getAlbumTagUpdater()->updateTags(
                $this,
                $data['edit_tags'],
                $override_childs,
                $add_to_childs,
                true
            );
        }

        return $current_id;
    }

    /**
     * Update an album field.
     * @param string $field
     * @param string|int|null $value
     * @param int $album_id
     */
    private static function update_field($field, $value, $album_id): void
    {
        if ($value === null) {
            $sql = "UPDATE `album` SET `" . $field . "` = NULL WHERE `id` = ?";
            Dba::write($sql, [$album_id]);
        } else {
            $sql = "UPDATE `album` SET `" . $field . "` = ? WHERE `id` = ?";
            Dba::write($sql, [$value, $album_id]);
        }
    }

    /**
     * update_album_artist
     *
     * find albums that are missing an album_artist and generate one.
     */
    public static function update_album_artist(): void
    {
        // Find all albums that are missing an album artist
        $sql        = "SELECT `id` FROM `album` WHERE `album_artist` IS NULL AND `name` != ?;";
        $db_results = Dba::read($sql, [T_('Unknown (Orphaned)')]);
        while ($row = Dba::fetch_assoc($db_results)) {
            $album_id = (int) $row['id'];

            $artist_id  = 0;
            $sql        = "SELECT MIN(`artist`) AS `artist` FROM `song` WHERE `album` = ? GROUP BY `album` HAVING COUNT(DISTINCT `artist`) = 1 LIMIT 1";
            $db_results = Dba::read($sql, [$album_id]);

            // these are albums that only have 1 artist
            while ($row = Dba::fetch_assoc($db_results)) {
                $artist_id = (int)$row['artist'];
            }

            // Update the album
            if ($artist_id > 0) {
                debug_event(self::class, 'Found album_artist {' . $artist_id . '} for: ' . $album_id, 5);
                self::update_field('album_artist', $artist_id, $album_id);
                Artist::add_artist_map($artist_id, 'album', $album_id);
                self::add_album_map($album_id, 'album', $artist_id);
            }
        }
    }

    /**
     * Add the album map for a single item
     */
    public static function add_album_map(int $album_id, string $object_type, int $object_id): void
    {
        if ($album_id > 0 && $object_id > 0) {
            debug_event(self::class, "add_album_map album_id {" . $album_id . "} " . $object_type . "_artist {" . $object_id . "}", 5);
            $sql = "INSERT IGNORE INTO `album_map` (`album_id`, `object_type`, `object_id`) VALUES (?, ?, ?);";
            Dba::write($sql, [$album_id, $object_type, $object_id]);
        }
    }

    /**
     * Delete the album map for a single item
     */
    public static function remove_album_map(int $album_id, string $object_type, int $object_id): void
    {
        if ($album_id > 0 && $object_id > 0) {
            debug_event(self::class, "remove_album_map album_id {" . $album_id . "} " . $object_type . "_artist {" . $object_id . "}", 5);
            $sql = "DELETE FROM `album_map` WHERE `album_id` = ? AND `object_type` = ? AND `object_id` = ?;";
            Dba::write($sql, [$album_id, $object_type, $object_id]);
        }
    }

    /**
     * Delete the album map for a single item if this was the last track
     */
    public static function check_album_map(int $album_id, string $object_type, int $object_id): bool
    {
        if ($album_id > 0 && $object_id > 0) {
            // Remove the album_map if this was the last track
            $sql = ($object_type == 'album')
                ? "SELECT `artist_id` FROM `artist_map` WHERE `artist_id` = ? AND `object_id` = ? AND object_type = ?;"
                : "SELECT `artist_id` FROM `artist_map` WHERE `artist_id` = ? AND `object_id` IN (SELECT `id` FROM `song` WHERE `album` = ?) AND object_type = ?;";
            $db_results = Dba::read($sql, [$object_id, $album_id, $object_type]);
            $row        = Dba::fetch_assoc($db_results);
            if ($row === []) {
                Album::remove_album_map($album_id, $object_type, $object_id);

                return true;
            }
        }

        return false;
    }

    /**
     * update_album_count
     *
     * Called this after inserting a new song to keep stats correct right away
     */
    public static function update_album_count(int $album_id): void
    {
        debug_event(self::class, 'update_album_count ' . $album_id, 5);
        $params = [$album_id];
        // album.time
        $sql = "UPDATE `album`, (SELECT SUM(`song`.`time`) AS `time`, `song`.`album` FROM `song` WHERE `album` = ? GROUP BY `song`.`album`) AS `song` SET `album`.`time` = `song`.`time` WHERE `album`.`id` = `song`.`album` AND ((`album`.`time` != `song`.`time`) OR (`album`.`time` IS NULL AND `song`.`time` > 0));";
        Dba::write($sql, $params);
        // album.addition_time
        $sql = "UPDATE `album`, (SELECT MIN(`song`.`addition_time`) AS `addition_time`, `song`.`album` FROM `song` WHERE `song`.`album` = ? GROUP BY `song`.`album`) AS `song` SET `album`.`addition_time` = `song`.`addition_time` WHERE `album`.`addition_time` != `song`.`addition_time` AND `song`.`album` = `album`.`id`;";
        Dba::write($sql, $params);
        // album.total_count
        $sql = "UPDATE `album`, (SELECT COUNT(`object_count`.`object_id`) AS `total_count`, `object_id` FROM `object_count` WHERE `object_count`.`object_id` = ? AND `object_count`.`object_type` = 'album' AND `object_count`.`count_type` = 'stream' GROUP BY `object_count`.`object_id`) AS `object_count` SET `album`.`total_count` = `object_count`.`total_count` WHERE `album`.`total_count` != `object_count`.`total_count` AND `album`.`id` = `object_count`.`object_id`;";
        Dba::write($sql, $params);
        // album.total_count 0 plays
        $sql = "UPDATE `album`, (SELECT 0 AS `total_count`, `album`.`id` FROM `album` WHERE `id` = ? AND `id` NOT IN (SELECT `object_id` FROM `object_count` WHERE `object_count`.`object_id` = ? AND `object_count`.`object_type` = 'album' AND `object_count`.`count_type` = 'stream' GROUP BY `object_count`.`object_id`)) AS `object_count` SET `album`.`total_count` = `object_count`.`total_count` WHERE `album`.`total_count` != `object_count`.`total_count` AND `object_count`.`id` = `album`.`id`;";
        Dba::write($sql, [$album_id, $album_id]);
        // album.song_count
        $sql = "UPDATE `album`, (SELECT COUNT(`song`.`id`) AS `song_count`, `album` FROM `song` LEFT JOIN `catalog` ON `catalog`.`id` = `song`.`catalog` WHERE `catalog`.`enabled` = '1' AND `album` = ? GROUP BY `album`) AS `song` SET `album`.`song_count` = `song`.`song_count` WHERE `album`.`song_count` != `song`.`song_count` AND `album`.`id` = `song`.`album`;";
        Dba::write($sql, $params);
        // album.artist_count
        $sql = "UPDATE `album` SET `album`.`artist_count` = 0 WHERE `album`.`id` = ? AND `album_artist` IS NULL;";
        Dba::write($sql, $params);
        $sql = "UPDATE `album`, (SELECT COUNT(DISTINCT(`album_map`.`object_id`)) AS `artist_count`, `album_id` FROM `album_map` LEFT JOIN `album` ON `album`.`id` = `album_map`.`album_id` LEFT JOIN `catalog` ON `catalog`.`id` = `album`.`catalog` WHERE `album_map`.`object_type` = 'album' AND `catalog`.`enabled` = '1' AND `album`.`id` = ? GROUP BY `album_id`) AS `album_map` SET `album`.`artist_count` = `album_map`.`artist_count` WHERE `album`.`artist_count` != `album_map`.`artist_count` AND `album`.`id` = `album_map`.`album_id` AND `album`.`album_artist` IS NOT NULL;";
        Dba::write($sql, $params);
        // album.song_artist_count
        $sql = "UPDATE `album`, (SELECT COUNT(DISTINCT(`album_map`.`object_id`)) AS `artist_count`, `album_id` FROM `album_map` LEFT JOIN `album` ON `album`.`id` = `album_map`.`album_id` LEFT JOIN `catalog` ON `catalog`.`id` = `album`.`catalog` WHERE `album_map`.`object_type` = 'song' AND `catalog`.`enabled` = '1' AND `album`.`id` = ? GROUP BY `album_id`) AS `album_map` SET `album`.`song_artist_count` = `album_map`.`artist_count` WHERE `album`.`song_artist_count` != `album_map`.`artist_count` AND `album`.`id` = `album_map`.`album_id`;";
        Dba::write($sql, $params);
        // album.disk_count
        $sql = "UPDATE `album`, (SELECT COUNT(DISTINCT `album_disk`.`disk`) AS `disk_count`, `album_id` FROM `album_disk` WHERE `album_disk`.`album_id` = ? GROUP BY `album_disk`.`album_id`) AS `album_disk` SET `album`.`disk_count` = `album_disk`.`disk_count` WHERE `album`.`disk_count` != `album_disk`.`disk_count` AND `album`.`id` = `album_disk`.`album_id`;";
        Dba::write($sql, $params);
        // album_disk.disk_count
        $sql = "UPDATE `album_disk`, (SELECT `album`.`disk_count`, `id` FROM `album` WHERE `album`.`id` = ?) AS `album` SET `album_disk`.`disk_count` = `album`.`disk_count` WHERE `album`.`disk_count` != `album_disk`.`disk_count` AND `album`.`id` = `album_disk`.`album_id`;";
        Dba::write($sql, $params);
        // album_disk.time
        $sql = "UPDATE `album_disk`, (SELECT SUM(`time`) AS `time`, `album`, `disk` FROM `song` WHERE `song`.`album` = ? GROUP BY `album`, `disk`) AS `song` SET `album_disk`.`time` = `song`.`time` WHERE (`album_disk`.`time` != `song`.`time` OR `album_disk`.`time` IS NULL) AND `album_disk`.`album_id` = `song`.`album` AND `album_disk`.`disk` = `song`.`disk`;";
        Dba::write($sql, $params);
        // album_disk.song_count
        $sql = "UPDATE `album_disk`, (SELECT COUNT(DISTINCT `id`) AS `song_count`, `album`, `disk` FROM `song` WHERE `song`.`album` = ? GROUP BY `album`, `disk`) AS `song` SET `album_disk`.`song_count` = `song`.`song_count` WHERE `album_disk`.`song_count` != `song`.`song_count` AND `album_disk`.`album_id` = `song`.`album` AND `album_disk`.`disk` = `song`.`disk`;";
        Dba::write($sql, $params);
        // album_disk.total_count
        $sql = "UPDATE `album_disk`, (SELECT SUM(`song`.`total_count`) AS `total_count`, `album_disk`.`id` AS `object_id` FROM `song` LEFT JOIN `album_disk` ON `album_disk`.`album_id` = `song`.`album` AND `album_disk`.`disk` = `song`.`disk` WHERE `song`.`album` = ? GROUP BY `album_disk`.`id`) AS `object_count` SET `album_disk`.`total_count` = `object_count`.`total_count` WHERE `album_disk`.`total_count` != `object_count`.`total_count` AND `album_disk`.`id` = `object_count`.`object_id`;";
        Dba::write($sql, $params);
    }

    /**
     * update_table_counts
     * Update all albums with mapping and missing data after catalog changes
     */
    public static function update_table_counts(): void
    {
        debug_event(self::class, 'update_table_counts', 5);
        // album.time
        $sql = "UPDATE `album`, (SELECT SUM(`song`.`time`) AS `time`, `song`.`album` FROM `song` GROUP BY `song`.`album`) AS `song` SET `album`.`time` = `song`.`time` WHERE `album`.`id` = `song`.`album` AND ((`album`.`time` != `song`.`time`) OR (`album`.`time` IS NULL AND `song`.`time` > 0));";
        Dba::write($sql);
        // album.addition_time
        $sql = "UPDATE `album`, (SELECT MIN(`song`.`addition_time`) AS `addition_time`, `song`.`album` FROM `song` GROUP BY `song`.`album`) AS `song` SET `album`.`addition_time` = `song`.`addition_time` WHERE `album`.`addition_time` != `song`.`addition_time` AND `song`.`album` = `album`.`id`;";
        Dba::write($sql);
        // album.total_count
        $sql = "UPDATE `album`, (SELECT COUNT(`object_count`.`object_id`) AS `total_count`, `object_id` FROM `object_count` WHERE `object_count`.`object_type` = 'album' AND `object_count`.`count_type` = 'stream' GROUP BY `object_count`.`object_id`) AS `object_count` SET `album`.`total_count` = `object_count`.`total_count` WHERE `album`.`total_count` != `object_count`.`total_count` AND `album`.`id` = `object_count`.`object_id`;";
        Dba::write($sql);
        // album.total_count 0 plays
        $sql = "UPDATE `album`, (SELECT 0 AS `total_count`, `album`.`id` FROM `album` WHERE `id` NOT IN (SELECT `object_id` FROM `object_count` WHERE `object_count`.`object_type` = 'album' AND `object_count`.`count_type` = 'stream' GROUP BY `object_count`.`object_id`)) AS `object_count` SET `album`.`total_count` = `object_count`.`total_count` WHERE `album`.`total_count` != `object_count`.`total_count` AND `object_count`.`id` = `album`.`id`;";
        Dba::write($sql);
        // album.song_count
        $sql = "UPDATE `album`, (SELECT COUNT(`song`.`id`) AS `song_count`, `album` FROM `song` LEFT JOIN `catalog` ON `catalog`.`id` = `song`.`catalog` WHERE `catalog`.`enabled` = '1' GROUP BY `album`) AS `song` SET `album`.`song_count` = `song`.`song_count` WHERE `album`.`song_count` != `song`.`song_count` AND `album`.`id` = `song`.`album`;";
        Dba::write($sql);
        // album.artist_count
        $sql = "UPDATE `album` SET `album`.`artist_count` = 0 WHERE `album_artist` IS NULL;";
        Dba::write($sql);
        $sql = "UPDATE `album`, (SELECT COUNT(DISTINCT(`album_map`.`object_id`)) AS `artist_count`, `album_id` FROM `album_map` LEFT JOIN `album` ON `album`.`id` = `album_map`.`album_id` LEFT JOIN `catalog` ON `catalog`.`id` = `album`.`catalog` WHERE `album_map`.`object_type` = 'album' AND `catalog`.`enabled` = '1' GROUP BY `album_id`) AS `album_map` SET `album`.`artist_count` = `album_map`.`artist_count` WHERE `album`.`artist_count` != `album_map`.`artist_count` AND `album`.`id` = `album_map`.`album_id` AND `album`.`album_artist` IS NOT NULL;";
        Dba::write($sql);
        // album.song_artist_count
        $sql = "UPDATE `album`, (SELECT COUNT(DISTINCT(`album_map`.`object_id`)) AS `artist_count`, `album_id` FROM `album_map` LEFT JOIN `album` ON `album`.`id` = `album_map`.`album_id` LEFT JOIN `catalog` ON `catalog`.`id` = `album`.`catalog` WHERE `album_map`.`object_type` = 'song' AND `catalog`.`enabled` = '1' GROUP BY `album_id`) AS `album_map` SET `album`.`song_artist_count` = `album_map`.`artist_count` WHERE `album`.`song_artist_count` != `album_map`.`artist_count` AND `album`.`id` = `album_map`.`album_id`;";
        Dba::write($sql);
        // missing album_disk
        $sql = "INSERT IGNORE INTO `album_disk` (`album_id`, `disk`, `catalog`, `disksubtitle`) SELECT DISTINCT `song`.`album` AS `album_id`, `song`.`disk` AS `disk`, `song`.`catalog` AS `catalog`, NULLIF(`song_data`.`disksubtitle`, '') AS `disksubtitle` FROM `song` LEFT JOIN `song_data` ON `song_data`.`song_id` = `song`.`id`;";
        Dba::write($sql);
        // album.disk_count
        $sql = "UPDATE `album`, (SELECT COUNT(DISTINCT `album_disk`.`disk`) AS `disk_count`, `album_id` FROM `album_disk` GROUP BY `album_disk`.`album_id`) AS `album_disk` SET `album`.`disk_count` = `album_disk`.`disk_count` WHERE `album`.`disk_count` != `album_disk`.`disk_count` AND `album`.`id` = `album_disk`.`album_id`;";
        Dba::write($sql);
        // album_disk.disk_count
        $sql = "UPDATE `album_disk`, (SELECT `disk_count`, `id` FROM `album`) AS `album` SET `album_disk`.`disk_count` = `album`.`disk_count` WHERE `album`.`disk_count` != `album_disk`.`disk_count` AND `album`.`id` = `album_disk`.`album_id`;";
        Dba::write($sql);
        // album_disk.time
        $sql = "UPDATE `album_disk`, (SELECT SUM(`time`) AS `time`, `album`, `disk` FROM `song` GROUP BY `album`, `disk`) AS `song` SET `album_disk`.`time` = `song`.`time` WHERE (`album_disk`.`time` != `song`.`time` OR `album_disk`.`time` IS NULL) AND `album_disk`.`album_id` = `song`.`album` AND `album_disk`.`disk` = `song`.`disk`;";
        Dba::write($sql);
        // album_disk.song_count
        $sql = "UPDATE `album_disk`, (SELECT COUNT(DISTINCT `id`) AS `song_count`, `album`, `disk` FROM `song` GROUP BY `album`, `disk`) AS `song` SET `album_disk`.`song_count` = `song`.`song_count` WHERE `album_disk`.`song_count` != `song`.`song_count` AND `album_disk`.`album_id` = `song`.`album` AND `album_disk`.`disk` = `song`.`disk`;";
        Dba::write($sql);
        // album_disk.total_count
        $sql = "UPDATE `album_disk`, (SELECT SUM(`song`.`total_count`) AS `total_count`, `album_disk`.`id` AS `object_id` FROM `song` LEFT JOIN `album_disk` ON `album_disk`.`album_id` = `song`.`album` AND `album_disk`.`disk` = `song`.`disk` GROUP BY `album_disk`.`id`) AS `object_count` SET `album_disk`.`total_count` = `object_count`.`total_count` WHERE `album_disk`.`total_count` != `object_count`.`total_count` AND `album_disk`.`id` = `object_count`.`object_id`;";
        Dba::write($sql);
    }

    /**
     * does the item have a single album artist and song artist?
     */
    public function get_artist_count(): int
    {
        $sql        = "SELECT COUNT(DISTINCT(`object_id`)) AS `artist_count` FROM `album_map` WHERE `album_id` = ?;";
        $db_results = Dba::read($sql, [$this->id]);
        $row        = Dba::fetch_assoc($db_results);
        if ($row !== []) {
            return (int)$row['artist_count'];
        }

        return 0;
    }

    /**
     * sanitize_disk
     * Change letter disk numbers (like vinyl/cassette) to an integer
     * @param string|int $disk
     */
    public static function sanitize_disk($disk): int
    {
        if ((int)$disk == 0) {
            // A is 0 but we want to start at disk 1
            $alphabet = range('A', 'Z');
            $disk     = (int)array_search(strtoupper((string)$disk), $alphabet, true) + 1;
        }

        return (int)$disk;
    }

    public function getMediaType(): LibraryItemEnum
    {
        return LibraryItemEnum::ALBUM;
    }

    /**
     * @deprecated
     */
    private function getSongRepository(): SongRepositoryInterface
    {
        global $dic;

        return $dic->get(SongRepositoryInterface::class);
    }

    /**
     * @deprecated
     */
    private function getAlbumRepository(): AlbumRepositoryInterface
    {
        global $dic;

        return $dic->get(AlbumRepositoryInterface::class);
    }

    /**
     * @deprecated
     */
    private function getAlbumTagUpdater(): AlbumTagUpdaterInterface
    {
        global $dic;

        return $dic->get(AlbumTagUpdaterInterface::class);
    }

    /**
     * @deprecated
     */
    private function getSongTagWriter(): SongTagWriterInterface
    {
        global $dic;

        return $dic->get(SongTagWriterInterface::class);
    }

    /**
     * @deprecated Inject dependency
     */
    private function getUseractivityRepository(): UserActivityRepositoryInterface
    {
        global $dic;

        return $dic->get(UserActivityRepositoryInterface::class);
    }

    /**
     * @inject dependency
     */
    private function getAlbumDiskRepository(): AlbumDiskRepositoryInterface
    {
        global $dic;

        return $dic->get(AlbumDiskRepositoryInterface::class);
    }

    /**
     * @deprecated Inject dependency
     */
    private static function getWantedManager(): WantedManagerInterface
    {
        global $dic;

        return $dic->get(WantedManagerInterface::class);
    }
}<|MERGE_RESOLUTION|>--- conflicted
+++ resolved
@@ -497,17 +497,6 @@
         $this->get_f_link();
         $this->get_artist_fullname();
         $this->get_f_parent_link();
-<<<<<<< HEAD
-
-        if ($this->year === 0) {
-            $this->f_year = "N/A";
-        } else {
-            $web_path          = AmpConfig::get_web_path('/client');
-            $year              = $this->year;
-            $this->f_year_link = sprintf('<a href="%s/search.php?type=album&action=search&limit=0rule_1=year&rule_1_operator=2&rule_1_input=', $web_path) . $year . "\">" . $year . "</a>";
-        }
-=======
->>>>>>> 246676dd
     }
 
     /**
@@ -731,45 +720,6 @@
     }
 
     /**
-<<<<<<< HEAD
-     * Get item f_artist_link.
-     */
-    public function get_f_artist_link(): ?string
-    {
-        // don't do anything if it's formatted
-        if ($this->f_artist_link === null) {
-            if ($this->album_artist === 0) {
-                $this->f_artist_link = sprintf('<span title="%d ', $this->artist_count) . T_('Artists') . "\">" . T_('Various') . "</span>";
-            } elseif ($this->album_artist !== null) {
-                $this->f_artist_link = '';
-                $web_path            = AmpConfig::get_web_path('/client');
-                if (!$this->album_artists) {
-                    $this->get_artists();
-                }
-
-                if ($this->album_artists !== null) {
-                    foreach ($this->album_artists as $artist_id) {
-                        $artist_fullname = scrub_out(Artist::get_fullname_by_id($artist_id));
-                        if (!empty($artist_fullname)) {
-                            $this->f_artist_link .= "<a href=\"" . $web_path . '/artists.php?action=show&artist=' . $artist_id . "\" title=\"" . $artist_fullname . "\">" . $artist_fullname . "</a>,&nbsp";
-                        }
-                    }
-
-                    $this->f_artist_link = rtrim($this->f_artist_link, ",&nbsp");
-                } else {
-                    $this->f_artist_link = '';
-                }
-            } else {
-                $this->f_artist_link = '';
-            }
-        }
-
-        return $this->f_artist_link;
-    }
-
-    /**
-=======
->>>>>>> 246676dd
      * Get the album artist fullname.
      */
     public function get_artist_fullname(): ?string
