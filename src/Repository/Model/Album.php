<?php
/*
 * vim:set softtabstop=4 shiftwidth=4 expandtab:
 *
 * LICENSE: GNU Affero General Public License, version 3 (AGPL-3.0-or-later)
 * Copyright 2001 - 2020 Ampache.org
 *
 * This program is free software: you can redistribute it and/or modify
 * it under the terms of the GNU Affero General Public License as published by
 * the Free Software Foundation, either version 3 of the License, or
 * (at your option) any later version.
 *
 * This program is distributed in the hope that it will be useful,
 * but WITHOUT ANY WARRANTY; without even the implied warranty of
 * MERCHANTABILITY or FITNESS FOR A PARTICULAR PURPOSE.  See the
 * GNU Affero General Public License for more details.
 *
 * You should have received a copy of the GNU Affero General Public License
 * along with this program.  If not, see <https://www.gnu.org/licenses/>.
 */

declare(strict_types=0);

namespace Ampache\Repository\Model;

use Ampache\Config\AmpConfig;
use Ampache\Module\Album\Tag\AlbumTagUpdaterInterface;
use Ampache\Module\Catalog\DataMigratorInterface;
use Ampache\Module\Song\Tag\SongId3TagWriterInterface;
use Ampache\Module\Statistics\Stats;
use Ampache\Module\System\Dba;
use Ampache\Repository\AlbumRepositoryInterface;
use Ampache\Repository\SongRepositoryInterface;
use Ampache\Repository\UserActivityRepositoryInterface;
use Exception;

/**
 * This is the class responsible for handling the Album object
 * it is related to the album table in the database.
 */
class Album extends database_object implements library_item
{
    protected const DB_TABLENAME = 'album';

    /* Variables from DB */

    /**
     * @var integer $id
     */
    public $id;

    /**
     * @var string $name
     */
    public $name;

    /**
     * @var integer $album_artist
     */
    public $album_artist;

    /**
     * @var integer $disk
     */
    public $disk;

    /**
     * @var integer $year
     */
    public $year;

    /**
     * @var string $prefix
     */
    public $prefix;

    /**
     * @var string $mbid
     */
    public $mbid; // MusicBrainz ID

    /**
     * @var string $mbid_group
     */
    public $mbid_group; // MusicBrainz Release Group ID

    /**
     * @var string $release_type
     */
    public $release_type;

    /**
     * @var string $catalog_number
     */
    public $catalog_number;

    /**
     * @var string $barcode
     */
    public $barcode;

    /**
     * @var integer $time
     */
    public $time;

    /**
     *  @var integer $total_duration
     */
    public $total_duration;

    /**
     *  @var integer $original_year
     */
    public $original_year;

    /**
     * @var integer $catalog_id
     */
    public $catalog_id;

    /**
     * @var integer $song_count
     */
    public $song_count;

    /**
     * @var string $artist_prefix
     */
    public $artist_prefix;

    /**
     * @var string $artist_name
     */
    public $artist_name;

    /**
     * @var integer $artist_id
     */
    public $artist_id;

    /**
     * @var array $tags
     */
    public $tags;

    /**
     * @var string $full_name
     */
    public $full_name; // Prefix + Name, generated

    /**
     * @var integer $artist_count
     */
    public $artist_count;

    /**
     * @var string $f_artist_name
     */
    public $f_artist_name;

    /**
     * @var string $f_artist_link
     */
    public $f_artist_link;

    /**
     * @var string $f_artist
     */
    public $f_artist;

    /**
     * @var string $album_artist_name
     */
    public $album_artist_name;

    /**
     * @var string $f_album_artist_name
     */
    public $f_album_artist_name;

    /**
     * @var string $f_album_artist_link
     */
    public $f_album_artist_link;

    /**
     * @var string $f_name
     */
    public $f_name;

    /**
     * @var string $link
     */
    public $link;

    /**
     * @var string $f_link
     */
    public $f_link;

    /**
     * @var string $f_tags
     */
    public $f_tags;

    /**
     * @var string $f_year
     */
    public $f_year;

    /**
     * @var string f_year_link
     */
    public $f_year_link;

    /**
     * @var string $f_title
     */
    public $f_title;

    /**
     * @var string $f_release_type
     */
    public $f_release_type;

    // cached information

    /**
     * @var boolean $_fake
     */
    public $_fake;

    /**
     * @var array $_songs
     */
    public $_songs = array();

    /**
     * @var array $_mapcache
     */
    private static $_mapcache = array();

    /**
     * @var array $album_suite
     */
    public $album_suite = array();

    /**
     * @var boolean $allow_group_disks
     */
    public $allow_group_disks = false;

    /**
     * __construct
     * Album constructor it loads everything relating
     * to this album from the database it does not
     * pull the album or thumb art by default or
     * get any of the counts.
     * @param integer $album_id
     */
    public function __construct($album_id)
    {
        /* Get the information from the db */
        $info = $this->get_info($album_id);

        // Foreach what we've got
        foreach ($info as $key => $value) {
            $this->$key = $value;
        }

        // Little bit of formatting here
        $this->full_name      = trim(trim((string) $info['prefix']) . ' ' . trim((string) $info['name']));
        $this->total_duration = $this->time;

        // Looking for other albums with same mbid, ordering by disk ascending
        if (AmpConfig::get('album_group')) {
            $this->total_duration    = 0;
            $albumRepository         = $this->getAlbumRepository();
            $this->album_suite       = $albumRepository->getAlbumSuite($this);
            $this->allow_group_disks = true;

            foreach ($this->album_suite as $albumId) {
                $this->total_duration += $albumRepository->getDuration((int) $albumId);
            }
        }

        return true;
    } // constructor

    public function getId(): int
    {
        return (int) $this->id;
    }

    public function isNew(): bool
    {
        return $this->getId() === 0;
    }

    /**
     * build_cache
     * This takes an array of object ids and caches all of their information
     * with a single query
     * @param array $ids
     * @return boolean
     */
    public static function build_cache(array $ids)
    {
        if (empty($ids)) {
            return false;
        }
        $idlist     = '(' . implode(',', $ids) . ')';
        $sql        = "SELECT * FROM `album` WHERE `id` IN $idlist";
        $db_results = Dba::read($sql);

        $cache = static::getDatabaseObjectCache();

        while ($row = Dba::fetch_assoc($db_results)) {
            $cache->add('album', $row['id'], $row);
        }

        return true;
    } // build_cache

    /**
     * _get_extra_info
     * This pulls the extra information from our tables, this is a 3 table join, which is why we don't normally
     * do it
     * @param string $limit_threshold
     * @return array
     */
    private function _get_extra_info($limit_threshold = '')
    {
        if (!$this->id) {
            return array();
        }

        $cache = static::getDatabaseObjectCache();

        $cacheItem = $cache->retrieve('album_extra', $this->getId());
        if ($cacheItem !== []) {
            return $cacheItem;
        }

        $full_name    = Dba::escape($this->full_name);
        $release_type = "is null";
        $mbid         = "is null";
        $artist       = "is null";
        // for all the artists who love using bad strings for album titles!
        if (strpos($this->full_name, '>') || strpos($this->full_name, '<') || strpos($this->full_name, '\\')) {
            $full_name = Dba::escape(str_replace(array('<', '>', '\\'), '_', $this->full_name));
            $name_sql  = "LTRIM(CONCAT(COALESCE(`album`.`prefix`, ''), ' ', `album`.`name`)) LIKE '$full_name' AND ";
        } else {
            $name_sql = "LTRIM(CONCAT(COALESCE(`album`.`prefix`, ''), ' ', `album`.`name`)) = '$full_name' AND ";
        }
        if ($this->release_type) {
            $release_type = "= '" . ucwords((string)$this->release_type) . "'";
        }
        if ($this->mbid) {
            $mbid = "= '$this->mbid'";
        }
        if ($this->album_artist) {
            $artist = "= $this->album_artist";
        }

        // Calculation
        $sql = "SELECT " .
                "COUNT(DISTINCT(`song`.`artist`)) AS `artist_count`, " .
                "COUNT(`song`.`id`) AS `song_count`, " .
                "`song`.`catalog` AS `catalog_id` ";

        $suite_array = $this->album_suite;
        if (!count($suite_array)) {
            $suite_array[] = $this->id;
        }

        $sqlj   = '';
        $idlist = '(' . implode(',', $suite_array) . ')';
        if ($this->allow_group_disks) {
            $sql .= "FROM `album` ";
            $sqlj .= "LEFT JOIN `song` ON `song`.`album` = `album`.`id` ";
            $sqlw = "WHERE " . $name_sql . "`song`.`album` IN (SELECT `id` FROM `album` WHERE `album`.`release_type` $release_type AND " . "`album`.`mbid` $mbid AND `album`.`album_artist` $artist AND `album`.`year` = " . (string)$this->year . ") ";
        } else {
            $sql .= "FROM `song` ";
            $sqlw = "WHERE `song`.`album` IN $idlist ";
        }

        if (AmpConfig::get('catalog_disable')) {
            $sqlj .= "LEFT JOIN `catalog` ON `catalog`.`id` = `song`.`catalog` ";
            $sqlw .= "AND `catalog`.`enabled` = '1' ";
        }
        if ($this->allow_group_disks) {
            $sqlw .= "GROUP BY `album`.`prefix`, `album`.`name`, `album`.`album_artist`, `album`.`release_type`, `album`.`mbid`, `album`.`year`, `catalog_id`";
        } else {
            $sqlw .= "GROUP BY `song`.`album`, `catalog_id`";
        }
        $sql .= $sqlj . $sqlw;
        $db_results = Dba::read($sql);
        $results    = Dba::fetch_assoc($db_results);
        $where_sql  = "`album`.`release_type` $release_type AND " . "`album`.`mbid` $mbid AND " . "`album`.`album_artist` $artist AND " . "`album`.`year` = " . (string)$this->year;

        if ($artist == "is null") {
            // no album_artist is set
            // Get associated information from first song only
            $sql = "SELECT MIN(`song`.`id`) AS `song_id`, " . "`artist`.`name` AS `artist_name`, " . "`artist`.`prefix` AS `artist_prefix`, " . "MIN(`artist`.`id`) AS `artist_id` " . "FROM `album` " . "LEFT JOIN `song` ON `song`.`album` = `album`.`id` " . "INNER JOIN `artist` ON `artist`.`id`=`song`.`artist` " . "WHERE `song`.`album` IN (SELECT `id` FROM `album` WHERE " . $name_sql . $where_sql . ") " . "GROUP BY `artist`.`prefix`, `artist`.`name`, `album`.`prefix`, `album`.`name`, `album`.`release_type`, `album`.`mbid`, `album`.`year` " . "LIMIT 1";
        } else {
            // album_artist is set
            $sql = "SELECT DISTINCT `artist`.`name` AS `artist_name`, " . "`artist`.`prefix` AS `artist_prefix`, " . "MIN(`artist`.`id`) AS `artist_id` " . "FROM `album` " . "LEFT JOIN `artist` ON `artist`.`id`=`album`.`album_artist` WHERE " . $name_sql . $where_sql . " " . "GROUP BY `artist`.`prefix`, `artist`.`name`, `album`.`prefix`, `album`.`name`, `album`.`release_type`, `album`.`mbid`, `album`.`year`";
        }
        $db_results = Dba::read($sql);
        $results    = array_merge($results, Dba::fetch_assoc($db_results));

        $art = new Art($this->id, 'album');
        $art->has_db_info();
        $results['has_art']   = make_bool($art->raw);
        $results['has_thumb'] = make_bool($art->thumb);

        if (AmpConfig::get('show_played_times')) {
            $results['object_cnt'] = Stats::get_object_count('album', $this->id, $limit_threshold);
        }

        $cache->add('album_extra', $this->id, $results);

        return $results;
    } // _get_extra_info

    /**
     * check
     *
     * Searches for an album; if none is found, insert a new one.
     * @param string $name
     * @param integer $year
     * @param integer $disk
     * @param string $mbid
     * @param string $mbid_group
     * @param string $album_artist
     * @param string $release_type
     * @param integer $original_year
     * @param string $barcode
     * @param string $catalog_number
     * @param boolean $readonly
     * @return integer
     */
    public static function check($name, $year = 0, $disk = 1, $mbid = null, $mbid_group = null, $album_artist = null, $release_type = null, $original_year = 0, $barcode = null, $catalog_number = null, $readonly = false)
    {
        $trimmed        = Catalog::trim_prefix(trim((string) $name));
        $name           = $trimmed['string'];
        $prefix         = $trimmed['prefix'];
        $album_artist   = (int)$album_artist;
        $album_artist   = ($album_artist < 1) ? null : $album_artist;
        $mbid           = empty($mbid) ? null : $mbid;
        $mbid_group     = empty($mbid_group) ? null : $mbid_group;
        $release_type   = empty($release_type) ? null : $release_type;
        $disk           = (self::sanitize_disk($disk) < 1) ? 1 : self::sanitize_disk($disk);
        $original_year  = ((int)substr((string)$original_year, 0, 4) < 1) ? null : substr((string)$original_year, 0, 4);
        $barcode        = empty($barcode) ? null : $barcode;
        $catalog_number = empty($catalog_number) ? null : $catalog_number;

        if (!$name) {
            $name          = T_('Unknown (Orphaned)');
            $year          = 0;
            $original_year = 0;
            $disk          = 1;
            $album_artist  = null;
        }
        if (isset(self::$_mapcache[$name][$disk][$year][$original_year][$mbid][$mbid_group][$album_artist])) {
            return self::$_mapcache[$name][$disk][$year][$original_year][$mbid][$mbid_group][$album_artist];
        }

        $sql    = "SELECT MIN(`album`.`id`) AS `id` FROM `album` WHERE (`album`.`name` = ? OR LTRIM(CONCAT(COALESCE(`album`.`prefix`, ''), ' ', `album`.`name`)) = ?) AND `album`.`disk` = ? AND `album`.`year` = ? ";
        $params = array($name, $name, $disk, $year);

        if ($mbid) {
            $sql .= 'AND `album`.`mbid` = ? ';
            $params[] = $mbid;
        } else {
            $sql .= 'AND `album`.`mbid` IS NULL ';
        }
        if ($prefix) {
            $sql .= 'AND `album`.`prefix` = ? ';
            $params[] = $prefix;
        }
        if ($album_artist) {
            $sql .= 'AND `album`.`album_artist` = ? ';
            $params[] = $album_artist;
        }
        if ($original_year) {
            $sql .= 'AND `album`.`original_year` = ? ';
            $params[] = $original_year;
        }
        if ($release_type) {
            $sql .= 'AND `album`.`release_type` = ? ';
            $params[] = $release_type;
        }

        $db_results = Dba::read($sql, $params);

        if ($row = Dba::fetch_assoc($db_results)) {
            $album_id = (int)$row['id'];
            if ($album_id > 0) {
                // cache the album id against it's details
                self::$_mapcache[$name][$disk][$year][$original_year][$mbid][$mbid_group][$album_artist] = $album_id;

                return $album_id;
            }
        }

        if ($readonly) {
            return 0;
        }

        $sql = 'INSERT INTO `album` (`name`, `prefix`, `year`, `disk`, `mbid`, `mbid_group`, `release_type`, `album_artist`, `original_year`, `barcode`, `catalog_number`) VALUES (?, ?, ?, ?, ?, ?, ?, ?, ?, ?, ?)';

        $db_results = Dba::write($sql, array(
            $name,
            $prefix,
            $year,
            $disk,
            $mbid,
            $mbid_group,
            $release_type,
            $album_artist,
            $original_year,
            $barcode,
            $catalog_number
        ));
        if (!$db_results) {
            return 0;
        }

        $album_id = Dba::insert_id();
        debug_event(self::class, 'Album check created new album id ' . $album_id, 4);
        // Remove from wanted album list if any request on it
        if (!empty($mbid) && AmpConfig::get('wanted')) {
            try {
                Wanted::delete_wanted_release((string)$mbid);
            } catch (Exception $error) {
                debug_event(self::class, 'Cannot process wanted releases auto-removal check: ' . $error->getMessage(), 2);
            }
        }

        self::$_mapcache[$name][$disk][$year][$original_year][$mbid][$mbid_group][$album_artist] = $album_id;

        return $album_id;
    }

    /**
     * get_http_album_query_ids
     * return the html album parameters with all album suite ids
     * @param string $url_param_name
     * @return string
     */
    public function get_http_album_query_ids($url_param_name)
    {
        if ($this->allow_group_disks) {
            $suite_array = $this->get_group_disks_ids();
        } else {
            $suite_array = array($this->id);
        }

        return $url_param_name . '=' . implode(',', $suite_array);
    }

    /**
     * get_http_album_query_id
     * return the html album parameters for a single album id
     * @param string $url_param_name
     * @return string
     */
    public function get_http_album_query_id($url_param_name)
    {
        return http_build_query(array($url_param_name => array($this->id)));
    }

    /**
     * get_group_disks_ids
     * return all album suite ids or current album if no albums
     * @return integer[]
     */
    public function get_group_disks_ids()
    {
        $suite_array = $this->album_suite;
        if (!count($suite_array)) {
            $suite_array[$this->disk] = $this->id;
        }

        return $suite_array;
    }

    /**
     * format
     * This is the format function for this object. It sets cleaned up
     * album information with the base required
     * f_link, f_name
     * @param boolean $details
     * @param string $limit_threshold
     */
    public function format($details = true, $limit_threshold = '')
    {
        $web_path = AmpConfig::get('web_path');

        $this->f_release_type = ucwords((string)$this->release_type);

        if ($details) {
            /* Pull the advanced information */
            $data = $this->_get_extra_info($limit_threshold);
            foreach ($data as $key => $value) {
                $this->$key = $value;
            }

            if ($this->album_artist) {
                $album_artist = new Artist($this->album_artist);
                $album_artist->format();
                $this->album_artist_name   = $album_artist->name;
                $this->f_album_artist_name = $album_artist->f_name;
                $this->f_album_artist_link = "<a href=\"" . $web_path . "/artists.php?action=show&artist=" . $this->album_artist . "\" title=\"" . scrub_out($this->album_artist_name) . "\">" . $this->f_album_artist_name . "</a>";
            }

            $this->tags   = Tag::get_top_tags('album', $this->id);
            $this->f_tags = Tag::get_display($this->tags, true, 'album');
        }

        /* Truncate the string if it's to long */
        $this->f_name = $this->full_name;

        $this->link   = $web_path . '/albums.php?action=show&album=' . scrub_out($this->id);
        $this->f_link = "<a href=\"" . $this->link . "\" title=\"" . scrub_out($this->full_name) . "\">" . scrub_out($this->f_name);

        // Looking if we need to combine or display disks
        if ($this->disk && !$this->allow_group_disks && count($this->getAlbumRepository()->getAlbumSuite($this)) > 1) {
            $this->f_link .= " <span class=\"discnb\">[" . T_('Disk') . " " . $this->disk . "]</span>";
        }

        $this->f_link .= "</a>";

        $this->f_title = $this->full_name;
        if ($this->artist_count == '1') {
            $artist              = trim(trim((string)$this->artist_prefix) . ' ' . trim((string)$this->artist_name));
            $this->f_artist_name = $artist;
            $this->f_artist_link = "<a href=\"$web_path/artists.php?action=show&artist=" . $this->artist_id . "\" title=\"" . scrub_out($this->artist_name) . "\">" . $artist . "</a>";
            $this->f_artist      = $artist;
        } else {
            $this->f_artist_link = "<span title=\"$this->artist_count " . T_('Artists') . "\">" . T_('Various') . "</span>";
            $this->f_artist      = T_('Various');
            $this->f_artist_name = $this->f_artist;
        }

        if (!$this->year) {
            $this->f_year = "N/A";
        } else {
            $year              = $this->year;
            $this->f_year_link = "<a href=\"$web_path/search.php?type=album&action=search&limit=0rule_1=year&rule_1_operator=2&rule_1_input=" . $year . "\">" . $year . "</a>";
        }

        if ($this->time == 0) {
            $this->time = $this->getAlbumRepository()->updateTime($this);
        }
    } // format

    /**
     * Get item keywords for metadata searches.
     * @return array
     */
    public function get_keywords()
    {
        $keywords               = array();
        $keywords['mb_albumid'] = array(
            'important' => false,
            'label' => T_('Album MusicBrainzID'),
            'value' => $this->mbid
        );
        $keywords['mb_albumid_group'] = array(
            'important' => false,
            'label' => T_('Release Group MusicBrainzID'),
            'value' => $this->mbid_group
        );
        $keywords['artist'] = array(
            'important' => true,
            'label' => T_('Artist'),
            'value' => (($this->artist_count < 2) ? $this->f_artist_name : '')
        );
        $keywords['album'] = array(
            'important' => true,
            'label' => T_('Album'),
            'value' => $this->f_name
        );

        return $keywords;
    }

    /**
     * Get item fullname.
     * @return string
     */
    public function get_fullname()
    {
        return $this->f_name;
    }

    /**
     * Get parent item description.
     * @return array|null
     */
    public function get_parent()
    {
        if ($this->artist_count == 1) {
            return array('object_type' => 'artist', 'object_id' => $this->artist_id);
        }

        return null;
    }

    /**
     * Get item children.
     * @return array
     */
    public function get_childrens()
    {
        return $this->get_medias();
    }

    /**
     * Search for item childrens.
     * @param string $name
     * @return array
     */
    public function search_childrens($name)
    {
        $search                    = array();
        $search['type']            = "song";
        $search['rule_0_input']    = $name;
        $search['rule_0_operator'] = 4;
        $search['rule_0']          = "title";
        $search['rule_1_input']    = $this->name;
        $search['rule_1_operator'] = 4;
        $search['rule_1']          = "album";
        $search['rule_2_input']    = $this->album_artist_name;
        $search['rule_2_operator'] = 4;
        $search['rule_2']          = "artist";
        $songs                     = Search::run($search);

        $childrens = array();
        foreach ($songs as $song_id) {
            $childrens[] = array(
                'object_type' => 'song',
                'object_id' => $song_id
            );
        }

        return $childrens;
    }

    /**
     * Get all children and sub-childrens media.
     * @param string $filter_type
     * @return array
     */
    public function get_medias($filter_type = null)
    {
        $medias = array();
        if (!$filter_type || $filter_type == 'song') {
            $songs = $this->getSongRepository()->getByAlbum($this->id);
            foreach ($songs as $song_id) {
                $medias[] = array(
                    'object_type' => 'song',
                    'object_id' => $song_id
                );
            }
        }

        return $medias;
    }

    /**
     * get_catalogs
     *
     * Get all catalog ids related to this item.
     * @return integer[]
     */
    public function get_catalogs()
    {
        return array($this->catalog_id);
    }

    /**
     * Get item's owner.
     * @return integer|null
     */
    public function get_user_owner()
    {
        if (!$this->album_artist) {
            return null;
        }

        $artist = new Artist($this->album_artist);

        return $artist->get_user_owner();
    }

    /**
     * Get default art kind for this item.
     * @return string
     */
    public function get_default_art_kind()
    {
        return 'default';
    }

    /**
<<<<<<< HEAD
=======
     * get_id_array
     *
     * Get info from the album table with the minimum detail required for subsonic
     * @param int $album_id
     * @return array
     */
    public static function get_id_array($album_id)
    {
        $sql          = "SELECT DISTINCT `album`.`id`, LTRIM(CONCAT(COALESCE(`album`.`prefix`, ''), ' ', `album`.`name`)) AS `full_name`, `album`.`name`, `album`.`album_artist` FROM `album` WHERE `album`.`id` = ? ORDER BY `album`.`name`";
        $db_results   = Dba::read($sql, array($album_id));
        $results      = array();

        while ($row = Dba::fetch_assoc($db_results, false)) {
            $results[] = $row;
        }

        return $results;
    }

    /**
     * get_child_ids
     *
     * Get each song id for the album
     * @return int[]
     */
    public function get_child_ids()
    {
        $results    = array();
        $album_list = $this->album_suite;
        if (empty($album_list)) {
            $album_list = array($this->id);
        }
        foreach ($album_list as $album_id) {
            $sql        = "SELECT  DISTINCT `song`.`id` FROM `song` LEFT JOIN `catalog` ON `catalog`.`id` = `song`.`catalog` WHERE `song`.`album` = ? AND `catalog`.`enabled` = '1'";
            $db_results = Dba::read($sql, array($album_id));

            while ($row = Dba::fetch_assoc($db_results, false)) {
                $results[] = (int)$row['id'];
            }
        }

        return $results;
    }

    /**
>>>>>>> 0d50c259
     * get_description
     * @return string
     */
    public function get_description()
    {
        // Album description is not supported yet, always return artist description
        $artist = new Artist($this->artist_id);

        return $artist->get_description();
    }

    /**
     * display_art
     * @param integer $thumb
     * @param boolean $force
     */
    public function display_art($thumb = 2, $force = false)
    {
        $album_id = null;
        $type     = null;

        if (Art::has_db($this->id, 'album')) {
            $album_id = $this->id;
            $type     = 'album';
        } else {
            if (Art::has_db($this->artist_id, 'artist') || $force) {
                $album_id = $this->artist_id;
                $type     = 'artist';
            }
        }

        if ($album_id !== null && $type !== null) {
            $title = '[' . ($this->f_album_artist_name ?: $this->f_artist) . '] ' . $this->f_name;
            echo Art::display($type, $album_id, $title, $thumb, $this->link);
        }
    }

    /**
     * update
     * This function takes a key'd array of data and updates this object
     * as needed
     * @param array $data
     * @return integer
     */
    public function update(array $data)
    {
        $name           = (isset($data['name'])) ? $data['name'] : $this->name;
        //$artist         = isset($data['artist']) ? (int) $data['artist'] : $this->artist_id;
        $album_artist   = (isset($data['album_artist'])) ? (int) $data['album_artist'] : $this->album_artist;
        $year           = (isset($data['year'])) ? $data['year'] : $this->year;
        $disk           = (self::sanitize_disk($data['disk']) > 0) ? self::sanitize_disk($data['disk']) : $this->disk;
        $mbid           = (isset($data['mbid'])) ? $data['mbid'] : $this->mbid;
        $mbid_group     = (isset($data['mbid_group'])) ? $data['mbid_group'] : $this->mbid_group;
        $release_type   = (isset($data['release_type'])) ? $data['release_type'] : $this->release_type;
        $barcode        = (isset($data['barcode'])) ? $data['barcode'] : $this->barcode;
        $catalog_number = (isset($data['catalog_number'])) ? $data['catalog_number'] : $this->catalog_number;
        $original_year  = (isset($data['original_year'])) ? $data['original_year'] : $this->original_year;

        // If you have created an album_artist using 'add new...' we need to create a new artist
        if (!empty($data['album_artist_name'])) {
            $album_artist = Artist::check($data['album_artist_name']);
            self::update_field('album_artist', $album_artist, $this->id);
        }

        $current_id = $this->id;
        $updated    = false;
        $songs      = $this->getSongRepository()->getByAlbum($this->getId());
        // run an album check on the current object READONLY means that it won't insert a new album
        $album_id   = self::check($name, $year, $disk, $mbid, $mbid_group, $album_artist, $release_type, $original_year, $barcode, $catalog_number, true);
        $cron_cache = AmpConfig::get('cron_cache');
        if ($album_id > 0 && $album_id != $this->id) {
            debug_event(self::class, "Updating $this->id to new id and migrating stats {" . $album_id . '}.', 4);

            foreach ($songs as $song_id) {
                Song::update_album($album_id, $song_id, $this->id);
                Song::update_year($year, $song_id);

                $this->getSongId3TagWriter()->write(new Song($song_id));
            }
            $current_id = $album_id;
            $updated    = true;

            $this->getDataMigrator()->migrate('album', $this->id, $album_id);

            if (!$cron_cache) {
                $this->getAlbumRepository()->collectGarbage();
            }
        } else {
            // run updates on the single fields
            if (!empty($name) && $name != $this->name) {
                self::update_field('name', $name, $this->id);
            }
            if (empty($data['album_artist_name']) && !empty($album_artist) && $album_artist != $this->album_artist) {
                self::update_field('album_artist', $album_artist, $this->id);
            }
            if (!empty($year) && $year != $this->year) {
                self::update_field('year', $year, $this->id);
                foreach ($songs as $song_id) {
                    Song::update_year($year, $song_id);

                    $this->getSongId3TagWriter()->write(new Song($song_id));
                }
            }
            if (!empty($disk) && $disk != $this->disk) {
                self::update_field('disk', $disk, $this->id);
            }
            if (!empty($mbid) && $mbid != $this->mbid) {
                self::update_field('mbid', $mbid, $this->id);
            }
            if (!empty($mbid_group) && $mbid_group != $this->mbid_group) {
                self::update_field('mbid_group', $mbid_group, $this->id);
            }
            if (!empty($release_type) && $release_type != $this->release_type) {
                self::update_field('release_type', $release_type, $this->id);
            }
            if (!empty($catalog_number) && $catalog_number != $this->catalog_number) {
                self::update_field('catalog_number', $catalog_number, $this->id);
            }
            if (!empty($barcode) && $barcode != $this->barcode) {
                self::update_field('barcode', $barcode, $this->id);
            }
            if (!empty($original_year) && $original_year != $this->original_year) {
                self::update_field('original_year', $original_year, $this->id);
            }
        }

        $this->year           = $year;
        $this->mbid_group     = $mbid_group;
        $this->release_type   = $release_type;
        $this->name           = $name;
        $this->disk           = $disk;
        $this->mbid           = $mbid;
        $this->album_artist   = $album_artist;
        $this->original_year  = $original_year;
        $this->barcode        = $barcode;
        $this->catalog_number = $catalog_number;

        if ($updated && is_array($songs)) {
            foreach ($songs as $song_id) {
                Song::update_utime($song_id);
            } // foreach song of album
            if (!$cron_cache) {
                Stats::garbage_collection();
                Rating::garbage_collection();
                Userflag::garbage_collection();
                $this->getUseractivityRepository()->collectGarbage();
            }
        } // if updated

        $override_childs = false;
        if ($data['overwrite_childs'] == 'checked') {
            $override_childs = true;
        }

        $add_to_childs = false;
        if ($data['add_to_childs'] == 'checked') {
            $add_to_childs = true;
        }

        if (isset($data['edit_tags'])) {
            $this->getAlbumTagUpdater()->updateTags(
                $this,
                $data['edit_tags'],
                $override_childs,
                $add_to_childs,
                true
            );
        }

        return $current_id;
    } // update

    /**
     * Update an album field.
     * @param string $field
     * @param $value
     * @param integer $album_id
     */
    private static function update_field($field, $value, $album_id)
    {
        $sql = "UPDATE `album` SET `" . $field . "` = ? WHERE `id` = ?";

        Dba::write($sql, array($value, $album_id));
    }

    /**
     * update_album_artist
     *
     * find albums that are missing an album_artist and generate one.
     * @param array $album_ids
     */
    public static function update_album_artist($album_ids = array())
    {
        $results = $album_ids;
        if (empty($results)) {
            // Find all albums that are missing an album artist
            $sql        = "SELECT `id` FROM `album` WHERE `album_artist` IS NULL AND `name` != 'Unknown (Orphaned)'";
            $db_results = Dba::read($sql);
            while ($row = Dba::fetch_assoc($db_results)) {
                $results[] = (int) $row['id'];
            }
        }
        foreach ($results as $album_id) {
            $artists    = array();
            $sql        = "SELECT `artist` FROM `song` WHERE `album` = ? GROUP BY `artist` HAVING COUNT(DISTINCT `artist`) = 1 LIMIT 1";
            $db_results = Dba::read($sql, array($album_id));

            // these are albums that only have 1 artist
            while ($row = Dba::fetch_assoc($db_results)) {
                $artists[] = (int) $row['artist'];
            }

            // if there isn't a distinct artist, sort by the count with another fall back to id order
            if (empty($artists)) {
                $sql        = "SELECT `artist` FROM `song` WHERE `album` = ? GROUP BY `artist`, `id` ORDER BY COUNT(`id`) DESC, `id` ASC LIMIT 1";
                $db_results = Dba::read($sql, array($album_id));

                // these are album pick the artist by majority count
                while ($row = Dba::fetch_assoc($db_results)) {
                    $artists[] = (int) $row['artist'];
                }
            }
            // Update the album
            if (!empty($artists)) {
                debug_event(self::class, 'Found album_artist {' . $artists[0] . '} for: ' . $album_id, 5);
                Album::update_field('album_artist', $artists[0], $album_id);
            }
        }
    }

    /**
     * sanitize_disk
     * Change letter disk numbers (like vinyl/cassette) to an integer
     * @param string|integer $disk
     * @return integer
     */
    public static function sanitize_disk($disk)
    {
        $alphabet = range('A', 'Z');
        if ((int)$disk == 0) {
            // A is 0 but we want to start at disk 1
            $disk = (int)array_search(strtoupper((string)$disk), $alphabet) + 1;
        }

        return (int)$disk;
    }

    /**
     * @deprecated
     */
    private function getSongRepository(): SongRepositoryInterface
    {
        global $dic;

        return $dic->get(SongRepositoryInterface::class);
    }

    /**
     * @deprecated
     */
    private function getAlbumRepository(): AlbumRepositoryInterface
    {
        global $dic;

        return $dic->get(AlbumRepositoryInterface::class);
    }

    /**
     * @deprecated
     */
    private function getAlbumTagUpdater(): AlbumTagUpdaterInterface
    {
        global $dic;

        return $dic->get(AlbumTagUpdaterInterface::class);
    }

    /**
     * @deprecated
     */
    private function getSongId3TagWriter(): SongId3TagWriterInterface
    {
        global $dic;

        return $dic->get(SongId3TagWriterInterface::class);
    }

    /**
     * @deprecated
     */
    private function getUseractivityRepository(): UserActivityRepositoryInterface
    {
        global $dic;

        return $dic->get(UserActivityRepositoryInterface::class);
    }

    /**
     * @deprecated Inject by constructor
     */
    private function getDataMigrator(): DataMigratorInterface
    {
        global $dic;

        return $dic->get(DataMigratorInterface::class);
    }
}<|MERGE_RESOLUTION|>--- conflicted
+++ resolved
@@ -808,8 +808,6 @@
     }
 
     /**
-<<<<<<< HEAD
-=======
      * get_id_array
      *
      * Get info from the album table with the minimum detail required for subsonic
@@ -830,32 +828,6 @@
     }
 
     /**
-     * get_child_ids
-     *
-     * Get each song id for the album
-     * @return int[]
-     */
-    public function get_child_ids()
-    {
-        $results    = array();
-        $album_list = $this->album_suite;
-        if (empty($album_list)) {
-            $album_list = array($this->id);
-        }
-        foreach ($album_list as $album_id) {
-            $sql        = "SELECT  DISTINCT `song`.`id` FROM `song` LEFT JOIN `catalog` ON `catalog`.`id` = `song`.`catalog` WHERE `song`.`album` = ? AND `catalog`.`enabled` = '1'";
-            $db_results = Dba::read($sql, array($album_id));
-
-            while ($row = Dba::fetch_assoc($db_results, false)) {
-                $results[] = (int)$row['id'];
-            }
-        }
-
-        return $results;
-    }
-
-    /**
->>>>>>> 0d50c259
      * get_description
      * @return string
      */
