--- conflicted
+++ resolved
@@ -31,11 +31,8 @@
 use Ampache\Config\AmpConfig;
 use Ampache\Module\System\Core;
 use Ampache\Module\System\Dba;
-<<<<<<< HEAD
 use Ampache\Repository\AlbumDiskRepositoryInterface;
-=======
 use Ampache\Module\Wanted\WantedManagerInterface;
->>>>>>> 15bf288d
 use Ampache\Repository\AlbumRepositoryInterface;
 use Ampache\Repository\SongRepositoryInterface;
 use Ampache\Repository\UserActivityRepositoryInterface;
@@ -1257,7 +1254,6 @@
     }
 
     /**
-<<<<<<< HEAD
      * @inject dependency
      */
     private function getAlbumDiskRepository(): AlbumDiskRepositoryInterface
@@ -1266,7 +1262,7 @@
 
         return $dic->get(AlbumDiskRepositoryInterface::class);
 
-=======
+    /**
      * @deprecated Inject dependency
      */
     private static function getWantedManager(): WantedManagerInterface
@@ -1274,6 +1270,5 @@
         global $dic;
 
         return $dic->get(WantedManagerInterface::class);
->>>>>>> 15bf288d
     }
 }