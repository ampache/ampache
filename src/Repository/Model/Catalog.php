<?php
/*
 * vim:set softtabstop=4 shiftwidth=4 expandtab:
 *
 * LICENSE: GNU Affero General Public License, version 3 (AGPL-3.0-or-later)
 * Copyright 2001 - 2020 Ampache.org
 *
 * This program is free software: you can redistribute it and/or modify
 * it under the terms of the GNU Affero General Public License as published by
 * the Free Software Foundation, either version 3 of the License, or
 * (at your option) any later version.
 *
 * This program is distributed in the hope that it will be useful,
 * but WITHOUT ANY WARRANTY; without even the implied warranty of
 * MERCHANTABILITY or FITNESS FOR A PARTICULAR PURPOSE.  See the
 * GNU Affero General Public License for more details.
 *
 * You should have received a copy of the GNU Affero General Public License
 * along with this program.  If not, see <https://www.gnu.org/licenses/>.
 */

declare(strict_types=0);

namespace Ampache\Repository\Model;

use Ampache\Config\AmpConfig;
use Ampache\Module\Art\Collector\ArtCollectorInterface;
use Ampache\Module\Authorization\Access;
use Ampache\Module\Catalog\ArtItemGatherer;
use Ampache\Module\Catalog\Catalog_beets;
use Ampache\Module\Catalog\Catalog_beetsremote;
use Ampache\Module\Catalog\Catalog_dropbox;
use Ampache\Module\Catalog\Catalog_local;
use Ampache\Module\Catalog\Catalog_remote;
use Ampache\Module\Catalog\Catalog_Seafile;
use Ampache\Module\Catalog\Catalog_soundcloud;
use Ampache\Module\Catalog\Catalog_subsonic;
use Ampache\Module\Catalog\GarbageCollector\CatalogGarbageCollectorInterface;
use Ampache\Module\Catalog\SingleItemUpdaterInterface;
use Ampache\Module\Song\Tag\SongId3TagWriterInterface;
use Ampache\Module\Statistics\Stats;
use Ampache\Module\Stream\Url\StreamUrlParserInterface;
use Ampache\Module\System\AmpError;
use Ampache\Module\System\Core;
use Ampache\Module\System\Dba;
use Ampache\Module\Util\ObjectTypeToClassNameMapper;
use Ampache\Module\Util\Recommendation;
use Ampache\Module\Util\Ui;
use Ampache\Module\Util\VaInfo;
use Ampache\Repository\AlbumRepositoryInterface;
use Ampache\Repository\CatalogRepositoryInterface;
use Ampache\Repository\LabelRepositoryInterface;
use Ampache\Repository\LicenseRepositoryInterface;
use Ampache\Repository\PlaylistRepositoryInterface;
use Ampache\Repository\SongRepositoryInterface;
use Ampache\Repository\TagRepositoryInterface;
use Ampache\Repository\UpdateInfoRepository;
use Exception;
use PDOStatement;
use ReflectionException;

/**
 * This class handles all actual work in regards to the catalog,
 * it contains functions for creating/listing/updated the catalogs.
 */
abstract class Catalog extends database_object
{
    protected const DB_TABLENAME = 'catalog';

    private const CATALOG_TYPES = [
        'beets' => Catalog_beets::class,
        'beetsremote' => Catalog_beetsremote::class,
        'dropbox' => Catalog_dropbox::class,
        'local' => Catalog_local::class,
        'remote' => Catalog_remote::class,
        'seafile' => Catalog_Seafile::class,
        'soundcloud' => Catalog_soundcloud::class,
        'subsonic' => Catalog_subsonic::class,
    ];

    /**
     * @var integer $id
     */
    public $id;
    /**
     * @var string $name
     */
    public $name;
    /**
     * @var integer $last_update
     */
    public $last_update;
    /**
     * @var integer $last_add
     */
    public $last_add;
    /**
     * @var integer $last_clean
     */
    public $last_clean;
    /**
     * @var string $key
     */
    public $key;
    /**
     * @var string $rename_pattern
     */
    public $rename_pattern;
    /**
     * @var string $sort_pattern
     */
    public $sort_pattern;
    /**
     * @var string $catalog_type
     */
    public $catalog_type;
    /**
     * @var string $gather_types
     */
    public $gather_types;

    /**
     * @var string $f_name
     */
    public $f_name;
    /**
     * @var string $link
     */
    public $link;
    /**
     * @var string $f_link
     */
    public $f_link;
    /**
     * @var string $f_update
     */
    public $f_update;
    /**
     * @var string $f_add
     */
    public $f_add;
    /**
     * @var string $f_clean
     */
    public $f_clean;
    /**
     * alias for catalog paths, urls, etc etc
     * @var string $f_full_info
     */
    public $f_full_info;
    /**
     * alias for catalog paths, urls, etc etc
     * @var string $f_info
     */
    public $f_info;
    /**
     * @var integer $enabled
     */
    public $enabled;

    /**
     * This is a private var that's used during catalog builds
     * @var array $_playlists
     */
    protected $_playlists = array();

    /**
     * Cache all files in catalog for quick lookup during add
     * @var array $_filecache
     */
    protected $_filecache = array();

    // Used in functions
    /**
     * @var array $albums
     */
    protected static $albums = array();
    /**
     * @var array $artists
     */
    protected static $artists = array();
    /**
     * @var array $tags
     */
    protected static $tags = array();

    /**
     * @return string
     */
    abstract public function get_type();

    /**
     * @return string
     */
    abstract public function get_description();

    /**
     * @return string
     */
    abstract public function get_version();

    /**
     * @return string
     */
    abstract public function get_create_help();

    /**
     * @return boolean
     */
    abstract public function is_installed();

    /**
     * @return boolean
     */
    abstract public function install();

    /**
     * @param array $options
     * @return mixed
     */
    abstract public function add_to_catalog($options = null);

    /**
     * @return mixed
     */
    abstract public function verify_catalog_proc();

    /**
     * @return mixed
     */
    abstract public function clean_catalog_proc();

    /**
     * @param string $new_path
     * @return boolean
     */
    abstract public function move_catalog_proc($new_path);

    /**
     * @return array
     */
    abstract public function catalog_fields();

    /**
     * @param string $file_path
     * @return string
     */
    abstract public function get_rel_path($file_path);

    /**
     * @param Song|Podcast_Episode|Song_Preview|Video $media
     * @return Media|null
     */
    abstract public function prepare_media($media);

    public function getId(): int
    {
        return (int) $this->id;
    }

    /**
     * Check if the catalog is ready to perform actions (configuration completed, ...)
     * @return boolean
     */
    public function isReady()
    {
        return true;
    }

    /**
     * Show a message to make the catalog ready.
     */
    public function show_ready_process()
    {
        // Do nothing.
    }

    /**
     * Perform the last step process to make the catalog ready.
     */
    public function perform_ready()
    {
        // Do nothing.
    }

    /**
     * uninstall
     * This removes the remote catalog
     * @return boolean
     */
    public function uninstall()
    {
        $sql = "DELETE FROM `catalog` WHERE `catalog_type` = ?";
        Dba::query($sql, array($this->get_type()));

        $sql = "DROP TABLE `catalog_" . $this->get_type() . "`";
        Dba::query($sql);

        return true;
    } // uninstall

    /**
     * @deprecated See CatalogLoader
     *
     * Create a catalog from its id.
     * @param integer $catalog_id
     * @return Catalog|null
     */
    public static function create_from_id($catalog_id)
    {
        $sql        = 'SELECT `catalog_type` FROM `catalog` WHERE `id` = ?';
        $db_results = Dba::read($sql, array($catalog_id));
        $results    = Dba::fetch_assoc($db_results);

        return self::create_catalog_type($results['catalog_type'], $catalog_id);
    }

    /**
     * create_catalog_type
     * This function attempts to create a catalog type
     * @param string $type
     * @param integer $catalog_id
     * @return Catalog|null
     */
    private static function create_catalog_type($type, $catalog_id = 0)
    {
        if (!$type) {
            return null;
        }

        $controller = self::CATALOG_TYPES[$type] ?? null;

        if ($controller === null) {
            /* Throw Error Here */
            debug_event(self::class, 'Unable to load ' . $type . ' catalog type', 2);

            return null;
        } // include
        if ($catalog_id > 0) {
            $catalog = new $controller($catalog_id);
        } else {
            $catalog = new $controller();
        }
        if (!($catalog instanceof Catalog)) {
            debug_event(__CLASS__, $type . ' not an instance of Catalog abstract, unable to load', 1);

            return null;
        }
        // identify if it's actually enabled
        $sql        = 'SELECT `enabled` FROM `catalog` WHERE `id` = ?';
        $db_results = Dba::read($sql, array($catalog->id));

        while ($results = Dba::fetch_assoc($db_results)) {
            $catalog->enabled = $results['enabled'];
        }

        return $catalog;
    }

    /**
     * get_catalog_types
     * This returns the catalog types that are available
     * @return string[]
     */
    public static function get_catalog_types()
    {
        return array_keys(self::CATALOG_TYPES);
    }

    /**
     * Check if a file is an audio.
     * @param string $file
     * @return boolean
     */
    public static function is_audio_file($file)
    {
        $pattern = "/\.(" . AmpConfig::get('catalog_file_pattern') . ")$/i";

        return (preg_match($pattern, $file) === 1);
    }

    /**
     * Check if a file is a video.
     * @param string $file
     * @return boolean
     */
    public static function is_video_file($file)
    {
        $video_pattern = "/\.(" . AmpConfig::get('catalog_video_pattern') . ")$/i";

        return (preg_match($video_pattern, $file) === 1);
    }

    /**
     * Check if a file is a playlist.
     * @param string $file
     * @return integer
     */
    public static function is_playlist_file($file)
    {
        $playlist_pattern = "/\.(" . AmpConfig::get('catalog_playlist_pattern') . ")$/i";

        return preg_match($playlist_pattern, $file);
    }

    /**
     * Get catalog info from table.
     * @param integer $object_id
     * @param string $table
     * @return array
     */
    public function get_info($object_id, $table_name = 'catalog')
    {
        $info = parent::get_info($object_id, $table_name);

        $table      = 'catalog_' . $this->get_type();
        $sql        = "SELECT `id` FROM $table WHERE `catalog_id` = ?";
        $db_results = Dba::read($sql, array($object_id));

        if ($results = Dba::fetch_assoc($db_results)) {
            $info_type = parent::get_info($results['id'], $table);
            foreach ($info_type as $key => $value) {
                if (!$info[$key]) {
                    $info[$key] = $value;
                }
            }
        }

        return $info;
    }

    /**
     * Get enable sql filter;
     * @param string $type
     * @param string $catalog_id
     * @return string
     */
    public static function get_enable_filter($type, $catalog_id)
    {
        $sql = "";
        if ($type == "song" || $type == "album" || $type == "artist") {
            if ($type == "song") {
                $type = "id";
            }
            $sql = "(SELECT COUNT(`song_dis`.`id`) FROM `song` AS `song_dis` LEFT JOIN `catalog` AS `catalog_dis` ON `catalog_dis`.`id` = `song_dis`.`catalog` " . "WHERE `song_dis`.`" . $type . "`=" . $catalog_id . " AND `catalog_dis`.`enabled` = '1' GROUP BY `song_dis`.`" . $type . "`) > 0";
        } elseif ($type == "video") {
            $sql = "(SELECT COUNT(`video_dis`.`id`) FROM `video` AS `video_dis` LEFT JOIN `catalog` AS `catalog_dis` ON `catalog_dis`.`id` = `video_dis`.`catalog` " . "WHERE `video_dis`.`id`=" . $catalog_id . " AND `catalog_dis`.`enabled` = '1' GROUP BY `video_dis`.`id`) > 0";
        }

        return $sql;
    }

    /**
     * _create_filecache
     *
     * This populates an array which is used to speed up the add process.
     * @return boolean
     */
    protected function _create_filecache()
    {
        if (count($this->_filecache) == 0) {
            // Get _EVERYTHING_
            $sql        = 'SELECT `id`, `file` FROM `song` WHERE `catalog` = ?';
            $db_results = Dba::read($sql, array($this->id));

            // Populate the filecache
            while ($results = Dba::fetch_assoc($db_results)) {
                $this->_filecache[strtolower((string)$results['file'])] = $results['id'];
            }

            $sql        = 'SELECT `id`, `file` FROM `video` WHERE `catalog` = ?';
            $db_results = Dba::read($sql, array($this->id));

            while ($results = Dba::fetch_assoc($db_results)) {
                $this->_filecache[strtolower((string)$results['file'])] = 'v_' . $results['id'];
            }
        }

        return true;
    }

    /**
     * get_count
     *
     * return the counts from update info to speed up responses
     * @param string $table
     * @return integer
     */
    public static function get_count(string $table)
    {
        if ($table == 'playlist' || $table == 'search') {
            $sql        = "SELECT 'playlist' AS `key`, SUM(value) AS `value` FROM `update_info`" .
                "WHERE `key` IN ('playlist', 'search')";
            $db_results = Dba::read($sql);
        } else {
            $sql        = "SELECT * FROM `update_info` WHERE `key` = ?";
            $db_results = Dba::read($sql, array($table));
        }
        $results    = Dba::fetch_assoc($db_results);

        return (int) $results['value'];
    } // get_count

    /**
     * set_count
     *
     * write the total_counts to update_info
     * @param string $table
     * @param string $value
     */
    public static function set_count(string $table, string $value)
    {
        Dba::write("REPLACE INTO `update_info` SET `key`= '" . $table . "', `value`=" . $value);
    } // set_count

    /**
     * update_enabled
     * sets the enabled flag
     * @param string $new_enabled
     * @param integer $catalog_id
     */
    public static function update_enabled($new_enabled, $catalog_id)
    {
        self::_update_item('enabled', make_bool($new_enabled), $catalog_id, '75');
    } // update_enabled

    /**
     * _update_item
     * This is a private function that should only be called from within the catalog class.
     * It takes a field, value, catalog id and level. first and foremost it checks the level
     * against Core::get_global('user') to make sure they are allowed to update this record
     * it then updates it and sets $this->{$field} to the new value
     * @param string $field
     * @param boolean $value
     * @param integer $catalog_id
     * @param integer $level
     * @return PDOStatement|boolean
     */
    private static function _update_item($field, $value, $catalog_id, $level)
    {
        /* Check them Rights! */
        if (!Access::check('interface', $level)) {
            return false;
        }

        /* Can't update to blank */
        if (!strlen(trim((string)$value))) {
            return false;
        }

        $value = Dba::escape($value);

        $sql = "UPDATE `catalog` SET `$field`='$value' WHERE `id`='$catalog_id'";

        return Dba::write($sql);
    } // _update_item

    /**
     * format
     *
     * This makes the object human-readable.
     */
    public function format()
    {
        $this->f_name   = $this->name;
        $this->link     = AmpConfig::get('web_path') . '/admin/catalog.php?action=show_customize_catalog&catalog_id=' . $this->id;
        $this->f_link   = '<a href="' . $this->link . '" title="' . scrub_out($this->name) . '">' . scrub_out($this->f_name) . '</a>';
        $this->f_update = $this->last_update ? get_datetime((int)$this->last_update) : T_('Never');
        $this->f_add    = $this->last_add ? get_datetime((int)$this->last_add) : T_('Never');
        $this->f_clean  = $this->last_clean ? get_datetime((int)$this->last_clean) : T_('Never');
    }

    /**
     * Get last catalogs update.
     * @param integer[]|null $catalogs
     * @return integer
     */
    public static function getLastUpdate($catalogs = null)
    {
        $last_update = 0;
        if ($catalogs == null || !is_array($catalogs)) {
            $catalogs = static::getCatalogRepository()->getList();
        }
        foreach ($catalogs as $catalogid) {
            $catalog = self::create_from_id($catalogid);
            if ($catalog->last_add > $last_update) {
                $last_update = $catalog->last_add;
            }
            if ($catalog->last_update > $last_update) {
                $last_update = $catalog->last_update;
            }
            if ($catalog->last_clean > $last_update) {
                $last_update = $catalog->last_clean;
            }
        }

        return $last_update;
    }

    /**
     * get_stats
     *
     * This returns an hash with the #'s for the different
     * objects that are associated with this catalog. This is used
     * to build the stats box, it also calculates time.
     * @param integer|null $catalog_id
     * @return array
     */
    public static function get_stats($catalog_id = null)
    {
        $counts         = ($catalog_id) ? self::count_catalog($catalog_id) : self::count_server();
        $counts         = array_merge(User::count(), $counts);
        $counts['tags'] = self::count_tags();

        $counts['formatted_size'] = Ui::format_bytes($counts['size']);

        $hours = floor($counts['time'] / 3600);
        $days  = floor($hours / 24);
        $hours = $hours % 24;

        $time_text = "$days ";
        $time_text .= nT_('day', 'days', $days);
        $time_text .= ", $hours ";
        $time_text .= nT_('hour', 'hours', $hours);

        $counts['time_text'] = $time_text;

        return $counts;
    }

    /**
     * create
     *
     * This creates a new catalog entry and associate it to current instance
     * @param array $data
     * @return integer
     */
    public static function create($data)
    {
        $name           = $data['name'];
        $type           = $data['type'];
        $rename_pattern = $data['rename_pattern'];
        $sort_pattern   = $data['sort_pattern'];
        $gather_types   = $data['gather_media'];

        // Should it be an array? Not now.
        if (!in_array($gather_types,
            array('music', 'clip', 'tvshow', 'movie', 'personal_video', 'podcast'))) {
            return 0;
        }

        $insert_id = 0;

        $classname = self::CATALOG_TYPES[$type] ?? null;

        if ($classname === null) {
            return $insert_id;
        }

        $sql = 'INSERT INTO `catalog` (`name`, `catalog_type`, ' . '`rename_pattern`, `sort_pattern`, `gather_types`) VALUES (?, ?, ?, ?, ?)';
        Dba::write($sql, array(
            $name,
            $type,
            $rename_pattern,
            $sort_pattern,
            $gather_types
        ));

        $insert_id = Dba::insert_id();

        if (!$insert_id) {
            AmpError::add('general', T_('Failed to create the catalog, check the debug logs'));
            debug_event(__CLASS__, 'Insert failed: ' . json_encode($data), 2);

            return 0;
        }

        if (!$classname::create_type($insert_id, $data)) {
            $sql = 'DELETE FROM `catalog` WHERE `id` = ?';
            Dba::write($sql, array($insert_id));
            $insert_id = 0;
        }

        return (int)$insert_id;
    }

    /**
     * count_tags
     *
     * This returns the current number of unique tags in the database.
     * @return integer
     */
    public static function count_tags()
    {
        // FIXME: Ignores catalog_id
        $sql        = "SELECT COUNT(`id`) FROM `tag`";
        $db_results = Dba::read($sql);

        $row = Dba::fetch_row($db_results);

        return $row[0];
    }

    /**
     * count_server
     *
     * This returns the current number of songs, videos, albums, and artists
     * across all catalogs on the server
     * @param boolean $enabled
     * @param string $table
     * @return array
     *
     * @deprecated
     * @see UpdateInfoRepository::countServer()
     */
    public static function count_server($enabled = false, $table = '')
    {
        // tables with media items to count, song-related tables and the rest
        $media_tables = array('song', 'video', 'podcast_episode');
        $song_tables  = array('artist', 'album');
        $list_tables  = array('search', 'playlist', 'live_stream', 'podcast', 'user', 'catalog', 'label', 'tag', 'share', 'license');
        if (!empty($table)) {
            if (in_array($table, $media_tables)) {
                $media_tables = array($table);
                $song_tables  = array();
                $list_tables  = array();
            }
            if (in_array($table, $song_tables)) {
                $media_tables = array();
                $song_tables  = array($table);
                $list_tables  = array();
            }
            if (in_array($table, $list_tables)) {
                $media_tables = array();
                $song_tables  = array();
                $list_tables  = array($table);
            }
        }

        $results = array();
        $items   = '0';
        $time    = '0';
        $size    = '0';
        foreach ($media_tables as $table) {
            $enabled_sql = ($enabled && $table !== 'podcast_episode') ? " WHERE `$table`.`enabled`='1'" : '';
            $sql         = "SELECT COUNT(`id`), IFNULL(SUM(`time`), 0), IFNULL(SUM(`size`), 0) FROM `$table`" . $enabled_sql;
            $db_results  = Dba::read($sql);
            $data        = Dba::fetch_row($db_results);
            // save the object and add to the current size
            $results[$table] = $data[0];
            $items += $data[0];
            $time += $data[1];
            $size += $data[2];
            // write the total_counts as well
            self::set_count($table, $data[0]);
        }
        // return the totals for all media tables
        $results['items'] = $items;
        $results['size']  = $size;
        $results['time']  = $time;

        foreach ($song_tables as $table) {
            $sql        = "SELECT COUNT(DISTINCT(`$table`)) FROM `song`";
            $db_results = Dba::read($sql);
            $data       = Dba::fetch_row($db_results);
            // save the object count
            $results[$table] = $data[0];
            // write the total_counts as well
            self::set_count($table, $data[0]);
        }

        foreach ($list_tables as $table) {
            $data = self::count_table($table);
            // save the object count
            $results[$table] = $data[0];
        }

        return $results;
    } // count_server

    /**
     * count_table
     *
     * Update a specific table count when adding/removing from the server
     * @param string $table
     * @return array
     */
    public static function count_table($table)
    {
        $sql        = "SELECT COUNT(`id`) FROM `$table`";
        $db_results = Dba::read($sql);
        $data       = Dba::fetch_row($db_results);

        self::set_count($table, $data[0]);

        return $data;
    } // count_table

    /**
     * count_catalog
     *
     * This returns the current number of songs, videos, podcast_episodes in this catalog.
     * @param integer $catalog_id
     * @return array
     */
    public static function count_catalog($catalog_id)
    {
        $where_sql = $catalog_id ? 'WHERE `catalog` = ?' : '';
        $params    = $catalog_id ? array($catalog_id) : array();
        $results   = array();
        $catalog   = self::create_from_id($catalog_id);

        if ($catalog->id) {
            $table = self::get_table_from_type($catalog->gather_types);
            if ($table == 'podcast_episode' && $catalog_id) {
                $where_sql = "WHERE `podcast` IN ( SELECT `id` FROM `podcast` WHERE `catalog` = ?)";
            }
            $sql              = "SELECT COUNT(`id`), IFNULL(SUM(`time`), 0), IFNULL(SUM(`size`), 0) FROM `" . $table . "` " . $where_sql;
            $db_results       = Dba::read($sql, $params);
            $data             = Dba::fetch_row($db_results);
            $results['items'] = $data[0];
            $results['time']  = $data[1];
            $results['size']  = $data[2];
        }

        return $results;
    } // count_catalog

    /**
     * get_uploads_sql
     *
     * @param string $type
     * @param integer|null $user_id
     * @return string
     */
    public static function get_uploads_sql($type, $user_id = null)
    {
        if ($user_id === null) {
            $user_id = Core::get_global('user')->id;
        }
        $user_id = (int)($user_id);

        switch ($type) {
            case 'song':
                $sql = "SELECT `song`.`id` as `id` FROM `song` WHERE `song`.`user_upload` = '" . $user_id . "'";
                break;
            case 'album':
                $sql = "SELECT `album`.`id` as `id` FROM `album` JOIN `song` ON `song`.`album` = `album`.`id` WHERE `song`.`user_upload` = '" . $user_id . "' GROUP BY `album`.`id`";
                break;
            case 'artist':
            default:
                $sql = "SELECT `artist`.`id` as `id` FROM `artist` JOIN `song` ON `song`.`artist` = `artist`.`id` WHERE `song`.`user_upload` = '" . $user_id . "' GROUP BY `artist`.`id`";
                break;
        }

        return $sql;
    } // get_uploads_sql

    /**
     * get_album_ids
     *
     * This returns an array of ids of albums that have songs in this
     * catalog's
     * @param string $filter
     * @return integer[]
     */
    public function get_album_ids($filter = '')
    {
        $results = array();

        $sql = 'SELECT DISTINCT(`song`.`album`) AS `album` FROM `song` WHERE `song`.`catalog` = ?';
        if ($filter === 'art') {
            $sql = "SELECT DISTINCT(`song`.`album`) AS `album` FROM `song`" . "LEFT JOIN `image` ON `song`.`album` = `image`.`object_id` AND `object_type` = 'album'" . "WHERE `song`.`catalog` = ? AND `image`.`object_id` IS NULL";
        }
        $db_results = Dba::read($sql, array($this->id));

        while ($row = Dba::fetch_assoc($db_results)) {
            $results[] = $row['album'];
        }

        return array_reverse($results);
    }

    /**
     * get_video_ids
     *
     * This returns an array of ids of videos in this catalog
     * @param string $type
     * @return integer[]
     */
    public function get_video_ids($type = '')
    {
        $results = array();

        $sql = 'SELECT DISTINCT(`video`.`id`) AS `id` FROM `video` ';
        if (!empty($type)) {
            $sql .= 'JOIN `' . $type . '` ON `' . $type . '`.`id` = `video`.`id`';
        }
        $sql .= 'WHERE `video`.`catalog` = ?';
        $db_results = Dba::read($sql, array($this->id));

        while ($row = Dba::fetch_assoc($db_results)) {
            $results[] = $row['id'];
        }

        return $results;
    }

    /**
     *
     * @param integer[]|null $catalogs
     * @param string $type
     * @return Video[]
     */
    public static function get_videos($catalogs = null, $type = '')
    {
        if (!$catalogs) {
            $catalogs = static::getCatalogRepository()->getList();
        }

        $results = array();
        foreach ($catalogs as $catalog_id) {
            $catalog   = self::create_from_id($catalog_id);
            $video_ids = $catalog->get_video_ids($type);
            foreach ($video_ids as $video_id) {
                $results[] = Video::create_from_id($video_id);
            }
        }

        return $results;
    }

    /**
     *
     * @param integer|null $catalog_id
     * @param string $type
     * @return integer
     */
    public static function get_videos_count($catalog_id = null, $type = '')
    {
        $sql = "SELECT COUNT(`video`.`id`) AS `video_cnt` FROM `video` ";
        if (!empty($type)) {
            $sql .= "JOIN `" . $type . "` ON `" . $type . "`.`id` = `video`.`id` ";
        }
        if ($catalog_id) {
            $sql .= "WHERE `video`.`catalog` = `" . (string)($catalog_id) . "`";
        }
        $db_results = Dba::read($sql);
        $video_cnt  = 0;
        if ($row = Dba::fetch_row($db_results)) {
            $video_cnt = $row[0];
        }

        return $video_cnt;
    }

    /**
     * get_tvshow_ids
     *
     * This returns an array of ids of tvshows in this catalog
     * @return integer[]
     */
    public function get_tvshow_ids()
    {
        $results = array();

        $sql = 'SELECT DISTINCT(`tvshow`.`id`) AS `id` FROM `tvshow` ';
        $sql .= 'JOIN `tvshow_season` ON `tvshow_season`.`tvshow` = `tvshow`.`id` ';
        $sql .= 'JOIN `tvshow_episode` ON `tvshow_episode`.`season` = `tvshow_season`.`id` ';
        $sql .= 'JOIN `video` ON `video`.`id` = `tvshow_episode`.`id` ';
        $sql .= 'WHERE `video`.`catalog` = ?';

        $db_results = Dba::read($sql, array($this->id));
        while ($row = Dba::fetch_assoc($db_results)) {
            $results[] = $row['id'];
        }

        return $results;
    }

    /**
     *
     * @param integer[]|null $catalogs
     * @return TvShow[]
     */
    public static function get_tvshows($catalogs = null)
    {
        if (!$catalogs) {
            $catalogs = static::getCatalogRepository()->getList();
        }

        $results = array();
        foreach ($catalogs as $catalog_id) {
            $catalog    = self::create_from_id($catalog_id);
            $tvshow_ids = $catalog->get_tvshow_ids();
            foreach ($tvshow_ids as $tvshow_id) {
                $results[] = new TvShow($tvshow_id);
            }
        }

        return $results;
    }

    /**
     * get_artist_ids
     *
     * This returns an array of ids of artist that have songs in this
     * catalog
     * @param string $filter
     * @return integer[]
     */
    public function get_artist_ids($filter = '')
    {
        $results = array();

        $sql = 'SELECT DISTINCT(`song`.`artist`) AS `artist` FROM `song` WHERE `song`.`catalog` = ?';
        if ($filter === 'art') {
            $sql = "SELECT DISTINCT(`song`.`artist`) AS `artist` FROM `song`" . "LEFT JOIN `image` ON `song`.`artist` = `image`.`object_id` AND `object_type` = 'artist'" . "WHERE `song`.`catalog` = ? AND `image`.`object_id` IS NULL";
        }
        if ($filter === 'info') {
            // only update info when you haven't done it for 6 months
            $sql = "SELECT DISTINCT(`artist`.`id`) AS `id` FROM `artist`" . "WHERE `artist`.`last_update` > (UNIX_TIMESTAMP() - 15768000) ";
        }
        $db_results = Dba::read($sql, array($this->id));

        while ($row = Dba::fetch_assoc($db_results)) {
            $results[] = $row['artist'];
        }

        return array_reverse($results);
    }

    /**
     * get_artists
     *
     * This returns an array of artists that have songs in the catalogs parameter
     * @param array|null $catalogs
     * @param integer $size
     * @param integer $offset
     * @return Artist[]
     */
    public static function get_artists($catalogs = null, $size = 0, $offset = 0)
    {
        $sql_where = "";
        if (is_array($catalogs) && count($catalogs)) {
            $catlist   = '(' . implode(',', $catalogs) . ')';
            $sql_where = "WHERE `song`.`catalog` IN $catlist ";
        }

        $sql_limit = "";
        if ($offset > 0 && $size > 0) {
            $sql_limit = "LIMIT " . $offset . ", " . $size;
        } elseif ($size > 0) {
            $sql_limit = "LIMIT " . $size;
        } elseif ($offset > 0) {
            // MySQL doesn't have notation for last row, so we have to use the largest possible BIGINT value
            // https://dev.mysql.com/doc/refman/5.0/en/select.html  // TODO mysql8 test
            $sql_limit = "LIMIT " . $offset . ", 18446744073709551615";
        }

        $sql = "SELECT `artist`.`id`, `artist`.`name`, `artist`.`prefix`, `artist`.`summary`, (SELECT COUNT(DISTINCT album) from `song` as `inner_song` WHERE `inner_song`.`artist` = `song`.`artist`) AS `albums`" . "FROM `song` LEFT JOIN `artist` ON `artist`.`id` = `song`.`artist` " . $sql_where . "GROUP BY `artist`.`id`, `artist`.`name`, `artist`.`prefix`, `artist`.`summary`, `song`.`artist` ORDER BY `artist`.`name` " . $sql_limit;

        $results    = array();
        $db_results = Dba::read($sql);

        while ($row = Dba::fetch_assoc($db_results)) {
            $results[] = Artist::construct_from_array($row);
        }

        return $results;
    }

    /**
     * get_id_from_file
     *
     * Get media id from the file path.
     *
     * @param string $file_path
     * @param string $media_type
     * @return integer
     */
    public static function get_id_from_file($file_path, $media_type)
    {
        $sql        = "SELECT `id` FROM $media_type WHERE `file` = ?";
        $db_results = Dba::read($sql, array($file_path));

        if ($results = Dba::fetch_assoc($db_results)) {
            return (int)$results['id'];
        }

        return 0;
    }

    /**
     * @param string $name
     * @param integer $catalog_id
     * @return array
     */
    public static function search_childrens($name, $catalog_id = 0)
    {
        $search                    = array();
        $search['type']            = "artist";
        $search['rule_0_input']    = $name;
        $search['rule_0_operator'] = 4;
        $search['rule_0']          = "name";
        if ($catalog_id > 0) {
            $search['rule_1_input']    = $catalog_id;
            $search['rule_1_operator'] = 0;
            $search['rule_1']          = "catalog";
        }
        $artists = Search::run($search);

        $childrens = array();
        foreach ($artists as $artist_id) {
            $childrens[] = array(
                'object_type' => 'artist',
                'object_id' => $artist_id
            );
        }

        return $childrens;
    }

    /**
     * get_albums
     *
     * Returns an array of ids of albums that have songs in the catalogs parameter
     * @param integer $size
     * @param integer $offset
     * @param integer[]|null $catalogs
     * @return integer[]
     */
    public static function get_albums($size = 0, $offset = 0, $catalogs = null)
    {
        $sql_where = "";
        if (is_array($catalogs) && count($catalogs)) {
            $catlist   = '(' . implode(',', $catalogs) . ')';
            $sql_where = "WHERE `song`.`catalog` IN $catlist";
        }

        $sql_limit = "";
        if ($offset > 0 && $size > 0) {
            $sql_limit = "LIMIT $offset, $size";
        } elseif ($size > 0) {
            $sql_limit = "LIMIT $size";
        } elseif ($offset > 0) {
            // MySQL doesn't have notation for last row, so we have to use the largest possible BIGINT value
            // https://dev.mysql.com/doc/refman/5.0/en/select.html
            $sql_limit = "LIMIT $offset, 18446744073709551615";
        }

        $sql = "SELECT `album`.`id` FROM `song` LEFT JOIN `album` ON `album`.`id` = `song`.`album` $sql_where GROUP BY `album`.`id` ORDER BY `album`.`name` $sql_limit";

        $db_results = Dba::read($sql);
        $results    = array();
        while ($row = Dba::fetch_assoc($db_results)) {
            $results[] = $row['id'];
        }

        return $results;
    }

    /**
     * get_albums_by_artist
     *
     * Returns an array of ids of albums that have songs in the catalogs parameter, grouped by artist
     * @param integer $size
     * @param integer $offset
     * @param integer[]|null $catalogs
     * @return integer[]
     * @oaram int $offset
     */
    public static function get_albums_by_artist($size = 0, $offset = 0, $catalogs = null)
    {
        $sql_where = "";
        if (is_array($catalogs) && count($catalogs)) {
            $catlist   = '(' . implode(',', $catalogs) . ')';
            $sql_where = "WHERE `song`.`catalog` IN $catlist";
        }

        $sql_limit = "";
        if ($offset > 0 && $size > 0) {
            $sql_limit = "LIMIT $offset, $size";
        } elseif ($size > 0) {
            $sql_limit = "LIMIT $size";
        } elseif ($offset > 0) {
            // MySQL doesn't have notation for last row, so we have to use the largest possible BIGINT value
            // https://dev.mysql.com/doc/refman/5.0/en/select.html  // TODO mysql8 test
            $sql_limit = "LIMIT $offset, 18446744073709551615";
        }

        $sql = "SELECT `song`.`album` as 'id' FROM `song` LEFT JOIN `album` ON `album`.`id` = `song`.`album` " . "LEFT JOIN `artist` ON `artist`.`id` = `song`.`artist` $sql_where " . "GROUP BY `song`.`album`, `artist`.`name`, `artist`.`id`, `album`.`name` ORDER BY `artist`.`name`, `artist`.`id`, `album`.`name` $sql_limit";

        $db_results = Dba::read($sql);
        $results    = array();
        while ($row = Dba::fetch_assoc($db_results)) {
            $results[] = $row['id'];
        }

        return $results;
    }

    /**
     * get_podcast_ids
     *
     * This returns an array of ids of podcasts in this catalog
     * @return integer[]
     */
    public function get_podcast_ids()
    {
        $results = array();

        $sql = 'SELECT `podcast`.`id` FROM `podcast` ';
        $sql .= 'WHERE `podcast`.`catalog` = ?';
        $db_results = Dba::read($sql, array($this->id));
        while ($row = Dba::fetch_assoc($db_results)) {
            $results[] = $row['id'];
        }

        return $results;
    }

    /**
     *
     * @param integer[]|null $catalogs
     * @return Podcast[]
     */
    public static function get_podcasts($catalogs = null)
    {
        if (!$catalogs) {
            $catalogs = static::getCatalogRepository()->getList('podcast');
        }

        $results = array();
        foreach ($catalogs as $catalog_id) {
            $catalog     = self::create_from_id($catalog_id);
            $podcast_ids = $catalog->get_podcast_ids();
            foreach ($podcast_ids as $podcast_id) {
                $results[] = new Podcast($podcast_id);
            }
        }

        return $results;
    }

    /**
     * get_newest_podcasts_ids
     *
     * This returns an array of ids of latest podcast episodes in this catalog
     * @param integer $count
     * @return integer[]
     */
    public function get_newest_podcasts_ids($count)
    {
        $results = array();

        $sql = 'SELECT `podcast_episode`.`id` FROM `podcast_episode` ' . 'INNER JOIN `podcast` ON `podcast`.`id` = `podcast_episode`.`podcast` ' . 'WHERE `podcast`.`catalog` = ? ' . 'ORDER BY `podcast_episode`.`pubdate` DESC';
        if ($count > 0) {
            $sql .= ' LIMIT ' . (string)$count;
        }
        $db_results = Dba::read($sql, array($this->id));
        while ($row = Dba::fetch_assoc($db_results)) {
            $results[] = $row['id'];
        }

        return $results;
    }

    /**
     *
     * @param integer $count
     * @return Podcast_Episode[]
     */
    public static function get_newest_podcasts($count)
    {
        $catalogs = static::getCatalogRepository()->getList('podcast');
        $results  = array();

        foreach ($catalogs as $catalog_id) {
            $catalog     = self::create_from_id($catalog_id);
            $episode_ids = $catalog->get_newest_podcasts_ids($count);
            foreach ($episode_ids as $episode_id) {
                $results[] = new Podcast_Episode($episode_id);
            }
        }

        return $results;
    }

    /**
     * gather_art_item
     * @param string $type
     * @param integer $object_id
     * @param boolean $db_art_first
     * @param boolean $api
     * @return boolean
     *
     * @deprecated
     * @see ArtItemGatherer::gather()
     */
    public static function gather_art_item($type, $object_id, $db_art_first = false, $api = false)
    {
        // Should be more generic !
        if ($type == 'video') {
            $libitem = Video::create_from_id($object_id);
        } else {
            $class_name = ObjectTypeToClassNameMapper::map($type);
            $libitem    = new $class_name($object_id);
        }
        $inserted = false;
        $options  = array();
        $libitem->format();
        if ($libitem->id) {
            if (count($options) == 0) {
                // Only search on items with default art kind as `default`.
                if ($libitem->get_default_art_kind() == 'default') {
                    $keywords = $libitem->get_keywords();
                    $keyword  = '';
                    foreach ($keywords as $key => $word) {
                        $options[$key] = $word['value'];
                        if ($word['important'] && !empty($word['value'])) {
                            $keyword .= ' ' . $word['value'];
                        }
                    }
                    $options['keyword'] = $keyword;
                }

                $parent = $libitem->get_parent();
                if (!empty($parent)) {
                    self::gather_art_item($parent['object_type'], $parent['object_id'], $db_art_first, $api);
                }
            }
        }

        $art = new Art($object_id, $type);
        // don't search for art when you already have it
        if ($art->has_db_info() && $db_art_first) {
            debug_event(self::class, 'Blocking art search for ' . $type . '/' . $object_id . ' DB item exists', 5);
            $results = array();
        } else {
            debug_event(__CLASS__, 'Gathering art for ' . $type . '/' . $object_id . '...', 4);

            global $dic;
            $results = $dic->get(ArtCollectorInterface::class)->collect(
                $art,
                $options
            );
        }

        foreach ($results as $result) {
            // Pull the string representation from the source
            $image = Art::get_from_source($result, $type);
            if (strlen((string)$image) > '5') {
                $inserted = $art->insert($image, $result['mime']);
                // If they've enabled resizing of images generate a thumbnail
                if (AmpConfig::get('resize_images')) {
                    $size  = array('width' => 275, 'height' => 275);
                    $thumb = $art->generate_thumb($image, $size, $result['mime']);
                    if (!empty($thumb)) {
                        $art->save_thumb($thumb['thumb'], $thumb['thumb_mime'], $size);
                    }
                }
                if ($inserted) {
                    break;
                }
            } elseif ($result === true) {
                debug_event(self::class, 'Database already has image.', 3);
            } else {
                debug_event(self::class, 'Image less than 5 chars, not inserting', 3);
            }
        }

        if ($type == 'video' && AmpConfig::get('generate_video_preview')) {
            Video::generate_preview($object_id);
        }

        if (Ui::check_ticker() && !$api) {
            Ui::update_text('read_art_' . $object_id, $libitem->get_fullname());
        }
        if ($inserted) {
            return true;
        }

        return false;
    }

    /**
     * gather_art
     *
     * This runs through all of the albums and finds art for them
     * This runs through all of the needs art albums and tries
     * to find the art for them from the mp3s
     * @param integer[]|null $songs
     * @param integer[]|null $videos
     * @return boolean
     */
    public function gather_art($songs = null, $videos = null)
    {
        // Make sure they've actually got methods
        $art_order       = AmpConfig::get('art_order');
        $gather_song_art = AmpConfig::get('gather_song_art', false);
        $db_art_first    = ($art_order[0] == 'db');
        if (!count($art_order)) {
            debug_event(self::class, 'art_order not set, self::gather_art aborting', 3);

            return false;
        }

        // Prevent the script from timing out
        set_time_limit(0);

        $search_count = 0;
        $searches     = array();
        if ($songs == null) {
            $searches['album']  = $this->get_album_ids('art');
            $searches['artist'] = $this->get_artist_ids('art');
            if ($gather_song_art) {
                $searches['song'] = $this->get_songs();
            }
        } else {
            $searches['album']  = array();
            $searches['artist'] = array();
            if ($gather_song_art) {
                $searches['song'] = array();
            }
            foreach ($songs as $song_id) {
                $song = new Song($song_id);
                if ($song->id) {
                    if (!in_array($song->album, $searches['album'])) {
                        $searches['album'][] = $song->album;
                    }
                    if (!in_array($song->artist, $searches['artist'])) {
                        $searches['artist'][] = $song->artist;
                    }
                    if ($gather_song_art) {
                        $searches['song'][] = $song->id;
                    }
                }
            }
        }
        if ($videos == null) {
            $searches['video'] = $this->get_video_ids();
        } else {
            $searches['video'] = $videos;
        }

        debug_event(self::class, 'gather_art found ' . (string) count($searches) . ' items missing art', 4);
        // Run through items and get the art!
        foreach ($searches as $key => $values) {
            foreach ($values as $object_id) {
                self::gather_art_item($key, $object_id, $db_art_first);

                // Stupid little cutesie thing
                $search_count++;
                if (Ui::check_ticker()) {
                    Ui::update_text('count_art_' . $this->id, $search_count);
                }
            }
        }
        // One last time for good measure
        Ui::update_text('count_art_' . $this->id, $search_count);

        return true;
    }

    /**
     * gather_artist_info
     *
     * This runs through all of the artists and refreshes last.fm information
     * including similar artists that exist in your catalog.
     * @param array $artist_list
     */
    public function gather_artist_info($artist_list = array())
    {
        // Prevent the script from timing out
        set_time_limit(0);

        $search_count = 0;
        $searches     = array();
        if (empty($artist_list)) {
            $searches['artist'] = $this->get_artist_ids();
        } else {
            $searches['artist'] = $artist_list;
        }

        debug_event(self::class, 'gather_artist_info found ' . (string) count($searches) . 'items to check', 4);
        // Run through items and refresh info
        foreach ($searches as $key => $values) {
            foreach ($values as $object_id) {
                Recommendation::get_artist_info($object_id);
                Recommendation::get_artists_like($object_id);
                Artist::set_last_update($object_id);

                // Stupid little cutesie thing
                $search_count++;
                if (Ui::check_ticker()) {
                    Ui::update_text('count_artist_' . $object_id, $search_count);
                }
            }
        }

        // One last time for good measure
        Ui::update_text('count_artist_complete', $search_count);
    }

    /**
     * get_songs
     *
     * Returns an array of song objects.
     * @return Song[]
     */
    public function get_songs()
    {
        $songs   = array();
        $results = array();

        $sql        = "SELECT `id` FROM `song` WHERE `catalog` = ? AND `enabled`='1'";
        $db_results = Dba::read($sql, array($this->id));

        while ($row = Dba::fetch_assoc($db_results)) {
            $songs[] = $row['id'];
        }

        if (AmpConfig::get('memory_cache')) {
            Song::build_cache($songs);
        }

        foreach ($songs as $song_id) {
            $results[] = new Song($song_id);
        }

        return $results;
    }

    /**
     * get_song_ids
     *
     * Returns an array of song ids.
     * @return integer[]
     */
    public function get_song_ids()
    {
        $songs = array();

        $sql        = "SELECT `id` FROM `song` WHERE `catalog` = ? AND `enabled`='1'";
        $db_results = Dba::read($sql, array($this->id));

        while ($row = Dba::fetch_assoc($db_results)) {
            $songs[] = $row['id'];
        }

        return $songs;
    }

    /**
     * update_last_update
     * updates the last_update of the catalog
     */
    protected function update_last_update()
    {
        $date = time();
        $sql  = "UPDATE `catalog` SET `last_update` = ? WHERE `id` = ?";
        Dba::write($sql, array($date, $this->id));
    } // update_last_update

    /**
     * update_last_add
     * updates the last_add of the catalog
     */
    public function update_last_add()
    {
        $date = time();
        $sql  = "UPDATE `catalog` SET `last_add` = ? WHERE `id` = ?";
        Dba::write($sql, array($date, $this->id));
    } // update_last_add

    /**
     * update_last_clean
     * This updates the last clean information
     */
    public function update_last_clean()
    {
        $date = time();
        $sql  = "UPDATE `catalog` SET `last_clean` = ? WHERE `id` = ?";
        Dba::write($sql, array($date, $this->id));
    } // update_last_clean

    /**
     * update_settings
     * This function updates the basic setting of the catalog
     * @param array $data
     * @return boolean
     */
    public static function update_settings($data)
    {
        $sql    = "UPDATE `catalog` SET `name` = ?, `rename_pattern` = ?, `sort_pattern` = ? WHERE `id` = ?";
        $params = array($data['name'], $data['rename_pattern'], $data['sort_pattern'], $data['catalog_id']);
        Dba::write($sql, $params);

        return true;
    } // update_settings

    /**
     * update_media_from_tags
     * This is a 'wrapper' function calls the update function for the media
     * type in question
     * @param Song|Video|Podcast_Episode $media
     * @param array $gather_types
     * @param string $sort_pattern
     * @param string $rename_pattern
     * @return array
     */
    public static function update_media_from_tags(
        $media,
        $gather_types = array('music'),
        $sort_pattern = '',
        $rename_pattern = ''
    ) {
        $catalog = self::create_from_id($media->catalog);
        if ($catalog === null) {
            debug_event(self::class, 'update_media_from_tags: Error loading catalog ' . $media->catalog, 2);

            return array();
        }

        $type = ObjectTypeToClassNameMapper::reverseMap(get_class($media));
        // Figure out what type of object this is and call the right  function
        $name = ($type == 'song') ? 'song' : 'video';

        $functions = [
            'song' => static function ($results, $media) {
                return Catalog::update_song_from_tags($results, $media);
            },
            'video' => static function ($results, $media) {
                return Catalog::update_video_from_tags($results, $media);
            },
        ];

        $callable = $functions[$name];

        // try and get the tags from your file
        $extension    = strtolower(pathinfo($media->file, PATHINFO_EXTENSION));
        $results      = $catalog->get_media_tags($media, $gather_types, $sort_pattern, $rename_pattern);
        // for files without tags try to update from their file name instead
        if ($media->id && in_array($extension, array('wav', 'shn'))) {
            debug_event(self::class, 'update_media_from_tags: ' . $extension . ' extension: parse_pattern', 2);
            // match against your catalog 'Filename Pattern' and 'Folder Pattern'
            $patres  = vainfo::parse_pattern($media->file, $catalog->sort_pattern, $catalog->rename_pattern);
            $results = array_merge($results, $patres);

            return $callable($results, $media);
        }
        debug_event(self::class, 'Reading tags from ' . $media->file, 4);

        return $callable($results, $media);
    } // update_media_from_tags

    /**
     * update_song_from_tags
     * Updates the song info based on tags; this is called from a bunch of
     * different places and passes in a full fledged song object, so it's a
     * static function.
     * FIXME: This is an ugly mess, this really needs to be consolidated and
     * cleaned up.
     * @param array $results
     * @param Song $song
     * @return array
     * @throws ReflectionException
     */
    public static function update_song_from_tags($results, Song $song)
    {
        // info for the song table. This is all the primary file data that is song related
        $new_song       = new Song();
        $new_song->file = $results['file'];
        $new_song->year = (strlen((string)$results['year']) > 4) ? (int)substr($results['year'], -4,
            4) : (int)($results['year']);
        $new_song->title   = self::check_length(self::check_title($results['title'], $new_song->file));
        $new_song->bitrate = $results['bitrate'];
        $new_song->rate    = $results['rate'];
        $new_song->mode    = ($results['mode'] == 'cbr') ? 'cbr' : 'vbr';
        $new_song->size    = $results['size'];
        $new_song->time    = (strlen((string)$results['time']) > 5) ? (int)substr($results['time'], -5,
            5) : (int)($results['time']);
        if ($new_song->time < 0) {
            // fall back to last time if you fail to scan correctly
            $new_song->time = $song->time;
        }
        $new_song->track    = self::check_track((string)$results['track']);
        $new_song->mbid     = $results['mb_trackid'];
        $new_song->composer = self::check_length($results['composer']);
        $new_song->mime     = $results['mime'];

        // info for the song_data table. used in Song::update_song
        $new_song->comment     = $results['comment'];
        $new_song->lyrics      = str_replace(
            ["\r\n", "\r", "\n"],
            '<br />',
            strip_tags($results['lyrics'])
        );
        if (isset($results['license'])) {
            $licenseRepository = static::getLicenseRepository();
            $licenseName       = (string) $results['license'];
            $licenseId         = $licenseRepository->find($licenseName);

            $new_song->license = $licenseId === 0 ? $licenseRepository->create($licenseName, '', '') : $licenseId;
        } else {
            $new_song->license = null;
        }
        $new_song->label   = isset($results['publisher']) ? Catalog::check_length($results['publisher'], 128) : null;
        if ($song->label && AmpConfig::get('label')) {
            // create the label if missing
            foreach (array_map('trim', explode(';', $new_song->label)) as $label_name) {
                Label::helper($label_name);
            }
        }
        $new_song->language              = self::check_length($results['language'], 128);
        $new_song->replaygain_track_gain = !is_null($results['replaygain_track_gain']) ? (float) $results['replaygain_track_gain'] : null;
        $new_song->replaygain_track_peak = !is_null($results['replaygain_track_peak']) ? (float) $results['replaygain_track_peak'] : null;
        $new_song->replaygain_album_gain = !is_null($results['replaygain_album_gain']) ? (float) $results['replaygain_album_gain'] : null;
        $new_song->replaygain_album_peak = !is_null($results['replaygain_album_peak']) ? (float) $results['replaygain_album_peak'] : null;
        $new_song->r128_track_gain       = !is_null($results['r128_track_gain']) ? (int) $results['r128_track_gain'] : null;
        $new_song->r128_album_gain       = !is_null($results['r128_album_gain']) ? (int) $results['r128_album_gain'] : null;

        // genre is used in the tag and tag_map tables
        $new_song->tags = $results['genre'];
        $tags           = Tag::get_object_tags('song', $song->id);
        if ($tags) {
            foreach ($tags as $tag) {
                $song->tags[] = $tag['name'];
            }
        }
        // info for the artist table.
        $artist           = self::check_length($results['artist']);
        $artist_mbid      = $results['mb_artistid'];
        $albumartist_mbid = $results['mb_albumartistid'];
        // info for the album table.
        $album      = self::check_length($results['album']);
        $album_mbid = $results['mb_albumid'];
        $disk       = $results['disk'];
        // year is also included in album
        $album_mbid_group = $results['mb_albumid_group'];
        $release_type     = Catalog::check_length($results['release_type'], 32);
        $albumartist      = self::check_length($results['albumartist'] ?: $results['band']);
        $albumartist      = $albumartist ?: null;
        $original_year    = $results['original_year'];
        $barcode          = self::check_length($results['barcode'], 64);
        $catalog_number   = self::check_length($results['catalog_number'], 64);

        // check whether this artist exists (and the album_artist)
        $new_song->artist = Artist::check($artist, $artist_mbid);
        if ($albumartist) {
            $new_song->albumartist = Artist::check($albumartist, $albumartist_mbid);
            if (!$new_song->albumartist) {
                $new_song->albumartist = $song->albumartist;
            }
        }
        if (!$new_song->artist) {
            $new_song->artist = $song->artist;
        }

        // check whether this album exists
        $new_song->album = Album::check($album, $new_song->year, $disk, $album_mbid, $album_mbid_group, $new_song->albumartist, $release_type, $original_year, $barcode, $catalog_number);
        if (!$new_song->album) {
            $new_song->album = $song->album;
        }
        // set `song`.`update_time` when artist or album details change
        $update_time = time();
        if (self::migrate('artist', $song->artist, $new_song->artist) || self::migrate('album', $song->album,
                $new_song->album)) {
            Song::update_utime($song->id, $update_time);
        }

        if ($artist_mbid) {
            $new_song->artist_mbid = $artist_mbid;
        }
        if ($album_mbid) {
            $new_song->album_mbid = $album_mbid;
        }
        if ($albumartist_mbid) {
            $new_song->albumartist_mbid = $albumartist_mbid;
        }

        /* Since we're doing a full compare make sure we fill the extended information */
        $song->fill_ext_info();

        if (Song::isCustomMetadataEnabled()) {
            $ctags = self::get_clean_metadata($song, $results);
            if (method_exists($song, 'updateOrInsertMetadata') && $song::isCustomMetadataEnabled()) {
                $ctags = array_diff_key($ctags, array_flip($song->getDisabledMetadataFields()));
                foreach ($ctags as $tag => $value) {
                    $field = $song->getField($tag);
                    $song->updateOrInsertMetadata($field, $value);
                }
            }
        }

        // Duplicate arts if required
        if (($song->artist && $new_song->artist) && $song->artist != $new_song->artist) {
            if (!Art::has_db($new_song->artist, 'artist')) {
                Art::duplicate('artist', $song->artist, $new_song->artist);
            }
        }
        if (($song->albumartist && $new_song->albumartist) && $song->albumartist != $new_song->albumartist) {
            if (!Art::has_db($new_song->albumartist, 'artist')) {
                Art::duplicate('artist', $song->albumartist, $new_song->albumartist);
            }
        }
        if (($song->album && $new_song->album) && $song->album != $new_song->album) {
            if (!Art::has_db($new_song->album, 'album')) {
                Art::duplicate('album', $song->album, $new_song->album);
            }
        }
        if ($song->label && AmpConfig::get('label')) {
            $labelRepository = static::getLabelRepository();

            foreach (array_map('trim', explode(';', $song->label)) as $label_name) {
                $label_id = $labelRepository->lookup($label_name);
                if ($label_id > 0) {
                    $label   = new Label($label_id);
                    $artists = $label->get_artists();
                    if (!in_array($song->artist, $artists)) {
                        debug_event(__CLASS__, "$song->artist: adding association to $label->name", 4);
                        $labelRepository->addArtistAssoc($label->id, $song->artist);
                    }
                }
            }
        }

        $info = Song::compare_song_information($song, $new_song);
        if ($info['change']) {
            debug_event(self::class, "$song->file : differences found, updating database", 4);

            // Update song_data table
            Song::update_song($song->id, $new_song);

            if (!empty($new_song->tags) && $song->tags != $new_song->tags) {
                Tag::update_tag_list(implode(',', $new_song->tags), 'song', $song->id, true);
                self::updateAlbumTags($song);
                self::updateArtistTags($song);
            }
            if ($song->license != $new_song->license) {
                Song::update_license($new_song->license, $song->id);
            }
            // Refine our reference
            //$song = $new_song;
        } else {
            debug_event(self::class, "$song->file : no differences found", 5);
        }

        // If song rating tag exists and is well formed (array user=>rating), update it
        if ($song->id && array_key_exists('rating', $results) && is_array($results['rating'])) {
            // For each user's ratings, call the function
            foreach ($results['rating'] as $user => $rating) {
                debug_event(self::class, "Updating rating for Song " . $song->id . " to $rating for user $user", 5);
                $o_rating = new Rating($song->id, 'song');
                $o_rating->set_rating($rating, $user);
            }
        }

        return $info;
    } // update_song_from_tags

    /**
     * @param $results
     * @param Video $video
     * @return array
     */
    public static function update_video_from_tags($results, Video $video)
    {
        /* Setup the vars */
        $new_video                = new Video();
        $new_video->file          = $results['file'];
        $new_video->title         = $results['title'];
        $new_video->size          = $results['size'];
        $new_video->video_codec   = $results['video_codec'];
        $new_video->audio_codec   = $results['audio_codec'];
        $new_video->resolution_x  = $results['resolution_x'];
        $new_video->resolution_y  = $results['resolution_y'];
        $new_video->time          = $results['time'];
        $new_video->release_date  = $results['release_date'] ?: 0;
        $new_video->bitrate       = $results['bitrate'];
        $new_video->mode          = $results['mode'];
        $new_video->channels      = $results['channels'];
        $new_video->display_x     = $results['display_x'];
        $new_video->display_y     = $results['display_y'];
        $new_video->frame_rate    = $results['frame_rate'];
        $new_video->video_bitrate = (int) Catalog::check_int($results['video_bitrate'], 4294967294, 0);
        $tags                     = Tag::get_object_tags('video', $video->id);
        if ($tags) {
            foreach ($tags as $tag) {
                $video->tags[]     = $tag['name'];
            }
        }
        $new_video->tags        = $results['genre'];

        $info = Video::compare_video_information($video, $new_video);
        if ($info['change']) {
            debug_event(self::class, $video->file . " : differences found, updating database", 5);

            Video::update_video($video->id, $new_video);

            if ($video->tags != $new_video->tags) {
                Tag::update_tag_list(implode(',', $new_video->tags), 'video', $video->id, true);
            }
        } else {
            debug_event(self::class, $video->file . " : no differences found", 5);
        }

        return $info;
    }

    /**
     * Get rid of all tags found in the libraryItem
     * @param library_item $libraryItem
     * @param array $metadata
     * @return array
     */
    private static function get_clean_metadata(library_item $libraryItem, $metadata)
    {
        $tags = array_diff_key($metadata, get_object_vars($libraryItem), array_flip($libraryItem::$aliases ?: array()));

        return array_filter($tags);
    }

    /**
     *
     * @param library_item $libraryItem
     * @param array $metadata
     */
    public static function add_metadata(library_item $libraryItem, $metadata)
    {
        $tags = self::get_clean_metadata($libraryItem, $metadata);

        foreach ($tags as $tag => $value) {
            $field = $libraryItem->getField($tag);
            $libraryItem->addMetadata($field, $value);
        }
    }

    /**
     * get_media_tags
     * @param Song|Video|Podcast_Episode $media
     * @param array $gather_types
     * @param string $sort_pattern
     * @param string $rename_pattern
     * @return array
     */
    public function get_media_tags($media, $gather_types, $sort_pattern, $rename_pattern)
    {
        // Check for patterns
        if (!$sort_pattern || !$rename_pattern) {
            $sort_pattern   = $this->sort_pattern;
            $rename_pattern = $this->rename_pattern;
        }

        $vainfo = new vainfo($media->file, $gather_types, '', '', '', $sort_pattern, $rename_pattern);
        try {
            $vainfo->get_info();
        } catch (Exception $error) {
            debug_event(self::class, 'Error ' . $error->getMessage(), 1);

            return array();
        }

        $key = VaInfo::get_tag_type($vainfo->tags);

        return VaInfo::clean_tag_info($vainfo->tags, $key, $media->file);
    }

    /**
     * get_gather_types
     * @param string $media_type
     * @return array
     */
    public function get_gather_types($media_type = '')
    {
        $gtypes = $this->gather_types;
        if (empty($gtypes)) {
            $gtypes = "music";
        }
        $types = explode(',', $gtypes);

        if ($media_type == "video") {
            $types = array_diff($types, array('music'));
        }

        if ($media_type == "music") {
            $types = array_diff($types, array('personal_video', 'movie', 'tvshow', 'clip'));
        }

        return $types;
    }

    /**
     * get_table_from_type
     * @param string $gather_type
     * @return string
     */
    public static function get_table_from_type($gather_type)
    {
        switch ($gather_type) {
            case 'clip':
            case 'tvshow':
            case 'movie':
            case 'personal_video':
                $table = 'video';
                break;
            case 'podcast':
                $table = 'podcast_episode';
                break;
            case 'music':
            default:
                $table = 'song';
                break;
        }

        return $table;
    }

    /**
     * clean_empty_albums
     */
    public static function clean_empty_albums()
    {
        $sql        = "SELECT `id` FROM `album` WHERE NOT EXISTS " . "(SELECT `id` FROM `song` WHERE `song`.`album` = `album`.`id`)";
        $db_results = Dba::read($sql);
        while ($albumid = Dba::fetch_assoc($db_results)) {
            $object_id  = $albumid['id'];
            $sql        = "DELETE FROM `album` WHERE `id` = ?";
            $db_results = Dba::write($sql, array($object_id));
        }
    }

    /**
     * clean_catalog
     *
     * Cleans the catalog of files that no longer exist.
     */
    public function clean_catalog()
    {
        // We don't want to run out of time
        set_time_limit(0);

        debug_event(self::class, 'Starting clean on ' . $this->name, 5);

        if (!defined('SSE_OUTPUT') && !defined('CLI')) {
            require Ui::find_template('show_clean_catalog.inc.php');
            ob_flush();
            flush();
        }

        $dead_total = $this->clean_catalog_proc();
        self::clean_empty_albums();

        debug_event(self::class, 'clean finished, ' . $dead_total . ' removed from ' . $this->name, 4);

        if (!defined('SSE_OUTPUT') && !defined('CLI')) {
            Ui::show_box_top();
        }
        Ui::update_text(T_("Catalog Cleaned"),
            sprintf(nT_("%d file removed.", "%d files removed.", $dead_total), $dead_total));
        if (!defined('SSE_OUTPUT') && !defined('CLI')) {
            Ui::show_box_bottom();
        }

        $this->update_last_clean();
    } // clean_catalog

    /**
     * verify_catalog
     * This function verify the catalog
     */
    public function verify_catalog()
    {
        if (!defined('SSE_OUTPUT') && !defined('CLI')) {
            require Ui::find_template('show_verify_catalog.inc.php');
            ob_flush();
            flush();
        }

        $verified = $this->verify_catalog_proc();

        if (!defined('SSE_OUTPUT') && !defined('CLI')) {
            Ui::show_box_top();
        }
        Ui::update_text(T_("Catalog Verified"),
            sprintf(nT_('%d file updated.', '%d files updated.', $verified['updated']), $verified['updated']));
        if (!defined('SSE_OUTPUT') && !defined('CLI')) {
            Ui::show_box_bottom();
        }

        return true;
    } // verify_catalog

    /**
     * trim_prefix
     * Splits the prefix from the string
     * @param string $string
     * @return array
     */
    public static function trim_prefix($string)
    {
        $prefix_pattern = '/^(' . implode('\\s|',
                explode('|', AmpConfig::get('catalog_prefix_pattern'))) . '\\s)(.*)/i';
        preg_match($prefix_pattern, $string, $matches);

        if (count($matches)) {
            $string = trim((string)$matches[2]);
            $prefix = trim((string)$matches[1]);
        } else {
            $prefix = null;
        }

        return array('string' => $string, 'prefix' => $prefix);
    } // trim_prefix

    /**
     * @param $year
     * @return integer
     */
    public static function normalize_year($year)
    {
        if (empty($year)) {
            return 0;
        }

        $year = (int)($year);
        if ($year < 0 || $year > 9999) {
            return 0;
        }

        return $year;
    }

    /**
     * trim_slashed_list
     * Return only the first item from / separated list
     * @param string $string
     * @return string
     */
    public static function trim_slashed_list($string)
    {
        $first = '';
        if ($string) {
            $items = explode("\x00", $string);
            $first = trim((string)$items[0]);
            // if first is the same as string, nothing was exploded, try other delimiters
            if ($first === $string) {
                // try splitting with ; and then /
                $items = explode(";", $string);
                $first = trim((string)$items[0]);
                if ($first === $string) {
                    $items = explode("/", $string);
                    $first = trim((string)$items[0]);
                }
            }
        }

        return $first;
    } // trim_slashed_list

    /**
     * trim_featuring
     * Splits artists featuring from the string
     * @param string $string
     * @return array
     */
    public static function trim_featuring($string)
    {
        return array_map('trim', explode(' feat. ', $string));
    } // trim_featuring

    /**
     * check_title
     * this checks to make sure something is
     * set on the title, if it isn't it looks at the
     * filename and trys to set the title based on that
     * @param string $title
     * @param string $file
     * @return string
     */
    public static function check_title($title, $file = '')
    {
        if (strlen(trim((string)$title)) < 1) {
            $title = Dba::escape($file);
        }

        return $title;
    } // check_title

    /**
     * check_length
     * Check to make sure the string fits into the database
     * max_length is the maximum number of characters that the (varchar) column can hold
     * @param string $string
     * @param integer $max_length
     * @return string
     */
    public static function check_length($string, $max_length = 255)
    {
        $string = (string)$string;
        if (false !== $encoding = mb_detect_encoding($string, null, true)) {
            $string = trim(mb_substr($string, 0, $max_length, $encoding));
        } else {
            $string = trim(substr($string, 0, $max_length));
        }

        return $string;
    }

    /**
     * check_track
     * Check to make sure the track number fits into the database: max 32767, min -32767
     *
     * @param string $track
     * @return integer
     */
    public static function check_track($track)
    {
        $retval = ((int)$track > 32767 || (int)$track < -32767) ? (int)substr($track, -4, 4) : (int)$track;
        if ((int)$track !== $retval) {
            debug_event(__CLASS__, "check_track: '{$track}' out of range. Changed into '{$retval}'", 4);
        }

        return $retval;
    }

    /**
     * check_int
     * Check to make sure a number fits into the database
     *
     * @param integer $track
     * @param integer $max
     * @param integer $min
     * @return integer
     */
    public static function check_int($track, $max, $min)
    {
        if ($track > $max) {
            return $max;
        }
        if ($track < $min) {
            return $min;
        }

        return $track;
    }

    /**
     * get_unique_string
     * Check to make sure the string doesn't have duplicate strings ({)e.g. "Enough Records; Enough Records")
     *
     * @param string $str_array
     * @return string
     */
    public static function get_unique_string($str_array)
    {
        $array = array_unique(array_map('trim', explode(';', $str_array)));

        return implode($array);
    }

    /**
     * playlist_import
     * Attempts to create a Public Playlist based on the playlist file
     * @param string $playlist
     * @return array
     */
    public static function import_playlist($playlist)
    {
        $data = file_get_contents($playlist);
        if (substr($playlist, -3, 3) == 'm3u' || substr($playlist, -4, 4) == 'm3u8') {
            $files = self::parse_m3u($data);
        } elseif (substr($playlist, -3, 3) == 'pls') {
            $files = self::parse_pls($data);
        } elseif (substr($playlist, -3, 3) == 'asx') {
            $files = self::parse_asx($data);
        } elseif (substr($playlist, -4, 4) == 'xspf') {
            $files = self::parse_xspf($data);
        }

        $songs = array();
        $pinfo = pathinfo($playlist);
        if (isset($files)) {
            foreach ($files as $file) {
                $file = trim((string)$file);
                // Check to see if it's a url from this ampache instance
                if (substr($file, 0, strlen(AmpConfig::get('web_path'))) == AmpConfig::get('web_path')) {
                    $data       = static::getStreamUrlParser()->parse($file);
                    $sql        = 'SELECT COUNT(*) FROM `song` WHERE `id` = ?';
                    $db_results = Dba::read($sql, array($data['id']));
                    if (Dba::num_rows($db_results)) {
                        $songs[] = $data['id'];
                    }
                } // end if it's an http url
                else {
                    // Remove file:// prefix if any
                    if (strpos($file, "file://") !== false) {
                        $file = urldecode(substr($file, 7));
                        if (strtoupper(substr(PHP_OS, 0, 3)) === 'WIN') {
                            // Removing starting / on Windows OS.
                            if (substr($file, 0, 1) == '/') {
                                $file = substr($file, 1);
                            }
                            // Restore real directory separator
                            $file = str_replace("/", DIRECTORY_SEPARATOR, $file);
                        }
                    }
                    debug_event(self::class, 'Add file ' . $file . ' to playlist.', 5);

                    // First, try to found the file as absolute path
                    $sql        = "SELECT `id` FROM `song` WHERE `file` = ?";
                    $db_results = Dba::read($sql, array($file));
                    $results    = Dba::fetch_assoc($db_results);

                    if (isset($results['id'])) {
                        $songs[] = $results['id'];
                    } else {
                        // Not found in absolute path, create it from relative path
                        $file = $pinfo['dirname'] . DIRECTORY_SEPARATOR . $file;
                        // Normalize the file path. realpath requires the files to exists.
                        $file = realpath($file);
                        if ($file) {
                            $sql        = "SELECT `id` FROM `song` WHERE `file` = ?";
                            $db_results = Dba::read($sql, array($file));
                            $results    = Dba::fetch_assoc($db_results);

                            if (isset($results['id'])) {
                                $songs[] = $results['id'];
                            }
                        }
                    }
                } // if it's a file
            }
        }

        debug_event(self::class, "import_playlist Parsed " . $playlist . ", found " . count($songs) . " songs", 5);

        if (count($songs)) {
            $name = $pinfo['extension'] . " - " . $pinfo['filename'];
            // Search for existing playlist
<<<<<<< HEAD
            $playlist_search = static::getPlaylistRepository()->getPlaylists(
                true,
                -1,
                $name
            );
=======
            $playlist_search = Playlist::get_playlists(null, $name);
>>>>>>> faceab66
            if (empty($playlist_search)) {
                // New playlist
                $playlist_id = static::getPlaylistRepository()->create(
                    $name,
                    'public',
                    Core::get_global('user')->getId()
                );
                $current_songs = array();
                $playlist      = ((int)$playlist_id > 0) ? new Playlist((int)$playlist_id) : null;
            } else {
                // Existing playlist
                $playlist_id   = $playlist_search[0];
                $playlist      = new Playlist($playlist_id);
                $current_songs = $playlist->get_songs();
                debug_event(__CLASS__, "import_playlist playlist has " . (string)count($current_songs) . " songs", 5);
            }

            if (!$playlist_id) {
                return array(
                    'success' => false,
                    'error' => T_('Failed to create playlist'),
                );
            }

            /* Recreate the Playlist; checking for current items. */
            $new_songs = $songs;
            if (count($current_songs)) {
                $new_songs = array_diff($songs, $current_songs);
                debug_event(__CLASS__, "import_playlist filtered existing playlist, found " . count($new_songs) . " new songs", 5);
            }
            $playlist->add_songs($new_songs, (bool) AmpConfig::get('unique_playlist'));

            return array(
                'success' => true,
                'id' => $playlist_id,
                'count' => count($new_songs)
            );
        }

        return array(
            'success' => false,
            'error' => T_('No valid songs found in playlist file')
        );
    }

    /**
     * parse_m3u
     * this takes m3u filename and then attempts to found song filenames listed in the m3u
     * @param string $data
     * @return array
     */
    public static function parse_m3u($data)
    {
        $files   = array();
        $results = explode("\n", $data);

        foreach ($results as $value) {
            $value = trim((string)$value);
            if (!empty($value) && substr($value, 0, 1) != '#') {
                $files[] = $value;
            }
        }

        return $files;
    } // parse_m3u

    /**
     * parse_pls
     * this takes pls filename and then attempts to found song filenames listed in the pls
     * @param string $data
     * @return array
     */
    public static function parse_pls($data)
    {
        $files   = array();
        $results = explode("\n", $data);

        foreach ($results as $value) {
            $value = trim((string)$value);
            if (preg_match("/file[0-9]+[\s]*\=(.*)/i", $value, $matches)) {
                $file = trim((string)$matches[1]);
                if (!empty($file)) {
                    $files[] = $file;
                }
            }
        }

        return $files;
    } // parse_pls

    /**
     * parse_asx
     * this takes asx filename and then attempts to found song filenames listed in the asx
     * @param string $data
     * @return array
     */
    public static function parse_asx($data)
    {
        $files = array();
        $xml   = simplexml_load_string($data);

        if ($xml) {
            foreach ($xml->entry as $entry) {
                $file = trim((string)$entry->ref['href']);
                if (!empty($file)) {
                    $files[] = $file;
                }
            }
        }

        return $files;
    } // parse_asx

    /**
     * parse_xspf
     * this takes xspf filename and then attempts to found song filenames listed in the xspf
     * @param string $data
     * @return array
     */
    public static function parse_xspf($data)
    {
        $files = array();
        $xml   = simplexml_load_string($data);
        if ($xml) {
            foreach ($xml->trackList->track as $track) {
                $file = trim((string)$track->location);
                if (!empty($file)) {
                    $files[] = $file;
                }
            }
        }

        return $files;
    } // parse_xspf

    /**
     * delete
     * Deletes the catalog and everything associated with it
     * it takes the catalog id
     * @param integer $catalog_id
     * @return boolean
     */
    public static function delete($catalog_id)
    {
        // Large catalog deletion can take time
        set_time_limit(0);

        // First remove the songs in this catalog
        $sql        = "DELETE FROM `song` WHERE `catalog` = ?";
        $db_results = Dba::write($sql, array($catalog_id));

        // Only if the previous one works do we go on
        if (!$db_results) {
            return false;
        }
        self::clean_empty_albums();

        $sql        = "DELETE FROM `video` WHERE `catalog` = ?";
        $db_results = Dba::write($sql, array($catalog_id));

        if (!$db_results) {
            return false;
        }
        $catalog = self::create_from_id($catalog_id);

        if (!$catalog->id) {
            return false;
        }

        $sql        = 'DELETE FROM `catalog_' . $catalog->get_type() . '` WHERE catalog_id = ?';
        $db_results = Dba::write($sql, array($catalog_id));

        if (!$db_results) {
            return false;
        }

        // Next Remove the Catalog Entry it's self
        $sql = "DELETE FROM `catalog` WHERE `id` = ?";
        Dba::write($sql, array($catalog_id));

        // run garbage collection
        static::getCatalogGarbageCollector()->collect();

        return true;
    } // delete

    /**
     * exports the catalog
     * it exports all songs in the database to the given export type.
     * @param string $type
     * @param integer|null $catalog_id
     */
    public static function export($type, $catalog_id = null)
    {
        // Select all songs in catalog
        $params = array();
        if ($catalog_id) {
            $sql      = 'SELECT `id` FROM `song` ' . "WHERE `catalog`= ? " . 'ORDER BY `album`, `track`';
            $params[] = $catalog_id;
        } else {
            $sql = 'SELECT `id` FROM `song` ORDER BY `album`, `track`';
        }
        $db_results = Dba::read($sql, $params);

        switch ($type) {
            case 'itunes':
                echo static::xml_get_header('itunes');
                while ($results = Dba::fetch_assoc($db_results)) {
                    $song = new Song($results['id']);
                    $song->format();

                    $xml                         = array();
                    $xml['key']                  = $results['id'];
                    $xml['dict']['Track ID']     = (int)($results['id']);
                    $xml['dict']['Name']         = $song->title;
                    $xml['dict']['Artist']       = $song->f_artist_full;
                    $xml['dict']['Album']        = $song->f_album_full;
                    $xml['dict']['Total Time']   = (int) ($song->time) * 1000; // iTunes uses milliseconds
                    $xml['dict']['Track Number'] = (int) ($song->track);
                    $xml['dict']['Year']         = (int) ($song->year);
                    $xml['dict']['Date Added']   = get_datetime((int) $song->addition_time, 'short', 'short', "Y-m-d\TH:i:s\Z");
                    $xml['dict']['Bit Rate']     = (int) ($song->bitrate / 1000);
                    $xml['dict']['Sample Rate']  = (int) ($song->rate);
                    $xml['dict']['Play Count']   = (int) ($song->played);
                    $xml['dict']['Track Type']   = "URL";
                    $xml['dict']['Location']     = $song->play_url();
                    echo (string) xoutput_from_array($xml, true, 'itunes');
                    // flush output buffer
                } // while result
                echo static::xml_get_footer('itunes');
                break;
            case 'csv':
                echo "ID,Title,Artist,Album,Length,Track,Year,Date Added,Bitrate,Played,File\n";
                while ($results = Dba::fetch_assoc($db_results)) {
                    $song = new Song($results['id']);
                    $song->format();
                    echo '"' . $song->id . '","' . $song->title . '","' . $song->f_artist_full . '","' . $song->f_album_full . '","' . $song->f_time . '","' . $song->f_track . '","' . $song->year . '","' . get_datetime((int)$song->addition_time) . '","' . $song->f_bitrate . '","' . $song->played . '","' . $song->file . '"' . "\n";
                }
                break;
        } // end switch
    }
    // export

    /**
     * Updates album tags from given song
     * @param Song $song
     */
    protected static function updateAlbumTags(Song $song)
    {
        $tags = static::getTagRepository()->getSongTags('album', $song->album);
        Tag::update_tag_list(implode(',', $tags), 'album', $song->album, true);
    }

    /**
     * Updates artist tags from given song
     * @param Song $song
     */
    protected static function updateArtistTags(Song $song)
    {
        $tags = static::getTagRepository()->getSongTags('artist', $song->artist);
        Tag::update_tag_list(implode(',', $tags), 'artist', $song->artist, true);
    }

    /**
     * @param Artist|Album|Song|Video|Podcast_Episode|TvShow|TVShow_Episode|Label|TVShow_Season $libitem
     * @param integer|null $user_id
     * @return boolean
     */
    public static function can_remove($libitem, $user_id = null)
    {
        if (!$user_id) {
            $user_id = Core::get_global('user')->id;
        }

        if (!$user_id) {
            return false;
        }

        if (!AmpConfig::get('delete_from_disk')) {
            return false;
        }

        return (
            Access::check('interface', 75) ||
            ($libitem->get_user_owner() == $user_id && AmpConfig::get('upload_allow_remove'))
        );
    }

    /**
     * process_action
     * @param string $action
     * @param $catalogs
     * @param array $options
     */
    public static function process_action($action, $catalogs, $options = null)
    {
        if (!$options || !is_array($options)) {
            $options = array();
        }

        switch ($action) {
            case 'add_to_all_catalogs':
                $catalogs = static::getCatalogRepository()->getList();
                // Intentional break fall-through
            case 'add_to_catalog':
                if ($catalogs) {
                    foreach ($catalogs as $catalog_id) {
                        $catalog = self::create_from_id($catalog_id);
                        if ($catalog !== null) {
                            $catalog->add_to_catalog($options);
                        }
                    }

                    if (!defined('SSE_OUTPUT') && !defined('CLI')) {
                        echo AmpError::display('catalog_add');
                    }
                    Album::update_album_artist();
                }
                break;
            case 'update_all_catalogs':
                $catalogs = static::getCatalogRepository()->getList();
                // Intentional break fall-through
            case 'update_catalog':
                if ($catalogs) {
                    foreach ($catalogs as $catalog_id) {
                        $catalog = self::create_from_id($catalog_id);
                        if ($catalog !== null) {
                            $catalog->verify_catalog();
                        }
                    }
                }
                break;
            case 'full_service':
                if (!$catalogs) {
                    $catalogs = static::getCatalogRepository()->getList();
                }

                /* This runs the clean/verify/add in that order */
                foreach ($catalogs as $catalog_id) {
                    $catalog = self::create_from_id($catalog_id);
                    if ($catalog !== null) {
                        $catalog->clean_catalog();
                        $catalog->verify_catalog();
                        $catalog->add_to_catalog();
                    }
                }
                Album::update_album_artist();
                Dba::optimize_tables();
                break;
            case 'clean_all_catalogs':
                $catalogs = static::getCatalogRepository()->getList();
                // Intentional break fall-through
            case 'clean_catalog':
                if ($catalogs) {
                    foreach ($catalogs as $catalog_id) {
                        $catalog = self::create_from_id($catalog_id);
                        if ($catalog !== null) {
                            $catalog->clean_catalog();
                        }
                    } // end foreach catalogs
                    Dba::optimize_tables();
                }
                break;
            case 'update_from':
                $catalog_id = 0;
                // First see if we need to do an add
                if ($options['add_path'] != '/' && strlen((string)$options['add_path'])) {
                    if ($catalog_id = Catalog_local::get_from_path($options['add_path'])) {
                        $catalog = self::create_from_id($catalog_id);
                        if ($catalog !== null) {
                            $catalog->add_to_catalog(array('subdirectory' => $options['add_path']));
                            Album::update_album_artist();
                        }
                    }
                } // end if add

                // Now check for an update
                if ($options['update_path'] != '/' && strlen((string)$options['update_path'])) {
                    if ($catalog_id = Catalog_local::get_from_path($options['update_path'])) {
                        $songs = Song::get_from_path($options['update_path']);
                        foreach ($songs as $song_id) {
                            static::getSingleItemUpdater()->update('song', (int) $song_id);
                        }
                    }
                } // end if update

                if ($catalog_id < 1) {
                    AmpError::add('general',
                        T_("This subdirectory is not inside an existing Catalog. The update can not be processed."));
                }
                break;
            case 'gather_media_art':
                if (!$catalogs) {
                    $catalogs = static::getCatalogRepository()->getList();
                }

                // Iterate throughout the catalogs and gather as needed
                foreach ($catalogs as $catalog_id) {
                    $catalog = self::create_from_id($catalog_id);
                    if ($catalog !== null) {
                        require Ui::find_template('show_gather_art.inc.php');
                        flush();
                        $catalog->gather_art();
                    }
                }
                break;
            case 'update_all_file_tags':
                $catalogs = static::getCatalogRepository()->getList();
                // Intentional break fall-through
            case 'update_file_tags':
                $write_id3 = AmpConfig::get('write_id3', false);
                AmpConfig::set('write_id3', 'true', true);
                $write_id3_art = AmpConfig::get('write_id3_art', false);
                AmpConfig::set('write_id3_art', 'true', true);

                $id3Writer = static::getSongId3TagWriter();

                foreach ($catalogs as $catalog_id) {
                    $catalog = self::create_from_id($catalog_id);
                    if ($catalog !== null) {
                        $song_ids = $catalog->get_song_ids();
                        foreach ($song_ids as $song_id) {
                            $song = new Song($song_id);
                            $song->format();

                            $id3Writer->write($song);
                        }
                    }
                }
                AmpConfig::set('write_id3', $write_id3, true);
                AmpConfig::set('write_id3', $write_id3_art, true);
        }

        // Remove any orphaned artists/albums/etc.
        if (!AmpConfig::get('cron_cache')) {
            static::getCatalogGarbageCollector()->collect();
        }
    }

    /**
     * Migrate an object associate images to a new object
     * @param string $object_type
     * @param integer $old_object_id
     * @param integer $new_object_id
     * @return boolean
     */
    public static function migrate($object_type, $old_object_id, $new_object_id)
    {
        if ($old_object_id != $new_object_id) {
            debug_event(__CLASS__, 'migrate ' . $object_type . ' from ' . $old_object_id . ' to ' . $new_object_id, 4);

            Stats::migrate($object_type, $old_object_id, $new_object_id);
            Useractivity::migrate($object_type, $old_object_id, $new_object_id);
            Recommendation::migrate($object_type, $old_object_id, $new_object_id);
            Share::migrate($object_type, $old_object_id, $new_object_id);
            Shoutbox::migrate($object_type, $old_object_id, $new_object_id);
            Tag::migrate($object_type, $old_object_id, $new_object_id);
            Userflag::migrate($object_type, $old_object_id, $new_object_id);
            Rating::migrate($object_type, $old_object_id, $new_object_id);
            Art::migrate($object_type, $old_object_id, $new_object_id);

            return true;
        }

        return false;
    }

    /**
     * xml_get_footer
     * This takes the type and returns the correct xml footer
     * @param string $type
     * @return string
     */
    private static function xml_get_footer($type)
    {
        switch ($type) {
            case 'itunes':
                return "      </dict>\n" .
                    "</dict>\n" .
                    "</plist>\n";
            case 'xspf':
                return "      </trackList>\n" .
                    "</playlist>\n";
            default:
                return '';
        }
    } // xml_get_footer

    /**
     * xml_get_header
     * This takes the type and returns the correct xml header
     * @param string $type
     * @return string
     */
    private static function xml_get_header($type)
    {
        switch ($type) {
            case 'itunes':
                return "<?xml version=\"1.0\" encoding=\"UTF-8\"?>\n" .
                    "<!DOCTYPE plist PUBLIC \"-//Apple Computer//DTD PLIST 1.0//EN\"\n" .
                    "\"http://www.apple.com/DTDs/PropertyList-1.0.dtd\">\n" .
                    "<plist version=\"1.0\">\n" .
                    "<dict>\n" .
                    "       <key>Major Version</key><integer>1</integer>\n" .
                    "       <key>Minor Version</key><integer>1</integer>\n" .
                    "       <key>Application Version</key><string>7.0.2</string>\n" .
                    "       <key>Features</key><integer>1</integer>\n" .
                    "       <key>Show Content Ratings</key><true/>\n" .
                    "       <key>Tracks</key>\n" .
                    "       <dict>\n";
            case 'xspf':
                return "<?xml version=\"1.0\" encoding=\"utf-8\" ?>\n" .
                    "<!-- XML Generated by Ampache v." . AmpConfig::get('version') . " -->";
            default:
                return "<?xml version=\"1.0\" encoding=\"UTF-8\"?>\n";
        }
    } // xml_get_header

    /**
     * @deprecated
     */
    private static function getCatalogGarbageCollector(): CatalogGarbageCollectorInterface
    {
        global $dic;

        return $dic->get(CatalogGarbageCollectorInterface::class);
    }

    /**
     * @deprecated
     */
    private static function getSongId3TagWriter(): SongId3TagWriterInterface
    {
        global $dic;

        return $dic->get(SongId3TagWriterInterface::class);
    }

    /**
     * @deprecated
     */
    private static function getLabelRepository(): LabelRepositoryInterface
    {
        global $dic;

        return $dic->get(LabelRepositoryInterface::class);
    }

    /**
     * @deprecated
     */
    private static function getLicenseRepository(): LicenseRepositoryInterface
    {
        global $dic;

        return $dic->get(LicenseRepositoryInterface::class);
    }

    /**
     * @deprecated
     */
    private static function getStreamUrlParser(): StreamUrlParserInterface
    {
        global $dic;

        return $dic->get(StreamUrlParserInterface::class);
    }

    /**
     * @deprecated
     */
    private static function getCatalogRepository(): CatalogRepositoryInterface
    {
        global $dic;

        return $dic->get(CatalogRepositoryInterface::class);
    }

    /**
     * @deprecated Inject by constructor
     */
    private static function getPlaylistRepository(): PlaylistRepositoryInterface
    {
        global $dic;

        return $dic->get(PlaylistRepositoryInterface::class);
    }

    /**
     * @deprecated Inject by constructor
     */
    private static function getTagRepository(): TagRepositoryInterface
    {
        global $dic;

        return $dic->get(TagRepositoryInterface::class);
    }

    /**
     * @deprecated Inject by constructor
     */
    private static function getSingleItemUpdater(): SingleItemUpdaterInterface
    {
        global $dic;

        return $dic->get(SingleItemUpdaterInterface::class);
    }
}<|MERGE_RESOLUTION|>--- conflicted
+++ resolved
@@ -2339,15 +2339,10 @@
         if (count($songs)) {
             $name = $pinfo['extension'] . " - " . $pinfo['filename'];
             // Search for existing playlist
-<<<<<<< HEAD
             $playlist_search = static::getPlaylistRepository()->getPlaylists(
-                true,
-                -1,
+                null,
                 $name
             );
-=======
-            $playlist_search = Playlist::get_playlists(null, $name);
->>>>>>> faceab66
             if (empty($playlist_search)) {
                 // New playlist
                 $playlist_id = static::getPlaylistRepository()->create(
