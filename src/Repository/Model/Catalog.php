<?php
/*
 * vim:set softtabstop=4 shiftwidth=4 expandtab:
 *
 * LICENSE: GNU Affero General Public License, version 3 (AGPL-3.0-or-later)
 * Copyright 2001 - 2022 Ampache.org
 *
 * This program is free software: you can redistribute it and/or modify
 * it under the terms of the GNU Affero General Public License as published by
 * the Free Software Foundation, either version 3 of the License, or
 * (at your option) any later version.
 *
 * This program is distributed in the hope that it will be useful,
 * but WITHOUT ANY WARRANTY; without even the implied warranty of
 * MERCHANTABILITY or FITNESS FOR A PARTICULAR PURPOSE.  See the
 * GNU Affero General Public License for more details.
 *
 * You should have received a copy of the GNU Affero General Public License
 * along with this program.  If not, see <https://www.gnu.org/licenses/>.
 */

declare(strict_types=0);

namespace Ampache\Repository\Model;

use Ampache\Config\AmpConfig;
use Ampache\Config\ConfigContainerInterface;
use Ampache\Config\ConfigurationKeyEnum;
use Ampache\Module\Art\Collector\ArtCollectorInterface;
use Ampache\Module\Authorization\Access;
use Ampache\Module\Catalog\Catalog_beets;
use Ampache\Module\Catalog\Catalog_beetsremote;
use Ampache\Module\Catalog\Catalog_dropbox;
use Ampache\Module\Catalog\Catalog_local;
use Ampache\Module\Catalog\Catalog_remote;
use Ampache\Module\Catalog\Catalog_Seafile;
use Ampache\Module\Catalog\Catalog_soundcloud;
use Ampache\Module\Catalog\Catalog_subsonic;
use Ampache\Module\Catalog\GarbageCollector\CatalogGarbageCollectorInterface;
use Ampache\Module\Playback\Stream_Url;
use Ampache\Module\Song\Tag\SongTagWriterInterface;
use Ampache\Module\Statistics\Stats;
use Ampache\Module\System\AmpError;
use Ampache\Module\System\Core;
use Ampache\Module\System\Dba;
use Ampache\Module\Util\ObjectTypeToClassNameMapper;
use Ampache\Module\Util\Recommendation;
use Ampache\Module\Util\Ui;
use Ampache\Module\Util\UtilityFactoryInterface;
use Ampache\Module\Util\VaInfo;
use Ampache\Repository\AlbumRepositoryInterface;
use Ampache\Repository\LabelRepositoryInterface;
use Ampache\Repository\LicenseRepositoryInterface;
use Ampache\Repository\Model\Metadata\Repository\Metadata;
use Ampache\Repository\SongRepositoryInterface;
use Ampache\Repository\UserRepositoryInterface;
use Exception;
use PDOStatement;
use RecursiveDirectoryIterator;
use RecursiveIteratorIterator;
use ReflectionException;
use RegexIterator;

/**
 * This class handles all actual work in regards to the catalog,
 * it contains functions for creating/listing/updated the catalogs.
 */
abstract class Catalog extends database_object
{
    protected const DB_TABLENAME = 'catalog';

    private const CATALOG_TYPES = [
        'beets' => Catalog_beets::class,
        'beetsremote' => Catalog_beetsremote::class,
        'dropbox' => Catalog_dropbox::class,
        'local' => Catalog_local::class,
        'remote' => Catalog_remote::class,
        'seafile' => Catalog_Seafile::class,
        'soundcloud' => Catalog_soundcloud::class,
        'subsonic' => Catalog_subsonic::class,
    ];

    /**
     * @var integer $id
     */
    public $id;
    /**
     * @var string $name
     */
    public $name;
    /**
     * @var integer $last_update
     */
    public $last_update;
    /**
     * @var integer $last_add
     */
    public $last_add;
    /**
     * @var integer $last_clean
     */
    public $last_clean;
    /**
     * @var string $key
     */
    public $key;
    /**
     * @var string $rename_pattern
     */
    public $rename_pattern;
    /**
     * @var string $sort_pattern
     */
    public $sort_pattern;
    /**
     * @var string $catalog_type
     */
    public $catalog_type;
    /**
     * @var string $gather_types
     */
    public $gather_types;
    /**
     * @var integer $filter_user
     */
    public $filter_user;

    /**
     * @var string $f_name
     */
    public $f_name;
    /**
     * @var string $link
     */
    public $link;
    /**
     * @var string $f_link
     */
    public $f_link;
    /**
     * @var string $f_update
     */
    public $f_update;
    /**
     * @var string $f_add
     */
    public $f_add;
    /**
     * @var string $f_clean
     */
    public $f_clean;
    /**
     * alias for catalog paths, urls, etc etc
     * @var string $f_full_info
     */
    public $f_full_info;
    /**
     * alias for catalog paths, urls, etc etc
     * @var string $f_info
     */
    public $f_info;
    /**
     * @var integer $enabled
     */
    public $enabled;
    /**
     * @var string $f_filter_user
     */
    public $f_filter_user;

    /**
     * This is a private var that's used during catalog builds
     * @var array $_playlists
     */
    protected $_playlists = array();

    /**
     * Cache all files in catalog for quick lookup during add
     * @var array $_filecache
     */
    protected $_filecache = array();

    // Used in functions
    /**
     * @var array $albums
     */
    protected static $albums = array();
    /**
     * @var array $artists
     */
    protected static $artists = array();
    /**
     * @var array $tags
     */
    protected static $tags = array();

    /**
     * @return string
     */
    abstract public function get_type();

    /**
     * @return string
     */
    abstract public function get_description();

    /**
     * @return string
     */
    abstract public function get_version();

    /**
     * @return string
     */
    abstract public function get_create_help();

    /**
     * @return bool
     */
    abstract public function is_installed();

    /**
     * @return bool
     */
    abstract public function install();

    /**
     * @param array $options
     * @return mixed
     */
    abstract public function add_to_catalog($options = null);

    /**
     * @return mixed
     */
    abstract public function verify_catalog_proc();

    /**
     * @return int
     */
    abstract public function clean_catalog_proc();

    /**
     * @return array
     */
    abstract public function check_catalog_proc();

    /**
     * @param string $new_path
     * @return boolean
     */
    abstract public function move_catalog_proc($new_path);

    /**
     * @return bool
     */
    abstract public function cache_catalog_proc();

    /**
     * @return array
     */
    abstract public function catalog_fields();

    /**
     * @param string $file_path
     * @return string
     */
    abstract public function get_rel_path($file_path);

    /**
     * @param Song|Podcast_Episode|Song_Preview|Video $media
     * @return Media|null
     */
    abstract public function prepare_media($media);

    public function getId(): int
    {
        return (int)$this->id;
    }

    /**
     * Check if the catalog is ready to perform actions (configuration completed, ...)
     * @return boolean
     */
    public function isReady()
    {
        return true;
    }

    /**
     * Show a message to make the catalog ready.
     */
    public function show_ready_process()
    {
        // Do nothing.
    }

    /**
     * Perform the last step process to make the catalog ready.
     */
    public function perform_ready()
    {
        // Do nothing.
    }

    /**
     * uninstall
     * This removes the remote catalog
     * @return boolean
     */
    public function uninstall()
    {
        $sql = "DELETE FROM `catalog` WHERE `catalog_type` = ?";
        Dba::query($sql, array($this->get_type()));

        $sql = "DROP TABLE `catalog_" . $this->get_type() . "`";
        Dba::query($sql);

        return true;
    } // uninstall

    /**
     * Create a catalog from its id.
     * @param integer $catalog_id
     * @return Catalog|null
     */
    public static function create_from_id($catalog_id)
    {
        $sql        = 'SELECT `catalog_type` FROM `catalog` WHERE `id` = ?';
        $db_results = Dba::read($sql, array($catalog_id));
        $row        = Dba::fetch_assoc($db_results);
        if (empty($row)) {
            return null;
        }

        return self::create_catalog_type($row['catalog_type'], $catalog_id);
    }

    /**
     * create_catalog_type
     * This function attempts to create a catalog type
     * @param string $type
     * @param integer $catalog_id
     * @return Catalog|null
     */
    public static function create_catalog_type($type, $catalog_id = 0)
    {
        if (!$type) {
            return null;
        }

        $controller = self::CATALOG_TYPES[$type] ?? null;

        if ($controller === null) {
            /* Throw Error Here */
            debug_event(__CLASS__, 'Unable to load ' . $type . ' catalog type', 2);

            return null;
        } // include
        if ($catalog_id > 0) {
            $catalog = new $controller($catalog_id);
        } else {
            $catalog = new $controller();
        }
        if (!($catalog instanceof Catalog)) {
            debug_event(__CLASS__, $type . ' not an instance of Catalog abstract, unable to load', 1);

            return null;
        }
        // identify if it's actually enabled
        $sql        = 'SELECT `enabled` FROM `catalog` WHERE `id` = ?';
        $db_results = Dba::read($sql, array($catalog->id));

        while ($results = Dba::fetch_assoc($db_results)) {
            $catalog->enabled = $results['enabled'];
        }

        return $catalog;
    }

    /**
     * Show dropdown catalog types.
     * @param string $divback
     */
    public static function show_catalog_types($divback = 'catalog_type_fields')
    {
        echo '<script>' . "var type_fields = new Array();type_fields['none'] = '';";
        $seltypes = '<option value="none">[' . T_("Select") . ']</option>';
        $types    = self::get_catalog_types();
        foreach ($types as $type) {
            $catalog = self::create_catalog_type($type);
            if ($catalog->is_installed()) {
                $seltypes .= '<option value="' . $type . '">' . $type . '</option>';
                echo "type_fields['" . $type . "'] = \"";
                $fields = $catalog->catalog_fields();
                $help   = $catalog->get_create_help();
                if (!empty($help)) {
                    echo "<tr><td></td><td>" . $help . "</td></tr>";
                }
                foreach ($fields as $key => $field) {
                    echo "<tr><td style='width: 25%;'>" . $field['description'] . ":</td><td>";
                    $value = (array_key_exists('value', $field)) ? $field['value'] : '';

                    switch ($field['type']) {
                        case 'checkbox':
                            echo "<input type='checkbox' name='" . $key . "' value='1' " . ((!empty($value)) ? 'checked' : '') . "/>";
                            break;
                        default:
                            echo "<input type='" . $field['type'] . "' name='" . $key . "' value='" . $value . "' />";
                            break;
                    }
                    echo "</td></tr>";
                }
                echo "\";";
            }
        }

        echo "function catalogTypeChanged() {var sel = document.getElementById('catalog_type');var seltype = sel.options[sel.selectedIndex].value;var ftbl = document.getElementById('" . $divback . "');ftbl.innerHTML = '<table class=\"tabledata\">' + type_fields[seltype] + '</table>';} </script><select name=\"type\" id=\"catalog_type\" onChange=\"catalogTypeChanged();\">" . $seltypes . "</select>";
    }

    /**
     * get_catalog_types
     * This returns the catalog types that are available
     * @return string[]
     */
    public static function get_catalog_types()
    {
        return array_keys(self::CATALOG_TYPES);
    }

    /**
<<<<<<< HEAD
=======
     * get_catalog_filters
     * This returns the filters, sorting by name or by id as indicated by $sort
     * $sort = field to sort on (id or name)
     * @return string[]
     */
    public static function get_catalog_filters($sort = 'name')
    {
        $results = array();
        // Now fetch the rest;
        $sql        = "SELECT `id`,`name` FROM `catalog_filter_group` ORDER BY `$sort` ";
        $db_results = Dba::read($sql);
        while ($row = Dba::fetch_assoc($db_results)) {
            $results[] = $row;
        }

        return $results;
    }

    /**
     * get_catalog_filter_names
     * This returns the names of the catalog filters that are available with the default filter listed first.
     * @return string[]
     */
    public static function get_catalog_filter_names()
    {
        $results = array();

        // Get the default filter and name
        // Default filter is always the first one.
        $sql        = "SELECT `name` FROM `catalog_filter_group` WHERE `id` = 0";
        $db_results = Dba::read($sql);
        $row        = Dba::fetch_assoc($db_results);
        $results[]  = $row['name'];

        // Now fetch the rest;
        $sql        = "SELECT `name` FROM `catalog_filter_group` WHERE `id` > 0 ORDER BY `name`";
        $db_results = Dba::read($sql);

        while ($row = Dba::fetch_assoc($db_results)) {
            $results[] = $row['name'];
        }

        return $results;
    }

    public static function get_catalog_filter_name($id = 0)
    {
        $sql        = "SELECT `name` FROM `catalog_filter_group` WHERE `id` = ?";
        $db_results = Dba::read($sql, array($id));
        $row        = Dba::fetch_assoc($db_results);

        return $row['name'];
    }

    public static function get_catalog_filter_by_name($filter_name)
    {
        $sql        = "SELECT `id` FROM `catalog_filter_group` WHERE `name` = ?";
        $db_results = Dba::read($sql, array($filter_name));
        $row        = Dba::fetch_assoc($db_results);

        return (int)$row['id'];
    }

    /**
     * get_catalog_filter_name
     * This returns the catalog filter name with the given ID.
     * @return string
     */
    public static function get_catalog_name($filter_id = 0)
    {
        $sql        = "SELECT `name` FROM `catalog` WHERE `id` = ?";
        $db_results = Dba::read($sql, array($filter_id));
        $row        = Dba::fetch_assoc($db_results);

        return $row['name'];
    }

    /**
     * filter_user_count
     * Returns the number of users assigned to a particular filter.
     * @return int
     */
    public static function filter_user_count($filter_id)
    {
        $sql        = "SELECT COUNT(1) AS `count` FROM `user` WHERE `catalog_filter_group` = ?";
        $db_results = Dba::read($sql, array($filter_id));
        $row        = Dba::fetch_assoc($db_results);

        return $row['count'];
    }

    /**
     * filter_catalog_count
     * This returns the number of catalogs assigned to a filter.
     * @return string
     */
    public static function filter_catalog_count($filter_id)
    {
        $sql        = "SELECT COUNT(1) AS `count` FROM `catalog_filter_group_map` WHERE `group_id` = ? AND `enabled` = 1";
        $db_results = Dba::read($sql, array($filter_id));
        $row        = Dba::fetch_assoc($db_results);

        return $row['count'];
    }

    /**
     * filter_count
     * This returns the number of filters.
     * @return int
     */
    public static function filter_count()
    {
        $sql        = "SELECT COUNT(1) AS `count` FROM `catalog_filter_group`";
        $db_results = Dba::read($sql);
        $row        = Dba::fetch_assoc($db_results);

        return (int)$row['count'] ?? 0;
    }

    /**
     * filter_name_exists
     * can specifiy an ID to ignore in this check, useful for filter names.
     * @return bool
     */
    public static function filter_name_exists($filter_name, $exclude_id = 0)
    {
        $params = array($filter_name);
        $sql    = "SELECT `id` FROM `catalog_filter_group` WHERE `name` = ?";
        if ($exclude_id >= 0) {
            $sql .= " AND `id` != ?";
            $params[] = $exclude_id;
        }

        $db_results = Dba::read($sql, $params);
        if (Dba::num_rows($db_results) > 0) {
            return true;
        }

        return false;
    }

    /**
     * check_filter_catalog_enabled
     * Returns the `enabled` status of the filter/catalog combination
     * @return bool
     */
    public static function check_filter_catalog_enabled($filter_id, $catalog_id)
    {
        $sql        = "SELECT `enabled` FROM `catalog_filter_group_map` WHERE `group_id` = ? AND `catalog_id` = ? AND `enabled` = 1;";
        $db_results = Dba::read($sql, array($filter_id, $catalog_id));
        if (Dba::num_rows($db_results)) {
            return true;
        }

        return false;
    }

    /**
     * add_catalog_filter_group_map
     * Adds appropriate rows when a catalog is added.
     * @return PDOStatement|boolean
     */
    public static function add_catalog_filter_group_map($catalog_id)
    {
        $results    = array();
        $sql        = "SELECT `id` FROM `catalog_filter_group` ORDER BY `id`";
        $db_results = Dba::read($sql);
        while ($row = Dba::fetch_assoc($db_results)) {
            $results[] = (int)$row['id'];
        }

        $sql = "INSERT IGNORE INTO `catalog_filter_group_map` (`group_id`, `catalog_id`, `enabled`) VALUES ";
        foreach ($results as $filter_id) {
            $sql .= "" . (int)$filter_id . ", " . (int)$catalog_id . ", 0),";
        }
        // Remove last comma to avoid SQL error
        $sql = substr($sql, 0, -1);

        return Dba::write($sql);
    }

    /**
     * add_catalog_filter_group
     * @return PDOStatement|boolean
     */
    public static function add_catalog_filter_group($filter_name, $catalogs)
    {
        // Create the filter
        $params = array($filter_name);
        $sql    = "INSERT INTO `catalog_filter_group` (`name`) VALUES ('$filter_name')";
        Dba::write($sql, $params);
        $filter_id = Dba::insert_id();

        // Fill in catalog_filter_group_map table for the new filter
        $results    = array();
        $sql        = "SELECT `id` FROM `catalog` ORDER BY `id`";
        $db_results = Dba::read($sql);
        while ($row = Dba::fetch_assoc($db_results)) {
            $results[] = (int)$row['id'];
        }

        $sql = "INSERT INTO `catalog_filter_group_map` (`group_id`, `catalog_id`, `enabled`) VALUES ";
        foreach ($results as $catalog_id) {
            $cn      = Catalog::get_catalog_name($catalog_id);
            $enabled = $catalogs[$cn];
            $sql .= "($filter_id, $catalog_id, $enabled),";
        }
        // Remove last comma to avoid SQL error
        $sql = substr($sql, 0, -1);

        return Dba::write($sql);
    }

    /**
     * edit_catalog_filter
     * @return bool
     */
    public static function edit_catalog_filter($filter_id, $filter_name, $catalogs)
    {
        // Modify the filter name
        $results = array();
        $sql     = "UPDATE `catalog_filter_group` SET `name` = ? WHERE `id` = ?;";
        Dba::write($sql, array($filter_name, $filter_id));

        // Fill in catalog_filter_group_map table for the filter
        $sql        = "SELECT `id` FROM `catalog` ORDER BY `id`";
        $db_results = Dba::read($sql);
        while ($row = Dba::fetch_assoc($db_results)) {
            $results[] = (int)$row['id'];
        }

        foreach ($results as $catalog_id) {
            $sql        = "SELECT `catalog_id` FROM `catalog_filter_group_map` WHERE `group_id` = ? AND `catalog_id` = ?";
            $db_results = Dba::read($sql, array($filter_id, $catalog_id));
            $enabled    = $catalogs[$catalog_id];
            if (Dba::num_rows($db_results)) {
                // update the values
                $sql     = "UPDATE `catalog_filter_group_map` SET `enabled` = ? WHERE `group_id` = ? AND `catalog_id` = ?";
                if (!Dba::write($sql, array($enabled, $filter_id, $catalog_id))) {
                    return false;
                }
            } else {
                // missing group map? add it in
                $sql = "INSERT INTO `catalog_filter_group_map` SET `enabled` = ?, `group_id` = ?, `catalog_id` = ?";
                if (!Dba::write($sql, array($enabled, $filter_id, $catalog_id))) {
                    return false;
                }
            }
        }
        self::garbage_collect_filters();

        return true;
    }

    /**
     * delete_catalog_filter
     * @return PDOStatement|boolean
     */
    public static function delete_catalog_filter($filter_id)
    {
        if ($filter_id > 0) {
            $params = array($filter_id);
            $sql    = "DELETE FROM `catalog_filter_group` WHERE `id` = ?";
            if (Dba::write($sql, $params)) {
                $sql = "DELETE FROM `catalog_filter_group_map` WHERE `group_id` = ?";

                return Dba::write($sql, $params);
            }
        }

        return false;
    }

    /**
     * reset_user_filter
     * reset a users's catalog filter to DEFAULT after deleting a filter group
     */
    public static function reset_user_filter($filter_id)
    {
        $sql = "UPDATE `user` SET `catalog_filter_group` = 0 WHERE `catalog_filter_group` = ?";
        Dba::write($sql, array($filter_id));
    }

    /**
>>>>>>> ebeaa252
     * Check if a file is an audio.
     * @param string $file
     * @return boolean
     */
    public static function is_audio_file($file)
    {
        $ignore_pattern = AmpConfig::get('catalog_ignore_pattern');
        $ignore_check   = !($ignore_pattern) || preg_match("/(" . $ignore_pattern . ")/i", $file) === 0;
        $file_pattern   = AmpConfig::get('catalog_file_pattern');
        $pattern        = "/\.(" . $file_pattern . ")$/i";

        return ($ignore_check && preg_match($pattern, $file));
    }

    /**
     * Check if a file is a video.
     * @param string $file
     * @return boolean
     */
    public static function is_video_file($file)
    {
        $ignore_pattern = AmpConfig::get('catalog_ignore_pattern');
        $ignore_check   = !($ignore_pattern) || preg_match("/(" . $ignore_pattern . ")/i", $file) === 0;
        $video_pattern  = "/\.(" . AmpConfig::get('catalog_video_pattern') . ")$/i";

        return ($ignore_check && preg_match($video_pattern, $file));
    }

    /**
     * Check if a file is a playlist.
     * @param string $file
     * @return bool
     */
    public static function is_playlist_file($file)
    {
        $ignore_pattern   = AmpConfig::get('catalog_ignore_pattern');
        $ignore_check     = !($ignore_pattern) || preg_match("/(" . $ignore_pattern . ")/i", $file) === 0;
        $playlist_pattern = "/\.(" . AmpConfig::get('catalog_playlist_pattern') . ")$/i";

        return ($ignore_check && preg_match($playlist_pattern, $file));
    }

    /**
     * Get catalog info from table.
     * @param integer $object_id
     * @param string $table_name
     * @return array
     */
    public function get_info($object_id, $table_name = 'catalog')
    {
        $info = parent::get_info($object_id, $table_name);

        $table      = 'catalog_' . $this->get_type();
        $sql        = "SELECT `id` FROM `$table` WHERE `catalog_id` = ?";
        $db_results = Dba::read($sql, array($object_id));

        if ($results = Dba::fetch_assoc($db_results)) {
            $info_type = parent::get_info($results['id'], $table);
            foreach ($info_type as $key => $value) {
                if (!array_key_exists($key, $info) || !$info[$key]) {
                    $info[$key] = $value;
                }
            }
        }

        return $info;
    }

    /**
     * Get enable sql filter;
     * @param string $type
     * @param string $catalog_id
     * @return string
     */
    public static function get_enable_filter($type, $catalog_id)
    {
        $sql = "";
        if ($type == "song" || $type == "album" || $type == "artist") {
            if ($type == "song") {
                $type = "id";
            }
            $sql = "(SELECT COUNT(`song_dis`.`id`) FROM `song` AS `song_dis` LEFT JOIN `catalog` AS `catalog_dis` ON `catalog_dis`.`id` = `song_dis`.`catalog` WHERE `song_dis`.`" . $type . "`=" . $catalog_id . " AND `catalog_dis`.`enabled` = '1' GROUP BY `song_dis`.`" . $type . "`) > 0";
        } elseif ($type == "video") {
            $sql = "(SELECT COUNT(`video_dis`.`id`) FROM `video` AS `video_dis` LEFT JOIN `catalog` AS `catalog_dis` ON `catalog_dis`.`id` = `video_dis`.`catalog` WHERE `video_dis`.`id`=" . $catalog_id . " AND `catalog_dis`.`enabled` = '1' GROUP BY `video_dis`.`id`) > 0";
        }

        return $sql;
    }

    /**
     * Get filter_user sql filter;
     * @param string $type
     * @param integer $user_id
     * @return string
     */
    public static function get_user_filter($type, $user_id)
    {
        switch ($type) {
            case "video":
            case "artist":
            case "album":
            case "song":
            case "podcast":
            case "podcast_episode":
            case "live_stream":
                $sql = " `$type`.`id` IN (SELECT `object_id` FROM `catalog_map` LEFT JOIN `catalog` ON `catalog_map`.`catalog_id` = `catalog`.`id` WHERE `catalog_map`.`object_type` = '$type' AND `catalog`.`filter_user` IN (0, $user_id) GROUP BY `catalog_map`.`object_id`) ";
                break;
            case "song_artist":
            case "song_album":
                $type = str_replace('song_', '', (string) $type);
                $sql  = " `song`.`$type` IN (SELECT `object_id` FROM `catalog_map` LEFT JOIN `catalog` ON `catalog_map`.`catalog_id` = `catalog`.`id` WHERE `catalog_map`.`object_type` = '$type' AND `catalog`.`filter_user` IN (0, $user_id) GROUP BY `catalog_map`.`object_id`) ";
                break;
            case "album_artist":
                $sql  = " `song`.`$type` IN (SELECT `object_id` FROM `catalog_map` LEFT JOIN `catalog` ON `catalog_map`.`catalog_id` = `catalog`.`id` WHERE `catalog_map`.`object_type` = '$type' AND `catalog`.`filter_user` IN (0, $user_id) GROUP BY `catalog_map`.`object_id`) ";
                break;
            case "label":
                $sql = " `label`.`id` IN (SELECT `label` FROM `label_asso` LEFT JOIN `artist` ON `label_asso`.`artist` = `artist`.`id` LEFT JOIN `catalog_map` ON `catalog_map`.`object_type` = 'artist'  AND `catalog_map`.`object_id` = `artist`.`id` LEFT JOIN `catalog` ON `catalog_map`.`catalog_id` = `catalog`.`id` WHERE `catalog_map`.`object_type` = 'artist' AND `catalog`.`filter_user` IN (0, $user_id) GROUP BY `label_asso`.`label`) ";
                break;
            case "playlist":
                $sql = " `playlist`.`id` IN (SELECT `playlist` FROM `playlist_data` LEFT JOIN `song` ON `playlist_data`.`object_id` = `song`.`id` AND `playlist_data`.`object_type` = 'song' LEFT JOIN `catalog_map` ON `catalog_map`.`object_type` = 'song'  AND `catalog_map`.`object_id` = `song`.`id` LEFT JOIN `catalog` ON `catalog_map`.`catalog_id` = `catalog`.`id` WHERE `catalog_map`.`object_type` = 'song' AND `catalog`.`filter_user` IN (0, $user_id) GROUP BY `playlist_data`.`playlist`) ";
                break;
            case "share":
                $sql = " `share`.`object_id` IN (SELECT `share`.`object_id` FROM `share` LEFT JOIN `catalog_map` ON `share`.`object_type` = `catalog_map`.`object_type` AND `share`.`object_id` = `catalog_map`.`object_id` LEFT JOIN `catalog` ON `catalog_map`.`catalog_id` = `catalog`.`id` WHERE `catalog`.`filter_user` IN (0, $user_id) GROUP BY `share`.`object_id`, `share`.`object_type`) ";
                break;
            case "tag":
                $sql = " `tag`.`id` IN (SELECT `tag_id` FROM `tag_map` LEFT JOIN `catalog_map` ON `catalog_map`.`object_type` = `tag_map`.`object_type` AND `catalog_map`.`object_id` = `tag_map`.`object_id` LEFT JOIN `catalog` ON `catalog_map`.`catalog_id` = `catalog`.`id` WHERE `catalog`.`filter_user` IN (0, $user_id) GROUP BY `tag_map`.`tag_id`) ";
                break;
            case 'tvshow':
                $sql = " `tvshow`.`id` IN (SELECT `tvshow` FROM `tvshow_season` LEFT JOIN `tvshow_episode` ON `tvshow_episode`.`season` = `tvshow_season`.`id` LEFT JOIN `video` ON `tvshow_episode`.`id` = `video`.`id` LEFT JOIN `catalog_map` ON `catalog_map`.`object_type` = 'video' AND `catalog_map`.`object_id` = `video`.`id` LEFT JOIN `catalog` ON `catalog_map`.`catalog_id` = `catalog`.`id` WHERE `catalog`.`filter_user` IN (0, $user_id) GROUP BY `tvshow_season`.`tvshow`) ";
                break;
            case 'tvshow_season':
                $sql = " `tvshow_season`.`tvshow` IN (SELECT `season` FROM `tvshow_episode` LEFT JOIN `video` ON `tvshow_episode`.`id` = `video`.`id` LEFT JOIN `catalog_map` ON `catalog_map`.`object_type` = 'video' AND `catalog_map`.`object_id` = `video`.`id` LEFT JOIN `catalog` ON `catalog_map`.`catalog_id` = `catalog`.`id` WHERE `catalog`.`filter_user` IN (0, $user_id) GROUP BY `tvshow_episode`.`season`) ";
                break;
            case 'tvshow_episode':
            case 'movie':
            case 'personal_video':
            case 'clip':
                $sql = " `$type`.`id` IN (SELECT `video`.`id` FROM `video` LEFT JOIN `catalog_map` ON `catalog_map`.`object_type` = 'video' AND `catalog_map`.`object_id` = `video`.`id` LEFT JOIN `catalog` ON `catalog_map`.`catalog_id` = `catalog`.`id` WHERE `catalog`.`filter_user` IN (0, $user_id) GROUP BY `video`.`id`) ";
                break;
            // enum('album','artist','song','playlist','genre','catalog','live_stream','video','podcast','podcast_episode')
            case "object_count_artist":
            case "object_count_album":
            case "object_count_song":
            case "object_count_playlist":
            case "object_count_genre":
            case "object_count_catalog":
            case "object_count_live_stream":
            case "object_count_video":
            case "object_count_podcast":
            case "object_count_podcast_episode":
                $type = str_replace('object_count_', '', (string) $type);
                $sql  = " `object_count`.`object_id` IN (SELECT `catalog_map`.`object_id` FROM `catalog_map` LEFT JOIN `catalog` ON `catalog_map`.`catalog_id` = `catalog`.`id` WHERE `catalog_map`.`object_type` = '$type' AND `catalog`.`filter_user` IN (0, $user_id) GROUP BY `catalog_map`.`object_id`) ";
                break;
            // enum('artist','album','song','stream','live_stream','video','playlist','tvshow','tvshow_season','podcast','podcast_episode')
            case "rating_artist":
            case "rating_album":
            case "rating_song":
            case "rating_stream":
            case "rating_live_stream":
            case "rating_video":
            case "rating_tvshow":
            case "rating_tvshow_season":
            case "rating_podcast":
            case "rating_podcast_episode":
                $type = str_replace('rating_', '', (string) $type);
                $sql  = " `rating`.`object_id` IN (SELECT `catalog_map`.`object_id` FROM `catalog_map` LEFT JOIN `catalog` ON `catalog_map`.`catalog_id` = `catalog`.`id` WHERE `catalog_map`.`object_type` = '$type' AND `catalog`.`filter_user` IN (0, $user_id) GROUP BY `catalog_map`.`object_id`) ";
                break;
            case "user_flag_artist":
            case "user_flag_album":
            case "user_flag_song":
            case "user_flag_video":
            case "user_flag_podcast_episode":
                $type = str_replace('user_flag_', '', (string) $type);
                $sql  = " `user_flag`.`object_id` IN (SELECT `catalog_map`.`object_id` FROM `catalog_map` LEFT JOIN `catalog` ON `catalog_map`.`catalog_id` = `catalog`.`id` WHERE `catalog_map`.`object_type` = '$type' AND `catalog`.`filter_user` IN (0, $user_id) GROUP BY `catalog_map`.`object_id`) ";
                break;
            case "rating_playlist":
                $sql  = " `rating`.`object_id` IN (SELECT DISTINCT(`playlist`.`id`) FROM `playlist` LEFT JOIN `playlist_data` ON `playlist_data`.`playlist` = `playlist`.`id` LEFT JOIN `catalog_map` ON `playlist_data`.`object_id` = `catalog_map`.`object_id` AND `playlist_data`.`object_type` = 'song' LEFT JOIN `catalog` ON `catalog_map`.`catalog_id` = `catalog`.`id` WHERE `catalog`.`filter_user` IN (0, $user_id) GROUP BY `playlist`.`id`) ";
                break;
            case "user_flag_playlist":
                $sql  = " `user_flag`.`object_id` IN (SELECT DISTINCT(`playlist`.`id`) FROM `playlist` LEFT JOIN `playlist_data` ON `playlist_data`.`playlist` = `playlist`.`id` LEFT JOIN `catalog_map` ON `playlist_data`.`object_id` = `catalog_map`.`object_id` AND `playlist_data`.`object_type` = 'song' LEFT JOIN `catalog` ON `catalog_map`.`catalog_id` = `catalog`.`id` WHERE `catalog`.`filter_user` IN (0, $user_id) GROUP BY `playlist`.`id`) ";
                break;
            case "catalog":
                $sql = " `catalog`.`filter_user` IN (0, $user_id) ";
                break;
            default:
                $sql = "";
        }

        return $sql;
    }

    /**
     * _create_filecache
     *
     * This populates an array which is used to speed up the add process.
     * @return boolean
     */
    protected function _create_filecache()
    {
        if (count($this->_filecache) == 0) {
            // Get _EVERYTHING_
            $sql        = 'SELECT `id`, `file` FROM `song` WHERE `catalog` = ?';
            $db_results = Dba::read($sql, array($this->id));

            // Populate the filecache
            while ($results = Dba::fetch_assoc($db_results)) {
                $this->_filecache[strtolower((string)$results['file'])] = $results['id'];
            }

            $sql        = 'SELECT `id`, `file` FROM `video` WHERE `catalog` = ?';
            $db_results = Dba::read($sql, array($this->id));

            while ($results = Dba::fetch_assoc($db_results)) {
                $this->_filecache[strtolower((string)$results['file'])] = 'v_' . $results['id'];
            }
        }

        return true;
    }

    /**
     * get_update_info
     *
     * return the counts from update info to speed up responses
     * @param string $key
     * @return int
     */
    public static function get_update_info(string $key)
    {
        if ($key == 'joined') {
            $sql        = "SELECT 'playlist' AS `key`, SUM(value) AS `value` FROM `update_info` WHERE `key` IN ('playlist', 'search')";
            $db_results = Dba::read($sql);
        } else {
            $sql        = "SELECT `key`, `value` FROM `update_info` WHERE `key` = ?";
            $db_results = Dba::read($sql, array($key));
        }
        $results = Dba::fetch_assoc($db_results);

        return (int)($results['value'] ?? 0);
    } // get_update_info

    /**
     * set_update_info
     *
     * write the total_counts to update_info
     * @param string $key
     * @param int $value
     */
    public static function set_update_info(string $key, int $value)
    {
        Dba::write("REPLACE INTO `update_info` SET `key`= ?, `value`= ?;", array($key, $value));
    } // set_update_info

    /**
     * update_enabled
     * sets the enabled flag
     * @param bool $new_enabled
     * @param integer $catalog_id
     */
    public static function update_enabled($new_enabled, $catalog_id)
    {
        self::_update_item('enabled', (int)$new_enabled, $catalog_id, '75');
    } // update_enabled

    /**
     * _update_item
     * This is a private function that should only be called from within the catalog class.
     * It takes a field, value, catalog id and level. first and foremost it checks the level
     * against Core::get_global('user') to make sure they are allowed to update this record
     * it then updates it and sets $this->{$field} to the new value
     * @param string $field
     * @param boolean $value
     * @param integer $catalog_id
     * @param integer $level
     * @return PDOStatement|boolean
     */
    private static function _update_item($field, $value, $catalog_id, $level)
    {
        /* Check them Rights! */
        if (!Access::check('interface', $level)) {
            return false;
        }

        /* Can't update to blank */
        if (!strlen(trim((string)$value))) {
            return false;
        }
        $sql = "UPDATE `catalog` SET `$field` = ? WHERE `id` = ?";

        return Dba::write($sql, array($value, $catalog_id));
    } // _update_item

    /**
     * format
     *
     * This makes the object human-readable.
     */
    public function format()
    {
        $this->f_name        = scrub_out($this->name);
        $this->link          = AmpConfig::get('web_path') . '/admin/catalog.php?action=show_customize_catalog&catalog_id=' . $this->id;
        $this->f_link        = '<a href="' . $this->link . '" title="' . $this->f_name . '">' . $this->f_name . '</a>';
        $this->f_update      = $this->last_update ? get_datetime((int)$this->last_update) : T_('Never');
        $this->f_add         = $this->last_add ? get_datetime((int)$this->last_add) : T_('Never');
        $this->f_clean       = $this->last_clean ? get_datetime((int)$this->last_clean) : T_('Never');
        $this->f_filter_user = ($this->filter_user == 0)
            ? T_('Public Catalog')
            : User::get_username($this->filter_user);
    }

    /**
     * get_catalogs
     *
     * Pull all the current catalogs and return an array of ids
     * of what you find
     * @param string $filter_type
     * @param int $user_id
     * @return integer[]
     */
    public static function get_catalogs($filter_type = '', $user_id = null)
    {
        $params = array();
        $sql    = "SELECT `id` FROM `catalog` ";
        $join   = 'WHERE';
        if (!empty($filter_type)) {
            $sql .= "$join `gather_types` = ? ";
            $params[] = $filter_type;
            $join     = 'AND';
        }
        if (AmpConfig::get('catalog_filter') && $user_id > 0) {
            $sql .= $join . self::get_user_filter('catalog', $user_id);
        }
        $sql .= "ORDER BY `name`";
        //debug_event(__CLASS__, "get_catalogs sql:" . $sql, 5);

        $db_results = Dba::read($sql, $params);
        $results    = array();
        while ($row = Dba::fetch_assoc($db_results)) {
            $results[] = (int)$row['id'];
        }

        return $results;
    }

    /**
     * Run the cache_catalog_proc() on music catalogs.
     */
    public static function cache_catalogs()
    {
        $target = AmpConfig::get('cache_target');
        $path   = (string)AmpConfig::get('cache_path', '');
        // need a destination and target filetype
        if (is_dir($path) && $target) {
            $catalogs = self::get_catalogs('music');
            foreach ($catalogs as $catalogid) {
                debug_event(__CLASS__, 'cache_catalogs: ' . $catalogid, 5);
                $catalog = self::create_from_id($catalogid);
                $catalog->cache_catalog_proc();
            }
            $catalog_dirs  = new RecursiveDirectoryIterator($path);
            $dir_files     = new RecursiveIteratorIterator($catalog_dirs);
            $cache_files   = new RegexIterator($dir_files, '/\.mp3$/i');
            debug_event(__CLASS__, 'cache_catalogs: cleaning old files', 5);
            foreach ($cache_files as $file) {
                $path    = pathinfo($file);
                $song_id = $path['filename'];
                if (!Song::has_id($song_id)) {
                    unlink($file);
                    debug_event(__CLASS__, 'cache_catalogs: removed {' . $file . '}', 4);
                }
            }
        }
    }

    /**
     * Get last catalogs update.
     * @param integer[]|null $catalogs
     * @return integer
     */
    public static function getLastUpdate($catalogs = null)
    {
        $last_update = 0;
        if ($catalogs == null || !is_array($catalogs)) {
            $catalogs = self::get_catalogs();
        }
        foreach ($catalogs as $catalogid) {
            $catalog = self::create_from_id($catalogid);
            if ($catalog->last_add > $last_update) {
                $last_update = $catalog->last_add;
            }
            if ($catalog->last_update > $last_update) {
                $last_update = $catalog->last_update;
            }
            if ($catalog->last_clean > $last_update) {
                $last_update = $catalog->last_clean;
            }
        }

        return $last_update;
    }

    /**
     * get_stats
     *
     * This returns an hash with the #'s for the different
     * objects that are associated with this catalog. This is used
     * to build the stats box, it also calculates time.
     * @param integer|null $catalog_id
     * @return array
     */
    public static function get_stats($catalog_id = null)
    {
        $counts         = ($catalog_id) ? self::count_catalog($catalog_id) : self::get_server_counts(0);
        $counts         = array_merge(User::count(), $counts);
        $counts['tags'] = self::count_tags();

        $counts['formatted_size'] = Ui::format_bytes($counts['size']);

        $hours = floor($counts['time'] / 3600);
        $days  = floor($hours / 24);
        $hours = $hours % 24;

        $time_text = "$days ";
        $time_text .= nT_('day', 'days', $days);
        $time_text .= ", $hours ";
        $time_text .= nT_('hour', 'hours', $hours);

        $counts['time_text'] = $time_text;

        return $counts;
    }

    /**
     * create
     *
     * This creates a new catalog entry and associate it to current instance
     * @param array $data
     * @return integer
     */
    public static function create($data)
    {
        $name           = $data['name'];
        $type           = $data['type'];
        $rename_pattern = $data['rename_pattern'];
        $sort_pattern   = $data['sort_pattern'];
        $gather_types   = $data['gather_media'];

        // Should it be an array? Not now.
        if (!in_array($gather_types,
            array('music', 'clip', 'tvshow', 'movie', 'personal_video', 'podcast'))) {
            return 0;
        }

        $insert_id = 0;

        $classname = self::CATALOG_TYPES[$type] ?? null;

        if ($classname === null) {
            return $insert_id;
        }

        $sql = 'INSERT INTO `catalog` (`name`, `catalog_type`, ' . '`rename_pattern`, `sort_pattern`, `gather_types`) VALUES (?, ?, ?, ?, ?)';
        Dba::write($sql, array(
            $name,
            $type,
            $rename_pattern,
            $sort_pattern,
            $gather_types
        ));

        $insert_id = Dba::insert_id();

        if (!$insert_id) {
            AmpError::add('general', T_('Failed to create the catalog, check the debug logs'));
            debug_event(__CLASS__, 'Insert failed: ' . json_encode($data), 2);

            return 0;
        }

        /** @var Catalog $classname */
        if (!$classname::create_type($insert_id, $data)) {
            $sql = 'DELETE FROM `catalog` WHERE `id` = ?';
            Dba::write($sql, array($insert_id));
            $insert_id = 0;
        }

        return (int)$insert_id;
    }

    /**
     * count_tags
     *
     * This returns the current number of unique tags in the database.
     * @return integer
     */
    public static function count_tags()
    {
        // FIXME: Ignores catalog_id
        $sql        = "SELECT COUNT(`id`) FROM `tag`";
        $db_results = Dba::read($sql);
        $row        = Dba::fetch_row($db_results);
        if (empty($row)) {
            return 0;
        }

        return $row[0];
    }

    /**
     * has_access
     *
     * When filtering catalogs you shouldn't be able to play the files
     * @param int $catalog_id
     * @param int $user_id
     * @return bool
     */
    public static function has_access($catalog_id, $user_id)
    {
        if (!AmpConfig::get('catalog_filter')) {
            return true;
        }
        $params = array($catalog_id);
        $sql    = "SELECT `filter_user` FROM `catalog` WHERE `id` = ?";

        $db_results = Dba::read($sql, $params);
        while ($row = Dba::fetch_assoc($db_results)) {
            if ((int)$row['filter_user'] == 0 || (int)$row['filter_user'] == $user_id) {
                return true;
            }
        }

        return false;
    } // has_access

    /**
     * get_server_counts
     *
     * This returns the current number of songs, videos, albums, artists, items, etc across all catalogs on the server
     * @param int $user_id
     * @return array
     */
    public static function get_server_counts($user_id)
    {
        $results = array();
        if ($user_id > 0) {
            $sql        = "SELECT `key`, `value` FROM `user_data` WHERE `user` = ?;";
            $db_results = Dba::read($sql, array($user_id));
        } else {
            $sql        = "SELECT `key`, `value` FROM `update_info`;";
            $db_results = Dba::read($sql);
        }

        while ($row = Dba::fetch_assoc($db_results)) {
            $results[$row['key']] = (int)$row['value'];
        }

        return $results;
    } // get_server_counts

    /**
     * count_table
     *
     * Update a specific table count when adding/removing from the server
     * @param string $table
     * @return array
     */
    public static function count_table($table)
    {
        $sql        = "SELECT COUNT(`id`) FROM `$table`";
        $db_results = Dba::read($sql);
        $row        = Dba::fetch_row($db_results);
        if (empty($row)) {
            return array();
        }
        self::set_update_info($table, (int)$row[0]);

        return $row;
    } // count_table

    /**
     * count_catalog
     *
     * This returns the current number of songs, videos, podcast_episodes in this catalog.
     * @param integer $catalog_id
     * @return array
     */
    public static function count_catalog($catalog_id)
    {
        $where_sql = $catalog_id ? 'WHERE `catalog` = ?' : '';
        $params    = $catalog_id ? array($catalog_id) : array();
        $results   = array();
        $catalog   = self::create_from_id($catalog_id);

        if ($catalog->id) {
            $table = self::get_table_from_type($catalog->gather_types);
            if ($table == 'podcast_episode' && $catalog_id) {
                $where_sql = "WHERE `podcast` IN (SELECT `id` FROM `podcast` WHERE `catalog` = ?)";
            }
            $sql              = "SELECT COUNT(`id`), IFNULL(SUM(`time`), 0), IFNULL(SUM(`size`), 0) FROM `" . $table . "` " . $where_sql;
            $db_results       = Dba::read($sql, $params);
            $row              = Dba::fetch_row($db_results);
            $results['items'] = ($row[0] ?? 0);
            $results['time']  = ($row[1] ?? 0);
            $results['size']  = ($row[2] ?? 0);
        }

        return $results;
    } // count_catalog

    /**
     * get_uploads_sql
     *
     * @param string $type
     * @param integer|null $user_id
     * @return string
     */
    public static function get_uploads_sql($type, $user_id = null)
    {
        if ($user_id === null) {
            $user    = Core::get_global('user');
            $user_id = $user->id ?? 0;
        }

        switch ($type) {
            case 'song':
                $sql = "SELECT `song`.`id` AS `id` FROM `song` WHERE `song`.`user_upload` = '" . $user_id . "'";
                break;
            case 'album':
                $sql = "SELECT `album`.`id` AS `id` FROM `album` JOIN `song` ON `song`.`album` = `album`.`id` WHERE `song`.`user_upload` = '" . $user_id . "' GROUP BY `album`.`id`";
                break;
            case 'artist':
            default:
                $sql = "SELECT `artist`.`id` AS `id` FROM `artist` JOIN `song` ON `song`.`artist` = `artist`.`id` WHERE `song`.`user_upload` = '" . $user_id . "' GROUP BY `artist`.`id`";
                break;
        }

        return $sql;
    } // get_uploads_sql

    /**
     * get_album_ids
     *
     * This returns an array of ids of albums that have songs in this
     * catalog's
     * @param string $filter
     * @return integer[]
     */
    public function get_album_ids($filter = '')
    {
        $results = array();

        $sql = 'SELECT `album`.`id` FROM `album` WHERE `album`.`catalog` = ?';
        if ($filter === 'art') {
            $sql = "SELECT `album`.`id` FROM `album` LEFT JOIN `image` ON `album`.`id` = `image`.`object_id` AND `object_type` = 'album'WHERE `album`.`catalog` = ? AND `image`.`object_id` IS NULL";
        }
        $db_results = Dba::read($sql, array($this->id));

        while ($row = Dba::fetch_assoc($db_results)) {
            $results[] = (int)$row['id'];
        }

        return array_reverse($results);
    }

    /**
     * get_video_ids
     *
     * This returns an array of ids of videos in this catalog
     * @param string $type
     * @return integer[]
     */
    public function get_video_ids($type = '')
    {
        $results = array();

        $sql = 'SELECT DISTINCT(`video`.`id`) AS `id` FROM `video` ';
        if (!empty($type)) {
            $sql .= 'JOIN `' . $type . '` ON `' . $type . '`.`id` = `video`.`id`';
        }
        $sql .= 'WHERE `video`.`catalog` = ?';
        $db_results = Dba::read($sql, array($this->id));

        while ($row = Dba::fetch_assoc($db_results)) {
            $results[] = (int)$row['id'];
        }

        return $results;
    }

    /**
     *
     * @param integer[]|null $catalogs
     * @param string $type
     * @return Video[]
     */
    public static function get_videos($catalogs = null, $type = '')
    {
        if (!$catalogs) {
            $catalogs = self::get_catalogs();
        }

        $results = array();
        foreach ($catalogs as $catalog_id) {
            $catalog   = self::create_from_id($catalog_id);
            $video_ids = $catalog->get_video_ids($type);
            foreach ($video_ids as $video_id) {
                $results[] = Video::create_from_id($video_id);
            }
        }

        return $results;
    }

    /**
     *
     * @param integer|null $catalog_id
     * @param string $type
     * @return integer
     */
    public static function get_videos_count($catalog_id = null, $type = '')
    {
        $sql = "SELECT COUNT(`video`.`id`) AS `video_cnt` FROM `video` ";
        if (!empty($type)) {
            $sql .= "JOIN `" . $type . "` ON `" . $type . "`.`id` = `video`.`id` ";
        }
        if ($catalog_id) {
            $sql .= "WHERE `video`.`catalog` = `" . (string)($catalog_id) . "`";
        }
        $db_results = Dba::read($sql);
        $row        = Dba::fetch_row($db_results);
        if (empty($row)) {
            return 0;
        }

        return $row[0];
    }

    /**
     * get_tvshow_ids
     *
     * This returns an array of ids of tvshows in this catalog
     * @return integer[]
     */
    public function get_tvshow_ids()
    {
        $results = array();

        $sql = 'SELECT DISTINCT(`tvshow`.`id`) AS `id` FROM `tvshow` ';
        $sql .= 'JOIN `tvshow_season` ON `tvshow_season`.`tvshow` = `tvshow`.`id` ';
        $sql .= 'JOIN `tvshow_episode` ON `tvshow_episode`.`season` = `tvshow_season`.`id` ';
        $sql .= 'JOIN `video` ON `video`.`id` = `tvshow_episode`.`id` ';
        $sql .= 'WHERE `video`.`catalog` = ?';

        $db_results = Dba::read($sql, array($this->id));
        while ($row = Dba::fetch_assoc($db_results)) {
            $results[] = (int)$row['id'];
        }

        return $results;
    }

    /**
     * get_tvshows
     * @param integer[]|null $catalogs
     * @return TvShow[]
     */
    public static function get_tvshows($catalogs = null)
    {
        if (!$catalogs) {
            $catalogs = self::get_catalogs();
        }

        $results = array();
        foreach ($catalogs as $catalog_id) {
            $catalog    = self::create_from_id($catalog_id);
            $tvshow_ids = $catalog->get_tvshow_ids();
            foreach ($tvshow_ids as $tvshow_id) {
                $results[] = new TvShow($tvshow_id);
            }
        }

        return $results;
    }

    /**
     * get_artist_arrays
     *
     * Get each array of [id, full_name, name] for artists in an array of catalog id's
     * @param array $catalogs
     * @return array
     */
    public static function get_artist_arrays($catalogs)
    {
        $sql  = (count($catalogs) == 1)
            ? "SELECT DISTINCT `artist`.`id`, LTRIM(CONCAT(COALESCE(`artist`.`prefix`, ''), ' ', `artist`.`name`)) AS `f_name`, `artist`.`name`, `artist`.`album_count`, `catalog_map`.`catalog_id` AS `catalog_id`, `image`.`object_id` AS `has_art` FROM `artist` LEFT JOIN `catalog_map` ON `catalog_map`.`object_type` = 'artist' AND `catalog_map`.`object_id` = `artist`.`id` AND `catalog_map`.`catalog_id` = " . (int)$catalogs[0] . " LEFT JOIN `image` ON `image`.`object_type` = 'artist' AND `image`.`object_id` = `artist`.`id` AND `image`.`kind` = 'original' WHERE `catalog_map`.`catalog_id` IS NOT NULL ORDER BY `f_name`;"
            : "SELECT DISTINCT `artist`.`id`, LTRIM(CONCAT(COALESCE(`artist`.`prefix`, ''), ' ', `artist`.`name`)) AS `f_name`, `artist`.`name`, `artist`.`album_count`, MIN(`catalog_map`.`catalog_id`) AS `catalog_id`, `image`.`object_id` AS `has_art` FROM `artist` LEFT JOIN `catalog_map` ON `catalog_map`.`object_type` = 'artist' AND `catalog_map`.`object_id` = `artist`.`id` AND `catalog_map`.`catalog_id` IN (" . Dba::escape(implode(',', $catalogs)) . ") LEFT JOIN `image` ON `image`.`object_type` = 'artist' AND `image`.`object_id` = `artist`.`id` AND `image`.`kind` = 'original' WHERE `catalog_map`.`catalog_id` IS NOT NULL GROUP BY `artist`.`id`, `f_name`, `artist`.`name`, `artist`.`album_count` ORDER BY `f_name`;";

        $db_results = Dba::read($sql);
        $results    = array();
        while ($row = Dba::fetch_assoc($db_results, false)) {
            //debug_event(self::class, 'get_artist_arrays ' . print_r($row, true), 5);
            $results[] = $row;
        }
        //debug_event(self::class, 'get_artist_arrays ' . $sql, 5);

        return $results;
    }

    /**
     * get_artist_ids
     *
     * This returns an array of ids of artist that have songs in this catalog
     * @param string $filter
     * @return integer[]
     */
    public function get_artist_ids($filter = '')
    {
        $results = array();

        $sql = 'SELECT DISTINCT(`song`.`artist`) AS `artist` FROM `song` WHERE `song`.`catalog` = ?';
        if ($filter === 'art') {
            $sql = "SELECT DISTINCT(`song`.`artist`) AS `artist` FROM `song` LEFT JOIN `image` ON `song`.`artist` = `image`.`object_id` AND `object_type` = 'artist'WHERE `song`.`catalog` = ? AND `image`.`object_id` IS NULL";
        }
        if ($filter === 'info') {
            // used for recommendations / similar artists
            $sql = "SELECT DISTINCT(`artist`.`id`) AS `artist` FROM `artist` WHERE `artist`.`id` NOT IN (SELECT `object_id` FROM `recommendation` WHERE `object_type` = 'artist') ORDER BY RAND() LIMIT 500;";
        }
        if ($filter === 'time') {
            // used checking musicbrainz and other plugins
            $sql = "SELECT DISTINCT(`artist`.`id`) AS `artist` FROM `artist` WHERE (`artist`.`last_update` < (UNIX_TIMESTAMP() - 2629800) AND `artist`.`mbid` LIKE '%-%-%-%-%') ORDER BY RAND();";
        }
        if ($filter === 'count') {
            // Update for things added in the last run or empty ones
            $sql = "SELECT DISTINCT(`artist`.`id`) AS `artist` FROM `artist` WHERE `artist`.`id` IN (SELECT DISTINCT `song`.`artist` FROM `song` WHERE `song`.`catalog` = ? AND `addition_time` > " . $this->last_add . ") OR (`album_count` = 0 AND `song_count` = 0) ";
        }
        $db_results = Dba::read($sql, array($this->id));

        while ($row = Dba::fetch_assoc($db_results)) {
            $results[] = (int) $row['artist'];
        }

        return array_reverse($results);
    }

    /**
     * get_artists
     *
     * This returns an array of artists that have songs in the catalogs parameter
     * @param array|null $catalogs
     * @param integer $size
     * @param integer $offset
     * @return Artist[]
     */
    public static function get_artists($catalogs = null, $size = 0, $offset = 0)
    {
        $sql_where = "";
        if (is_array($catalogs) && count($catalogs)) {
            $catlist   = '(' . implode(',', $catalogs) . ')';
            $sql_where = "WHERE `song`.`catalog` IN $catlist";
        }

        $sql_limit = "";
        if ($offset > 0 && $size > 0) {
            $sql_limit = "LIMIT " . $offset . ", " . $size;
        } elseif ($size > 0) {
            $sql_limit = "LIMIT " . $size;
        } elseif ($offset > 0) {
            // MySQL doesn't have notation for last row, so we have to use the largest possible BIGINT value
            // https://dev.mysql.com/doc/refman/5.0/en/select.html  // TODO mysql8 test
            $sql_limit = "LIMIT " . $offset . ", 18446744073709551615";
        }
        $album_type = (AmpConfig::get('album_group')) ? '`artist`.`album_group_count`' : '`artist`.`album_count`';

        $sql = "SELECT `artist`.`id`, `artist`.`name`, `artist`.`prefix`, `artist`.`summary`, $album_type AS `albums` FROM `song` LEFT JOIN `artist` ON `artist`.`id` = `song`.`artist` $sql_where GROUP BY `artist`.`id`, `artist`.`name`, `artist`.`prefix`, `artist`.`summary`, `song`.`artist`, $album_type ORDER BY `artist`.`name` " . $sql_limit;

        $results    = array();
        $db_results = Dba::read($sql);

        while ($row = Dba::fetch_assoc($db_results)) {
            $results[] = Artist::construct_from_array($row);
        }

        return $results;
    }

    /**
     * get_catalog_map
     *
     * This returns an id of artist that have songs in this catalog
     * @param string $object_type
     * @param string $object_id
     * @return integer
     */
    public static function get_catalog_map($object_type, $object_id)
    {
        $sql = "SELECT MIN(`catalog_map`.`catalog_id`) AS `catalog_id` FROM `catalog_map` WHERE `object_type` = ? AND `object_id` = ?";

        $db_results = Dba::read($sql, array($object_type, $object_id));
        if ($row = Dba::fetch_assoc($db_results)) {
            return (int) $row['catalog_id'];
        }

        return 0;
    }

    /**
     * get_id_from_file
     *
     * Get media id from the file path.
     *
     * @param string $file_path
     * @param string $media_type
     * @return integer
     */
    public static function get_id_from_file($file_path, $media_type)
    {
        $sql        = "SELECT `id` FROM `$media_type` WHERE `file` = ?;";
        $db_results = Dba::read($sql, array($file_path));

        if ($results = Dba::fetch_assoc($db_results)) {
            return (int)$results['id'];
        }

        return 0;
    }

    /**
     * get_label_ids
     *
     * This returns an array of ids of labels
     * @param string $filter
     * @return integer[]
     */
    public function get_label_ids($filter)
    {
        $results = array();

        $sql        = 'SELECT `id` FROM `label` WHERE `category` = ? OR `mbid` IS NULL';
        $db_results = Dba::read($sql, array($filter));

        while ($row = Dba::fetch_assoc($db_results)) {
            $results[] = (int)$row['id'];
        }

        return $results;
    }

    /**
     * @param string $name
     * @param integer $catalog_id
     * @return array
     */
    public static function search_childrens($name, $catalog_id = 0)
    {
        $search                    = array();
        $search['type']            = "artist";
        $search['rule_0_input']    = $name;
        $search['rule_0_operator'] = 4;
        $search['rule_0']          = "name";
        if ($catalog_id > 0) {
            $search['rule_1_input']    = $catalog_id;
            $search['rule_1_operator'] = 0;
            $search['rule_1']          = "catalog";
        }
        $artists = Search::run($search);

        $childrens = array();
        foreach ($artists as $artist_id) {
            $childrens[] = array(
                'object_type' => 'artist',
                'object_id' => $artist_id
            );
        }

        return $childrens;
    }

    /**
     * get_albums
     *
     * Returns an array of ids of albums that have songs in the catalogs parameter
     * @param integer $size
     * @param integer $offset
     * @param integer[]|null $catalogs
     * @return integer[]
     */
    public static function get_albums($size = 0, $offset = 0, $catalogs = null)
    {
        $sql = "SELECT `album`.`id` FROM `album` ";
        if (is_array($catalogs) && count($catalogs)) {
            $catlist = '(' . implode(',', $catalogs) . ')';
            $sql     = "SELECT `album`.`id` FROM `song` LEFT JOIN `album` ON `album`.`id` = `song`.`album` WHERE `song`.`catalog` IN $catlist ";
        }

        $sql_limit = "";
        if ($offset > 0 && $size > 0) {
            $sql_limit = "LIMIT $offset, $size";
        } elseif ($size > 0) {
            $sql_limit = "LIMIT $size";
        } elseif ($offset > 0) {
            // MySQL doesn't have notation for last row, so we have to use the largest possible BIGINT value
            // https://dev.mysql.com/doc/refman/5.0/en/select.html
            $sql_limit = "LIMIT $offset, 18446744073709551615";
        }

        $sql .= "GROUP BY `album`.`id` ORDER BY `album`.`name` $sql_limit";

        $db_results = Dba::read($sql);
        $results    = array();
        while ($row = Dba::fetch_assoc($db_results)) {
            $results[] = (int)$row['id'];
        }

        return $results;
    }

    /**
     * get_albums_by_artist
     *
     * Returns an array of ids of albums that have songs in the catalogs parameter, grouped by artist
     * @param integer $size
     * @param integer $offset
     * @param integer[]|null $catalogs
     * @return integer[]
     * @oaram int $offset
     */
    public static function get_albums_by_artist($size = 0, $offset = 0, $catalogs = null)
    {
        $sql       = "SELECT `album`.`id` FROM `album` ";
        $sql_where = "";
        $sql_group = "GROUP BY `album`.`id`, `artist`.`name`, `artist`.`id`, `album`.`name`, `album`.`mbid`";
        if (is_array($catalogs) && count($catalogs)) {
            $catlist   = '(' . implode(',', $catalogs) . ')';
            $sql       = "SELECT `song`.`album` as 'id' FROM `song` LEFT JOIN `album` ON `album`.`id` = `song`.`album` ";
            $sql_where = "WHERE `song`.`catalog` IN $catlist";
            $sql_group = "GROUP BY `song`.`album`, `artist`.`name`, `artist`.`id`, `album`.`name`, `album`.`mbid`";
        }

        $sql_limit = "";
        if ($offset > 0 && $size > 0) {
            $sql_limit = "LIMIT $offset, $size";
        } elseif ($size > 0) {
            $sql_limit = "LIMIT $size";
        } elseif ($offset > 0) {
            // MySQL doesn't have notation for last row, so we have to use the largest possible BIGINT value
            // https://dev.mysql.com/doc/refman/5.0/en/select.html  // TODO mysql8 test
            $sql_limit = "LIMIT $offset, 18446744073709551615";
        }

        $sql .= "LEFT JOIN `artist` ON `artist`.`id` = `album`.`album_artist` $sql_where $sql_group ORDER BY `artist`.`name`, `artist`.`id`, `album`.`name` $sql_limit";

        $db_results = Dba::read($sql);
        $results    = array();
        while ($row = Dba::fetch_assoc($db_results)) {
            $results[] = (int)$row['id'];
        }

        return $results;
    }

    /**
     * get_podcast_ids
     *
     * This returns an array of ids of podcasts in this catalog
     * @return integer[]
     */
    public function get_podcast_ids()
    {
        $results = array();

        $sql = 'SELECT `podcast`.`id` FROM `podcast` ';
        $sql .= 'WHERE `podcast`.`catalog` = ?';
        $db_results = Dba::read($sql, array($this->id));
        while ($row = Dba::fetch_assoc($db_results)) {
            $results[] = (int)$row['id'];
        }

        return $results;
    }

    /**
     *
     * @param integer[]|null $catalogs
     * @return Podcast[]
     */
    public static function get_podcasts($catalogs = null)
    {
        if (!$catalogs) {
            $catalogs = self::get_catalogs('podcast');
        }

        $results = array();
        foreach ($catalogs as $catalog_id) {
            $catalog     = self::create_from_id($catalog_id);
            $podcast_ids = $catalog->get_podcast_ids();
            foreach ($podcast_ids as $podcast_id) {
                $results[] = new Podcast($podcast_id);
            }
        }

        return $results;
    }

    /**
     * get_newest_podcasts_ids
     *
     * This returns an array of ids of latest podcast episodes in this catalog
     * @param integer $count
     * @return integer[]
     */
    public function get_newest_podcasts_ids($count)
    {
        $results = array();

        $sql = 'SELECT `podcast_episode`.`id` FROM `podcast_episode` INNER JOIN `podcast` ON `podcast`.`id` = `podcast_episode`.`podcast` WHERE `podcast`.`catalog` = ? ORDER BY `podcast_episode`.`pubdate` DESC';
        if ($count > 0) {
            $sql .= ' LIMIT ' . (string)$count;
        }
        $db_results = Dba::read($sql, array($this->id));
        while ($row = Dba::fetch_assoc($db_results)) {
            $results[] = (int)$row['id'];
        }

        return $results;
    }

    /**
     *
     * @param integer $count
     * @return Podcast_Episode[]
     */
    public static function get_newest_podcasts($count)
    {
        $catalogs = self::get_catalogs('podcast');
        $results  = array();

        foreach ($catalogs as $catalog_id) {
            $catalog     = self::create_from_id($catalog_id);
            $episode_ids = $catalog->get_newest_podcasts_ids($count);
            foreach ($episode_ids as $episode_id) {
                $results[] = new Podcast_Episode($episode_id);
            }
        }

        return $results;
    }

    /**
     * gather_art_item
     * @param string $type
     * @param integer $object_id
     * @param boolean $db_art_first
     * @param boolean $api
     * @return boolean
     */
    public static function gather_art_item($type, $object_id, $db_art_first = false, $api = false)
    {
        // Should be more generic !
        if ($type == 'video') {
            $libitem = Video::create_from_id($object_id);
        } else {
            $class_name = ObjectTypeToClassNameMapper::map($type);
            $libitem    = new $class_name($object_id);
        }
        $inserted = false;
        $options  = array();
        $libitem->format();
        if ($libitem->id) {
            // Only search on items with default art kind AS `default`.
            if ($libitem->get_default_art_kind() == 'default') {
                $keywords = $libitem->get_keywords();
                $keyword  = '';
                foreach ($keywords as $key => $word) {
                    $options[$key] = $word['value'];
                    if (array_key_exists('important', $word) && !empty($word['value'])) {
                        $keyword .= ' ' . $word['value'];
                    }
                }
                $options['keyword'] = $keyword;
            }

            $parent = $libitem->get_parent();
            if (!empty($parent)) {
                self::gather_art_item($parent['object_type'], $parent['object_id'], $db_art_first, $api);
            }
        }

        $art = new Art($object_id, $type);
        // don't search for art when you already have it
        if ($art->has_db_info() && $db_art_first) {
            debug_event(__CLASS__, "gather_art_item $type: {{$object_id}} blocked", 5);
            $results = array();
        } else {
            debug_event(__CLASS__, "gather_art_item $type: {{$object_id}} searching", 4);

            global $dic;
            $results = $dic->get(ArtCollectorInterface::class)->collect(
                $art,
                $options
            );
        }

        foreach ($results as $result) {
            // Pull the string representation from the source
            $image = Art::get_from_source($result, $type);
            if (strlen((string)$image) > '5') {
                $inserted = $art->insert($image, $result['mime']);
                // If they've enabled resizing of images generate a thumbnail
                if (AmpConfig::get('resize_images')) {
                    $size  = array('width' => 275, 'height' => 275);
                    $thumb = $art->generate_thumb($image, $size, $result['mime']);
                    if (!empty($thumb)) {
                        $art->save_thumb($thumb['thumb'], $thumb['thumb_mime'], $size);
                    }
                }
                if ($inserted) {
                    break;
                }
            } elseif ($result === true) {
                debug_event(__CLASS__, 'Database already has image.', 3);
            } else {
                debug_event(__CLASS__, 'Image less than 5 chars, not inserting', 3);
            }
        }

        if ($type == 'video' && AmpConfig::get('generate_video_preview')) {
            Video::generate_preview($object_id);
        }

        if (Ui::check_ticker() && !$api) {
            Ui::update_text('read_art_' . $object_id, $libitem->get_fullname());
        }
        if ($inserted) {
            return true;
        }

        return false;
    }

    /**
     * gather_art
     *
     * This runs through all of the albums and finds art for them
     * This runs through all of the needs art albums and tries
     * to find the art for them from the mp3s
     * @param integer[]|null $songs
     * @param integer[]|null $videos
     * @return boolean
     */
    public function gather_art($songs = null, $videos = null)
    {
        // Make sure they've actually got methods
        $art_order       = AmpConfig::get('art_order');
        $gather_song_art = AmpConfig::get('gather_song_art', false);
        $db_art_first    = ($art_order[0] == 'db');
        if (!count($art_order)) {
            debug_event(__CLASS__, 'art_order not set, self::gather_art aborting', 3);

            return false;
        }

        // Prevent the script from timing out
        set_time_limit(0);

        $search_count = 0;
        $searches     = array();
        if ($songs == null) {
            $searches['album']  = $this->get_album_ids('art');
            $searches['artist'] = $this->get_artist_ids('art');
            if ($gather_song_art) {
                $searches['song'] = $this->get_song_ids();
            }
        } else {
            $searches['album']  = array();
            $searches['artist'] = array();
            if ($gather_song_art) {
                $searches['song'] = array();
            }
            foreach ($songs as $song_id) {
                $song = new Song($song_id);
                if ($song->id) {
                    if (!in_array($song->album, $searches['album'])) {
                        $searches['album'][] = $song->album;
                    }
                    if (!in_array($song->artist, $searches['artist'])) {
                        $searches['artist'][] = $song->artist;
                    }
                    if ($gather_song_art) {
                        $searches['song'][] = $song->id;
                    }
                }
            }
        }
        if ($videos == null) {
            $searches['video'] = $this->get_video_ids();
        } else {
            $searches['video'] = $videos;
        }

        debug_event(__CLASS__, 'gather_art found ' . (string) count($searches) . ' items missing art', 4);
        // Run through items and get the art!
        foreach ($searches as $key => $values) {
            foreach ($values as $object_id) {
                self::gather_art_item($key, $object_id, $db_art_first);

                // Stupid little cutesie thing
                $search_count++;
                if (Ui::check_ticker()) {
                    Ui::update_text('count_art_' . $this->id, $search_count);
                }
            }
        }
        // One last time for good measure
        Ui::update_text('count_art_' . $this->id, $search_count);

        return true;
    }

    /**
     * gather_artist_info
     *
     * This runs through all of the artists and refreshes last.fm information
     * including similar artists that exist in your catalog.
     * @param array $artist_list
     */
    public function gather_artist_info($artist_list = array())
    {
        // Prevent the script from timing out
        set_time_limit(0);

        $search_count = 0;
        debug_event(__CLASS__, 'gather_artist_info found ' . (string) count($artist_list) . ' items to check', 4);
        // Run through items and refresh info
        foreach ($artist_list as $object_id) {
            Recommendation::get_artist_info($object_id);
            Recommendation::get_artists_like($object_id);
            Artist::set_last_update($object_id);
            // get similar songs too
            $artistSongs = static::getSongRepository()->getAllByArtist($object_id);
            foreach ($artistSongs as $song_id) {
                Recommendation::get_songs_like($song_id);
            }

            // Stupid little cutesie thing
            $search_count++;
            if (Ui::check_ticker()) {
                Ui::update_text('count_artist_' . $object_id, $search_count);
            }
        }

        // One last time for good measure
        Ui::update_text('count_artist_complete', $search_count);
    }

    /**
     * update_from_external
     *
     * This runs through all of the labels and refreshes information from musicbrainz
     * @param array $object_list
     * @param string $object_type
     */
    public function update_from_external($object_list, $object_type)
    {
        // Prevent the script from timing out
        set_time_limit(0);

        debug_event(__CLASS__, 'update_from_external found ' . (string) count($object_list) . ' ' . $object_type . '\'s to check', 4);

        // only allow your primary external metadata source to update values
        $overwrites   = true;
        $meta_order   = array_map('strtolower', static::getConfigContainer()->get(ConfigurationKeyEnum::METADATA_ORDER));
        $plugin_list  = Plugin::get_plugins('get_external_metadata');
        $user         = (!empty(Core::get_global('user')))
            ? Core::get_global('user')
            : new User(-1);
        foreach ($meta_order as $plugin_name) {
            if (in_array($plugin_name, $plugin_list)) {
                // only load metadata plugins you enable
                $plugin = new Plugin($plugin_name);
                if ($plugin->load($user) && $overwrites) {
                    debug_event(__CLASS__, "get_external_metadata with: " . $plugin_name, 3);
                    // Run through items and refresh info
                    switch ($object_type) {
                        case 'label':
                            foreach ($object_list as $label_id) {
                                $label = new Label($label_id);
                                $plugin->_plugin->get_external_metadata($label, 'label');
                            }
                            break;
                        case 'artist':
                            foreach ($object_list as $artist_id) {
                                $artist = new Artist($artist_id);
                                $plugin->_plugin->get_external_metadata($artist, 'artist');
                            }
                            $overwrites = false;
                            break;
                        default:
                    }
                }
            }
        }
    }

    /**
     * get_songs
     *
     * Returns an array of song objects.
     * @return Song[]
     */
    public function get_songs()
    {
        $songs   = array();
        $results = array();

        $sql        = "SELECT `id` FROM `song` WHERE `catalog` = ? AND `enabled`='1' ORDER BY `album`";
        $db_results = Dba::read($sql, array($this->id));

        while ($row = Dba::fetch_assoc($db_results)) {
            $songs[] = (int)$row['id'];
        }

        if (AmpConfig::get('memory_cache')) {
            Song::build_cache($songs);
        }

        foreach ($songs as $song_id) {
            $results[] = new Song($song_id);
        }

        return $results;
    }

    /**
     * get_song_ids
     *
     * Returns an array of song ids.
     * @return integer[]
     */
    public function get_song_ids()
    {
        $songs = array();

        $sql        = "SELECT `id` FROM `song` WHERE `catalog` = ? AND `enabled`='1'";
        $db_results = Dba::read($sql, array($this->id));

        while ($row = Dba::fetch_assoc($db_results)) {
            $songs[] = (int)$row['id'];
        }

        return $songs;
    }

    /**
     * update_last_update
     * updates the last_update of the catalog
     */
    protected function update_last_update()
    {
        $date = time();
        $sql  = "UPDATE `catalog` SET `last_update` = ? WHERE `id` = ?";
        Dba::write($sql, array($date, $this->id));
    } // update_last_update

    /**
     * update_last_add
     * updates the last_add of the catalog
     */
    public function update_last_add()
    {
        $date = time();
        $sql  = "UPDATE `catalog` SET `last_add` = ? WHERE `id` = ?";
        Dba::write($sql, array($date, $this->id));
    } // update_last_add

    /**
     * update_last_clean
     * This updates the last clean information
     */
    public function update_last_clean()
    {
        $date = time();
        $sql  = "UPDATE `catalog` SET `last_clean` = ? WHERE `id` = ?";
        Dba::write($sql, array($date, $this->id));
    } // update_last_clean

    /**
     * update_settings
     * This function updates the basic setting of the catalog
     * @param array $data
     * @return boolean
     */
    public static function update_settings($data)
    {
        $sql    = "UPDATE `catalog` SET `name` = ?, `rename_pattern` = ?, `sort_pattern` = ?, `filter_user` = ? WHERE `id` = ?";
        $params = array($data['name'], $data['rename_pattern'], $data['sort_pattern'], $data['filter_user'], $data['catalog_id']);
        Dba::write($sql, $params);

        if ($data['filter_user']) {
            User::update_counts();
        }

        return true;
    } // update_settings

    /**
     * update_single_item
     * updates a single album,artist,song from the tag data and return the id. (if the artist/album changes it's updated)
     * this can be done by 75+
     * @param string $type
     * @param integer $object_id
     * @param boolean $api
     * @return array
     */
    public static function update_single_item($type, $object_id, $api = false)
    {
        // Because single items are large numbers of things too
        set_time_limit(0);

        $songs   = array();
        $result  = $object_id;
        $libitem = 0;

        switch ($type) {
            case 'album':
                $libitem = new Album($object_id);
                $songs   = static::getSongRepository()->getByAlbum($object_id);
                break;
            case 'artist':
                $libitem = new Artist($object_id);
                $songs   = static::getSongRepository()->getAllByArtist($object_id);
                break;
            case 'song':
                $songs[] = $object_id;
                break;
            case 'podcast_episode':
                $episode = new Podcast_Episode($object_id);
                self::update_media_from_tags($episode);

                return array(
                    'object_id' => $object_id,
                    'change' => true
                );
        } // end switch type

        if (!$api) {
            echo '<table class="tabledata striped-rows">' . "\n";
            echo '<thead><tr class="th-top">' . "\n";
            echo "<th>" . T_("Song") . "</th><th>" . T_("Status") . "</th>\n";
            echo "<tbody>\n";
        }
        $album  = false;
        $artist = false;
        $tags   = false;
        $maps   = false;
        foreach ($songs as $song_id) {
            $song   = new Song($song_id);
            $info   = self::update_media_from_tags($song);
            $file   = scrub_out($song->file);
            $diff   = array_key_exists('element', $info) && is_array($info['element']) && !empty($info['element']);
            $album  = ($album == true) || ($diff && array_key_exists('album', $info['element']));
            $artist = ($artist == true) || ($diff && array_key_exists('artist', $info['element']));
            $tags   = ($tags == true) || ($diff && array_key_exists('tags', $info['element']));
            $maps   = ($maps == true) || ($diff && array_key_exists('maps', $info));
            // don't echo useless info when using api
            if (array_key_exists('change', $info) && $info['change'] && (!$api)) {
                if ($diff && array_key_exists($type, $info['element'])) {
                    $element = explode(' --> ', (string)$info['element'][$type]);
                    $result  = (int)$element[1];
                }
                echo "<tr><td>" . $file . "</td><td>" . T_('Updated') . "</td></tr>\n";
            } elseif (array_key_exists('error', $info) && $info['error'] && (!$api)) {
                echo '<tr><td>' . $file . "</td><td>" . T_('Error') . "</td></tr>\n";
            } elseif (!$api) {
                echo '<tr><td>' . $file . "</td><td>" . T_('No Update Needed') . "</td></tr>\n";
            }
            flush();
        } // foreach songs
        if (!$api) {
            echo "</tbody></table>\n";
        }
        // Update the tags for parent items (Songs -> Albums -> Artist)
        if ($libitem instanceof Album) {
            $tags    = self::getSongTags('album', $libitem->id);
            Tag::update_tag_list(implode(',', $tags), 'album', $libitem->id, true);
            if ($artist || $album || $tags || $maps) {
                $artists = array();
                // update the album artists
                foreach (Album::get_artist_map('album', $libitem->id) as $albumArtist_id) {
                    $artists[] = $albumArtist_id;
                    $tags      = self::getSongTags('artist', $albumArtist_id);
                    Tag::update_tag_list(implode(',', $tags), 'artist', $albumArtist_id, true);
                }
                // update the song artists too
                foreach (Album::get_artist_map('song', $libitem->id) as $songArtist_id) {
                    if (!in_array($songArtist_id, $artists)) {
                        $tags = self::getSongTags('artist', $songArtist_id);
                        Tag::update_tag_list(implode(',', $tags), 'artist', $songArtist_id, true);
                    }
                }
            }
        }
        // artist
        if ($libitem instanceof Artist) {
            // make sure albums are updated before the artist
            foreach ($libitem->get_child_ids() as $album_id) {
                $album_tags = self::getSongTags('album', $album_id);
                Tag::update_tag_list(implode(',', $album_tags), 'album', $album_id, true);
            }
            // refresh the artist tags after everything else
            $tags = self::getSongTags('artist', $libitem->id);
            Tag::update_tag_list(implode(',', $tags), 'artist', $libitem->id, true);
        }
        // check counts
        if ($album || $maps) {
            Album::update_album_counts();
        }
        if ($artist || $maps) {
            Artist::update_artist_counts();
        }
        // collect the garbage too
        if ($album || $artist || $maps) {
            Artist::garbage_collection();
            static::getAlbumRepository()->collectGarbage();
        }

        return array(
            'object_id' => $result,
            'change' => ($album || $artist || $maps || $tags)
        );
    } // update_single_item

    /**
     * update_media_from_tags
     * This is a 'wrapper' function calls the update function for the media
     * type in question
     * @param Song|Video|Podcast_Episode $media
     * @param array $gather_types
     * @param string $sort_pattern
     * @param string $rename_pattern
     * @return array
     */
    public static function update_media_from_tags(
        $media,
        $gather_types = array('music'),
        $sort_pattern = '',
        $rename_pattern = ''
    ) {
        $array   = array();
        $catalog = self::create_from_id($media->catalog);
        if ($catalog === null) {
            debug_event(__CLASS__, 'update_media_from_tags: Error loading catalog ' . $media->catalog, 2);
            $array['error']  = true;

            return $array;
        }

        //retrieve the file if needed
        $media = $catalog->prepare_media($media);

        if (Core::get_filesize(Core::conv_lc_file($media->file)) == 0) {
            debug_event(__CLASS__, 'update_media_from_tags: Error loading file ' . $media->file, 2);
            $array['error']  = true;

            return $array;
        }

        $type      = ObjectTypeToClassNameMapper::reverseMap(get_class($media));
        $functions = [
            'song' => static function ($results, $media) {
                return self::update_song_from_tags($results, $media);
            },
            'video' => static function ($results, $media) {
                return self::update_video_from_tags($results, $media);
            },
            'podcast_episode' => static function ($results, $media) {
                return self::update_podcast_episode_from_tags($results, $media);
            },
        ];

        $callable = $functions[$type];

        // try and get the tags from your file
        debug_event(__CLASS__, 'Reading tags from ' . $media->file, 4);
        $extension = strtolower(pathinfo($media->file, PATHINFO_EXTENSION));
        $results   = $catalog->get_media_tags($media, $gather_types, $sort_pattern, $rename_pattern);
        // for files without tags try to update from their file name instead
        if ($media->id && in_array($extension, array('wav', 'shn'))) {
            // match against your catalog 'Filename Pattern' and 'Folder Pattern'
            $patres  = vainfo::parse_pattern($media->file, $catalog->sort_pattern, $catalog->rename_pattern);
            $results = array_merge($results, $patres);
        }
        $update = $callable($results, $media);

        // remote catalogs should unlink the temp files if needed //TODO add other types of remote catalog
        if ($catalog instanceof Catalog_Seafile) {
            $catalog->clean_tmp_file($media->file);
        }

        return $update;
    } // update_media_from_tags

    /**
     * update_song_from_tags
     * Updates the song info based on tags; this is called from a bunch of
     * different places and passes in a full fledged song object, so it's a
     * static function.
     * FIXME: This is an ugly mess, this really needs to be consolidated and cleaned up.
     * @param array $results
     * @param Song $song
     * @return array
     * @throws ReflectionException
     */
    public static function update_song_from_tags($results, Song $song)
    {
        //debug_event(__CLASS__, "update_song_from_tags results: " . print_r($results, true), 4);
        // info for the song table. This is all the primary file data that is song related
        $new_song       = new Song();
        $new_song->file = $results['file'];
        $new_song->year = (strlen((string)$results['year']) > 4)
            ? (int)substr($results['year'], -4, 4)
            : (int)($results['year']);
        $new_song->title   = self::check_length(self::check_title($results['title'], $new_song->file));
        $new_song->bitrate = $results['bitrate'];
        $new_song->rate    = $results['rate'];
        $new_song->mode    = ($results['mode'] == 'cbr') ? 'cbr' : 'vbr';
        $new_song->size    = $results['size'];
        $new_song->time    = (strlen((string)$results['time']) > 5)
            ? (int)substr($results['time'], -5, 5)
            : (int)($results['time']);
        if ($new_song->time < 0) {
            // fall back to last time if you fail to scan correctly
            $new_song->time = $song->time;
        }
        $new_song->track    = self::check_track((string)$results['track']);
        $new_song->mbid     = $results['mb_trackid'];
        $new_song->composer = self::check_length($results['composer']);
        $new_song->mime     = $results['mime'];

        // info for the song_data table. used in Song::update_song
        $new_song->comment     = $results['comment'];
        $new_song->lyrics      = str_replace(
            ["\r\n", "\r", "\n"],
            '<br />',
            strip_tags($results['lyrics'])
        );
        if (isset($results['license'])) {
            $licenseRepository = static::getLicenseRepository();
            $licenseName       = (string) $results['license'];
            $licenseId         = $licenseRepository->find($licenseName);

            $new_song->license = $licenseId === 0 ? $licenseRepository->create($licenseName, '', '') : $licenseId;
        } else {
            $new_song->license = null;
        }
        $new_song->label = isset($results['publisher']) ? self::check_length($results['publisher'], 128) : null;
        if ($song->label && AmpConfig::get('label')) {
            // create the label if missing
            foreach (array_map('trim', explode(';', $new_song->label)) as $label_name) {
                Label::helper($label_name);
            }
        }
        $new_song->language              = self::check_length($results['language'], 128);
        $new_song->replaygain_track_gain = (!is_null($results['replaygain_track_gain'])) ? (float) $results['replaygain_track_gain'] : null;
        $new_song->replaygain_track_peak = (!is_null($results['replaygain_track_peak'])) ? (float) $results['replaygain_track_peak'] : null;
        $new_song->replaygain_album_gain = (!is_null($results['replaygain_album_gain'])) ? (float) $results['replaygain_album_gain'] : null;
        $new_song->replaygain_album_peak = (!is_null($results['replaygain_album_peak'])) ? (float) $results['replaygain_album_peak'] : null;
        $new_song->r128_track_gain       = (!is_null($results['r128_track_gain'])) ? (int) $results['r128_track_gain'] : null;
        $new_song->r128_album_gain       = (!is_null($results['r128_album_gain'])) ? (int) $results['r128_album_gain'] : null;

        // genre is used in the tag and tag_map tables
        $tag_array = array();
        if (!empty($results['genre'])) {
            // check if this thing has been renamed into something else
            foreach ($results['genre'] as $tagName) {
                $merged = Tag::construct_from_name($tagName);
                if ($merged && $merged->is_hidden) {
                    foreach ($merged->get_merged_tags() as $merged_tag) {
                        $tag_array[] = $merged_tag['name'];
                    }
                } else {
                    $tag_array[] = $tagName;
                }
            }
        }
        $new_song->tags = $tag_array;
        $tags           = Tag::get_object_tags('song', $song->id);
        if ($tags) {
            foreach ($tags as $tag) {
                $song->tags[] = $tag['name'];
            }
        }
        // info for the artist table.
        $artist           = self::check_length($results['artist']);
        $artist_mbid      = $results['mb_artistid'];
        $albumartist_mbid = $results['mb_albumartistid'];
        // info for the album table.
        $album      = self::check_length($results['album']);
        $album_mbid = $results['mb_albumid'];
        $disk       = $results['disk'];
        // year is also included in album
        $album_mbid_group = $results['mb_albumid_group'];
        $release_type     = self::check_length($results['release_type'], 32);
        $release_status   = $results['release_status'];
        $albumartist      = self::check_length($results['albumartist']) ?? $song->get_album_artist_fullname();
        $albumartist      = $albumartist ?? null;
        $original_year    = $results['original_year'];
        $barcode          = self::check_length($results['barcode'], 64);
        $catalog_number   = self::check_length($results['catalog_number'], 64);
        // info for the artist_map table.
        $artists_array          = $results['artists'] ?? array();
        $artist_mbid_array      = $results['mb_artistid_array'] ?? array();
        $albumartist_mbid_array = $results['mb_albumartistid_array'] ?? array();
        // if you have an artist array this will be named better than what your tags will give you
        if (!empty($artists_array)) {
            if (!empty($artist) && !empty($albumartist) && $artist == $albumartist) {
                $albumartist = $artists_array[0];
            }
            $artist = $artists_array[0];
        }
        // check whether this artist exists (and the album_artist)
        $new_song->artist = Artist::check($artist, $artist_mbid);
        if ($albumartist) {
            $new_song->albumartist = Artist::check($albumartist, $albumartist_mbid);
            if (!$new_song->albumartist) {
                $new_song->albumartist = $song->albumartist;
            }
        }
        if (!$new_song->artist) {
            $new_song->artist = $song->artist;
        }

        // check whether this album exists
        $new_song->album = Album::check($song->catalog, $album, $new_song->year, $disk, $album_mbid, $album_mbid_group, $new_song->albumartist, $release_type, $release_status, $original_year, $barcode, $catalog_number);
        if (!$new_song->album) {
            $new_song->album = $song->album;
        }

        // get the artists / album_artists for this song
        $songArtist_array  = array($new_song->artist);
        $albumArtist_array = array($new_song->albumartist);
        // artist_map stores song and album against the artist_id
        $artist_map_song  = Artist::get_artist_map('song', $song->id);
        $artist_map_album = Artist::get_artist_map('album', $new_song->album);
        // album_map stores song_artist and album_artist against the album_id
        $album_map_songArtist  = Album::get_artist_map('song', $new_song->album);
        $album_map_albumArtist = Album::get_artist_map('album', $new_song->album);
        // don't update counts unless something changes
        $map_change = false;

        // add song artists with a valid mbid to the list
        if (!empty($artist_mbid_array)) {
            foreach ($artist_mbid_array as $song_artist_mbid) {
                $songArtist_id = Artist::check_mbid($song_artist_mbid);
                if ($songArtist_id > 0 && !in_array($songArtist_id, $songArtist_array)) {
                    $songArtist_array[] = $songArtist_id;
                }
            }
        }
        // add song artists found by name to the list (Ignore artist names when we have the same amount of MBID's)
        if (!empty($artists_array) && count($artists_array) > count($artist_mbid_array)) {
            foreach ($artists_array as $artist_name) {
                $songArtist_id = Artist::check($artist_name);
                if ($songArtist_id > 0 && !in_array($songArtist_id, $songArtist_array)) {
                    $songArtist_array[] = $songArtist_id;
                }
            }
        }
        // map every song artist we've found
        foreach ($songArtist_array as $songArtist_id) {
            if (!in_array($songArtist_id, $artist_map_song)) {
                $artist_map_song[] = (int)$songArtist_id;
                Artist::add_artist_map($songArtist_id, 'song', $song->id);
                if ($song->played) {
                    Stats::duplicate_map('song', $song->id, 'artist', $songArtist_id);
                }
                $map_change = true;
            }
            if (!in_array($songArtist_id, $album_map_songArtist)) {
                $album_map_songArtist[] = $songArtist_id;
                Album::add_album_map($new_song->album, 'song', $songArtist_id);
                if ($song->played) {
                    Stats::duplicate_map('song', $song->id, 'artist', $songArtist_id);
                }
                $map_change = true;
            }
        }
        // add album artists to the list
        if (!empty($albumartist_mbid_array)) {
            foreach ($albumartist_mbid_array as $album_artist_mbid) {
                $albumArtist_id = Artist::check_mbid($album_artist_mbid);
                if ($albumArtist_id > 0 && !in_array($albumArtist_id, $albumArtist_array)) {
                    $albumArtist_array[] = $albumArtist_id;
                }
            }
        }
        // map every album artist we've found
        foreach ($albumArtist_array as $albumArtist_id) {
            if (!in_array($albumArtist_id, $artist_map_album)) {
                $artist_map_album[] = $albumArtist_id;
                Artist::add_artist_map($albumArtist_id, 'album', $new_song->album);
                $map_change = true;
            }
            if (!in_array($albumArtist_id, $album_map_albumArtist)) {
                $album_map_albumArtist[] = $albumArtist_id;
                Album::add_album_map($new_song->album, 'album', $albumArtist_id);
                $map_change = true;
            }
        }
        // clean up the mapped things that are missing after the update
        foreach ($artist_map_song as $existing_map) {
            if (!in_array($existing_map, $songArtist_array)) {
                Artist::remove_artist_map($existing_map, 'song', $song->id);
                Album::check_album_map($song->album, 'song', $existing_map);
                if ($song->played) {
                    Stats::delete_map('song', $song->id, 'artist', $existing_map);
                }
                $map_change = true;
            }
        }
        foreach ($artist_map_song as $existing_map) {
            $not_found = !in_array($existing_map, $songArtist_array);
            // remove album song map if song artist is changed OR album changes
            if ($not_found || ($song->album != $new_song->album)) {
                Album::check_album_map($song->album, 'song', $existing_map);
                $map_change = true;
            }
            // only delete play count on song artist change
            if ($not_found && $song->played) {
                Stats::delete_map('song', $song->id, 'artist', $existing_map);
                $map_change = true;
            }
        }
        foreach ($artist_map_album as $existing_map) {
            if (!in_array($existing_map, $albumArtist_array)) {
                Artist::remove_artist_map($existing_map, 'album', $song->album);
                Album::check_album_map($song->album, 'album', $existing_map);
                $map_change = true;
            }
        }
        foreach ($album_map_songArtist as $existing_map) {
            // check song maps in the album_map table (because this is per song we need to check the whole album)
            if (Album::check_album_map($song->album, 'song', $existing_map)) {
                $map_change = true;
            }
        }
        foreach ($album_map_albumArtist as $existing_map) {
            if (!in_array($existing_map, $albumArtist_array)) {
                Album::remove_album_map($song->album, 'album', $existing_map);
                $map_change = true;
            }
        }

        if ($artist_mbid) {
            $new_song->artist_mbid = $artist_mbid;
        }
        if ($album_mbid) {
            $new_song->album_mbid = $album_mbid;
        }
        if ($albumartist_mbid) {
            $new_song->albumartist_mbid = $albumartist_mbid;
        }

        /* Since we're doing a full compare make sure we fill the extended information */
        $song->fill_ext_info();

        if (AmpConfig::get('enable_custom_metadata')) {
            $ctags = self::get_clean_metadata($song, $results);
            //debug_event(__CLASS__, "get_clean_metadata " . print_r($ctags, true), 4);
            if (method_exists($song, 'updateOrInsertMetadata')) {
                $ctags = array_diff_key($ctags, array_flip($song->getDisabledMetadataFields()));
                foreach ($ctags as $tag => $value) {
                    $field = $song->getField($tag);
                    $song->updateOrInsertMetadata($field, $value);
                }
            }
            if (method_exists($song, 'deleteMetadata')) {
                foreach ($song->getMetadata() as $metadata) {
                    $metaName = $metadata->getField()->getName();
                    if (!array_key_exists($metaName, $ctags)) {
                        debug_event(__CLASS__, "delete metadata field " . $metaName, 4);
                        $song->deleteMetadata($metadata);
                    }
                }
            }
        }

        // Duplicate arts if required
        if (($song->artist && $new_song->artist) && $song->artist != $new_song->artist) {
            if (!Art::has_db($new_song->artist, 'artist')) {
                Art::duplicate('artist', $song->artist, $new_song->artist);
            }
        }
        if (($song->albumartist && $new_song->albumartist) && $song->albumartist != $new_song->albumartist) {
            if (!Art::has_db($new_song->albumartist, 'artist')) {
                Art::duplicate('artist', $song->albumartist, $new_song->albumartist);
            }
        }
        if (($song->album && $new_song->album) && $song->album != $new_song->album) {
            if (!Art::has_db($new_song->album, 'album')) {
                Art::duplicate('album', $song->album, $new_song->album);
            }
        }
        if ($song->label && AmpConfig::get('label')) {
            $labelRepository = static::getLabelRepository();

            foreach (array_map('trim', explode(';', $song->label)) as $label_name) {
                $label_id = Label::helper($label_name)
                    ?: $labelRepository->lookup($label_name);
                if ($label_id > 0) {
                    $label   = new Label($label_id);
                    $artists = $label->get_artists();
                    if (!in_array($song->artist, $artists)) {
                        debug_event(__CLASS__, "$song->artist: adding association to $label->name", 4);
                        $labelRepository->addArtistAssoc($label->id, $song->artist);
                    }
                }
            }
        }

        $info = Song::compare_song_information($song, $new_song);
        if ($info['change']) {
            debug_event(__CLASS__, "$song->file : differences found, updating database", 4);

            // Update the song and song_data table
            Song::update_song($song->id, $new_song);

            // If you've migrated the album/artist you need to migrate their data here
            self::migrate('artist', $song->artist, $new_song->artist, $song->id);
            self::migrate('album', $song->album, $new_song->album, $song->id);

            if ($song->tags != $new_song->tags) {
                // we do still care if there are no tags on your object
                $tag_comma = (!empty($new_song->tags))
                    ? implode(',', $new_song->tags)
                    : '';
                Tag::update_tag_list($tag_comma, 'song', $song->id, true);
            }
            if ($song->license != $new_song->license) {
                Song::update_license($new_song->license, $song->id);
            }
        }

        // If song rating tag exists and is well formed (array user=>rating), update it
        if ($song->id && is_array($results) && array_key_exists('rating', $results) && is_array($results['rating'])) {
            // For each user's ratings, call the function
            foreach ($results['rating'] as $user => $rating) {
                debug_event(__CLASS__, "Updating rating for Song " . $song->id . " to $rating for user $user", 5);
                $o_rating = new Rating($song->id, 'song');
                $o_rating->set_rating($rating, $user);
            }
        }
        // lets always update the time when you update
        $update_time = time();
        Song::update_utime($song->id, $update_time);
        if ($map_change) {
            $info['change'] = true;
            $info['maps']   = true;
            self::updateArtistTags($song->id);
            self::updateAlbumArtistTags($song->album);
        }

        return $info;
    } // update_song_from_tags

    /**
     * @param $results
     * @param Video $video
     * @return array
     */
    public static function update_video_from_tags($results, Video $video)
    {
        /* Setup the vars */
        $new_video                = new Video();
        $new_video->file          = $results['file'];
        $new_video->title         = $results['title'];
        $new_video->size          = $results['size'];
        $new_video->video_codec   = $results['video_codec'];
        $new_video->audio_codec   = $results['audio_codec'];
        $new_video->resolution_x  = $results['resolution_x'];
        $new_video->resolution_y  = $results['resolution_y'];
        $new_video->time          = $results['time'];
        $new_video->release_date  = $results['release_date'] ?? null;
        $new_video->bitrate       = $results['bitrate'];
        $new_video->mode          = $results['mode'];
        $new_video->channels      = $results['channels'];
        $new_video->display_x     = $results['display_x'];
        $new_video->display_y     = $results['display_y'];
        $new_video->frame_rate    = $results['frame_rate'];
        $new_video->video_bitrate = (int) self::check_int($results['video_bitrate'], 4294967294, 0);
        $tags                     = Tag::get_object_tags('video', $video->id);
        if ($tags) {
            foreach ($tags as $tag) {
                $video->tags[]     = $tag['name'];
            }
        }
        $new_video->tags        = $results['genre'];

        $info = Video::compare_video_information($video, $new_video);
        if ($info['change']) {
            debug_event(__CLASS__, $video->file . " : differences found, updating database", 5);

            Video::update_video($video->id, $new_video);

            if ($video->tags != $new_video->tags) {
                Tag::update_tag_list(implode(',', $new_video->tags), 'video', $video->id, true);
            }
            Video::update_video_counts($video->id);
        }
        // lets always update the time when you update
        $update_time = time();
        Video::update_utime($video->id, $update_time);

        return $info;
    }

    /**
     * @param $results
     * @param Podcast_Episode $podcast_episode
     * @return array
     */
    public static function update_podcast_episode_from_tags($results, Podcast_Episode $podcast_episode)
    {
        $sql = "UPDATE `podcast_episode` SET `file` = ?, `size` = ?, `time` = ?, `state` = 'completed' WHERE `id` = ?";
        Dba::write($sql, array($podcast_episode->file, $results['size'], $results['time'], $podcast_episode->id));

        $podcast_episode->size = $results['size'];
        $podcast_episode->time = $results['time'];

        $array            = array();
        $array['change']  = true;
        $array['element'] = false;

        return $array;
    }

    /**
     * Get rid of all tags found in the libraryItem
     * @param library_item $libraryItem
     * @param array $metadata
     * @return array
     */
    private static function get_clean_metadata(library_item $libraryItem, $metadata)
    {
        // these fields seem to be ignored but should be removed
        $databaseFields = array(
            'artists' => null,
            'mb_albumartistid_array' => null,
            'mb_artistid_array' => null,
            'original_year' => null,
            'release_status' => null,
            'release_type' => null,
            'originalyear' => null,
            'dynamic range (r128)' => null,
            'volume level (r128)' => null,
            'volume level (replaygain)' => null,
            'peak level (r128)' => null,
            'peak level (sample)' => null
        );
        $tags = array_diff_key($metadata, get_object_vars($libraryItem), array_flip($libraryItem::$aliases ?? array()), $databaseFields);

        return array_filter($tags);
    }

    /**
     * update the artist or album counts on catalog changes
     */
    public static function update_counts()
    {
        $update_time = self::get_update_info('update_counts');
        $now_time    = time();
        // give the server a 30 min break for this help with load
        if ($update_time !== 0 && $update_time > ($now_time - 1800)) {
            return;
        }
        self::set_update_info('update_counts', $now_time);
        debug_event(__CLASS__, 'update_counts after catalog changes', 5);
        // missing map tables are pretty important
        $sql = "INSERT IGNORE INTO `artist_map` (`artist_id`, `object_type`, `object_id`) SELECT DISTINCT `song`.`artist` AS `artist_id`, 'song', `song`.`id` FROM `song` WHERE `song`.`artist` > 0 UNION SELECT DISTINCT `album`.`album_artist` AS `artist_id`, 'album', `album`.`id` FROM `album` WHERE `album`.`album_artist` > 0;";
        Dba::write($sql);
        $sql = "INSERT IGNORE INTO `album_map` (`album_id`, `object_type`, `object_id`)  SELECT DISTINCT `artist_map`.`object_id` AS `album_id`, 'album' AS `object_type`, `artist_map`.`artist_id` AS `object_id` FROM `artist_map` WHERE `artist_map`.`object_type` = 'album' AND `artist_map`.`object_id` IS NOT NULL UNION SELECT DISTINCT `song`.`album` AS `album_id`, 'song' AS `object_type`, `song`.`artist` AS `object_id` FROM `song` WHERE `song`.`album` IS NOT NULL UNION SELECT DISTINCT `song`.`album` AS `album_id`, 'song' AS `object_type`, `artist_map`.`artist_id` AS `object_id` FROM `artist_map` LEFT JOIN `song` ON `artist_map`.`object_type` = 'song' AND `artist_map`.`object_id` = `song`.`id` WHERE `song`.`album` IS NOT NULL AND `artist_map`.`object_type` = 'song';";
        Dba::write($sql);
        // do the longer updates over a larger stretch of time
        if ($update_time !== 0 && $update_time < ($now_time - 86400)) {
            // delete old maps in album_map table
            $sql        = "SELECT `album_map`.`album_id`, `album_map`.`object_id`, `album_map`.`object_type` FROM (SELECT * FROM `album_map` WHERE `object_type` = 'song') AS `album_map` LEFT JOIN (SELECT DISTINCT `artist_id`, `album` FROM (SELECT `artist_id`, `object_id` AS `song_id` FROM `artist_map` WHERE `object_type` = 'song') AS `artist_songs`, `song` WHERE `song_id` = `id`) AS `artist_map` ON `album_map`.`object_id` = `artist_map`.`artist_id` AND `album_map`.`album_id` = `artist_map`.`album` WHERE `artist_map`.`album` IS NULL;";
            $db_results = Dba::read($sql);
            while ($row = Dba::fetch_assoc($db_results)) {
                $sql = "DELETE FROM `album_map` WHERE `album_id` = ? AND `object_id` = ? AND `object_type` = ?;";
                Dba::write($sql, array($row['album_id'], $row['object_id'], $row['object_type']));
            }
            // this isn't really needed often and is slow
            Dba::write("DELETE FROM `recommendation_item` WHERE `recommendation` NOT IN (SELECT `id` FROM `recommendation`);");
            // Fill in null Agents with a value
            $sql = "UPDATE `object_count` SET `agent` = 'Unknown' WHERE `agent` IS NULL;";
            Dba::write($sql);
            // object_count.album
            $sql = "UPDATE IGNORE `object_count`, (SELECT `song_count`.`date`, `song`.`id` AS `songid`, `song`.`album`, `album_count`.`object_id` AS `albumid`, `album_count`.`user`, `album_count`.`agent`, `album_count`.`count_type` FROM `song` LEFT JOIN `object_count` AS `song_count` ON `song_count`.`object_type` = 'song' AND `song_count`.`count_type` = 'stream' AND `song_count`.`object_id` = `song`.`id` LEFT JOIN `object_count` AS `album_count` ON `album_count`.`object_type` = 'album' AND `album_count`.`count_type` = 'stream' AND `album_count`.`date` = `song_count`.`date` WHERE `song_count`.`date` IS NOT NULL AND `song`.`album` != `album_count`.`object_id` AND `album_count`.`count_type` = 'stream') AS `album_check` SET `object_count`.`object_id` = `album_check`.`album` WHERE `object_count`.`object_id` != `album_check`.`album` AND `object_count`.`object_type` = 'album' AND `object_count`.`date` = `album_check`.`date` AND `object_count`.`user` = `album_check`.`user` AND `object_count`.`agent` = `album_check`.`agent` AND `object_count`.`count_type` = `album_check`.`count_type`;";
            Dba::write($sql);
            // object_count.artist
            $sql = "UPDATE IGNORE `object_count`, (SELECT `song_count`.`date`, MIN(`song`.`id`) AS `songid`, MIN(`song`.`artist`) AS `artist`, `artist_count`.`object_id` AS `artistid`, `artist_count`.`user`, `artist_count`.`agent`, `artist_count`.`count_type` FROM `song` LEFT JOIN `object_count` AS `song_count` ON `song_count`.`object_type` = 'song' AND `song_count`.`count_type` = 'stream' AND `song_count`.`object_id` = `song`.`id` LEFT JOIN `object_count` AS `artist_count` ON `artist_count`.`object_type` = 'artist' AND `artist_count`.`count_type` = 'stream' AND `artist_count`.`date` = `song_count`.`date` WHERE `song_count`.`date` IS NOT NULL AND `song`.`artist` != `artist_count`.`object_id` AND `artist_count`.`count_type` = 'stream' GROUP BY `artist_count`.`object_id`, `date`, `user`, `agent`, `count_type`) AS `artist_check` SET `object_count`.`object_id` = `artist_check`.`artist` WHERE `object_count`.`object_id` != `artist_check`.`artist` AND `object_count`.`object_type` = 'artist' AND `object_count`.`date` = `artist_check`.`date` AND `object_count`.`user` = `artist_check`.`user` AND `object_count`.`agent` = `artist_check`.`agent` AND `object_count`.`count_type` = `artist_check`.`count_type`;";
            Dba::write($sql);
        }
        // fix object_count table missing artist row
        debug_event(__CLASS__, 'update_counts object_count table missing artist row', 5);
        $sql = "INSERT IGNORE INTO `object_count` (`object_type`, `object_id`, `date`, `user`, `agent`, `geo_latitude`, `geo_longitude`, `geo_name`, `count_type`) SELECT 'artist', `artist_map`.`artist_id`, `object_count`.`date`, `object_count`.`user`, `object_count`.`agent`, `object_count`.`geo_latitude`, `object_count`.`geo_longitude`, `object_count`.`geo_name`, `object_count`.`count_type` FROM `object_count` LEFT JOIN `artist_map` on `object_count`.`object_type` = `artist_map`.`object_type`  AND `object_count`.`object_id` = `artist_map`.`object_id` LEFT JOIN `object_count` AS `artist_check` ON `object_count`.`date` = `artist_check`.`date` AND `artist_check`.`object_type` = 'artist' AND `artist_check`.`object_id` = `artist_map`.`artist_id` WHERE `object_count`.`object_type` = 'song' AND `object_count`.`count_type` = 'stream' AND `object_count`.`object_id` IN (SELECT `id` FROM `song` WHERE `id` IN (SELECT `object_id` FROM `artist_map` WHERE `object_type` = 'song')) AND `artist_check`.`object_id` IS NULL UNION SELECT 'artist', `artist_map`.`artist_id`, `object_count`.`date`, `object_count`.`user`, `object_count`.`agent`, `object_count`.`geo_latitude`, `object_count`.`geo_longitude`, `object_count`.`geo_name`, `object_count`.`count_type` FROM `object_count` LEFT JOIN `artist_map` ON `object_count`.`object_type` = `artist_map`.`object_type`  AND `object_count`.`object_id` = `artist_map`.`object_id` LEFT JOIN `object_count` AS `artist_check` ON `object_count`.`date` = `artist_check`.`date` AND `artist_check`.`object_type` = 'artist' AND `artist_check`.`object_id` = `artist_map`.`artist_id` WHERE `object_count`.`object_type` = 'album' AND `object_count`.`count_type` = 'stream' AND `object_count`.`object_id` IN (SELECT `id` FROM `song` WHERE `id` IN (SELECT `object_id` FROM `artist_map` WHERE `object_type` = 'album')) AND `artist_check`.`object_id` IS NULL GROUP BY `artist_map`.`artist_id`, `object_count`.`object_type`, `object_count`.`object_id`, `object_count`.`date`, `object_count`.`user`, `object_count`.`agent`, `object_count`.`geo_latitude`, `object_count`.`geo_longitude`, `object_count`.`geo_name`, `object_count`.`count_type`;";
        Dba::write($sql);
        // fix object_count table missing album row
        debug_event(__CLASS__, 'update_counts object_count table missing album row', 5);
        $sql = "INSERT IGNORE INTO `object_count` (`object_type`, `object_id`, `date`, `user`, `agent`, `geo_latitude`, `geo_longitude`, `geo_name`, `count_type`) SELECT 'album', `song`.`album`, `object_count`.`date`, `object_count`.`user`, `object_count`.`agent`, `object_count`.`geo_latitude`, `object_count`.`geo_longitude`, `object_count`.`geo_name`, `object_count`.`count_type` FROM `object_count` LEFT JOIN `song` ON `object_count`.`object_type` = 'song' AND `object_count`.`count_type` = 'stream' AND `object_count`.`object_id` = `song`.`id` LEFT JOIN `object_count` AS `album_count` ON `album_count`.`object_type` = 'album' AND `object_count`.`date` = `album_count`.`date` AND `object_count`.`user` = `album_count`.`user` AND `object_count`.`agent` = `album_count`.`agent` AND `object_count`.`count_type` = `album_count`.`count_type` WHERE `object_count`.`object_type` = 'song' AND `object_count`.`count_type` = 'stream' AND `album_count`.`id` IS NULL;";
        Dba::write($sql);
        // also clean up some bad data that might creep in
        Dba::write("UPDATE `artist` SET `prefix` = NULL WHERE `prefix` = '';");
        Dba::write("UPDATE `artist` SET `mbid` = NULL WHERE `mbid` = '';");
        Dba::write("UPDATE `artist` SET `summary` = NULL WHERE `summary` = '';");
        Dba::write("UPDATE `artist` SET `placeformed` = NULL WHERE `placeformed` = '';");
        Dba::write("UPDATE `artist` SET `yearformed` = NULL WHERE `yearformed` = 0;");
        Dba::write("UPDATE `album` SET `album_artist` = NULL WHERE `album_artist` = 0;");
        Dba::write("UPDATE `album` SET `prefix` = NULL WHERE `prefix` = '';");
        Dba::write("UPDATE `album` SET `mbid` = NULL WHERE `mbid` = '';");
        Dba::write("UPDATE `album` SET `mbid_group` = NULL WHERE `mbid_group` = '';");
        Dba::write("UPDATE `album` SET `release_type` = NULL WHERE `release_type` = '';");
        Dba::write("UPDATE `album` SET `original_year` = NULL WHERE `original_year` = 0;");
        Dba::write("UPDATE `album` SET `barcode` = NULL WHERE `barcode` = '';");
        Dba::write("UPDATE `album` SET `catalog_number` = NULL WHERE `catalog_number` = '';");
        Dba::write("UPDATE `album` SET `release_status` = NULL WHERE `release_status` = '';");
        // song.played might have had issues
        $sql = "UPDATE `song` SET `song`.`played` = 0 WHERE `song`.`played` = 1 AND `song`.`id` NOT IN (SELECT `object_id` FROM `object_count` WHERE `object_type` = 'song' AND `count_type` = 'stream');";
        Dba::write($sql);
        $sql = "UPDATE `song` SET `song`.`played` = 1 WHERE `song`.`played` = 0 AND `song`.`id` IN (SELECT `object_id` FROM `object_count` WHERE `object_type` = 'song' AND `count_type` = 'stream');";
        Dba::write($sql);
        // fix up incorrect total_count values too
        $sql = "UPDATE `song` SET `total_count` = 0 WHERE `total_count` > 0 AND `id` NOT IN (SELECT `object_id` FROM `object_count` WHERE `object_count`.`object_type` = 'song' AND `object_count`.`count_type` = 'stream');";
        Dba::write($sql);
        $sql = "UPDATE `song` SET `total_skip` = 0 WHERE `total_skip` > 0 AND `id` NOT IN (SELECT `object_id` FROM `object_count` WHERE `object_count`.`object_type` = 'song' AND `object_count`.`count_type` = 'stream');";
        Dba::write($sql);
        if (AmpConfig::get('podcast')) {
            //debug_event(__CLASS__, 'update_counts podcast_episode table', 5);
            // fix object_count table missing podcast row
            $sql        = "SELECT `podcast_episode`.`podcast`, `object_count`.`date`, `object_count`.`user`, `object_count`.`agent`, `object_count`.`geo_latitude`, `object_count`.`geo_longitude`, `object_count`.`geo_name`, `object_count`.`count_type` FROM `object_count` LEFT JOIN `podcast_episode` ON `object_count`.`object_type` = 'podcast_episode' AND `object_count`.`count_type` = 'stream' AND `object_count`.`object_id` = `podcast_episode`.`id` LEFT JOIN `object_count` AS `podcast_count` ON `podcast_count`.`object_type` = 'podcast' AND `object_count`.`date` = `podcast_count`.`date` AND `object_count`.`user` = `podcast_count`.`user` AND `object_count`.`agent` = `podcast_count`.`agent` AND `object_count`.`count_type` = `podcast_count`.`count_type` WHERE `object_count`.`count_type` = 'stream' AND `object_count`.`object_type` = 'podcast_episode' AND `podcast_count`.`id` IS NULL LIMIT 100;";
            $db_results = Dba::read($sql);
            while ($row = Dba::fetch_assoc($db_results)) {
                $sql = "INSERT IGNORE INTO `object_count` (`object_type`, `object_id`, `count_type`, `date`, `user`, `agent`, `geo_latitude`, `geo_longitude`, `geo_name`) VALUES (?, ?, ?, ?, ?, ?, ?, ?, ?)";
                Dba::write($sql, array('podcast', $row['podcast'], $row['count_type'], $row['date'], $row['user'], $row['agent'], $row['geo_latitude'], $row['geo_longitude'], $row['geo_name']));
            }
            $sql = "UPDATE `podcast_episode` SET `total_count` = 0 WHERE `total_count` > 0 AND `id` NOT IN (SELECT `object_id` FROM `object_count` WHERE `object_count`.`object_type` = 'podcast_episode' AND `object_count`.`count_type` = 'stream');";
            Dba::write($sql);
            $sql = "UPDATE `podcast_episode` SET `total_skip` = 0 WHERE `total_skip` > 0 AND `id` NOT IN (SELECT `object_id` FROM `object_count` WHERE `object_count`.`object_type` = 'podcast_episode' AND `object_count`.`count_type` = 'stream');";
            Dba::write($sql);
            $sql = "UPDATE `podcast_episode` SET `podcast_episode`.`played` = 0 WHERE `podcast_episode`.`played` = 1 AND `podcast_episode`.`id` NOT IN (SELECT `object_id` FROM `object_count` WHERE `object_type` = 'podcast_episode' AND `count_type` = 'stream');";
            Dba::write($sql);
            $sql = "UPDATE `podcast_episode` SET `podcast_episode`.`played` = 1 WHERE `podcast_episode`.`played` = 0 AND `podcast_episode`.`id` IN (SELECT `object_id` FROM `object_count` WHERE `object_type` = 'podcast_episode' AND `count_type` = 'stream');";
            Dba::write($sql);
            // podcast_episode.total_count
            $sql = "UPDATE `podcast_episode`, (SELECT COUNT(`object_count`.`object_id`) AS `total_count`, `object_id` FROM `object_count` WHERE `object_count`.`object_type` = 'podcast_episode' AND `object_count`.`count_type` = 'stream' GROUP BY `object_count`.`object_id`) AS `object_count` SET `podcast_episode`.`total_count` = `object_count`.`total_count` WHERE `podcast_episode`.`total_count` != `object_count`.`total_count` AND `podcast_episode`.`id` = `object_count`.`object_id`;";
            Dba::write($sql);
            // podcast.total_count
            $sql = "UPDATE `podcast`, (SELECT SUM(`podcast_episode`.`total_count`) AS `total_count`, `podcast` FROM `podcast_episode` GROUP BY `podcast_episode`.`podcast`) AS `object_count` SET `podcast`.`total_count` = `object_count`.`total_count` WHERE `podcast`.`total_count` != `object_count`.`total_count` AND `podcast`.`id` = `object_count`.`podcast`;";
            Dba::write($sql);
            // song.total_count
            $sql = "UPDATE `song`, (SELECT COUNT(`object_count`.`object_id`) AS `total_count`, `object_id` FROM `object_count` WHERE `object_count`.`object_type` = 'song' AND `object_count`.`count_type` = 'stream' GROUP BY `object_count`.`object_id`) AS `object_count` SET `song`.`total_count` = `object_count`.`total_count` WHERE `song`.`total_count` != `object_count`.`total_count` AND `song`.`id` = `object_count`.`object_id`;";
            Dba::write($sql);
            // song.total_skip
            $sql = "UPDATE `song`, (SELECT COUNT(`object_count`.`object_id`) AS `total_skip`, `object_id` FROM `object_count` WHERE `object_count`.`object_type` = 'song' AND `object_count`.`count_type` = 'skip' GROUP BY `object_count`.`object_id`) AS `object_count` SET `song`.`total_skip` = `object_count`.`total_skip` WHERE `song`.`total_skip` != `object_count`.`total_skip` AND `song`.`id` = `object_count`.`object_id`;";
            Dba::write($sql);
        }
        if (AmpConfig::get('allow_video')) {
            //debug_event(__CLASS__, 'update_counts video table', 5);
            $sql = "UPDATE `video` SET `total_count` = 0 WHERE `total_count` > 0 AND `id` NOT IN (SELECT `object_id` FROM `object_count` WHERE `object_count`.`object_type` = 'video' AND `object_count`.`count_type` = 'stream');";
            Dba::write($sql);
            $sql = "UPDATE `video` SET `total_skip` = 0 WHERE `total_skip` > 0 AND `id` NOT IN (SELECT `object_id` FROM `object_count` WHERE `object_count`.`object_type` = 'video' AND `object_count`.`count_type` = 'stream');";
            Dba::write($sql);
            $sql = "UPDATE `video` SET `video`.`played` = 0 WHERE `video`.`played` = 1 AND `video`.`id` NOT IN (SELECT `object_id` FROM `object_count` WHERE `object_type` = 'video' AND `count_type` = 'stream');";
            Dba::write($sql);
            $sql = "UPDATE `video` SET `video`.`played` = 1 WHERE `video`.`played` = 0 AND `video`.`id` IN (SELECT `object_id` FROM `object_count` WHERE `object_type` = 'video' AND `count_type` = 'stream');";
            Dba::write($sql);
            // video.total_count
            $sql = "UPDATE `video`, (SELECT COUNT(`object_count`.`object_id`) AS `total_count`, `object_id` FROM `object_count` WHERE `object_count`.`object_type` = 'video' AND `object_count`.`count_type` = 'stream' GROUP BY `object_count`.`object_id`) AS `object_count` SET `video`.`total_count` = `object_count`.`total_count` WHERE `video`.`total_count` != `object_count`.`total_count` AND `video`.`id` = `object_count`.`object_id`;";
            Dba::write($sql);
        }
        Artist::update_artist_counts();
        Album::update_album_counts();

        // update server total counts
        debug_event(__CLASS__, 'update_counts server total counts', 5);
        $catalog_disable = AmpConfig::get('catalog_disable');
        // tables with media items to count, song-related tables and the rest
        $media_tables = array('song', 'video', 'podcast_episode');
        $items        = 0;
        $time         = 0;
        $size         = 0;
        foreach ($media_tables as $table) {
            $enabled_sql = ($catalog_disable && $table !== 'podcast_episode') ? " WHERE `$table`.`enabled`='1'" : '';
            $sql         = "SELECT COUNT(`id`), IFNULL(SUM(`time`), 0), IFNULL(SUM(`size`), 0) FROM `$table`" . $enabled_sql;
            $db_results  = Dba::read($sql);
            $row         = Dba::fetch_row($db_results);
            // save the object and add to the current size
            $items += (int)($row[0] ?? 0);
            $time += (int)($row[1] ?? 0);
            $size += (int)($row[2] ?? 0);
            self::set_update_info($table, (int)($row[0] ?? 0));
        }
        self::set_update_info('items', $items);
        self::set_update_info('time', $time);
        self::set_update_info('size', $size);

        $song_tables = array('artist', 'album');
        foreach ($song_tables as $table) {
            $sql        = "SELECT COUNT(DISTINCT(`$table`)) FROM `song`";
            $db_results = Dba::read($sql);
            $row        = Dba::fetch_row($db_results);
            self::set_update_info($table, (int)($row[0] ?? 0));
        }
        // grouped album counts
        $sql        = "SELECT COUNT(DISTINCT(`album`.`id`)) AS `count` FROM `album` WHERE `id` in (SELECT MIN(`id`) FROM `album` GROUP BY `album`.`prefix`, `album`.`name`, `album`.`album_artist`, `album`.`release_type`, `album`.`release_status`, `album`.`mbid`, `album`.`year`, `album`.`original_year`, `album`.`mbid_group`);";
        $db_results = Dba::read($sql);
        $row        = Dba::fetch_row($db_results);
        self::set_update_info('album_group', (int)($row[0] ?? 0));

        $list_tables = array('search', 'playlist', 'live_stream', 'podcast', 'user', 'catalog', 'label', 'tag', 'share', 'license');
        foreach ($list_tables as $table) {
            $sql        = "SELECT COUNT(`id`) FROM `$table`";
            $db_results = Dba::read($sql);
            $row        = Dba::fetch_row($db_results);
            self::set_update_info($table, (int)($row[0] ?? 0));
        }
        debug_event(__CLASS__, 'update_counts User::update_counts()', 5);
        // user accounts may have different items to return based on catalog_filter so lets set those too
        User::update_counts();
        debug_event(__CLASS__, 'update_counts completed', 5);
    }

    /**
     *
     * @param library_item $libraryItem
     * @param array $metadata
     */
    public static function add_metadata(library_item $libraryItem, $metadata)
    {
        $tags = self::get_clean_metadata($libraryItem, $metadata);

        foreach ($tags as $tag => $value) {
            $field = $libraryItem->getField($tag);
            $libraryItem->addMetadata($field, $value);
        }
    }

    /**
     * get_media_tags
     * @param Song|Video|Podcast_Episode $media
     * @param array $gather_types
     * @param string $sort_pattern
     * @param string $rename_pattern
     * @return array
     */
    public function get_media_tags($media, $gather_types, $sort_pattern, $rename_pattern)
    {
        // Check for patterns
        if (!$sort_pattern || !$rename_pattern) {
            $sort_pattern   = $this->sort_pattern;
            $rename_pattern = $this->rename_pattern;
        }

        $vainfo = $this->getUtilityFactory()->createVaInfo(
            $media->file,
            $gather_types,
            '',
            '',
            $sort_pattern,
            $rename_pattern
        );
        try {
            $vainfo->get_info();
        } catch (Exception $error) {
            debug_event(__CLASS__, 'Error ' . $error->getMessage(), 1);

            return array();
        }

        $key = VaInfo::get_tag_type($vainfo->tags);

        return VaInfo::clean_tag_info($vainfo->tags, $key, $media->file);
    }

    /**
     * get_gather_types
     * @param string $media_type
     * @return array
     */
    public function get_gather_types($media_type = '')
    {
        $gtypes = $this->gather_types;
        if (empty($gtypes)) {
            $gtypes = "music";
        }
        $types = explode(',', $gtypes);

        if ($media_type == "video") {
            $types = array_diff($types, array('music'));
        }

        if ($media_type == "music") {
            $types = array_diff($types, array('personal_video', 'movie', 'tvshow', 'clip'));
        }

        return $types;
    }

    /**
     * get_table_from_type
     * @param string $gather_type
     * @return string
     */
    public static function get_table_from_type($gather_type)
    {
        switch ($gather_type) {
            case 'clip':
            case 'tvshow':
            case 'movie':
            case 'personal_video':
                $table = 'video';
                break;
            case 'podcast':
                $table = 'podcast_episode';
                break;
            case 'music':
            default:
                $table = 'song';
                break;
        }

        return $table;
    }

    /**
     * clean_empty_albums
     */
    public static function clean_empty_albums()
    {
        $sql        = "SELECT `id`, `album_artist` FROM `album` WHERE NOT EXISTS (SELECT `id` FROM `song` WHERE `song`.`album` = `album`.`id`);";
        $db_results = Dba::read($sql);
        while ($row = Dba::fetch_assoc($db_results)) {
            $sql       = "DELETE FROM `album` WHERE `id` = ?";
            Dba::write($sql, array($row['id']));
        }
        // these files have missing albums so you can't verify them without updating from tags first
        $sql        = "SELECT `id` FROM `song` WHERE `album` in (SELECT `album_id` FROM `album_map` WHERE `album_id` NOT IN (SELECT `id` from `album`));";
        $db_results = Dba::read($sql);
        while ($row = Dba::fetch_assoc($db_results)) {
            self::update_single_item('song', $row['id'], true);
        }
    }

    /**
     * clean_duplicate_artists
     *
     * Artists that have the same mbid shouldn't be duplicated but can be created and updated based on names
     */
    public static function clean_duplicate_artists()
    {
        debug_event(__CLASS__, "Clean Artists with duplicate mbid's", 5);
        $sql        = "SELECT `mbid`, min(`id`) AS `minid`, max(`id`) AS `maxid` FROM `artist` WHERE `mbid` IS NOT NULL GROUP BY `mbid` HAVING count(`mbid`) >1;";
        $db_results = Dba::read($sql);
        while ($row = Dba::fetch_assoc($db_results)) {
            debug_event(__CLASS__, "clean_duplicate_artists " . $row['maxid'] . "=>" . $row['minid'], 5);
            // migrate linked tables first
            //Stats::migrate('artist', $row['maxid'], $row['minid']);
            Useractivity::migrate('artist', $row['maxid'], $row['minid']);
            Recommendation::migrate('artist', $row['maxid'], $row['minid']);
            Share::migrate('artist', $row['maxid'], $row['minid']);
            Shoutbox::migrate('artist', $row['maxid'], $row['minid']);
            Tag::migrate('artist', $row['maxid'], $row['minid']);
            Userflag::migrate('artist', $row['maxid'], $row['minid']);
            Label::migrate('artist', $row['maxid'], $row['minid']);
            Rating::migrate('artist', $row['maxid'], $row['minid']);
            Wanted::migrate('artist', $row['maxid'], $row['minid']);
            Clip::migrate('artist', $row['maxid'], $row['minid']);
            self::migrate_map('artist', $row['maxid'], $row['minid']);

            // replace all songs and albums with the original artist
            Artist::migrate($row['maxid'], $row['minid']);
        }
        // remove the duplicates after moving everything
        Artist::garbage_collection();
        static::getAlbumRepository()->collectGarbage();
    }

    /**
     * clean_catalog
     *
     * Cleans the catalog of files that no longer exist.
     */
    public function clean_catalog()
    {
        // We don't want to run out of time
        set_time_limit(0);

        debug_event(__CLASS__, 'Starting clean on ' . $this->name, 5);

        if (!defined('SSE_OUTPUT') && !defined('CLI')) {
            require Ui::find_template('show_clean_catalog.inc.php');
            ob_flush();
            flush();
        }

        $dead_total = $this->clean_catalog_proc();
        self::clean_empty_albums();
        self::clean_duplicate_artists();

        debug_event(__CLASS__, 'clean finished, ' . $dead_total . ' removed from ' . $this->name, 4);

        if (!defined('SSE_OUTPUT') && !defined('CLI')) {
            Ui::show_box_top();
        }
        Ui::update_text(T_("Catalog Cleaned"),
            sprintf(nT_("%d file removed.", "%d files removed.", $dead_total), $dead_total));
        if (!defined('SSE_OUTPUT') && !defined('CLI')) {
            Ui::show_box_bottom();
        }

        $this->update_last_clean();
    } // clean_catalog

    /**
     * verify_catalog
     * This function verify the catalog
     */
    public function verify_catalog()
    {
        if (!defined('SSE_OUTPUT') && !defined('CLI')) {
            require Ui::find_template('show_verify_catalog.inc.php');
            ob_flush();
            flush();
        }

        $verified = $this->verify_catalog_proc();

        if (!defined('SSE_OUTPUT') && !defined('CLI')) {
            Ui::show_box_top();
        }
        Ui::update_text(T_("Catalog Verified"),
            sprintf(nT_('%d file updated.', '%d files updated.', $verified['updated']), $verified['updated']));
        if (!defined('SSE_OUTPUT') && !defined('CLI')) {
            Ui::show_box_bottom();
        }

        return true;
    } // verify_catalog

    /**
     * trim_prefix
     * Splits the prefix from the string
     * @param string $string
     * @return array
     */
    public static function trim_prefix($string)
    {
        $prefix_pattern = '/^(' . implode('\\s|', explode('|', AmpConfig::get('catalog_prefix_pattern'))) . '\\s)(.*)/i';
        if (preg_match($prefix_pattern, $string, $matches)) {
            $string = trim((string)$matches[2]);
            $prefix = trim((string)$matches[1]);
        } else {
            $prefix = null;
        }

        return array('string' => $string, 'prefix' => $prefix);
    } // trim_prefix

    /**
     * @param $year
     * @return integer
     */
    public static function normalize_year($year)
    {
        if (empty($year)) {
            return 0;
        }

        $year = (int)($year);
        if ($year < 0 || $year > 9999) {
            return 0;
        }

        return $year;
    }

    /**
     * trim_slashed_list
     * Split items by configurable delimiter
     * Return first item as string = default
     * Return all items as array if doTrim = false passed as optional parameter
     * @param string $string
     * @param bool $doTrim
     * @return string|array
     */
    public static function trim_slashed_list($string, $doTrim = true)
    {
        $delimiters = static::getConfigContainer()->get(ConfigurationKeyEnum::ADDITIONAL_DELIMITERS);
        $pattern    = '~[\s]?(' . $delimiters . ')[\s]?~';
        $items      = preg_split($pattern, $string);
        $items      = array_map('trim', $items);

        if ((isset($items) && isset($items[0])) && $doTrim) {
            return $items[0];
        }

        return $items;
    } // trim_slashed_list

    /**
     * trim_featuring
     * Splits artists featuring from the string
     * @param string $string
     * @return array
     */
    public static function trim_featuring($string)
    {
        return array_map('trim', preg_split("/ feat\. /i", $string));
    } // trim_featuring

    /**
     * check_title
     * this checks to make sure something is
     * set on the title, if it isn't it looks at the
     * filename and tries to set the title based on that
     * @param string $title
     * @param string $file
     * @return string
     */
    public static function check_title($title, $file = '')
    {
        if (strlen(trim((string)$title)) < 1) {
            $title = Dba::escape($file);
        }

        return $title;
    } // check_title

    /**
     * check_length
     * Check to make sure the string fits into the database
     * max_length is the maximum number of characters that the (varchar) column can hold
     * @param string $string
     * @param integer $max_length
     * @return string
     */
    public static function check_length($string, $max_length = 255)
    {
        $string = (string)$string;
        if (false !== $encoding = mb_detect_encoding($string, null, true)) {
            $string = trim(mb_substr($string, 0, $max_length, $encoding));
        } else {
            $string = trim(substr($string, 0, $max_length));
        }

        return $string;
    }

    /**
     * check_track
     * Check to make sure the track number fits into the database: max 32767, min -32767
     *
     * @param string $track
     * @return integer
     */
    public static function check_track($track)
    {
        $retval = ((int)$track > 32767 || (int)$track < -32767) ? (int)substr($track, -4, 4) : (int)$track;
        if ((int)$track !== $retval) {
            debug_event(__CLASS__, "check_track: '{$track}' out of range. Changed into '{$retval}'", 4);
        }

        return $retval;
    }

    /**
     * check_int
     * Check to make sure a number fits into the database
     *
     * @param integer $my_int
     * @param integer $max
     * @param integer $min
     * @return integer
     */
    public static function check_int($my_int, $max, $min)
    {
        if ($my_int > $max) {
            return $max;
        }
        if ($my_int < $min) {
            return $min;
        }

        return $my_int;
    }

    /**
     * get_unique_string
     * Check to make sure the string doesn't have duplicate strings ({)e.g. "Enough Records; Enough Records")
     *
     * @param string $str_array
     * @return string
     */
    public static function get_unique_string($str_array)
    {
        $array = array_unique(array_map('trim', explode(';', $str_array)));

        return implode($array);
    }

    /**
     * playlist_import
     * Attempts to create a Public Playlist based on the playlist file
     * @param string $playlist_file
     * @param int $user_id
     * @param string $playlist_type (public|private)
     * @return array
     */
    public static function import_playlist($playlist_file, $user_id, $playlist_type)
    {
        $data = file_get_contents($playlist_file);
        if (substr($playlist_file, -3, 3) == 'm3u' || substr($playlist_file, -4, 4) == 'm3u8') {
            $files = self::parse_m3u($data);
        } elseif (substr($playlist_file, -3, 3) == 'pls') {
            $files = self::parse_pls($data);
        } elseif (substr($playlist_file, -3, 3) == 'asx') {
            $files = self::parse_asx($data);
        } elseif (substr($playlist_file, -4, 4) == 'xspf') {
            $files = self::parse_xspf($data);
        }

        $songs    = array();
        $import   = array();
        $pinfo    = pathinfo($playlist_file);
        $track    = 1;
        $web_path = AmpConfig::get('web_path');
        if (isset($files)) {
            foreach ($files as $file) {
                $found = false;
                $file  = trim((string)$file);
                $orig  = $file;
                // Check to see if it's a url from this ampache instance
                if (!empty($web_path) && substr($file, 0, strlen($web_path)) == $web_path) {
                    $url_data   = Stream_Url::parse($file);
                    $sql        = 'SELECT COUNT(*) FROM `song` WHERE `id` = ?';
                    $db_results = Dba::read($sql, array($url_data['id']));
                    if (Dba::num_rows($db_results) && (int)$url_data['id'] > 0) {
                        debug_event(__CLASS__, "import_playlist identified: {" . $url_data['id'] . "}", 5);
                        $songs[$track] = $url_data['id'];
                        $track++;
                        $found = true;
                    }
                } else {
                    // Remove file:// prefix if any
                    if (strpos($file, "file://") !== false) {
                        $file = urldecode(substr($file, 7));
                        if (strtoupper(substr(PHP_OS, 0, 3)) === 'WIN') {
                            // Removing starting / on Windows OS.
                            if (substr($file, 0, 1) == '/') {
                                $file = substr($file, 1);
                            }
                            // Restore real directory separator
                            $file = str_replace("/", DIRECTORY_SEPARATOR, $file);
                        }
                    }

                    // First, try to find the file as absolute path
                    $sql        = "SELECT `id` FROM `song` WHERE `file` = ?";
                    $db_results = Dba::read($sql, array($file));
                    $results    = Dba::fetch_assoc($db_results);

                    if (array_key_exists('id', $results) && (int)($results['id']) > 0) {
                        debug_event(__CLASS__, "import_playlist identified: {" . (int)$results['id'] . "}", 5);
                        $songs[$track] = (int)$results['id'];
                        $track++;
                        $found = true;
                    } else {
                        // Not found in absolute path, create it from relative path
                        $file = $pinfo['dirname'] . DIRECTORY_SEPARATOR . $file;
                        // Normalize the file path. realpath requires the files to exists.
                        $file = realpath($file);
                        if ($file) {
                            $sql        = "SELECT `id` FROM `song` WHERE `file` = ?";
                            $db_results = Dba::read($sql, array($file));
                            $results    = Dba::fetch_assoc($db_results);

                            if ((int)$results['id'] > 0) {
                                debug_event(__CLASS__, "import_playlist identified: {" . (int)$results['id'] . "}", 5);
                                $songs[$track] = (int)$results['id'];
                                $track++;
                                $found = true;
                            }
                        }
                    }
                } // if it's a file
                if (!$found) {
                    debug_event(__CLASS__, "import_playlist skipped: {{$orig}}", 5);
                }
                // add the results to an array to display after
                $import[] = array(
                    'track' => $track - 1,
                    'file' => $orig,
                    'found' => (int)$found
                );
            }
        }

        debug_event(__CLASS__, "import_playlist Parsed " . $playlist_file . ", found " . count($songs) . " songs", 5);

        if (count($songs)) {
            $name        = $pinfo['filename'];
            $playlist_id = (int)Playlist::create($name, $playlist_type, $user_id);

            if ($playlist_id < 1) {
                return array(
                    'success' => false,
                    'error' => T_('Failed to create playlist'),
                );
            }

            $playlist = new Playlist($playlist_id);
            $playlist->delete_all();
            $playlist->add_songs($songs);

            return array(
                'success' => true,
                'id' => $playlist_id,
                'count' => count($songs),
                'results' => $import
            );
        }

        return array(
            'success' => false,
            'error' => T_('No valid songs found in playlist file'),
            'results' => $import
        );
    }

    /**
     * parse_m3u
     * this takes m3u filename and then attempts to found song filenames listed in the m3u
     * @param string $data
     * @return array
     */
    public static function parse_m3u($data)
    {
        $files   = array();
        $results = explode("\n", $data);

        foreach ($results as $value) {
            $value = trim((string)$value);
            if (!empty($value) && substr($value, 0, 1) != '#') {
                $files[] = $value;
            }
        }

        return $files;
    } // parse_m3u

    /**
     * parse_pls
     * this takes pls filename and then attempts to found song filenames listed in the pls
     * @param string $data
     * @return array
     */
    public static function parse_pls($data)
    {
        $files   = array();
        $results = explode("\n", $data);

        foreach ($results as $value) {
            $value = trim((string)$value);
            if (preg_match("/file[0-9]+[\s]*\=(.*)/i", $value, $matches)) {
                $file = trim((string)$matches[1]);
                if (!empty($file)) {
                    $files[] = $file;
                }
            }
        }

        return $files;
    } // parse_pls

    /**
     * parse_asx
     * this takes asx filename and then attempts to found song filenames listed in the asx
     * @param string $data
     * @return array
     */
    public static function parse_asx($data)
    {
        $files = array();
        $xml   = simplexml_load_string($data);

        if ($xml) {
            foreach ($xml->entry as $entry) {
                $file = trim((string)$entry->ref['href']);
                if (!empty($file)) {
                    $files[] = $file;
                }
            }
        }

        return $files;
    } // parse_asx

    /**
     * parse_xspf
     * this takes xspf filename and then attempts to found song filenames listed in the xspf
     * @param string $data
     * @return array
     */
    public static function parse_xspf($data)
    {
        $files = array();
        $xml   = simplexml_load_string($data);
        if ($xml) {
            foreach ($xml->trackList->track as $track) {
                $file = trim((string)$track->location);
                if (!empty($file)) {
                    $files[] = $file;
                }
            }
        }

        return $files;
    } // parse_xspf

    /**
     * delete
     * Deletes the catalog and everything associated with it
     * it takes the catalog id
     * @param integer $catalog_id
     * @return boolean
     */
    public static function delete($catalog_id)
    {
        // Large catalog deletion can take time
        set_time_limit(0);
        $params = array($catalog_id);

        // First remove the songs in this catalog
        $sql        = "DELETE FROM `song` WHERE `catalog` = ?";
        $db_results = Dba::write($sql, $params);

        // Only if the previous one works do we go on
        if (!$db_results) {
            return false;
        }
        self::clean_empty_albums();

        $sql        = "DELETE FROM `video` WHERE `catalog` = ?";
        $db_results = Dba::write($sql, $params);

        if (!$db_results) {
            return false;
        }

        $sql        = "DELETE FROM `podcast` WHERE `catalog` = ?";
        $db_results = Dba::write($sql, $params);

        if (!$db_results) {
            return false;
        }

        $sql        = "DELETE FROM `live_stream` WHERE `catalog` = ?";
        $db_results = Dba::write($sql, $params);

        if (!$db_results) {
            return false;
        }

        $catalog = self::create_from_id($catalog_id);

        if (!$catalog) {
            return false;
        }

        $sql        = 'DELETE FROM `catalog_' . $catalog->get_type() . '` WHERE catalog_id = ?';
        $db_results = Dba::write($sql, $params);

        if (!$db_results) {
            return false;
        }

        // Next Remove the Catalog Entry it's self
        $sql = "DELETE FROM `catalog` WHERE `id` = ?";
        Dba::write($sql, $params);

        // run garbage collection
        static::getCatalogGarbageCollector()->collect();

        return true;
    } // delete

    /**
     * exports the catalog
     * it exports all songs in the database to the given export type.
     * @param string $type
     * @param integer|null $catalog_id
     */
    public static function export($type, $catalog_id = null)
    {
        // Select all songs in catalog
        $params = array();
        if ($catalog_id) {
            $sql      = "SELECT `id` FROM `song` WHERE `catalog`= ? ORDER BY `album`, `track`";
            $params[] = $catalog_id;
        } else {
            $sql = 'SELECT `id` FROM `song` ORDER BY `album`, `track`';
        }
        $db_results = Dba::read($sql, $params);

        switch ($type) {
            case 'itunes':
                echo static::xml_get_header('itunes');
                while ($results = Dba::fetch_assoc($db_results)) {
                    $song = new Song($results['id']);
                    $song->format();

                    $xml                         = array();
                    $xml['key']                  = $results['id'];
                    $xml['dict']['Track ID']     = (int)($results['id']);
                    $xml['dict']['Name']         = $song->title;
                    $xml['dict']['Artist']       = $song->f_artist_full;
                    $xml['dict']['Album']        = $song->f_album_full;
                    $xml['dict']['Total Time']   = (int) ($song->time) * 1000; // iTunes uses milliseconds
                    $xml['dict']['Track Number'] = (int) ($song->track);
                    $xml['dict']['Year']         = (int) ($song->year);
                    $xml['dict']['Date Added']   = get_datetime((int) $song->addition_time, 'short', 'short', "Y-m-d\TH:i:s\Z");
                    $xml['dict']['Bit Rate']     = (int) ($song->bitrate / 1000);
                    $xml['dict']['Sample Rate']  = (int) ($song->rate);
                    $xml['dict']['Play Count']   = (int) ($song->played);
                    $xml['dict']['Track Type']   = "URL";
                    $xml['dict']['Location']     = $song->play_url();
                    echo (string) xoutput_from_array($xml, true, 'itunes');
                    // flush output buffer
                } // while result
                echo static::xml_get_footer('itunes');
                break;
            case 'csv':
                echo "ID,Title,Artist,Album,Length,Track,Year,Date Added,Bitrate,Played,File\n";
                while ($results = Dba::fetch_assoc($db_results)) {
                    $song = new Song($results['id']);
                    $song->format();
                    echo '"' . $song->id . '","' . $song->title . '","' . $song->f_artist_full . '","' . $song->f_album_full . '","' . $song->f_time . '","' . $song->f_track . '","' . $song->year . '","' . get_datetime((int)$song->addition_time) . '","' . $song->f_bitrate . '","' . $song->played . '","' . $song->file . '"' . "\n";
                }
                break;
        } // end switch
    } // export

    /**
     * Update the catalog mapping for various types
     * @param string $table
     */
    public static function update_mapping($table)
    {
        // fill the data
        debug_event(__CLASS__, 'Update mapping for table: ' . $table, 5);
        if ($table == 'artist') {
            $sql = "INSERT IGNORE INTO `catalog_map` (`catalog_id`, `object_type`, `object_id`) SELECT `song`.`catalog`, 'artist', `artist_map`.`artist_id` FROM `artist_map` LEFT JOIN `song` ON `song`.`id` = `artist_map`.`object_id` WHERE `song`.`catalog` > 0 GROUP BY `song`.`catalog`, 'artist', `artist_map`.`artist_id`;";
            Dba::write($sql);
            $sql = "INSERT IGNORE INTO `catalog_map` (`catalog_id`, `object_type`, `object_id`) SELECT `album`.`catalog`, 'artist', `album_map`.`object_id` FROM `album_map` LEFT JOIN `album` ON `album`.`id` = `album_map`.`album_id` AND album_map.object_type = 'album' WHERE `album`.`catalog` > 0 GROUP BY `album`.`catalog`, 'artist', `album_map`.`object_id`;";
            Dba::write($sql);
        } else {
            $sql = "INSERT IGNORE INTO `catalog_map` (`catalog_id`, `object_type`, `object_id`) SELECT `$table`.`catalog`, '$table', `$table`.`id` FROM `$table` WHERE `$table`.`catalog` > 0 GROUP BY `$table`.`catalog`, '$table', `$table`.`id`;";
            Dba::write($sql);
        }
    }

    /**
     * Update the catalog mapping for various types
     */
    public static function garbage_collect_mapping()
    {
        // delete non-existent maps
        $tables = ['album', 'artist', 'song', 'video', 'podcast', 'podcast_episode', 'live_stream'];
        foreach ($tables as $type) {
            $sql = "DELETE FROM `catalog_map` USING `catalog_map` LEFT JOIN `$type` ON `$type`.`id`=`catalog_map`.`object_id` WHERE `catalog_map`.`object_type`='$type' AND `$type`.`id` IS NULL;";
            Dba::write($sql);
        }
        $sql = "DELETE FROM `catalog_map` WHERE `catalog_id` = 0";
        Dba::write($sql);
    }

    /**
     * Update the catalog map for a single item
     */
    public static function update_map($catalog, $object_type, $object_id)
    {
        if ($catalog > 0) {
            debug_event(__CLASS__, "update_map $object_type: {{$object_id}}", 5);
            if ($object_type == 'artist') {
                $sql = "INSERT IGNORE INTO `catalog_map` (`catalog_id`, `object_type`, `object_id`) SELECT `song`.`catalog`, 'artist', `artist`.`id` FROM `artist` LEFT JOIN `song` ON `song`.`artist` = `artist`.`id` WHERE `artist`.`id` = ? AND `song`.`catalog` > 0 UNION SELECT `album`.`catalog`, 'artist', `artist`.`id` FROM `artist` LEFT JOIN `album` ON `album`.`album_artist` = `artist`.`id` WHERE `artist`.`id` = ? AND `album`.`catalog` > 0;";
                Dba::write($sql, array($object_id, $object_id));
            } else {
                $sql = "REPLACE INTO `catalog_map` (`catalog_id`, `object_type`, `object_id`) VALUES (?, ?, ?);";
                Dba::write($sql, array($catalog, $object_type, $object_id));
            }
        }
    }

    /**
     * Migrate an object associated catalog to a new object
     * @param string $object_type
     * @param integer $old_object_id
     * @param integer $new_object_id
     * @return PDOStatement|boolean
     */
    public static function migrate_map($object_type, $old_object_id, $new_object_id)
    {
        $sql    = "UPDATE IGNORE `catalog_map` SET `object_id` = ? WHERE `object_type` = ? AND `object_id` = ?";
        $params = array($new_object_id, $object_type, $old_object_id);

        return Dba::write($sql, $params);
    }

    /**
     * Updates album tags from given album id
     * @param int $album_id
     */
    protected static function updateAlbumTags(int $album_id)
    {
        $tags = self::getSongTags('album', $album_id);
        Tag::update_tag_list(implode(',', $tags), 'album', $album_id, true);
    }

    /**
     * Updates artist tags from given song id
     * @param int $song_id
     */
    protected static function updateArtistTags(int $song_id)
    {
        foreach (Song::get_parent_array($song_id) as $artist_id) {
            $tags = self::getSongTags('artist', $artist_id);
            Tag::update_tag_list(implode(',', $tags), 'artist', $artist_id, true);
        }
    }

    /**
     * Updates artist tags from given song id
     * @param int $album_id
     */
    protected static function updateAlbumArtistTags(int $album_id)
    {
        foreach (Song::get_parent_array($album_id, 'album') as $artist_id) {
            $tags = self::getSongTags('artist', $artist_id);
            Tag::update_tag_list(implode(',', $tags), 'artist', $artist_id, true);
        }
    }

    /**
     * Get all tags from all Songs from [type] (artist, album, ...)
     * @param string $type
     * @param integer $object_id
     * @return array
     */
    protected static function getSongTags($type, $object_id)
    {
        $tags       = array();
        $sql        = ($type == 'artist')
            ? "SELECT `tag`.`name` FROM `tag` JOIN `tag_map` ON `tag`.`id` = `tag_map`.`tag_id` JOIN `song` ON `tag_map`.`object_id` = `song`.`id` WHERE `song`.`id` IN (SELECT `object_id` FROM `artist_map` WHERE `artist_id` = ? AND `object_type` = 'song') AND `tag_map`.`object_type` = 'song' GROUP BY `tag`.`id`, `tag`.`name`;"
            : "SELECT `tag`.`name` FROM `tag` JOIN `tag_map` ON `tag`.`id` = `tag_map`.`tag_id` JOIN `song` ON `tag_map`.`object_id` = `song`.`id` WHERE `song`.`$type` = ? AND `tag_map`.`object_type` = 'song' GROUP BY `tag`.`id`, `tag`.`name`;";
        $db_results = Dba::read($sql, array($object_id));
        while ($row = Dba::fetch_assoc($db_results)) {
            $tags[] = $row['name'];
        }

        return $tags;
    }

    /**
     * @param Artist|Album|Song|Video|Podcast_Episode|TvShow|TVShow_Episode|Label|TVShow_Season $libitem
     * @param integer|null $user_id
     * @return boolean
     */
    public static function can_remove($libitem, $user_id = null)
    {
        if (!$user_id) {
            $user    = Core::get_global('user');
            $user_id = $user->id ?? false;
        }

        if (!$user_id) {
            return false;
        }

        if (!AmpConfig::get('delete_from_disk')) {
            return false;
        }

        return (
            Access::check('interface', 75) ||
            ($libitem->get_user_owner() == $user_id && AmpConfig::get('upload_allow_remove'))
        );
    }

    /**
     * Return full path of the cached music file.
     * @param integer $object_id
     * @param string $catalog_id
     * @return false|string
     */
    public static function get_cache_path($object_id, $catalog_id)
    {
        $path   = (string)AmpConfig::get('cache_path', '');
        $target = AmpConfig::get('cache_target');
        // need a destination and target filetype
        if ((!is_dir($path) || !$target)) {
            return false;
        }
        // make a folder per catalog
        if (!is_dir(rtrim(trim($path), '/') . '/' . $catalog_id)) {
            mkdir(rtrim(trim($path), '/') . '/' . $catalog_id, 0775, true);
        }
        // Create subdirectory based on the 2 last digit of the SongID. We prevent having thousands of file in one directory.
        $path .= '/' . $catalog_id . '/' . substr($object_id, -1, 1) . '/' . substr($object_id, -2, 1) . '/';
        if (!file_exists($path)) {
            mkdir($path, 0755, true);
        }

        return rtrim(trim($path), '/') . '/' . $object_id . '.' . $target;
    }

    /**
     * process_action
     * @param string $action
     * @param $catalogs
     * @param array $options
     * @noinspection PhpMissingBreakStatementInspection
     */
    public static function process_action($action, $catalogs, $options = null)
    {
        if (empty($options)) {
            $options = array(
                'gather_art' => false,
                'parse_playlist' => false
            );
        }
        // make sure parse_playlist is set
        if ($action == 'import_to_catalog') {
            $options['parse_playlist'] = true;
        }

        switch ($action) {
            case 'add_to_all_catalogs':
                $catalogs = self::get_catalogs();
                // Intentional break fall-through
            case 'add_to_catalog':
            case 'import_to_catalog':
                if ($catalogs) {
                    foreach ($catalogs as $catalog_id) {
                        $catalog = self::create_from_id($catalog_id);
                        if ($catalog !== null) {
                            $catalog->add_to_catalog($options);
                        }
                    }

                    if (!defined('SSE_OUTPUT') && !defined('CLI')) {
                        echo AmpError::display('catalog_add');
                    }
                }
                Artist::update_artist_counts();
                Album::update_album_counts();
                break;
            case 'update_all_catalogs':
                $catalogs = self::get_catalogs();
                // Intentional break fall-through
            case 'update_catalog':
                if ($catalogs) {
                    foreach ($catalogs as $catalog_id) {
                        $catalog = self::create_from_id($catalog_id);
                        if ($catalog !== null) {
                            $catalog->verify_catalog();
                        }
                    }
                }
                break;
            case 'full_service':
                if (!$catalogs) {
                    $catalogs = self::get_catalogs();
                }

                /* This runs the clean/verify/add in that order */
                foreach ($catalogs as $catalog_id) {
                    $catalog = self::create_from_id($catalog_id);
                    if ($catalog !== null) {
                        $catalog->clean_catalog();
                        $catalog->verify_catalog();
                        $catalog->add_to_catalog();
                    }
                }
                break;
            case 'clean_all_catalogs':
                $catalogs = self::get_catalogs();
                // Intentional break fall-through
            case 'clean_catalog':
                if ($catalogs) {
                    foreach ($catalogs as $catalog_id) {
                        $catalog = self::create_from_id($catalog_id);
                        if ($catalog !== null) {
                            $catalog->clean_catalog();
                        }
                    } // end foreach catalogs
                    Dba::optimize_tables();
                    Artist::update_artist_counts();
                    Album::update_album_counts();
                }
                break;
            case 'update_from':
                $catalog_id = 0;
                // First see if we need to do an add
                if ($options['add_path'] != '/' && strlen((string)$options['add_path'])) {
                    if ($catalog_id = Catalog_local::get_from_path($options['add_path'])) {
                        $catalog = self::create_from_id($catalog_id);
                        if ($catalog !== null) {
                            $catalog->add_to_catalog(array('subdirectory' => $options['add_path']));
                        }
                    }
                } // end if add

                // Now check for an update
                if ($options['update_path'] != '/' && strlen((string)$options['update_path'])) {
                    if ($catalog_id = Catalog_local::get_from_path($options['update_path'])) {
                        $songs = Song::get_from_path($options['update_path']);
                        foreach ($songs as $song_id) {
                            self::update_single_item('song', $song_id);
                        }
                    }
                } // end if update

                if ($catalog_id < 1) {
                    AmpError::add('general',
                        T_("This subdirectory is not inside an existing Catalog. The update can not be processed."));
                }
                break;
            case 'gather_media_art':
                if (!$catalogs) {
                    $catalogs = self::get_catalogs();
                }

                // Iterate throughout the catalogs and gather as needed
                foreach ($catalogs as $catalog_id) {
                    $catalog = self::create_from_id($catalog_id);
                    if ($catalog !== null) {
                        require Ui::find_template('show_gather_art.inc.php');
                        flush();
                        $catalog->gather_art();
                    }
                }
                break;
            case 'update_all_file_tags':
                $catalogs = self::get_catalogs();
                // Intentional break fall-through
            case 'update_file_tags':
                $write_tags     = AmpConfig::get('write_tags', false);
                AmpConfig::set_by_array(['write_tags' => 'true'], true);

                $songTagWriter = static::getSongTagWriter();
                set_time_limit(0);
                foreach ($catalogs as $catalog_id) {
                    $catalog = self::create_from_id($catalog_id);
                    if ($catalog !== null) {
                        $song_ids = $catalog->get_song_ids();
                        foreach ($song_ids as $song_id) {
                            $song = new Song($song_id);
                            $song->format();

                            $songTagWriter->write($song);
                        }
                    }
                }
                AmpConfig::set_by_array(['write_tags' => $write_tags], true);
        }

        // Remove any orphaned artists/albums/etc.
        debug_event(__CLASS__, 'Run Garbage collection', 5);
        static::getCatalogGarbageCollector()->collect();
        self::clean_empty_albums();
        Album::update_album_artist();
        self::clean_duplicate_artists();
        self::update_mapping('artist');
        self::update_mapping('album');
        self::update_counts();
    }

    /**
     * Migrate an object associate images to a new object
     * @param string $object_type
     * @param integer $old_object_id
     * @param integer $new_object_id
     * @param integer $song_id
     * @return boolean
     */
    public static function migrate($object_type, $old_object_id, $new_object_id, $song_id)
    {
        if ($old_object_id != $new_object_id) {
            debug_event(__CLASS__, "migrate $song_id $object_type: {{$old_object_id}} to {{$new_object_id}}", 4);

            Stats::migrate($object_type, $old_object_id, $new_object_id, $song_id);
            Useractivity::migrate($object_type, $old_object_id, $new_object_id);
            Recommendation::migrate($object_type, $old_object_id);
            Share::migrate($object_type, $old_object_id, $new_object_id);
            Shoutbox::migrate($object_type, $old_object_id, $new_object_id);
            Tag::migrate($object_type, $old_object_id, $new_object_id);
            Userflag::migrate($object_type, $old_object_id, $new_object_id);
            Rating::migrate($object_type, $old_object_id, $new_object_id);
            Art::duplicate($object_type, $old_object_id, $new_object_id);
            Playlist::migrate($object_type, $old_object_id, $new_object_id);
            Label::migrate($object_type, $old_object_id, $new_object_id);
            Wanted::migrate($object_type, $old_object_id, $new_object_id);
            Metadata::migrate($object_type, $old_object_id, $new_object_id);
            Bookmark::migrate($object_type, $old_object_id, $new_object_id);
            self::migrate_map($object_type, $old_object_id, $new_object_id);

            return true;
        }

        return false;
    }

    /**
     * xml_get_footer
     * This takes the type and returns the correct xml footer
     * @param string $type
     * @return string
     */
    private static function xml_get_footer($type)
    {
        switch ($type) {
            case 'itunes':
                return "      </dict>\n" .
                    "</dict>\n" .
                    "</plist>\n";
            case 'xspf':
                return "      </trackList>\n" .
                    "</playlist>\n";
            default:
                return '';
        }
    } // xml_get_footer

    /**
     * xml_get_header
     * This takes the type and returns the correct xml header
     * @param string $type
     * @return string
     */
    private static function xml_get_header($type)
    {
        switch ($type) {
            case 'itunes':
                return "<?xml version=\"1.0\" encoding=\"UTF-8\"?>\n" .
                    "<!DOCTYPE plist PUBLIC \"-//Apple Computer//DTD PLIST 1.0//EN\"\n" .
                    "\"http://www.apple.com/DTDs/PropertyList-1.0.dtd\">\n" .
                    "<plist version=\"1.0\">\n" .
                    "<dict>\n" .
                    "       <key>Major Version</key><integer>1</integer>\n" .
                    "       <key>Minor Version</key><integer>1</integer>\n" .
                    "       <key>Application Version</key><string>7.0.2</string>\n" .
                    "       <key>Features</key><integer>1</integer>\n" .
                    "       <key>Show Content Ratings</key><true/>\n" .
                    "       <key>Tracks</key>\n" .
                    "       <dict>\n";
            case 'xspf':
                return "<?xml version=\"1.0\" encoding=\"utf-8\" ?>\n" .
                    "<!-- XML Generated by Ampache v." . AmpConfig::get('version') . " -->";
            default:
                return "<?xml version=\"1.0\" encoding=\"UTF-8\"?>\n";
        }
    } // xml_get_header

    /**
     * @deprecated
     */
    private static function getSongRepository(): SongRepositoryInterface
    {
        global $dic;

        return $dic->get(SongRepositoryInterface::class);
    }

    /**
     * @deprecated
     */
    private static function getAlbumRepository(): AlbumRepositoryInterface
    {
        global $dic;

        return $dic->get(AlbumRepositoryInterface::class);
    }

    /**
     * @deprecated
     */
    private static function getCatalogGarbageCollector(): CatalogGarbageCollectorInterface
    {
        global $dic;

        return $dic->get(CatalogGarbageCollectorInterface::class);
    }

    /**
     * @deprecated
     */
    private static function getSongTagWriter(): SongTagWriterInterface
    {
        global $dic;

        return $dic->get(SongTagWriterInterface::class);
    }

    /**
     * @deprecated
     */
    private static function getLabelRepository(): LabelRepositoryInterface
    {
        global $dic;

        return $dic->get(LabelRepositoryInterface::class);
    }

    /**
     * @deprecated
     */
    private static function getLicenseRepository(): LicenseRepositoryInterface
    {
        global $dic;

        return $dic->get(LicenseRepositoryInterface::class);
    }

    /**
     * @deprecated inject by constructor
     */
    private static function getConfigContainer(): ConfigContainerInterface
    {
        global $dic;

        return $dic->get(ConfigContainerInterface::class);
    }

    /**
     * @deprecated Inject by constructor
     */
    private function getUtilityFactory(): UtilityFactoryInterface
    {
        global $dic;

        return $dic->get(UtilityFactoryInterface::class);
    }
}<|MERGE_RESOLUTION|>--- conflicted
+++ resolved
@@ -120,10 +120,6 @@
      * @var string $gather_types
      */
     public $gather_types;
-    /**
-     * @var integer $filter_user
-     */
-    public $filter_user;
 
     /**
      * @var string $f_name
@@ -163,10 +159,6 @@
      * @var integer $enabled
      */
     public $enabled;
-    /**
-     * @var string $f_filter_user
-     */
-    public $f_filter_user;
 
     /**
      * This is a private var that's used during catalog builds
@@ -429,8 +421,6 @@
     }
 
     /**
-<<<<<<< HEAD
-=======
      * get_catalog_filters
      * This returns the filters, sorting by name or by id as indicated by $sort
      * $sort = field to sort on (id or name)
@@ -715,7 +705,6 @@
     }
 
     /**
->>>>>>> ebeaa252
      * Check if a file is an audio.
      * @param string $file
      * @return boolean
@@ -797,9 +786,9 @@
             if ($type == "song") {
                 $type = "id";
             }
-            $sql = "(SELECT COUNT(`song_dis`.`id`) FROM `song` AS `song_dis` LEFT JOIN `catalog` AS `catalog_dis` ON `catalog_dis`.`id` = `song_dis`.`catalog` WHERE `song_dis`.`" . $type . "`=" . $catalog_id . " AND `catalog_dis`.`enabled` = '1' GROUP BY `song_dis`.`" . $type . "`) > 0";
+            $sql = "(SELECT COUNT(`song_dis`.`id`) FROM `song` AS `song_dis` LEFT JOIN `catalog` AS `catalog_dis` ON `catalog_dis`.`id` = `song_dis`.`catalog` WHERE `song_dis`.`" . $type . "` = " . $catalog_id . " AND `catalog_dis`.`enabled` = '1' GROUP BY `song_dis`.`" . $type . "`) > 0";
         } elseif ($type == "video") {
-            $sql = "(SELECT COUNT(`video_dis`.`id`) FROM `video` AS `video_dis` LEFT JOIN `catalog` AS `catalog_dis` ON `catalog_dis`.`id` = `video_dis`.`catalog` WHERE `video_dis`.`id`=" . $catalog_id . " AND `catalog_dis`.`enabled` = '1' GROUP BY `video_dis`.`id`) > 0";
+            $sql = "(SELECT COUNT(`video_dis`.`id`) FROM `video` AS `video_dis` LEFT JOIN `catalog` AS `catalog_dis` ON `catalog_dis`.`id` = `video_dis`.`catalog` WHERE `video_dis`.`id` = " . $catalog_id . " AND `catalog_dis`.`enabled` = '1' GROUP BY `video_dis`.`id`) > 0";
         }
 
         return $sql;
@@ -814,46 +803,46 @@
     public static function get_user_filter($type, $user_id)
     {
         switch ($type) {
-            case "video":
-            case "artist":
             case "album":
             case "song":
+            case "video":
             case "podcast":
             case "podcast_episode":
             case "live_stream":
-                $sql = " `$type`.`id` IN (SELECT `object_id` FROM `catalog_map` LEFT JOIN `catalog` ON `catalog_map`.`catalog_id` = `catalog`.`id` WHERE `catalog_map`.`object_type` = '$type' AND `catalog`.`filter_user` IN (0, $user_id) GROUP BY `catalog_map`.`object_id`) ";
+            case "artist":
+                $sql = " `$type`.`id` IN (SELECT `object_id` FROM `catalog_map` LEFT JOIN `catalog` ON `catalog_map`.`catalog_id` = `catalog`.`id` WHERE `catalog_map`.`object_type` = '$type' AND `catalog`.`id` IN (SELECT `catalog_id` FROM `catalog_filter_group_map` INNER JOIN `user` ON `user`.`catalog_filter_group` = `catalog_filter_group_map`.`group_id` WHERE `user`.`id` = $user_id AND `catalog_filter_group_map`.`enabled`=1)  GROUP BY `catalog_map`.`object_id`) ";
                 break;
             case "song_artist":
             case "song_album":
                 $type = str_replace('song_', '', (string) $type);
-                $sql  = " `song`.`$type` IN (SELECT `object_id` FROM `catalog_map` LEFT JOIN `catalog` ON `catalog_map`.`catalog_id` = `catalog`.`id` WHERE `catalog_map`.`object_type` = '$type' AND `catalog`.`filter_user` IN (0, $user_id) GROUP BY `catalog_map`.`object_id`) ";
+                $sql  = " `song`.`$type` IN (SELECT `object_id` FROM `catalog_map` LEFT JOIN `catalog` ON `catalog_map`.`catalog_id` = `catalog`.`id` WHERE `catalog_map`.`object_type` = '$type' AND `catalog`.`id` IN (SELECT `catalog_id` FROM `catalog_filter_group_map` INNER JOIN `user` ON `user`.`catalog_filter_group` = `catalog_filter_group_map`.`group_id` WHERE `user`.`id` = $user_id AND `catalog_filter_group_map`.`enabled`=1)  GROUP BY `catalog_map`.`object_id`) ";
                 break;
             case "album_artist":
-                $sql  = " `song`.`$type` IN (SELECT `object_id` FROM `catalog_map` LEFT JOIN `catalog` ON `catalog_map`.`catalog_id` = `catalog`.`id` WHERE `catalog_map`.`object_type` = '$type' AND `catalog`.`filter_user` IN (0, $user_id) GROUP BY `catalog_map`.`object_id`) ";
+                $sql  = " `song`.`$type` IN (SELECT `object_id` FROM `catalog_map` LEFT JOIN `catalog` ON `catalog_map`.`catalog_id` = `catalog`.`id` WHERE `catalog_map`.`object_type` = '$type' AND `catalog`.`id` IN (SELECT `catalog_id` FROM `catalog_filter_group_map` INNER JOIN `user` ON `user`.`catalog_filter_group` = `catalog_filter_group_map`.`group_id` WHERE `user`.`id` = $user_id AND `catalog_filter_group_map`.`enabled`=1)  GROUP BY `catalog_map`.`object_id`) ";
                 break;
             case "label":
-                $sql = " `label`.`id` IN (SELECT `label` FROM `label_asso` LEFT JOIN `artist` ON `label_asso`.`artist` = `artist`.`id` LEFT JOIN `catalog_map` ON `catalog_map`.`object_type` = 'artist'  AND `catalog_map`.`object_id` = `artist`.`id` LEFT JOIN `catalog` ON `catalog_map`.`catalog_id` = `catalog`.`id` WHERE `catalog_map`.`object_type` = 'artist' AND `catalog`.`filter_user` IN (0, $user_id) GROUP BY `label_asso`.`label`) ";
+                $sql = " `label`.`id` IN (SELECT `label` FROM `label_asso` LEFT JOIN `artist` ON `label_asso`.`artist` = `artist`.`id` LEFT JOIN `catalog_map` ON `catalog_map`.`object_type` = 'artist'  AND `catalog_map`.`object_id` = `artist`.`id` LEFT JOIN `catalog` ON `catalog_map`.`catalog_id` = `catalog`.`id` WHERE `catalog_map`.`object_type` = 'artist' AND `catalog`.`id` IN (SELECT `catalog_id` FROM `catalog_filter_group_map` INNER JOIN `user` ON `user`.`catalog_filter_group` = `catalog_filter_group_map`.`group_id` WHERE `user`.`id` = $user_id AND `catalog_filter_group_map`.`enabled`=1) GROUP BY `label_asso`.`label`) ";
                 break;
             case "playlist":
-                $sql = " `playlist`.`id` IN (SELECT `playlist` FROM `playlist_data` LEFT JOIN `song` ON `playlist_data`.`object_id` = `song`.`id` AND `playlist_data`.`object_type` = 'song' LEFT JOIN `catalog_map` ON `catalog_map`.`object_type` = 'song'  AND `catalog_map`.`object_id` = `song`.`id` LEFT JOIN `catalog` ON `catalog_map`.`catalog_id` = `catalog`.`id` WHERE `catalog_map`.`object_type` = 'song' AND `catalog`.`filter_user` IN (0, $user_id) GROUP BY `playlist_data`.`playlist`) ";
+                $sql = " `playlist`.`id` IN (SELECT `playlist` FROM `playlist_data` LEFT JOIN `song` ON `playlist_data`.`object_id` = `song`.`id` AND `playlist_data`.`object_type` = 'song' LEFT JOIN `catalog_map` ON `catalog_map`.`object_type` = 'song'  AND `catalog_map`.`object_id` = `song`.`id` LEFT JOIN `catalog` ON `catalog_map`.`catalog_id` = `catalog`.`id` WHERE `catalog_map`.`object_type` = 'song' AND `catalog`.`id` IN (SELECT `catalog_id` FROM `catalog_filter_group_map` INNER JOIN `user` ON `user`.`catalog_filter_group` = `catalog_filter_group_map`.`group_id` WHERE `user`.`id` = $user_id AND `catalog_filter_group_map`.`enabled`=1)  GROUP BY `playlist_data`.`playlist`) ";
                 break;
             case "share":
-                $sql = " `share`.`object_id` IN (SELECT `share`.`object_id` FROM `share` LEFT JOIN `catalog_map` ON `share`.`object_type` = `catalog_map`.`object_type` AND `share`.`object_id` = `catalog_map`.`object_id` LEFT JOIN `catalog` ON `catalog_map`.`catalog_id` = `catalog`.`id` WHERE `catalog`.`filter_user` IN (0, $user_id) GROUP BY `share`.`object_id`, `share`.`object_type`) ";
+                $sql = " `share`.`object_id` IN (SELECT `share`.`object_id` FROM `share` LEFT JOIN `catalog_map` ON `share`.`object_type` = `catalog_map`.`object_type` AND `share`.`object_id` = `catalog_map`.`object_id` LEFT JOIN `catalog` ON `catalog_map`.`catalog_id` = `catalog`.`id` WHERE `catalog`.`id` IN (SELECT `catalog_id` FROM `catalog_filter_group_map` INNER JOIN `user` ON `user`.`catalog_filter_group` = `catalog_filter_group_map`.`group_id` WHERE `user`.`id` = $user_id AND `catalog_filter_group_map`.`enabled`=1)   GROUP BY `share`.`object_id`, `share`.`object_type`) ";
                 break;
             case "tag":
-                $sql = " `tag`.`id` IN (SELECT `tag_id` FROM `tag_map` LEFT JOIN `catalog_map` ON `catalog_map`.`object_type` = `tag_map`.`object_type` AND `catalog_map`.`object_id` = `tag_map`.`object_id` LEFT JOIN `catalog` ON `catalog_map`.`catalog_id` = `catalog`.`id` WHERE `catalog`.`filter_user` IN (0, $user_id) GROUP BY `tag_map`.`tag_id`) ";
+                $sql = " `tag`.`id` IN (SELECT `tag_id` FROM `tag_map` LEFT JOIN `catalog_map` ON `catalog_map`.`object_type` = `tag_map`.`object_type` AND `catalog_map`.`object_id` = `tag_map`.`object_id` LEFT JOIN `catalog` ON `catalog_map`.`catalog_id` = `catalog`.`id` WHERE `catalog`.`id` IN (SELECT `catalog_id` FROM `catalog_filter_group_map` INNER JOIN `user` ON `user`.`catalog_filter_group` = `catalog_filter_group_map`.`group_id` WHERE `user`.`id` = $user_id AND `catalog_filter_group_map`.`enabled`=1)  GROUP BY `tag_map`.`tag_id`) ";
                 break;
             case 'tvshow':
-                $sql = " `tvshow`.`id` IN (SELECT `tvshow` FROM `tvshow_season` LEFT JOIN `tvshow_episode` ON `tvshow_episode`.`season` = `tvshow_season`.`id` LEFT JOIN `video` ON `tvshow_episode`.`id` = `video`.`id` LEFT JOIN `catalog_map` ON `catalog_map`.`object_type` = 'video' AND `catalog_map`.`object_id` = `video`.`id` LEFT JOIN `catalog` ON `catalog_map`.`catalog_id` = `catalog`.`id` WHERE `catalog`.`filter_user` IN (0, $user_id) GROUP BY `tvshow_season`.`tvshow`) ";
+                $sql = " `tvshow`.`id` IN (SELECT `tvshow` FROM `tvshow_season` LEFT JOIN `tvshow_episode` ON `tvshow_episode`.`season` = `tvshow_season`.`id` LEFT JOIN `video` ON `tvshow_episode`.`id` = `video`.`id` LEFT JOIN `catalog_map` ON `catalog_map`.`object_type` = 'video' AND `catalog_map`.`object_id` = `video`.`id` LEFT JOIN `catalog` ON `catalog_map`.`catalog_id` = `catalog`.`id` WHERE `catalog`.`id` IN (SELECT `catalog_id` FROM `catalog_filter_group_map` INNER JOIN `user` ON `user`.`catalog_filter_group` = `catalog_filter_group_map`.`group_id` WHERE `user`.`id` = $user_id AND `catalog_filter_group_map`.`enabled`=1)  GROUP BY `tvshow_season`.`tvshow`) ";
                 break;
             case 'tvshow_season':
-                $sql = " `tvshow_season`.`tvshow` IN (SELECT `season` FROM `tvshow_episode` LEFT JOIN `video` ON `tvshow_episode`.`id` = `video`.`id` LEFT JOIN `catalog_map` ON `catalog_map`.`object_type` = 'video' AND `catalog_map`.`object_id` = `video`.`id` LEFT JOIN `catalog` ON `catalog_map`.`catalog_id` = `catalog`.`id` WHERE `catalog`.`filter_user` IN (0, $user_id) GROUP BY `tvshow_episode`.`season`) ";
+                $sql = " `tvshow_season`.`tvshow` IN (SELECT `season` FROM `tvshow_episode` LEFT JOIN `video` ON `tvshow_episode`.`id` = `video`.`id` LEFT JOIN `catalog_map` ON `catalog_map`.`object_type` = 'video' AND `catalog_map`.`object_id` = `video`.`id` LEFT JOIN `catalog` ON `catalog_map`.`catalog_id` = `catalog`.`id` WHERE `catalog`.`id` IN (SELECT `catalog_id` FROM `catalog_filter_group_map` INNER JOIN `user` ON `user`.`catalog_filter_group` = `catalog_filter_group_map`.`group_id` WHERE `user`.`id` = $user_id AND `catalog_filter_group_map`.`enabled`=1) GROUP BY `tvshow_episode`.`season`) ";
                 break;
             case 'tvshow_episode':
             case 'movie':
             case 'personal_video':
             case 'clip':
-                $sql = " `$type`.`id` IN (SELECT `video`.`id` FROM `video` LEFT JOIN `catalog_map` ON `catalog_map`.`object_type` = 'video' AND `catalog_map`.`object_id` = `video`.`id` LEFT JOIN `catalog` ON `catalog_map`.`catalog_id` = `catalog`.`id` WHERE `catalog`.`filter_user` IN (0, $user_id) GROUP BY `video`.`id`) ";
+                $sql = " `$type`.`id` IN (SELECT `video`.`id` FROM `video` LEFT JOIN `catalog_map` ON `catalog_map`.`object_type` = 'video' AND `catalog_map`.`object_id` = `video`.`id` LEFT JOIN `catalog` ON `catalog_map`.`catalog_id` = `catalog`.`id` WHERE `catalog`.`id` IN (SELECT `catalog_id` FROM `catalog_filter_group_map` INNER JOIN `user` ON `user`.`catalog_filter_group` = `catalog_filter_group_map`.`group_id` WHERE `user`.`id` = $user_id AND `catalog_filter_group_map`.`enabled`=1)  GROUP BY `video`.`id`) ";
                 break;
             // enum('album','artist','song','playlist','genre','catalog','live_stream','video','podcast','podcast_episode')
             case "object_count_artist":
@@ -867,7 +856,7 @@
             case "object_count_podcast":
             case "object_count_podcast_episode":
                 $type = str_replace('object_count_', '', (string) $type);
-                $sql  = " `object_count`.`object_id` IN (SELECT `catalog_map`.`object_id` FROM `catalog_map` LEFT JOIN `catalog` ON `catalog_map`.`catalog_id` = `catalog`.`id` WHERE `catalog_map`.`object_type` = '$type' AND `catalog`.`filter_user` IN (0, $user_id) GROUP BY `catalog_map`.`object_id`) ";
+                $sql  = " `object_count`.`object_id` IN (SELECT `catalog_map`.`object_id` FROM `catalog_map` LEFT JOIN `catalog` ON `catalog_map`.`catalog_id` = `catalog`.`id` WHERE `catalog_map`.`object_type` = '$type' AND `catalog`.`id` IN (SELECT `catalog_id` FROM `catalog_filter_group_map` INNER JOIN `user` ON `user`.`catalog_filter_group` = `catalog_filter_group_map`.`group_id` WHERE `user`.`id` = $user_id AND `catalog_filter_group_map`.`enabled`=1)  GROUP BY `catalog_map`.`object_id`) ";
                 break;
             // enum('artist','album','song','stream','live_stream','video','playlist','tvshow','tvshow_season','podcast','podcast_episode')
             case "rating_artist":
@@ -881,7 +870,7 @@
             case "rating_podcast":
             case "rating_podcast_episode":
                 $type = str_replace('rating_', '', (string) $type);
-                $sql  = " `rating`.`object_id` IN (SELECT `catalog_map`.`object_id` FROM `catalog_map` LEFT JOIN `catalog` ON `catalog_map`.`catalog_id` = `catalog`.`id` WHERE `catalog_map`.`object_type` = '$type' AND `catalog`.`filter_user` IN (0, $user_id) GROUP BY `catalog_map`.`object_id`) ";
+                $sql  = " `rating`.`object_id` IN (SELECT `catalog_map`.`object_id` FROM `catalog_map` LEFT JOIN `catalog` ON `catalog_map`.`catalog_id` = `catalog`.`id` WHERE `catalog_map`.`object_type` = '$type' AND `catalog`.`id` IN (SELECT `catalog_id` FROM `catalog_filter_group_map` INNER JOIN `user` ON `user`.`catalog_filter_group` = `catalog_filter_group_map`.`group_id` WHERE `user`.`id` = $user_id AND `catalog_filter_group_map`.`enabled`=1)  GROUP BY `catalog_map`.`object_id`) ";
                 break;
             case "user_flag_artist":
             case "user_flag_album":
@@ -889,16 +878,16 @@
             case "user_flag_video":
             case "user_flag_podcast_episode":
                 $type = str_replace('user_flag_', '', (string) $type);
-                $sql  = " `user_flag`.`object_id` IN (SELECT `catalog_map`.`object_id` FROM `catalog_map` LEFT JOIN `catalog` ON `catalog_map`.`catalog_id` = `catalog`.`id` WHERE `catalog_map`.`object_type` = '$type' AND `catalog`.`filter_user` IN (0, $user_id) GROUP BY `catalog_map`.`object_id`) ";
+                $sql  = " `user_flag`.`object_id` IN (SELECT `catalog_map`.`object_id` FROM `catalog_map` LEFT JOIN `catalog` ON `catalog_map`.`catalog_id` = `catalog`.`id` WHERE `catalog_map`.`object_type` = '$type' AND `catalog`.`id` IN (SELECT `catalog_id` FROM `catalog_filter_group_map` INNER JOIN `user` ON `user`.`catalog_filter_group` = `catalog_filter_group_map`.`group_id` WHERE `user`.`id` = $user_id AND `catalog_filter_group_map`.`enabled`=1)  GROUP BY `catalog_map`.`object_id`) ";
                 break;
             case "rating_playlist":
-                $sql  = " `rating`.`object_id` IN (SELECT DISTINCT(`playlist`.`id`) FROM `playlist` LEFT JOIN `playlist_data` ON `playlist_data`.`playlist` = `playlist`.`id` LEFT JOIN `catalog_map` ON `playlist_data`.`object_id` = `catalog_map`.`object_id` AND `playlist_data`.`object_type` = 'song' LEFT JOIN `catalog` ON `catalog_map`.`catalog_id` = `catalog`.`id` WHERE `catalog`.`filter_user` IN (0, $user_id) GROUP BY `playlist`.`id`) ";
+                $sql  = " `rating`.`object_id` IN (SELECT DISTINCT(`playlist`.`id`) FROM `playlist` LEFT JOIN `playlist_data` ON `playlist_data`.`playlist` = `playlist`.`id` LEFT JOIN `catalog_map` ON `playlist_data`.`object_id` = `catalog_map`.`object_id` AND `playlist_data`.`object_type` = 'song' LEFT JOIN `catalog` ON `catalog_map`.`catalog_id` = `catalog`.`id` WHERE `catalog`.`id` IN (SELECT `catalog_id` FROM `catalog_filter_group_map` INNER JOIN `user` ON `user`.`catalog_filter_group` = `catalog_filter_group_map`.`group_id` WHERE `user`.`id` = $user_id AND `catalog_filter_group_map`.`enabled`=1)  GROUP BY `playlist`.`id`) ";
                 break;
             case "user_flag_playlist":
-                $sql  = " `user_flag`.`object_id` IN (SELECT DISTINCT(`playlist`.`id`) FROM `playlist` LEFT JOIN `playlist_data` ON `playlist_data`.`playlist` = `playlist`.`id` LEFT JOIN `catalog_map` ON `playlist_data`.`object_id` = `catalog_map`.`object_id` AND `playlist_data`.`object_type` = 'song' LEFT JOIN `catalog` ON `catalog_map`.`catalog_id` = `catalog`.`id` WHERE `catalog`.`filter_user` IN (0, $user_id) GROUP BY `playlist`.`id`) ";
+                $sql  = " `user_flag`.`object_id` IN (SELECT DISTINCT(`playlist`.`id`) FROM `playlist` LEFT JOIN `playlist_data` ON `playlist_data`.`playlist` = `playlist`.`id` LEFT JOIN `catalog_map` ON `playlist_data`.`object_id` = `catalog_map`.`object_id` AND `playlist_data`.`object_type` = 'song' LEFT JOIN `catalog` ON `catalog_map`.`catalog_id` = `catalog`.`id` WHERE `catalog`.`id` IN (SELECT `catalog_id` FROM `catalog_filter_group_map` INNER JOIN `user` ON `user`.`catalog_filter_group` = `catalog_filter_group_map`.`group_id` WHERE `user`.`id` = $user_id AND `catalog_filter_group_map`.`enabled`=1)  GROUP BY `playlist`.`id`) ";
                 break;
             case "catalog":
-                $sql = " `catalog`.`filter_user` IN (0, $user_id) ";
+                $sql = " `catalog`.`id` IN (SELECT `catalog_id` FROM `catalog_filter_group_map` INNER JOIN `user` ON `user`.`catalog_filter_group` = `catalog_filter_group_map`.`group_id` WHERE `user`.`id` = $user_id AND `catalog_filter_group_map`.`enabled`=1)  ";
                 break;
             default:
                 $sql = "";
@@ -966,7 +955,7 @@
      */
     public static function set_update_info(string $key, int $value)
     {
-        Dba::write("REPLACE INTO `update_info` SET `key`= ?, `value`= ?;", array($key, $value));
+        Dba::write("REPLACE INTO `update_info` SET `key` = ?, `value` = ?;", array($key, $value));
     } // set_update_info
 
     /**
@@ -1021,9 +1010,6 @@
         $this->f_update      = $this->last_update ? get_datetime((int)$this->last_update) : T_('Never');
         $this->f_add         = $this->last_add ? get_datetime((int)$this->last_add) : T_('Never');
         $this->f_clean       = $this->last_clean ? get_datetime((int)$this->last_clean) : T_('Never');
-        $this->f_filter_user = ($this->filter_user == 0)
-            ? T_('Public Catalog')
-            : User::get_username($this->filter_user);
     }
 
     /**
@@ -1049,8 +1035,6 @@
             $sql .= $join . self::get_user_filter('catalog', $user_id);
         }
         $sql .= "ORDER BY `name`";
-        //debug_event(__CLASS__, "get_catalogs sql:" . $sql, 5);
-
         $db_results = Dba::read($sql, $params);
         $results    = array();
         while ($row = Dba::fetch_assoc($db_results)) {
@@ -1237,14 +1221,12 @@
         if (!AmpConfig::get('catalog_filter')) {
             return true;
         }
-        $params = array($catalog_id);
-        $sql    = "SELECT `filter_user` FROM `catalog` WHERE `id` = ?";
+        $params = array($catalog_id, $user_id);
+        $sql    = "SELECT `catalog_id` FROM `catalog_filter_group_map` WHERE `catalog_id` = ? AND `group_id` IN (SELECT `catalog_filter_group` FROM `user` WHERE `id` = ?);";
 
         $db_results = Dba::read($sql, $params);
-        while ($row = Dba::fetch_assoc($db_results)) {
-            if ((int)$row['filter_user'] == 0 || (int)$row['filter_user'] == $user_id) {
-                return true;
-            }
+        if (Dba::num_rows($db_results)) {
+            return true;
         }
 
         return false;
@@ -1516,10 +1498,8 @@
         $db_results = Dba::read($sql);
         $results    = array();
         while ($row = Dba::fetch_assoc($db_results, false)) {
-            //debug_event(self::class, 'get_artist_arrays ' . print_r($row, true), 5);
             $results[] = $row;
         }
-        //debug_event(self::class, 'get_artist_arrays ' . $sql, 5);
 
         return $results;
     }
@@ -2130,7 +2110,7 @@
         $songs   = array();
         $results = array();
 
-        $sql        = "SELECT `id` FROM `song` WHERE `catalog` = ? AND `enabled`='1' ORDER BY `album`";
+        $sql        = "SELECT `id` FROM `song` WHERE `catalog` = ? AND `enabled` = '1' ORDER BY `album`";
         $db_results = Dba::read($sql, array($this->id));
 
         while ($row = Dba::fetch_assoc($db_results)) {
@@ -2158,7 +2138,7 @@
     {
         $songs = array();
 
-        $sql        = "SELECT `id` FROM `song` WHERE `catalog` = ? AND `enabled`='1'";
+        $sql        = "SELECT `id` FROM `song` WHERE `catalog` = ? AND `enabled` = '1'";
         $db_results = Dba::read($sql, array($this->id));
 
         while ($row = Dba::fetch_assoc($db_results)) {
@@ -2209,13 +2189,9 @@
      */
     public static function update_settings($data)
     {
-        $sql    = "UPDATE `catalog` SET `name` = ?, `rename_pattern` = ?, `sort_pattern` = ?, `filter_user` = ? WHERE `id` = ?";
-        $params = array($data['name'], $data['rename_pattern'], $data['sort_pattern'], $data['filter_user'], $data['catalog_id']);
+        $sql    = "UPDATE `catalog` SET `name` = ?, `rename_pattern` = ?, `sort_pattern` = ? WHERE `id` = ?";
+        $params = array($data['name'], $data['rename_pattern'], $data['sort_pattern'], $data['catalog_id']);
         Dba::write($sql, $params);
-
-        if ($data['filter_user']) {
-            User::update_counts();
-        }
 
         return true;
     } // update_settings
@@ -3007,7 +2983,7 @@
         $time         = 0;
         $size         = 0;
         foreach ($media_tables as $table) {
-            $enabled_sql = ($catalog_disable && $table !== 'podcast_episode') ? " WHERE `$table`.`enabled`='1'" : '';
+            $enabled_sql = ($catalog_disable && $table !== 'podcast_episode') ? " WHERE `$table`.`enabled` = '1'" : '';
             $sql         = "SELECT COUNT(`id`), IFNULL(SUM(`time`), 0), IFNULL(SUM(`size`), 0) FROM `$table`" . $enabled_sql;
             $db_results  = Dba::read($sql);
             $row         = Dba::fetch_row($db_results);
@@ -3722,7 +3698,7 @@
         // Select all songs in catalog
         $params = array();
         if ($catalog_id) {
-            $sql      = "SELECT `id` FROM `song` WHERE `catalog`= ? ORDER BY `album`, `track`";
+            $sql      = "SELECT `id` FROM `song` WHERE `catalog` = ? ORDER BY `album`, `track`";
             $params[] = $catalog_id;
         } else {
             $sql = 'SELECT `id` FROM `song` ORDER BY `album`, `track`';
@@ -3794,11 +3770,20 @@
         // delete non-existent maps
         $tables = ['album', 'artist', 'song', 'video', 'podcast', 'podcast_episode', 'live_stream'];
         foreach ($tables as $type) {
-            $sql = "DELETE FROM `catalog_map` USING `catalog_map` LEFT JOIN `$type` ON `$type`.`id`=`catalog_map`.`object_id` WHERE `catalog_map`.`object_type`='$type' AND `$type`.`id` IS NULL;";
+            $sql = "DELETE FROM `catalog_map` USING `catalog_map` LEFT JOIN `$type` ON `$type`.`id` = `catalog_map`.`object_id` WHERE `catalog_map`.`object_type` = '$type' AND `$type`.`id` IS NULL;";
             Dba::write($sql);
         }
         $sql = "DELETE FROM `catalog_map` WHERE `catalog_id` = 0";
         Dba::write($sql);
+    }
+    /**
+     * Delete catalog filters that might have gone missing
+     */
+    public static function garbage_collect_filters()
+    {
+        Dba::write("DELETE FROM `catalog_filter_group_map` WHERE `group_id` NOT IN (SELECT `id` FROM `catalog_filter_group`);");
+        Dba::write("UPDATE `user` SET `catalog_filter_group` = 0 WHERE `catalog_filter_group` NOT IN (SELECT `id` FROM `catalog_filter_group`);");
+        Dba::write("UPDATE IGNORE `catalog_filter_group` SET `id` = 0 WHERE `name` = 'DEFAULT' AND `id` > 0;");
     }
 
     /**
