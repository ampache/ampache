--- conflicted
+++ resolved
@@ -1653,264 +1653,6 @@
     } // update_media_from_tags
 
     /**
-<<<<<<< HEAD
-=======
-     * update_song_from_tags
-     * Updates the song info based on tags; this is called from a bunch of
-     * different places and passes in a full fledged song object, so it's a
-     * static function.
-     * FIXME: This is an ugly mess, this really needs to be consolidated and
-     * cleaned up.
-     * @param array $results
-     * @param Song $song
-     * @return array
-     * @throws ReflectionException
-     */
-    public static function update_song_from_tags($results, Song $song)
-    {
-        // info for the song table. This is all the primary file data that is song related
-        $new_song       = new Song();
-        $new_song->file = $results['file'];
-        $new_song->year = (strlen((string)$results['year']) > 4) ? (int)substr($results['year'], -4,
-            4) : (int)($results['year']);
-        $new_song->title   = self::check_length(self::check_title($results['title'], $new_song->file));
-        $new_song->bitrate = $results['bitrate'];
-        $new_song->rate    = $results['rate'];
-        $new_song->mode    = ($results['mode'] == 'cbr') ? 'cbr' : 'vbr';
-        $new_song->size    = $results['size'];
-        $new_song->time    = (strlen((string)$results['time']) > 5) ? (int)substr($results['time'], -5,
-            5) : (int)($results['time']);
-        if ($new_song->time < 0) {
-            // fall back to last time if you fail to scan correctly
-            $new_song->time = $song->time;
-        }
-        $new_song->track    = self::check_track((string)$results['track']);
-        $new_song->mbid     = $results['mb_trackid'];
-        $new_song->composer = self::check_length($results['composer']);
-        $new_song->mime     = $results['mime'];
-
-        // info for the song_data table. used in Song::update_song
-        $new_song->comment     = $results['comment'];
-        $new_song->lyrics      = str_replace(
-            ["\r\n", "\r", "\n"],
-            '<br />',
-            strip_tags($results['lyrics'])
-        );
-        if (isset($results['license'])) {
-            $licenseRepository = static::getLicenseRepository();
-            $licenseName       = (string) $results['license'];
-            $licenseId         = $licenseRepository->find($licenseName);
-
-            $new_song->license = $licenseId === 0 ? $licenseRepository->create($licenseName, '', '') : $licenseId;
-        } else {
-            $new_song->license = null;
-        }
-        $new_song->label = isset($results['publisher']) ? self::check_length($results['publisher'], 128) : null;
-        if ($song->label && AmpConfig::get('label')) {
-            // create the label if missing
-            foreach (array_map('trim', explode(';', $new_song->label)) as $label_name) {
-                Label::helper($label_name);
-            }
-        }
-        $new_song->language              = self::check_length($results['language'], 128);
-        $new_song->replaygain_track_gain = !is_null($results['replaygain_track_gain']) ? (float) $results['replaygain_track_gain'] : null;
-        $new_song->replaygain_track_peak = !is_null($results['replaygain_track_peak']) ? (float) $results['replaygain_track_peak'] : null;
-        $new_song->replaygain_album_gain = !is_null($results['replaygain_album_gain']) ? (float) $results['replaygain_album_gain'] : null;
-        $new_song->replaygain_album_peak = !is_null($results['replaygain_album_peak']) ? (float) $results['replaygain_album_peak'] : null;
-        $new_song->r128_track_gain       = !is_null($results['r128_track_gain']) ? (int) $results['r128_track_gain'] : null;
-        $new_song->r128_album_gain       = !is_null($results['r128_album_gain']) ? (int) $results['r128_album_gain'] : null;
-
-        // genre is used in the tag and tag_map tables
-        $new_song->tags = $results['genre'];
-        $tags           = Tag::get_object_tags('song', $song->id);
-        if ($tags) {
-            foreach ($tags as $tag) {
-                $song->tags[] = $tag['name'];
-            }
-        }
-        // info for the artist table.
-        $artist           = self::check_length($results['artist']);
-        $artist_mbid      = $results['mb_artistid'];
-        $albumartist_mbid = $results['mb_albumartistid'];
-        // info for the album table.
-        $album      = self::check_length($results['album']);
-        $album_mbid = $results['mb_albumid'];
-        $disk       = $results['disk'];
-        // year is also included in album
-        $album_mbid_group = $results['mb_albumid_group'];
-        $release_type     = self::check_length($results['release_type'], 32);
-        $release_status   = $results['release_status'];
-        $albumartist      = self::check_length($results['albumartist'] ?: $results['band']);
-        $albumartist      = $albumartist ?: null;
-        $original_year    = $results['original_year'];
-        $barcode          = self::check_length($results['barcode'], 64);
-        $catalog_number   = self::check_length($results['catalog_number'], 64);
-
-        // check whether this artist exists (and the album_artist)
-        $new_song->artist = Artist::check($artist, $artist_mbid);
-        if ($albumartist) {
-            $new_song->albumartist = Artist::check($albumartist, $albumartist_mbid);
-            if (!$new_song->albumartist) {
-                $new_song->albumartist = $song->albumartist;
-            }
-        }
-        if (!$new_song->artist) {
-            $new_song->artist = $song->artist;
-        }
-
-        // check whether this album exists
-        $new_song->album = Album::check($song->catalog, $album, $new_song->year, $disk, $album_mbid, $album_mbid_group, $new_song->albumartist, $release_type, $release_status, $original_year, $barcode, $catalog_number);
-        if (!$new_song->album) {
-            $new_song->album = $song->album;
-        }
-        // set `song`.`update_time` when artist or album details change
-        $update_time = time();
-        if (self::migrate('artist', $song->artist, $new_song->artist) || self::migrate('album', $song->album, $new_song->album)) {
-            Song::update_utime($song->id, $update_time);
-        }
-
-        if ($artist_mbid) {
-            $new_song->artist_mbid = $artist_mbid;
-        }
-        if ($album_mbid) {
-            $new_song->album_mbid = $album_mbid;
-        }
-        if ($albumartist_mbid) {
-            $new_song->albumartist_mbid = $albumartist_mbid;
-        }
-
-        /* Since we're doing a full compare make sure we fill the extended information */
-        $song->fill_ext_info();
-
-        if (Song::isCustomMetadataEnabled()) {
-            $ctags = self::get_clean_metadata($song, $results);
-            if (method_exists($song, 'updateOrInsertMetadata') && $song::isCustomMetadataEnabled()) {
-                $ctags = array_diff_key($ctags, array_flip($song->getDisabledMetadataFields()));
-                foreach ($ctags as $tag => $value) {
-                    $field = $song->getField($tag);
-                    $song->updateOrInsertMetadata($field, $value);
-                }
-            }
-        }
-
-        // Duplicate arts if required
-        if (($song->artist && $new_song->artist) && $song->artist != $new_song->artist) {
-            if (!Art::has_db($new_song->artist, 'artist')) {
-                Art::duplicate('artist', $song->artist, $new_song->artist);
-            }
-        }
-        if (($song->albumartist && $new_song->albumartist) && $song->albumartist != $new_song->albumartist) {
-            if (!Art::has_db($new_song->albumartist, 'artist')) {
-                Art::duplicate('artist', $song->albumartist, $new_song->albumartist);
-            }
-        }
-        if (($song->album && $new_song->album) && $song->album != $new_song->album) {
-            if (!Art::has_db($new_song->album, 'album')) {
-                Art::duplicate('album', $song->album, $new_song->album);
-            }
-        }
-        if ($song->label && AmpConfig::get('label')) {
-            $labelRepository = static::getLabelRepository();
-
-            foreach (array_map('trim', explode(';', $song->label)) as $label_name) {
-                $label_id = Label::helper($label_name)
-                    ?: $labelRepository->lookup($label_name);
-                if ($label_id > 0) {
-                    $label   = new Label($label_id);
-                    $artists = $label->get_artists();
-                    if (!in_array($song->artist, $artists)) {
-                        debug_event(__CLASS__, "$song->artist: adding association to $label->name", 4);
-                        $labelRepository->addArtistAssoc($label->id, $song->artist);
-                    }
-                }
-            }
-        }
-
-        $info = Song::compare_song_information($song, $new_song);
-        if ($info['change']) {
-            debug_event(self::class, "$song->file : differences found, updating database", 4);
-
-            // Update song_data table
-            Song::update_song($song->id, $new_song);
-
-            if (!empty($new_song->tags) && $song->tags != $new_song->tags) {
-                Tag::update_tag_list(implode(',', $new_song->tags), 'song', $song->id, true);
-                self::updateAlbumTags($song);
-                self::updateArtistTags($song);
-            }
-            if ($song->license != $new_song->license) {
-                Song::update_license($new_song->license, $song->id);
-            }
-            // Refine our reference
-            //$song = $new_song;
-        } else {
-            debug_event(self::class, "$song->file : no differences found", 5);
-        }
-
-        // If song rating tag exists and is well formed (array user=>rating), update it
-        if ($song->id && array_key_exists('rating', $results) && is_array($results['rating'])) {
-            // For each user's ratings, call the function
-            foreach ($results['rating'] as $user => $rating) {
-                debug_event(self::class, "Updating rating for Song " . $song->id . " to $rating for user $user", 5);
-                $o_rating = new Rating($song->id, 'song');
-                $o_rating->set_rating($rating, $user);
-            }
-        }
-
-        return $info;
-    } // update_song_from_tags
-
-    /**
-     * @param $results
-     * @param Video $video
-     * @return array
-     */
-    public static function update_video_from_tags($results, Video $video)
-    {
-        /* Setup the vars */
-        $new_video                = new Video();
-        $new_video->file          = $results['file'];
-        $new_video->title         = $results['title'];
-        $new_video->size          = $results['size'];
-        $new_video->video_codec   = $results['video_codec'];
-        $new_video->audio_codec   = $results['audio_codec'];
-        $new_video->resolution_x  = $results['resolution_x'];
-        $new_video->resolution_y  = $results['resolution_y'];
-        $new_video->time          = $results['time'];
-        $new_video->release_date  = $results['release_date'] ?: 0;
-        $new_video->bitrate       = $results['bitrate'];
-        $new_video->mode          = $results['mode'];
-        $new_video->channels      = $results['channels'];
-        $new_video->display_x     = $results['display_x'];
-        $new_video->display_y     = $results['display_y'];
-        $new_video->frame_rate    = $results['frame_rate'];
-        $new_video->video_bitrate = (int) self::check_int($results['video_bitrate'], 4294967294, 0);
-        $tags                     = Tag::get_object_tags('video', $video->id);
-        if ($tags) {
-            foreach ($tags as $tag) {
-                $video->tags[]     = $tag['name'];
-            }
-        }
-        $new_video->tags        = $results['genre'];
-
-        $info = Video::compare_video_information($video, $new_video);
-        if ($info['change']) {
-            debug_event(self::class, $video->file . " : differences found, updating database", 5);
-
-            Video::update_video($video->id, $new_video);
-
-            if ($video->tags != $new_video->tags) {
-                Tag::update_tag_list(implode(',', $new_video->tags), 'video', $video->id, true);
-            }
-        } else {
-            debug_event(self::class, $video->file . " : no differences found", 5);
-        }
-
-        return $info;
-    }
-
-    /**
->>>>>>> 2e1c4be6
      * Get rid of all tags found in the libraryItem
      * @param library_item $libraryItem
      * @param array $metadata
@@ -2681,16 +2423,6 @@
     }
 
     /**
-<<<<<<< HEAD
-     * Updates create_modify for album times
-     * @param Song $song
-     * @param Song $new_song
-     */
-    protected static function updateAlbumTimes(Song $song, Song $new_song)
-    {
-        $sql = "UPDATE `album` SET `album`.`addition_time` = ? WHERE `album`.`id` = ? AND (`album`.`addition_time` = 0 OR `album`.`addition_time` > ?)";
-        Dba::write($sql, array((int)$song->addition_time, (int)$new_song->album, (int)$song->addition_time));
-=======
      * Migrate an object associated catalog to a new object
      * @param string $object_type
      * @param integer $old_object_id
@@ -2703,45 +2435,6 @@
         $params = array($new_object_id, $object_type, $old_object_id);
 
         return Dba::write($sql, $params);
-    }
-
-    /**
-     * Updates album tags from given song
-     * @param Song $song
-     */
-    protected static function updateAlbumTags(Song $song)
-    {
-        $tags = self::getSongTags('album', $song->album);
-        Tag::update_tag_list(implode(',', $tags), 'album', $song->album, true);
-    }
-
-    /**
-     * Updates artist tags from given song
-     * @param Song $song
-     */
-    protected static function updateArtistTags(Song $song)
-    {
-        $tags = self::getSongTags('artist', $song->artist);
-        Tag::update_tag_list(implode(',', $tags), 'artist', $song->artist, true);
-    }
-
-    /**
-     * Get all tags from all Songs from [type] (artist, album, ...)
-     * @param string $type
-     * @param integer $object_id
-     * @return array
-     */
-    protected static function getSongTags($type, $object_id)
-    {
-        $tags       = array();
-        $db_results = Dba::read('SELECT `tag`.`name` FROM `tag`' . ' JOIN `tag_map` ON `tag`.`id` = `tag_map`.`tag_id`' . ' JOIN `song` ON `tag_map`.`object_id` = `song`.`id`' . ' WHERE `song`.`' . $type . '` = ? AND `tag_map`.`object_type` = "song"' . ' GROUP BY `tag`.`id`, `tag`.`name`',
-            array($object_id));
-        while ($row = Dba::fetch_assoc($db_results)) {
-            $tags[] = $row['name'];
-        }
-
-        return $tags;
->>>>>>> 2e1c4be6
     }
 
     /**
