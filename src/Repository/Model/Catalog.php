<?php
/*
 * vim:set softtabstop=4 shiftwidth=4 expandtab:
 *
 * LICENSE: GNU Affero General Public License, version 3 (AGPL-3.0-or-later)
 * Copyright 2001 - 2022 Ampache.org
 *
 * This program is free software: you can redistribute it and/or modify
 * it under the terms of the GNU Affero General Public License as published by
 * the Free Software Foundation, either version 3 of the License, or
 * (at your option) any later version.
 *
 * This program is distributed in the hope that it will be useful,
 * but WITHOUT ANY WARRANTY; without even the implied warranty of
 * MERCHANTABILITY or FITNESS FOR A PARTICULAR PURPOSE.  See the
 * GNU Affero General Public License for more details.
 *
 * You should have received a copy of the GNU Affero General Public License
 * along with this program.  If not, see <https://www.gnu.org/licenses/>.
 */

declare(strict_types=0);

namespace Ampache\Repository\Model;

use Ampache\Config\AmpConfig;
use Ampache\Config\ConfigContainerInterface;
use Ampache\Config\ConfigurationKeyEnum;
use Ampache\Module\Art\Collector\ArtCollectorInterface;
use Ampache\Module\Authorization\Access;
use Ampache\Module\Catalog\Catalog_beets;
use Ampache\Module\Catalog\Catalog_beetsremote;
use Ampache\Module\Catalog\Catalog_dropbox;
use Ampache\Module\Catalog\Catalog_local;
use Ampache\Module\Catalog\Catalog_remote;
use Ampache\Module\Catalog\Catalog_Seafile;
use Ampache\Module\Catalog\Catalog_soundcloud;
use Ampache\Module\Catalog\Catalog_subsonic;
use Ampache\Module\Catalog\GarbageCollector\CatalogGarbageCollectorInterface;
use Ampache\Module\Playback\Stream_Url;
use Ampache\Module\Song\Tag\SongTagWriterInterface;
use Ampache\Module\Statistics\Stats;
use Ampache\Module\System\AmpError;
use Ampache\Module\System\Core;
use Ampache\Module\System\Dba;
use Ampache\Module\Util\ObjectTypeToClassNameMapper;
use Ampache\Module\Util\Recommendation;
use Ampache\Module\Util\Ui;
use Ampache\Module\Util\UtilityFactoryInterface;
use Ampache\Module\Util\VaInfo;
use Ampache\Repository\AlbumRepositoryInterface;
use Ampache\Repository\LabelRepositoryInterface;
use Ampache\Repository\LicenseRepositoryInterface;
use Ampache\Repository\Model\Metadata\Repository\Metadata;
use Ampache\Repository\SongRepositoryInterface;
use Exception;
use PDOStatement;
use RecursiveDirectoryIterator;
use RecursiveIteratorIterator;
use ReflectionException;
use RegexIterator;

/**
 * This class handles all actual work in regards to the catalog,
 * it contains functions for creating/listing/updated the catalogs.
 */
abstract class Catalog extends database_object
{
    protected const DB_TABLENAME = 'catalog';

    private const CATALOG_TYPES = [
        'beets' => Catalog_beets::class,
        'beetsremote' => Catalog_beetsremote::class,
        'dropbox' => Catalog_dropbox::class,
        'local' => Catalog_local::class,
        'remote' => Catalog_remote::class,
        'seafile' => Catalog_Seafile::class,
        'soundcloud' => Catalog_soundcloud::class,
        'subsonic' => Catalog_subsonic::class,
    ];

    /**
     * @var integer $id
     */
    public $id;
    /**
     * @var string $name
     */
    public $name;
    /**
     * @var integer $last_update
     */
    public $last_update;
    /**
     * @var integer $last_add
     */
    public $last_add;
    /**
     * @var integer $last_clean
     */
    public $last_clean;
    /**
     * @var string $key
     */
    public $key;
    /**
     * @var string $rename_pattern
     */
    public $rename_pattern;
    /**
     * @var string $sort_pattern
     */
    public $sort_pattern;
    /**
     * @var string $catalog_type
     */
    public $catalog_type;
    /**
     * @var string $gather_types
     */
    public $gather_types;

    /**
     * @var string $f_name
     */
    public $f_name;
    /**
     * @var string $link
     */
    public $link;
    /**
     * @var string $f_link
     */
    public $f_link;
    /**
     * @var string $f_update
     */
    public $f_update;
    /**
     * @var string $f_add
     */
    public $f_add;
    /**
     * @var string $f_clean
     */
    public $f_clean;
    /**
     * alias for catalog paths, urls, etc etc
     * @var string $f_full_info
     */
    public $f_full_info;
    /**
     * alias for catalog paths, urls, etc etc
     * @var string $f_info
     */
    public $f_info;
    /**
     * @var integer $enabled
     */
    public $enabled;

    /**
     * This is a private var that's used during catalog builds
     * @var array $_playlists
     */
    protected $_playlists = array();

    /**
     * Cache all files in catalog for quick lookup during add
     * @var array $_filecache
     */
    protected $_filecache = array();

    // Used in functions
    /**
     * @var array $albums
     */
    protected static $albums = array();
    /**
     * @var array $artists
     */
    protected static $artists = array();
    /**
     * @var array $tags
     */
    protected static $tags = array();

    /**
     * @return string
     */
    abstract public function get_path();

    /**
     * @return string
     */
    abstract public function get_type();

    /**
     * @return string
     */
    abstract public function get_description();

    /**
     * @return string
     */
    abstract public function get_version();

    /**
     * @return string
     */
    abstract public function get_create_help();

    /**
     * @return bool
     */
    abstract public function is_installed();

    /**
     * @return bool
     */
    abstract public function install();

    /**
     * @param array $options
     * @return mixed
     */
    abstract public function add_to_catalog($options = null);

    /**
     * @return mixed
     */
    abstract public function verify_catalog_proc();

    /**
     * @return int
     */
    abstract public function clean_catalog_proc();

    /**
     * @return array
     */
    abstract public function check_catalog_proc();

    /**
     * @param string $new_path
     * @return boolean
     */
    abstract public function move_catalog_proc($new_path);

    /**
     * @return bool
     */
    abstract public function cache_catalog_proc();

    /**
     * @return array
     */
    abstract public function catalog_fields();

    /**
     * @param string $file_path
     * @return string
     */
    abstract public function get_rel_path($file_path);

    /**
     * @param Song|Podcast_Episode|Song_Preview|Video $media
     * @return Media|null
     */
    abstract public function prepare_media($media);

    public function getId(): int
    {
        return (int)$this->id;
    }

    /**
     * Check if the catalog is ready to perform actions (configuration completed, ...)
     * @return boolean
     */
    public function isReady()
    {
        return true;
    }

    /**
     * Show a message to make the catalog ready.
     */
    public function show_ready_process()
    {
        // Do nothing.
    }

    /**
     * Perform the last step process to make the catalog ready.
     */
    public function perform_ready()
    {
        // Do nothing.
    }

    /**
     * uninstall
     * This removes the remote catalog
     * @return boolean
     */
    public function uninstall()
    {
        $sql = "DELETE FROM `catalog` WHERE `catalog_type` = ?";
        Dba::query($sql, array($this->get_type()));

        $sql = "DROP TABLE `catalog_" . $this->get_type() . "`";
        Dba::query($sql);

        return true;
    } // uninstall

    /**
     * Create a catalog from its id.
     * @param integer $catalog_id
     * @return Catalog|null
     */
    public static function create_from_id($catalog_id)
    {
        $sql        = 'SELECT `catalog_type` FROM `catalog` WHERE `id` = ?';
        $db_results = Dba::read($sql, array($catalog_id));
        $row        = Dba::fetch_assoc($db_results);
        if (empty($row)) {
            return null;
        }

        return self::create_catalog_type($row['catalog_type'], $catalog_id);
    }

    /**
     * create_catalog_type
     * This function attempts to create a catalog type
     * @param string $type
     * @param integer $catalog_id
     * @return Catalog|null
     */
    public static function create_catalog_type($type, $catalog_id = 0)
    {
        if (!$type) {
            return null;
        }

        $controller = self::CATALOG_TYPES[$type] ?? null;

        if ($controller === null) {
            /* Throw Error Here */
            debug_event(__CLASS__, 'Unable to load ' . $type . ' catalog type', 2);

            return null;
        } // include
        if ($catalog_id > 0) {
            $catalog = new $controller($catalog_id);
        } else {
            $catalog = new $controller();
        }
        if (!($catalog instanceof Catalog)) {
            debug_event(__CLASS__, $type . ' not an instance of Catalog abstract, unable to load', 1);

            return null;
        }
        // identify if it's actually enabled
        $sql        = 'SELECT `enabled` FROM `catalog` WHERE `id` = ?';
        $db_results = Dba::read($sql, array($catalog->id));

        while ($results = Dba::fetch_assoc($db_results)) {
            $catalog->enabled = $results['enabled'];
        }

        return $catalog;
    }

    /**
     * Show dropdown catalog types.
     * @param string $divback
     */
    public static function show_catalog_types($divback = 'catalog_type_fields')
    {
        echo '<script>' . "var type_fields = new Array();type_fields['none'] = '';";
        $seltypes = '<option value="none">[' . T_("Select") . ']</option>';
        $types    = self::get_catalog_types();
        foreach ($types as $type) {
            $catalog = self::create_catalog_type($type);
            if ($catalog->is_installed()) {
                $seltypes .= '<option value="' . $type . '">' . $type . '</option>';
                echo "type_fields['" . $type . "'] = \"";
                $fields = $catalog->catalog_fields();
                $help   = $catalog->get_create_help();
                if (!empty($help)) {
                    echo "<tr><td></td><td>" . $help . "</td></tr>";
                }
                foreach ($fields as $key => $field) {
                    echo "<tr><td style='width: 25%;'>" . $field['description'] . ":</td><td>";
                    $value = (array_key_exists('value', $field)) ? $field['value'] : '';

                    switch ($field['type']) {
                        case 'checkbox':
                            echo "<input type='checkbox' name='" . $key . "' value='1' " . ((!empty($value)) ? 'checked' : '') . "/>";
                            break;
                        default:
                            echo "<input type='" . $field['type'] . "' name='" . $key . "' value='" . $value . "' />";
                            break;
                    }
                    echo "</td></tr>";
                }
                echo "\";";
            }
        }

        echo "function catalogTypeChanged() {var sel = document.getElementById('catalog_type');var seltype = sel.options[sel.selectedIndex].value;var ftbl = document.getElementById('" . $divback . "');ftbl.innerHTML = '<table class=\"tabledata\">' + type_fields[seltype] + '</table>';} </script><select name=\"type\" id=\"catalog_type\" onChange=\"catalogTypeChanged();\">" . $seltypes . "</select>";
    }

    /**
     * get_catalog_types
     * This returns the catalog types that are available
     * @return string[]
     */
    public static function get_catalog_types()
    {
        return array_keys(self::CATALOG_TYPES);
    }

    /**
     * get_catalog_filters
     * This returns the filters, sorting by name or by id as indicated by $sort
     * $sort = field to sort on (id or name)
     * @return array
     */
    public static function get_catalog_filters($sort = 'name')
    {
        $results = array();
        // Now fetch the rest;
        $sql        = "SELECT `id`, `name` FROM `catalog_filter_group` ORDER BY `$sort` ";
        $db_results = Dba::read($sql);
        while ($row = Dba::fetch_assoc($db_results)) {
            $results[] = $row;
        }

        return $results;
    }

    /**
     * get_name
     * Returns the name of the catalog matching the given ID
     * @return string
     */
    public static function getName($catalog_id = 0)
    {
        $sql        = "SELECT `name` FROM `catalog` WHERE `id` = ?";
        $db_results = Dba::read($sql, array($catalog_id));
        $row        = Dba::fetch_assoc($db_results);

        return $row['name'] ?? '';
    }

    /**
     * @return string
     */
    public function get_fullname()
    {
        if (!isset($this->f_name)) {
            $this->f_name = $this->name;
        }

        return $this->f_name;
    }

    /**
     * Get item link.
     * @return string
     */
    public function get_link()
    {
        // don't do anything if it's formatted
        if (!isset($this->link)) {
            $web_path   = AmpConfig::get('web_path');
            $this->link = $web_path . '/admin/catalog.php?action=show_customize_catalog&catalog_id=' . $this->id;
        }

        return $this->link;
    }

    /**
     * Get item f_link.
     * @return string
     */
    public function get_f_link()
    {
        // don't do anything if it's formatted
        if (!isset($this->f_link)) {
            $this->f_link  = '<a href="' . $this->get_link() . '" title="' . scrub_out($this->get_fullname()) . '">' . scrub_out($this->get_fullname()) . '</a>';
        }

        return $this->f_link;
    }

    /**
     * filter_user_count
     * Returns the number of users assigned to a particular filter.
     * @return int
     */
    public static function filter_user_count($filter_id)
    {
        $sql        = "SELECT COUNT(1) AS `count` FROM `user` WHERE `catalog_filter_group` = ?";
        $db_results = Dba::read($sql, array($filter_id));
        $row        = Dba::fetch_assoc($db_results);

        return $row['count'];
    }

    /**
     * filter_catalog_count
     * This returns the number of catalogs assigned to a filter.
     * @return string
     */
    public static function filter_catalog_count($filter_id)
    {
        $sql        = "SELECT COUNT(1) AS `count` FROM `catalog_filter_group_map` WHERE `group_id` = ? AND `enabled` = 1";
        $db_results = Dba::read($sql, array($filter_id));
        $row        = Dba::fetch_assoc($db_results);

        return $row['count'];
    }

    /**
     * filter_count
     * This returns the number of filters.
     * @return int
     */
    public static function filter_count()
    {
        $sql        = "SELECT COUNT(1) AS `count` FROM `catalog_filter_group`";
        $db_results = Dba::read($sql);
        $row        = Dba::fetch_assoc($db_results);

        return (int)$row['count'] ?? 0;
    }

    /**
     * filter_name_exists
     * can specifiy an ID to ignore in this check, useful for filter names.
     * @return bool
     */
    public static function filter_name_exists($filter_name, $exclude_id = 0)
    {
        $params = array($filter_name);
        $sql    = "SELECT `id` FROM `catalog_filter_group` WHERE `name` = ?";
        if ($exclude_id >= 0) {
            $sql .= " AND `id` != ?";
            $params[] = $exclude_id;
        }

        $db_results = Dba::read($sql, $params);
        if (Dba::num_rows($db_results) > 0) {
            return true;
        }

        return false;
    }

    /**
     * check_filter_catalog_enabled
     * Returns the `enabled` status of the filter/catalog combination
     * @return bool
     */
    public static function check_filter_catalog_enabled($filter_id, $catalog_id)
    {
        $sql        = "SELECT `enabled` FROM `catalog_filter_group_map` WHERE `group_id` = ? AND `catalog_id` = ? AND `enabled` = 1;";
        $db_results = Dba::read($sql, array($filter_id, $catalog_id));
        if (Dba::num_rows($db_results)) {
            return true;
        }

        return false;
    }

    /**
     * check_filter_access
     * Check that a user can access the requested catalog
     * @return bool
     */
    public static function check_filter_access($catalog_id, $user_id)
    {
        if (AmpConfig::get('catalog_filter')) {
            $sql        = "SELECT `catalog_id` FROM `catalog_filter_group_map` INNER JOIN `user` ON `user`.`catalog_filter_group` = `catalog_filter_group_map`.`group_id` WHERE `catalog_id` = ? AND `user`.`id` = ? AND `catalog_filter_group_map`.`enabled`=1";
            $db_results = Dba::read($sql, array($catalog_id, $user_id));
            if (Dba::num_rows($db_results)) {
                return true;
            }

            return false;
        }

        return true;
    }

    /**
     * add_catalog_filter_group_map
     * Adds appropriate rows when a catalog is added.
     */
    public static function add_catalog_filter_group_map($catalog_id)
    {
        $results    = array();
        $sql        = "SELECT `id` FROM `catalog_filter_group` ORDER BY `id`";
        $db_results = Dba::read($sql);
        while ($row = Dba::fetch_assoc($db_results)) {
            $results[] = (int)$row['id'];
        }

        foreach ($results as $filter_id) {
            $enabled = ($filter_id == 0) ? 1 : 0; // always enable for the DEFAULT group
            $sql     = "INSERT IGNORE INTO `catalog_filter_group_map` (`group_id`, `catalog_id`, `enabled`) VALUES (?, ?, ?);";
            $params  = array((int)$filter_id, (int)$catalog_id, $enabled);
            Dba::write($sql, $params);
        }
    }

    /**
     * add_catalog_filter_group
     * @return PDOStatement|boolean
     */
    public static function add_catalog_filter_group($filter_name, $catalogs)
    {
        // Create the filter
        $params = array($filter_name);
        $sql    = "INSERT INTO `catalog_filter_group` (`name`) VALUES ('$filter_name')";
        Dba::write($sql, $params);
        $filter_id = Dba::insert_id();

        // Fill in catalog_filter_group_map table for the new filter
        $results    = array();
        $sql        = "SELECT `id` FROM `catalog` ORDER BY `id`";
        $db_results = Dba::read($sql);
        while ($row = Dba::fetch_assoc($db_results)) {
            $results[] = (int)$row['id'];
        }

        $sql = "INSERT INTO `catalog_filter_group_map` (`group_id`, `catalog_id`, `enabled`) VALUES ";
        foreach ($results as $catalog_id) {
            $catalog_name = self::getName($catalog_id);
            $enabled      = $catalogs[$catalog_name];
            $sql .= "($filter_id, $catalog_id, $enabled),";
        }
        // Remove last comma to avoid SQL error
        $sql = substr($sql, 0, -1);

        return Dba::write($sql);
    }

    /**
     * edit_catalog_filter
     * @return bool
     */
    public static function edit_catalog_filter($filter_id, $filter_name, $catalogs)
    {
        // Modify the filter name
        $results = array();
        $sql     = "UPDATE `catalog_filter_group` SET `name` = ? WHERE `id` = ?;";
        Dba::write($sql, array($filter_name, $filter_id));

        // Fill in catalog_filter_group_map table for the filter
        $sql        = "SELECT `id` FROM `catalog` ORDER BY `id`";
        $db_results = Dba::read($sql);
        while ($row = Dba::fetch_assoc($db_results)) {
            $results[] = (int)$row['id'];
        }

        foreach ($results as $catalog_id) {
            $sql        = "SELECT `catalog_id` FROM `catalog_filter_group_map` WHERE `group_id` = ? AND `catalog_id` = ?";
            $db_results = Dba::read($sql, array($filter_id, $catalog_id));
            $enabled    = $catalogs[$catalog_id];
            $sql        = (Dba::num_rows($db_results))
                ? "UPDATE `catalog_filter_group_map` SET `enabled` = ? WHERE `group_id` = ? AND `catalog_id` = ?"
                : "INSERT INTO `catalog_filter_group_map` SET `enabled` = ?, `group_id` = ?, `catalog_id` = ?";
            if (!Dba::write($sql, array($enabled, $filter_id, $catalog_id))) {
                return false;
            }
        }
        self::garbage_collect_filters();

        return true;
    }

    /**
     * delete_catalog_filter
     * @return PDOStatement|boolean
     */
    public static function delete_catalog_filter($filter_id)
    {
        if ($filter_id > 0) {
            $params = array($filter_id);
            $sql    = "DELETE FROM `catalog_filter_group` WHERE `id` = ?";
            if (Dba::write($sql, $params)) {
                $sql = "DELETE FROM `catalog_filter_group_map` WHERE `group_id` = ?";

                return Dba::write($sql, $params);
            }
        }

        return false;
    }

    /**
     * reset_user_filter
     * reset a users's catalog filter to DEFAULT after deleting a filter group
     */
    public static function reset_user_filter($filter_id)
    {
        $sql = "UPDATE `user` SET `catalog_filter_group` = 0 WHERE `catalog_filter_group` = ?";
        Dba::write($sql, array($filter_id));
    }

    /**
     * Check if a file is an audio.
     * @param string $file
     * @return boolean
     */
    public static function is_audio_file($file)
    {
        $ignore_pattern = AmpConfig::get('catalog_ignore_pattern');
        $ignore_check   = !($ignore_pattern) || preg_match("/(" . $ignore_pattern . ")/i", $file) === 0;
        $file_pattern   = AmpConfig::get('catalog_file_pattern');
        $pattern        = "/\.(" . $file_pattern . ")$/i";

        return ($ignore_check && preg_match($pattern, $file));
    }

    /**
     * Check if a file is a video.
     * @param string $file
     * @return boolean
     */
    public static function is_video_file($file)
    {
        $ignore_pattern = AmpConfig::get('catalog_ignore_pattern');
        $ignore_check   = !($ignore_pattern) || preg_match("/(" . $ignore_pattern . ")/i", $file) === 0;
        $video_pattern  = "/\.(" . AmpConfig::get('catalog_video_pattern') . ")$/i";

        return ($ignore_check && preg_match($video_pattern, $file));
    }

    /**
     * Check if a file is a playlist.
     * @param string $file
     * @return bool
     */
    public static function is_playlist_file($file)
    {
        $ignore_pattern   = AmpConfig::get('catalog_ignore_pattern');
        $ignore_check     = !($ignore_pattern) || preg_match("/(" . $ignore_pattern . ")/i", $file) === 0;
        $playlist_pattern = "/\.(" . AmpConfig::get('catalog_playlist_pattern') . ")$/i";

        return ($ignore_check && preg_match($playlist_pattern, $file));
    }

    /**
     * Get catalog info from table.
     * @param integer $object_id
     * @param string $table_name
     * @return array
     */
    public function get_info($object_id, $table_name = 'catalog')
    {
        $info = parent::get_info($object_id, $table_name);

        $table      = 'catalog_' . $this->get_type();
        $sql        = "SELECT `id` FROM `$table` WHERE `catalog_id` = ?";
        $db_results = Dba::read($sql, array($object_id));

        if ($results = Dba::fetch_assoc($db_results)) {
            $info_type = parent::get_info($results['id'], $table);
            foreach ($info_type as $key => $value) {
                if (!array_key_exists($key, $info) || !$info[$key]) {
                    $info[$key] = $value;
                }
            }
        }

        return $info;
    }

    /**
     * Get enable sql filter;
     * @param string $type
     * @param string $catalog_id
     * @return string
     */
    public static function get_enable_filter($type, $catalog_id)
    {
        $sql = "";
        if ($type == "song" || $type == "album" || $type == "artist" || $type == "album_artist") {
            if ($type == "song") {
                $type = "id";
            }
            $sql = "(SELECT COUNT(`song_dis`.`id`) FROM `song` AS `song_dis` LEFT JOIN `catalog` AS `catalog_dis` ON `catalog_dis`.`id` = `song_dis`.`catalog` WHERE `song_dis`.`" . $type . "` = " . $catalog_id . " AND `catalog_dis`.`enabled` = '1' GROUP BY `song_dis`.`" . $type . "`) > 0";
        } elseif ($type == "album_disk") {
            $sql = "(SELECT DISTINCT COUNT(`album_disk`.`id`) FROM `album_disk` LEFT JOIN `album` AS `album_dis` ON `album_dis`.`id` = `album_disk`.`album_id` LEFT JOIN `catalog` AS `catalog_dis` ON `catalog_dis`.`id` = `album_dis`.`catalog` WHERE `album_dis`.`id` = " . $catalog_id . " AND `catalog_dis`.`enabled` = '1' GROUP BY `album_disk`.`id`) > 0";
        } elseif ($type == "video") {
            $sql = "(SELECT COUNT(`video_dis`.`id`) FROM `video` AS `video_dis` LEFT JOIN `catalog` AS `catalog_dis` ON `catalog_dis`.`id` = `video_dis`.`catalog` WHERE `video_dis`.`id` = " . $catalog_id . " AND `catalog_dis`.`enabled` = '1' GROUP BY `video_dis`.`id`) > 0";
        }

        return $sql;
    }

    /**
     * Get filter_user sql filter;
     * @param string $type
     * @param integer $user_id
     * @return string
     */
    public static function get_user_filter($type, $user_id)
    {
        switch ($type) {
            case "album":
            case "song":
            case "video":
            case "podcast":
            case "podcast_episode":
            case "live_stream":
            case "artist":
                $sql = " `$type`.`id` IN (SELECT `object_id` FROM `catalog_map` LEFT JOIN `catalog` ON `catalog_map`.`catalog_id` = `catalog`.`id` WHERE `catalog_map`.`object_type` = '$type' AND `catalog`.`id` IN (SELECT `catalog_id` FROM `catalog_filter_group_map` INNER JOIN `user` ON `user`.`catalog_filter_group` = `catalog_filter_group_map`.`group_id` WHERE `user`.`id` = $user_id AND `catalog_filter_group_map`.`enabled`=1)  GROUP BY `catalog_map`.`object_id`) ";
                break;
            case "song_artist":
            case "song_album":
                $type = str_replace('song_', '', (string) $type);
                $sql  = " `song`.`$type` IN (SELECT `object_id` FROM `catalog_map` LEFT JOIN `catalog` ON `catalog_map`.`catalog_id` = `catalog`.`id` WHERE `catalog_map`.`object_type` = '$type' AND `catalog`.`id` IN (SELECT `catalog_id` FROM `catalog_filter_group_map` INNER JOIN `user` ON `user`.`catalog_filter_group` = `catalog_filter_group_map`.`group_id` WHERE `user`.`id` = $user_id AND `catalog_filter_group_map`.`enabled`=1)  GROUP BY `catalog_map`.`object_id`) ";
                break;
            case "album_disk":
                $sql = " `$type`.`album_id` IN (SELECT `object_id` FROM `catalog_map` LEFT JOIN `catalog` ON `catalog_map`.`catalog_id` = `catalog`.`id` WHERE `catalog_map`.`object_type` = 'album' AND `catalog`.`id` IN (SELECT `catalog_id` FROM `catalog_filter_group_map` INNER JOIN `user` ON `user`.`catalog_filter_group` = `catalog_filter_group_map`.`group_id` WHERE `user`.`id` = $user_id AND `catalog_filter_group_map`.`enabled`=1)  GROUP BY `catalog_map`.`object_id`) ";
                break;
            case "album_artist":
                $sql  = " `album`.`$type` IN (SELECT `object_id` FROM `catalog_map` LEFT JOIN `catalog` ON `catalog_map`.`catalog_id` = `catalog`.`id` WHERE `catalog_map`.`object_type` = '$type' AND `catalog`.`id` IN (SELECT `catalog_id` FROM `catalog_filter_group_map` INNER JOIN `user` ON `user`.`catalog_filter_group` = `catalog_filter_group_map`.`group_id` WHERE `user`.`id` = $user_id AND `catalog_filter_group_map`.`enabled`=1)  GROUP BY `catalog_map`.`object_id`) ";
                break;
            case "label":
                $sql = " `label`.`id` IN (SELECT `label` FROM `label_asso` LEFT JOIN `artist` ON `label_asso`.`artist` = `artist`.`id` LEFT JOIN `catalog_map` ON `catalog_map`.`object_type` = 'artist' AND `catalog_map`.`object_id` = `artist`.`id` LEFT JOIN `catalog` ON `catalog_map`.`catalog_id` = `catalog`.`id` WHERE `catalog_map`.`object_type` = 'artist' AND `catalog`.`id` IN (SELECT `catalog_id` FROM `catalog_filter_group_map` INNER JOIN `user` ON `user`.`catalog_filter_group` = `catalog_filter_group_map`.`group_id` WHERE `user`.`id` = $user_id AND `catalog_filter_group_map`.`enabled`=1) GROUP BY `label_asso`.`label`) ";
                break;
            case "playlist":
                $sql = " `playlist`.`id` IN (SELECT `playlist` FROM `playlist_data` LEFT JOIN `song` ON `playlist_data`.`object_id` = `song`.`id` AND `playlist_data`.`object_type` = 'song' LEFT JOIN `catalog_map` ON `catalog_map`.`object_type` = 'song' AND `catalog_map`.`object_id` = `song`.`id` LEFT JOIN `catalog` ON `catalog_map`.`catalog_id` = `catalog`.`id` WHERE `catalog_map`.`object_type` = 'song' AND `catalog`.`id` IN (SELECT `catalog_id` FROM `catalog_filter_group_map` INNER JOIN `user` ON `user`.`catalog_filter_group` = `catalog_filter_group_map`.`group_id` WHERE `user`.`id` = $user_id AND `catalog_filter_group_map`.`enabled`=1)  GROUP BY `playlist_data`.`playlist`) ";
                break;
            case "share":
                $sql = " `share`.`object_id` IN (SELECT `share`.`object_id` FROM `share` LEFT JOIN `catalog_map` ON `share`.`object_type` = `catalog_map`.`object_type` AND `share`.`object_id` = `catalog_map`.`object_id` LEFT JOIN `catalog` ON `catalog_map`.`catalog_id` = `catalog`.`id` WHERE `catalog`.`id` IN (SELECT `catalog_id` FROM `catalog_filter_group_map` INNER JOIN `user` ON `user`.`catalog_filter_group` = `catalog_filter_group_map`.`group_id` WHERE `user`.`id` = $user_id AND `catalog_filter_group_map`.`enabled`=1)   GROUP BY `share`.`object_id`, `share`.`object_type`) ";
                break;
            case "tag":
                $sql = " `tag`.`id` IN (SELECT `tag_id` FROM `tag_map` LEFT JOIN `catalog_map` ON `catalog_map`.`object_type` = `tag_map`.`object_type` AND `catalog_map`.`object_id` = `tag_map`.`object_id` LEFT JOIN `catalog` ON `catalog_map`.`catalog_id` = `catalog`.`id` WHERE `catalog`.`id` IN (SELECT `catalog_id` FROM `catalog_filter_group_map` INNER JOIN `user` ON `user`.`catalog_filter_group` = `catalog_filter_group_map`.`group_id` WHERE `user`.`id` = $user_id AND `catalog_filter_group_map`.`enabled`=1)  GROUP BY `tag_map`.`tag_id`) ";
                break;
            case 'tvshow':
                $sql = " `tvshow`.`id` IN (SELECT `tvshow` FROM `tvshow_season` LEFT JOIN `tvshow_episode` ON `tvshow_episode`.`season` = `tvshow_season`.`id` LEFT JOIN `video` ON `tvshow_episode`.`id` = `video`.`id` LEFT JOIN `catalog_map` ON `catalog_map`.`object_type` = 'video' AND `catalog_map`.`object_id` = `video`.`id` LEFT JOIN `catalog` ON `catalog_map`.`catalog_id` = `catalog`.`id` WHERE `catalog`.`id` IN (SELECT `catalog_id` FROM `catalog_filter_group_map` INNER JOIN `user` ON `user`.`catalog_filter_group` = `catalog_filter_group_map`.`group_id` WHERE `user`.`id` = $user_id AND `catalog_filter_group_map`.`enabled`=1)  GROUP BY `tvshow_season`.`tvshow`) ";
                break;
            case 'tvshow_season':
                $sql = " `tvshow_season`.`tvshow` IN (SELECT `season` FROM `tvshow_episode` LEFT JOIN `video` ON `tvshow_episode`.`id` = `video`.`id` LEFT JOIN `catalog_map` ON `catalog_map`.`object_type` = 'video' AND `catalog_map`.`object_id` = `video`.`id` LEFT JOIN `catalog` ON `catalog_map`.`catalog_id` = `catalog`.`id` WHERE `catalog`.`id` IN (SELECT `catalog_id` FROM `catalog_filter_group_map` INNER JOIN `user` ON `user`.`catalog_filter_group` = `catalog_filter_group_map`.`group_id` WHERE `user`.`id` = $user_id AND `catalog_filter_group_map`.`enabled`=1) GROUP BY `tvshow_episode`.`season`) ";
                break;
            case 'tvshow_episode':
            case 'movie':
            case 'personal_video':
            case 'clip':
                $sql = " `$type`.`id` IN (SELECT `video`.`id` FROM `video` LEFT JOIN `catalog_map` ON `catalog_map`.`object_type` = 'video' AND `catalog_map`.`object_id` = `video`.`id` LEFT JOIN `catalog` ON `catalog_map`.`catalog_id` = `catalog`.`id` WHERE `catalog`.`id` IN (SELECT `catalog_id` FROM `catalog_filter_group_map` INNER JOIN `user` ON `user`.`catalog_filter_group` = `catalog_filter_group_map`.`group_id` WHERE `user`.`id` = $user_id AND `catalog_filter_group_map`.`enabled`=1)  GROUP BY `video`.`id`) ";
                break;
            // enum('album','album_disk','artist','catalog','genre','live_stream','playlist','podcast','podcast_episode','song','stream','tvshow','tvshow_season','video')
            case "object_count_album_disk":
                $sql = " `object_count`.`object_id` IN (SELECT `catalog_map`.`object_id` FROM `catalog_map` LEFT JOIN `catalog` ON `catalog_map`.`catalog_id` = `catalog`.`id` WHERE `catalog_map`.`object_type` = 'album' AND `catalog`.`id` IN (SELECT `catalog_id` FROM `catalog_filter_group_map` INNER JOIN `user` ON `user`.`catalog_filter_group` = `catalog_filter_group_map`.`group_id` WHERE `user`.`id` = $user_id AND `catalog_filter_group_map`.`enabled`=1)  GROUP BY `catalog_map`.`object_id`) ";
                break;
            case "object_count_artist":
            case "object_count_album":
            case "object_count_song":
            case "object_count_playlist":
            case "object_count_genre":
            case "object_count_catalog":
            case "object_count_live_stream":
            case "object_count_video":
            case "object_count_podcast":
            case "object_count_podcast_episode":
                $type = str_replace('object_count_', '', (string) $type);
                $sql  = " `object_count`.`object_id` IN (SELECT `catalog_map`.`object_id` FROM `catalog_map` LEFT JOIN `catalog` ON `catalog_map`.`catalog_id` = `catalog`.`id` WHERE `catalog_map`.`object_type` = '$type' AND `catalog`.`id` IN (SELECT `catalog_id` FROM `catalog_filter_group_map` INNER JOIN `user` ON `user`.`catalog_filter_group` = `catalog_filter_group_map`.`group_id` WHERE `user`.`id` = $user_id AND `catalog_filter_group_map`.`enabled`=1)  GROUP BY `catalog_map`.`object_id`) ";
                break;
            // enum('album','album_disk','artist','catalog','genre','live_stream','playlist','podcast','podcast_episode','song','stream','tvshow','tvshow_season','video')
            case "rating_album_disk":
                $sql  = " `rating`.`object_id` IN (SELECT `catalog_map`.`object_id` FROM `catalog_map` LEFT JOIN `catalog` ON `catalog_map`.`catalog_id` = `catalog`.`id` WHERE `catalog_map`.`object_type` = 'album' AND `catalog`.`id` IN (SELECT `catalog_id` FROM `catalog_filter_group_map` INNER JOIN `user` ON `user`.`catalog_filter_group` = `catalog_filter_group_map`.`group_id` WHERE `user`.`id` = $user_id AND `catalog_filter_group_map`.`enabled`=1)  GROUP BY `catalog_map`.`object_id`) ";
                break;
            case "rating_artist":
            case "rating_album":
            case "rating_song":
            case "rating_stream":
            case "rating_live_stream":
            case "rating_video":
            case "rating_tvshow":
            case "rating_tvshow_season":
            case "rating_podcast":
            case "rating_podcast_episode":
                $type = str_replace('rating_', '', (string) $type);
                $sql  = " `rating`.`object_id` IN (SELECT `catalog_map`.`object_id` FROM `catalog_map` LEFT JOIN `catalog` ON `catalog_map`.`catalog_id` = `catalog`.`id` WHERE `catalog_map`.`object_type` = '$type' AND `catalog`.`id` IN (SELECT `catalog_id` FROM `catalog_filter_group_map` INNER JOIN `user` ON `user`.`catalog_filter_group` = `catalog_filter_group_map`.`group_id` WHERE `user`.`id` = $user_id AND `catalog_filter_group_map`.`enabled`=1)  GROUP BY `catalog_map`.`object_id`) ";
                break;
            case "user_flag_album_disk":
                $sql  = " `user_flag`.`object_id` IN (SELECT `catalog_map`.`object_id` FROM `catalog_map` LEFT JOIN `catalog` ON `catalog_map`.`catalog_id` = `catalog`.`id` WHERE `catalog_map`.`object_type` = 'album' AND `catalog`.`id` IN (SELECT `catalog_id` FROM `catalog_filter_group_map` INNER JOIN `user` ON `user`.`catalog_filter_group` = `catalog_filter_group_map`.`group_id` WHERE `user`.`id` = $user_id AND `catalog_filter_group_map`.`enabled`=1)  GROUP BY `catalog_map`.`object_id`) ";
                break;
            case "user_flag_artist":
            case "user_flag_album":
            case "user_flag_song":
            case "user_flag_video":
            case "user_flag_podcast_episode":
                $type = str_replace('user_flag_', '', (string) $type);
                $sql  = " `user_flag`.`object_id` IN (SELECT `catalog_map`.`object_id` FROM `catalog_map` LEFT JOIN `catalog` ON `catalog_map`.`catalog_id` = `catalog`.`id` WHERE `catalog_map`.`object_type` = '$type' AND `catalog`.`id` IN (SELECT `catalog_id` FROM `catalog_filter_group_map` INNER JOIN `user` ON `user`.`catalog_filter_group` = `catalog_filter_group_map`.`group_id` WHERE `user`.`id` = $user_id AND `catalog_filter_group_map`.`enabled`=1)  GROUP BY `catalog_map`.`object_id`) ";
                break;
            case "rating_playlist":
                $sql  = " `rating`.`object_id` IN (SELECT DISTINCT(`playlist`.`id`) FROM `playlist` LEFT JOIN `playlist_data` ON `playlist_data`.`playlist` = `playlist`.`id` LEFT JOIN `catalog_map` ON `playlist_data`.`object_id` = `catalog_map`.`object_id` AND `playlist_data`.`object_type` = 'song' LEFT JOIN `catalog` ON `catalog_map`.`catalog_id` = `catalog`.`id` WHERE `catalog`.`id` IN (SELECT `catalog_id` FROM `catalog_filter_group_map` INNER JOIN `user` ON `user`.`catalog_filter_group` = `catalog_filter_group_map`.`group_id` WHERE `user`.`id` = $user_id AND `catalog_filter_group_map`.`enabled`=1)  GROUP BY `playlist`.`id`) ";
                break;
            case "user_flag_playlist":
                $sql  = " `user_flag`.`object_id` IN (SELECT DISTINCT(`playlist`.`id`) FROM `playlist` LEFT JOIN `playlist_data` ON `playlist_data`.`playlist` = `playlist`.`id` LEFT JOIN `catalog_map` ON `playlist_data`.`object_id` = `catalog_map`.`object_id` AND `playlist_data`.`object_type` = 'song' LEFT JOIN `catalog` ON `catalog_map`.`catalog_id` = `catalog`.`id` WHERE `catalog`.`id` IN (SELECT `catalog_id` FROM `catalog_filter_group_map` INNER JOIN `user` ON `user`.`catalog_filter_group` = `catalog_filter_group_map`.`group_id` WHERE `user`.`id` = $user_id AND `catalog_filter_group_map`.`enabled`=1)  GROUP BY `playlist`.`id`) ";
                break;
            case "catalog":
                $sql = " `catalog`.`id` IN (SELECT `catalog_id` FROM `catalog_filter_group_map` INNER JOIN `user` ON `user`.`catalog_filter_group` = `catalog_filter_group_map`.`group_id` WHERE `user`.`id` = $user_id AND `catalog_filter_group_map`.`enabled`=1)  ";
                break;
            default:
                debug_event(__CLASS__, 'ERROR get_user_filter: ' . $type . ' not valid', 1);
                $sql = "";
        }

        return $sql;
    }

    /**
     * _create_filecache
     *
     * This populates an array which is used to speed up the add process.
     * @return boolean
     */
    protected function _create_filecache()
    {
        if (count($this->_filecache) == 0) {
            // Get _EVERYTHING_
            $sql        = 'SELECT `id`, `file` FROM `song` WHERE `catalog` = ?';
            $db_results = Dba::read($sql, array($this->id));

            // Populate the filecache
            while ($results = Dba::fetch_assoc($db_results)) {
                $this->_filecache[strtolower((string)$results['file'])] = $results['id'];
            }

            $sql        = 'SELECT `id`, `file` FROM `video` WHERE `catalog` = ?';
            $db_results = Dba::read($sql, array($this->id));

            while ($results = Dba::fetch_assoc($db_results)) {
                $this->_filecache[strtolower((string)$results['file'])] = 'v_' . $results['id'];
            }
        }

        return true;
    }

    /**
     * get_update_info
     *
     * return the counts from user_data or update_info to speed up responses
     * @param string $key
     * @param int $user_id
     * @return int
     */
    public static function get_update_info(string $key, int $user_id)
    {
        $sql = ($user_id > 0)
            ? "SELECT `key`, `value` FROM `user_data` WHERE `key` = ? AND `user` = " . $user_id
            : "SELECT `key`, `value` FROM `update_info` WHERE `key` = ?";
        $db_results = Dba::read($sql, array($key));
        $results    = Dba::fetch_assoc($db_results);

        return (int)($results['value'] ?? 0);
    } // get_update_info

    /**
     * set_update_info
     *
     * write the total_counts to update_info
     * @param string $key
     * @param int $value
     */
    public static function set_update_info(string $key, int $value)
    {
        Dba::write("REPLACE INTO `update_info` SET `key` = ?, `value` = ?;", array($key, $value));
    } // set_update_info

    /**
     * update_enabled
     * sets the enabled flag
     * @param bool $new_enabled
     * @param integer $catalog_id
     */
    public static function update_enabled($new_enabled, $catalog_id)
    {
        /* Check them Rights! */
        if (!Access::check('interface', 75)) {
            return false;
        }

        self::_update_item('enabled', ($new_enabled ? 1 : 0), $catalog_id);
    } // update_enabled

    /**
     * _update_item
     * This is a private function that should only be called from within the catalog class.
     * It takes a field, value, catalog id and level. first and foremost it checks the level
     * against Core::get_global('user') to make sure they are allowed to update this record
     * it then updates it and sets $this->{$field} to the new value
     * @param string $field
     * @param string|int $value
     * @param int $catalog_id
     * @return PDOStatement|boolean
     */
    private static function _update_item($field, $value, $catalog_id)
    {
        /* Can't update to blank */
        if (!strlen(trim((string)$value))) {
            return false;
        }
        $sql = "UPDATE `catalog` SET `$field` = ? WHERE `id` = ?";

        return Dba::write($sql, array($value, $catalog_id));
    } // _update_item

    /**
     * format
     *
     * This makes the object human-readable.
     */
    public function format()
    {
        $this->get_fullname();
        $this->get_link();
        $this->get_f_link();
        $this->f_update      = $this->last_update ? get_datetime((int)$this->last_update) : T_('Never');
        $this->f_add         = $this->last_add ? get_datetime((int)$this->last_add) : T_('Never');
        $this->f_clean       = $this->last_clean ? get_datetime((int)$this->last_clean) : T_('Never');
    }

    /**
     * get_catalogs
     *
     * Pull all the current catalogs and return an array of ids
     * of what you find
     * @param string $filter_type
     * @param int $user_id
     * @return integer[]
     */
    public static function get_catalogs($filter_type = '', $user_id = null)
    {
        $params = array();
        $sql    = "SELECT `id` FROM `catalog` ";
        $join   = 'WHERE';
        if (!empty($filter_type)) {
            $sql .= "$join `gather_types` = ? ";
            $params[] = $filter_type;
            $join     = 'AND';
        }
        if (AmpConfig::get('catalog_disable')) {
            $sql .= "$join `enabled` = 1 ";
            $join = 'AND';
        }
        if (AmpConfig::get('catalog_filter')) {
            if ($user_id > 0) {
                $sql .= $join . self::get_user_filter('catalog', $user_id);
                $join = 'AND';
            }
            if ($user_id == -1) {
                $sql .= "$join `id` IN (SELECT `catalog_id` FROM `catalog_filter_group_map` WHERE `enabled` = 1 AND `group_id` = 0) ";
            }
        }
        $sql .= "ORDER BY `name`;";
        //debug_event(self::class, 'get_catalogs ' . $sql, 5);
        $db_results = Dba::read($sql, $params);
        $results    = array();
        while ($row = Dba::fetch_assoc($db_results)) {
            $results[] = (int)$row['id'];
        }

        return $results;
    }

    /**
     * Run the cache_catalog_proc() on music catalogs.
     */
    public static function cache_catalogs()
    {
        $target = AmpConfig::get('cache_target');
        $path   = (string)AmpConfig::get('cache_path', '');
        // need a destination and target filetype
        if (is_dir($path) && $target) {
            $catalogs = self::get_catalogs('music');
            foreach ($catalogs as $catalogid) {
                debug_event(__CLASS__, 'cache_catalogs: ' . $catalogid, 5);
                $catalog = self::create_from_id($catalogid);
                $catalog->cache_catalog_proc();
            }
            $catalog_dirs  = new RecursiveDirectoryIterator($path);
            $dir_files     = new RecursiveIteratorIterator($catalog_dirs);
            $cache_files   = new RegexIterator($dir_files, "/\.$target/i");
            debug_event(__CLASS__, 'cache_catalogs: cleaning old files', 5);
            foreach ($cache_files as $file) {
                $path    = pathinfo($file);
                $song_id = $path['filename'];
                if (!Song::has_id($song_id)) {
                    unlink($file);
                    debug_event(__CLASS__, 'cache_catalogs: removed {' . $file . '}', 4);
                }
            }
        }
    }

    /**
     * Get last catalogs update.
     * @param integer[]|null $catalogs
     * @return integer
     */
    public static function getLastUpdate($catalogs = null)
    {
        $last_update = 0;
        if ($catalogs == null || !is_array($catalogs)) {
            $catalogs = self::get_catalogs();
        }
        foreach ($catalogs as $catalogid) {
            $catalog = self::create_from_id($catalogid);
            if ($catalog->last_add > $last_update) {
                $last_update = $catalog->last_add;
            }
            if ($catalog->last_update > $last_update) {
                $last_update = $catalog->last_update;
            }
            if ($catalog->last_clean > $last_update) {
                $last_update = $catalog->last_clean;
            }
        }

        return $last_update;
    }

    /**
     * get_stats
     *
     * This returns an hash with the #'s for the different
     * objects that are associated with this catalog. This is used
     * to build the stats box, it also calculates time.
     * @param integer|null $catalog_id
     * @return array
     */
    public static function get_stats($catalog_id = null)
    {
        $counts         = ($catalog_id) ? self::count_catalog($catalog_id) : self::get_server_counts(0);
        $counts         = array_merge(User::count(), $counts);
        $counts['tags'] = ($catalog_id) ? 0 : self::count_tags();

        $counts['formatted_size'] = Ui::format_bytes($counts['size']);

        $hours = floor($counts['time'] / 3600);
        $days  = floor($hours / 24);
        $hours = $hours % 24;

        $time_text = "$days ";
        $time_text .= nT_('day', 'days', $days);
        $time_text .= ", $hours ";
        $time_text .= nT_('hour', 'hours', $hours);

        $counts['time_text'] = $time_text;

        return $counts;
    }

    /**
     * create
     *
     * This creates a new catalog entry and associate it to current instance
     * @param array $data
     * @return integer
     */
    public static function create($data)
    {
        $name           = $data['name'];
        $type           = $data['type'];
        $rename_pattern = $data['rename_pattern'];
        $sort_pattern   = $data['sort_pattern'];
        $gather_types   = $data['gather_media'];

        // Should it be an array? Not now.
        if (!in_array($gather_types,
            array('music', 'clip', 'tvshow', 'movie', 'personal_video', 'podcast'))) {
            return 0;
        }

        $insert_id = 0;
        $classname = self::CATALOG_TYPES[$type] ?? null;
        if ($classname === null) {
            return $insert_id;
        }

        $sql = 'INSERT INTO `catalog` (`name`, `catalog_type`, `rename_pattern`, `sort_pattern`, `gather_types`) VALUES (?, ?, ?, ?, ?)';
        Dba::write($sql, array(
            $name,
            $type,
            $rename_pattern,
            $sort_pattern,
            $gather_types
        ));

        $insert_id = Dba::insert_id();
        if (!$insert_id) {
            AmpError::add('general', T_('Failed to create the catalog, check the debug logs'));
            debug_event(__CLASS__, 'Insert failed: ' . json_encode($data), 2);

            return 0;
        }
<<<<<<< HEAD
        // clear caches if enabled to allow getting the new object
        parent::remove_from_cache('user_catalog');
=======
        self::clear_catalog_cache();
>>>>>>> 63b50516

        /** @var Catalog_beets|Catalog_beetsremote|Catalog_dropbox|Catalog_local|Catalog_remote|Catalog_Seafile|Catalog_soundcloud|Catalog_subsonic $classname */
        if (!$classname::create_type($insert_id, $data)) {
            $sql = 'DELETE FROM `catalog` WHERE `id` = ?';
            Dba::write($sql, array($insert_id));
            $insert_id = 0;
        }

        return (int)$insert_id;
    }

    /**
     * clear_catalog_cache
     */
    public static function clear_catalog_cache()
    {
        // clear caches if enabled to allow getting the new object
        parent::remove_from_cache('user_catalog');
        parent::remove_from_cache('user_catalogmusic');
        if (AmpConfig::get('podcast')) {
            parent::remove_from_cache('user_catalogpodcast');
        }
        if (AmpConfig::get('video')) {
            parent::remove_from_cache('user_catalogclip');
            parent::remove_from_cache('user_catalogtvshow');
            parent::remove_from_cache('user_catalogmovie');
            parent::remove_from_cache('user_catalogpersonal_video');
        }
    }

    /**
     * count_tags
     *
     * This returns the current number of unique tags in the database.
     * @return integer
     */
    public static function count_tags()
    {
        $sql        = "SELECT COUNT(`id`) FROM `tag` WHERE `is_hidden` = 0;";
        $db_results = Dba::read($sql);
        $row        = Dba::fetch_row($db_results);

        return $row[0] ?? 0;
    }

    /**
     * has_access
     *
     * When filtering catalogs you shouldn't be able to play the files
     * @param int $catalog_id
     * @param int $user_id
     * @return bool
     */
    public static function has_access($catalog_id, $user_id)
    {
        if (!AmpConfig::get('catalog_filter')) {
            return true;
        }
<<<<<<< HEAD
        $params = array($catalog_id, $user_id);
        $sql    = "SELECT `catalog_id` FROM `catalog_filter_group_map` WHERE `catalog_id` = ? AND `enabled` = 1 AND `group_id` IN (SELECT `catalog_filter_group` FROM `user` WHERE `id` = ?);";
=======
        if ($user_id == -1) {
            // DEFAULT group only for System / Guest access
            $params = array($catalog_id);
            $sql    = "SELECT `catalog_id` FROM `catalog_filter_group_map` WHERE `catalog_id` = ? AND `enabled` = 1 AND `group_id` = 0;";
        } else {
            $params = array($catalog_id, $user_id);
            $sql    = "SELECT `catalog_id` FROM `catalog_filter_group_map` WHERE `catalog_id` = ? AND `enabled` = 1 AND `group_id` IN (SELECT `catalog_filter_group` FROM `user` WHERE `id` = ?);";
        }
        //debug_event(self::class, 'has_access ' . $sql . ' ' . print_r($params, true), 5);
>>>>>>> 63b50516

        $db_results = Dba::read($sql, $params);
        if (Dba::num_rows($db_results)) {
            return true;
        }

        return false;
    } // has_access

    /**
     * get_server_counts
     *
     * This returns the current number of songs, videos, albums, artists, items, etc across all catalogs on the server
     * @param int $user_id
     * @return array
     */
    public static function get_server_counts($user_id)
    {
        $results = array();
        if ($user_id > 0) {
            $sql        = "SELECT `key`, `value` FROM `user_data` WHERE `user` = ?;";
            $db_results = Dba::read($sql, array($user_id));
        } else {
            $sql        = "SELECT `key`, `value` FROM `update_info`;";
            $db_results = Dba::read($sql);
        }

        while ($row = Dba::fetch_assoc($db_results)) {
            $results[$row['key']] = (int)$row['value'];
        }

        return $results;
    } // get_server_counts

    /**
     * count_table
     *
     * Count and/or Update a table count when adding/removing from the server
     * @param string $table
     * @param int $catalog_id
     * @return int
     */
    public static function count_table($table, $catalog_id = 0)
    {
        $sql = ($catalog_id > 0)
            ? "SELECT COUNT(`id`) FROM `$table` WHERE `catalog` = $catalog_id;"
            : "SELECT COUNT(`id`) FROM `$table`;";
        $db_results = Dba::read($sql);
        $row        = Dba::fetch_row($db_results);
        if (empty($row)) {
            return 0;
        }
        if ($catalog_id === 0) {
            self::set_update_info($table, (int)$row[0]);
        }

        return (int)$row[0];
    } // count_table

    /**
     * count_catalog
     *
     * This returns the current number of songs, videos, podcast_episodes in this catalog.
     * @param integer $catalog_id
     * @return array
     */
    public static function count_catalog($catalog_id)
    {
        $where_sql = $catalog_id ? 'WHERE `catalog` = ?' : '';
        $params    = $catalog_id ? array($catalog_id) : array();
        $results   = array();
        $catalog   = self::create_from_id($catalog_id);

        if ($catalog->id) {
            $table = self::get_table_from_type($catalog->gather_types);
            if ($table == 'podcast_episode' && $catalog_id) {
                $where_sql = "WHERE `podcast` IN (SELECT `id` FROM `podcast` WHERE `catalog` = ?)";
            }
            $sql              = "SELECT COUNT(`id`), IFNULL(SUM(`time`), 0), IFNULL(SUM(`size`), 0) FROM `" . $table . "` " . $where_sql;
            $db_results       = Dba::read($sql, $params);
            $row              = Dba::fetch_row($db_results);
            $results['items'] = ($row[0] ?? 0);
            $results['time']  = ($row[1] ?? 0);
            $results['size']  = ($row[2] ?? 0);
        }

        return $results;
    } // count_catalog

    /**
     * get_uploads_sql
     *
     * @param string $type
     * @param integer $user_id
     * @return string
     */
    public static function get_uploads_sql($type, $user_id = 0)
    {
        $sql       = '';
        $where_sql = ($user_id > 0)
            ? "WHERE `song`.`user_upload` = '" . $user_id . "'"
            : "WHERE `song`.`user_upload` IS NOT NULL";
        switch ($type) {
            case 'song':
                $sql = "SELECT `song`.`id` AS `id` FROM `song` $where_sql AND `song`.`catalog` IN (" . implode(',', Catalog::get_catalogs('', $user_id)) . ")";
                break;
            case 'album':
                $sql = "SELECT `album`.`id` AS `id` FROM `album` JOIN `song` ON `song`.`album` = `album`.`id` $where_sql AND `album`.`catalog` IN (" . implode(',', Catalog::get_catalogs('', $user_id)) . ")";
                break;
            case 'artist':
                $sql = "SELECT DISTINCT `artist_map`.`artist_id` AS `id` FROM `artist_map` LEFT JOIN `song` ON `song`.`artist` = `artist_map`.`artist_id` $where_sql AND `song`.`catalog` IN (" . implode(',', Catalog::get_catalogs('', $user_id)) . ")";
                break;
        }

        return $sql;
    } // get_uploads_sql

    /**
     * get_album_ids
     *
     * This returns an array of ids of albums that have songs in this
     * catalog's
     * @param string $filter
     * @return integer[]
     */
    public function get_album_ids($filter = '')
    {
        $results = array();

        $sql = 'SELECT `album`.`id` FROM `album` WHERE `album`.`catalog` = ?';
        if ($filter === 'art') {
            $sql = "SELECT `album`.`id` FROM `album` LEFT JOIN `image` ON `album`.`id` = `image`.`object_id` AND `object_type` = 'album' WHERE `album`.`catalog` = ? AND `image`.`object_id` IS NULL";
        }
        $db_results = Dba::read($sql, array($this->id));

        while ($row = Dba::fetch_assoc($db_results)) {
            $results[] = (int)$row['id'];
        }

        return array_reverse($results);
    }

    /**
     * get_video_ids
     *
     * This returns an array of ids of videos in this catalog
     * @param string $type
     * @return integer[]
     */
    public function get_video_ids($type = '')
    {
        $results = array();

        $sql = 'SELECT DISTINCT(`video`.`id`) AS `id` FROM `video` ';
        if (!empty($type)) {
            $sql .= 'JOIN `' . $type . '` ON `' . $type . '`.`id` = `video`.`id`';
        }
        $sql .= 'WHERE `video`.`catalog` = ?';
        $db_results = Dba::read($sql, array($this->id));

        while ($row = Dba::fetch_assoc($db_results)) {
            $results[] = (int)$row['id'];
        }

        return $results;
    }

    /**
     *
     * @param integer[]|null $catalogs
     * @param string $type
     * @return Video[]
     */
    public static function get_videos($catalogs = null, $type = '')
    {
        if (!$catalogs) {
            $catalogs = self::get_catalogs();
        }

        $results = array();
        foreach ($catalogs as $catalog_id) {
            $catalog   = self::create_from_id($catalog_id);
            $video_ids = $catalog->get_video_ids($type);
            foreach ($video_ids as $video_id) {
                $results[] = Video::create_from_id($video_id);
            }
        }

        return $results;
    }

    /**
     *
     * @param integer|null $catalog_id
     * @param string $type
     * @return integer
     */
    public static function get_videos_count($catalog_id = null, $type = '')
    {
        $sql = "SELECT COUNT(`video`.`id`) AS `video_cnt` FROM `video` ";
        if (!empty($type)) {
            $sql .= "JOIN `" . $type . "` ON `" . $type . "`.`id` = `video`.`id` ";
        }
        if ($catalog_id) {
            $sql .= "WHERE `video`.`catalog` = `" . (string)($catalog_id) . "`";
        }
        $db_results = Dba::read($sql);
        $row        = Dba::fetch_row($db_results);

        return $row[0] ?? 0;
    }

    /**
     * get_tvshow_ids
     *
     * This returns an array of ids of tvshows in this catalog
     * @return integer[]
     */
    public function get_tvshow_ids()
    {
        $results = array();

        $sql = 'SELECT DISTINCT(`tvshow`.`id`) AS `id` FROM `tvshow` ';
        $sql .= 'JOIN `tvshow_season` ON `tvshow_season`.`tvshow` = `tvshow`.`id` ';
        $sql .= 'JOIN `tvshow_episode` ON `tvshow_episode`.`season` = `tvshow_season`.`id` ';
        $sql .= 'JOIN `video` ON `video`.`id` = `tvshow_episode`.`id` ';
        $sql .= 'WHERE `video`.`catalog` = ?';

        $db_results = Dba::read($sql, array($this->id));
        while ($row = Dba::fetch_assoc($db_results)) {
            $results[] = (int)$row['id'];
        }

        return $results;
    }

    /**
     * get_tvshows
     * @param integer[]|null $catalogs
     * @return TvShow[]
     */
    public static function get_tvshows($catalogs = null)
    {
        if (!$catalogs) {
            $catalogs = self::get_catalogs();
        }

        $results = array();
        foreach ($catalogs as $catalog_id) {
            $catalog    = self::create_from_id($catalog_id);
            $tvshow_ids = $catalog->get_tvshow_ids();
            foreach ($tvshow_ids as $tvshow_id) {
                $results[] = new TvShow($tvshow_id);
            }
        }

        return $results;
    }

    /**
     * get_name_array
     *
     * Get each array of fullname's for a object type
     * @param array $objects
     * @param string $table
     * @return array
     */
    public static function get_name_array($objects, $table)
    {
        switch ($table) {
            case 'album':
            case 'artist':
                $sql = "SELECT DISTINCT `$table`.`id`, LTRIM(CONCAT(COALESCE(`$table`.`prefix`, ''), ' ', `$table`.`name`)) AS `name` ";
                break;
            case 'catalog':
            case 'live_stream':
            case 'playlist':
                $sql = "SELECT DISTINCT `$table`.`id`, `$table`.`name` AS `name` ";
                break;
            case 'podcast':
            case 'podcast_episode':
            case 'song':
            case 'video':
                $sql = "SELECT DISTINCT `$table`.`id`, `$table`.`title` AS `name` ";
                break;
            case 'share':
                $sql = "SELECT DISTINCT `$table`.`id`, `$table`.`description` AS `name` ";
                break;
            default:
                return array();

        }
        $sql .= "FROM $table WHERE `id` IN (" . implode(",", $objects) . ");";

        $db_results = Dba::read($sql);
        $results    = array();
        while ($row = Dba::fetch_assoc($db_results, false)) {
            $results[] = $row;
        }

        return $results;
    }

    /**
     * get_artist_arrays
     *
     * Get each array of [id, f_name, name, album_count, catalog_id, has_art] for artists in an array of catalog id's
     * @param array $catalogs
     * @return array
     */
    public static function get_artist_arrays($catalogs)
    {
        $sql  = (count($catalogs) == 1)
            ? "SELECT DISTINCT `artist`.`id`, LTRIM(CONCAT(COALESCE(`artist`.`prefix`, ''), ' ', `artist`.`name`)) AS `f_name`, `artist`.`name`, `artist`.`album_count` AS `album_count`, `catalog_map`.`catalog_id` AS `catalog_id`, `image`.`object_id` AS `has_art` FROM `artist` LEFT JOIN `catalog_map` ON `catalog_map`.`object_type` = 'artist' AND `catalog_map`.`object_id` = `artist`.`id` AND `catalog_map`.`catalog_id` = " . (int)$catalogs[0] . " LEFT JOIN `image` ON `image`.`object_type` = 'artist' AND `image`.`object_id` = `artist`.`id` AND `image`.`size` = 'original' WHERE `catalog_map`.`catalog_id` IS NOT NULL ORDER BY `f_name`;"
            : "SELECT DISTINCT `artist`.`id`, LTRIM(CONCAT(COALESCE(`artist`.`prefix`, ''), ' ', `artist`.`name`)) AS `f_name`, `artist`.`name`, `artist`.`album_count` AS `album_count`, MIN(`catalog_map`.`catalog_id`) AS `catalog_id`, `image`.`object_id` AS `has_art` FROM `artist` LEFT JOIN `catalog_map` ON `catalog_map`.`object_type` = 'artist' AND `catalog_map`.`object_id` = `artist`.`id` AND `catalog_map`.`catalog_id` IN (" . Dba::escape(implode(',', $catalogs)) . ") LEFT JOIN `image` ON `image`.`object_type` = 'artist' AND `image`.`object_id` = `artist`.`id` AND `image`.`size` = 'original' WHERE `catalog_map`.`catalog_id` IS NOT NULL GROUP BY `artist`.`id`, `f_name`, `artist`.`name`, `artist`.`album_count`, `image`.`object_id` ORDER BY `f_name`;";

        $db_results = Dba::read($sql);
        $results    = array();
        while ($row = Dba::fetch_assoc($db_results, false)) {
            $results[] = $row;
        }

        return $results;
    }

    /**
     * get_artist_ids
     *
     * This returns an array of ids of artist that have songs in this catalog
     * @param string $filter
     * @return integer[]
     */
    public function get_artist_ids($filter = '')
    {
        $results = array();

        $sql = 'SELECT DISTINCT(`song`.`artist`) AS `artist` FROM `song` WHERE `song`.`catalog` = ?';
        if ($filter === 'art') {
            $sql = "SELECT DISTINCT(`song`.`artist`) AS `artist` FROM `song` LEFT JOIN `image` ON `song`.`artist` = `image`.`object_id` AND `object_type` = 'artist' WHERE `song`.`catalog` = ? AND `image`.`object_id` IS NULL";
        }
        if ($filter === 'info') {
            // used for recommendations / similar artists
            $sql = "SELECT DISTINCT(`artist`.`id`) AS `artist` FROM `artist` WHERE `artist`.`id` NOT IN (SELECT `object_id` FROM `recommendation` WHERE `object_type` = 'artist') ORDER BY RAND() LIMIT 500;";
        }
        if ($filter === 'time') {
            // used checking musicbrainz and other plugins
            $sql = "SELECT DISTINCT(`artist`.`id`) AS `artist` FROM `artist` WHERE (`artist`.`last_update` < (UNIX_TIMESTAMP() - 2629800) AND `artist`.`mbid` LIKE '%-%-%-%-%') ORDER BY RAND();";
        }
        if ($filter === 'count') {
            // Update for things added in the last run or empty ones
            $sql = "SELECT DISTINCT(`artist`.`id`) AS `artist` FROM `artist` WHERE `artist`.`id` IN (SELECT DISTINCT `song`.`artist` FROM `song` WHERE `song`.`catalog` = ? AND `addition_time` > " . $this->last_add . ") OR (`album_count` = 0 AND `song_count` = 0) ";
        }
        $db_results = Dba::read($sql, array($this->id));

        while ($row = Dba::fetch_assoc($db_results)) {
            $results[] = (int) $row['artist'];
        }

        return array_reverse($results);
    }

    /**
     * get_artists
     *
     * This returns an array of artists that have songs in the catalogs parameter
     * @param array|null $catalogs
     * @param integer $size
     * @param integer $offset
     * @return Artist[]
     */
    public static function get_artists($catalogs = null, $size = 0, $offset = 0)
    {
        $sql_where = "WHERE `artist`.`album_count` > 0";
        if (is_array($catalogs) && count($catalogs)) {
            $catlist   = '(' . implode(',', $catalogs) . ')';
            $sql_where = " AND `song`.`catalog` IN $catlist";
        }

        $sql_limit = "";
        if ($offset > 0 && $size > 0) {
            $sql_limit = "LIMIT " . $offset . ", " . $size;
        } elseif ($size > 0) {
            $sql_limit = "LIMIT " . $size;
        } elseif ($offset > 0) {
            // MySQL doesn't have notation for last row, so we have to use the largest possible BIGINT value
            // https://dev.mysql.com/doc/refman/5.0/en/select.html  // TODO mysql8 test
            $sql_limit = "LIMIT " . $offset . ", 18446744073709551615";
        }
        $sql        = "SELECT `artist`.`id`, `artist`.`name`, `artist`.`prefix`, `artist`.`summary`, `artist`.`album_count` AS `albums` FROM `song` LEFT JOIN `artist` ON `artist`.`id` = `song`.`artist` $sql_where GROUP BY `artist`.`id`, `artist`.`name`, `artist`.`prefix`, `artist`.`summary`, `song`.`artist`, `artist`.`album_count` ORDER BY `artist`.`name` " . $sql_limit;
        $results    = array();
        $db_results = Dba::read($sql);

        while ($row = Dba::fetch_assoc($db_results)) {
            $results[] = Artist::construct_from_array($row);
        }

        return $results;
    }

    /**
     * get_catalog_map
     *
     * This returns an id of artist that have songs in this catalog
     * @param string $object_type
     * @param string $object_id
     * @return integer
     */
    public static function get_catalog_map($object_type, $object_id)
    {
        $sql = "SELECT MIN(`catalog_map`.`catalog_id`) AS `catalog_id` FROM `catalog_map` WHERE `object_type` = ? AND `object_id` = ?";

        $db_results = Dba::read($sql, array($object_type, $object_id));
        if ($row = Dba::fetch_assoc($db_results)) {
            return (int) $row['catalog_id'];
        }

        return 0;
    }

    /**
     * get_id_from_file
     *
     * Get media id from the file path.
     *
     * @param string $file_path
     * @param string $media_type
     * @return integer
     */
    public static function get_id_from_file($file_path, $media_type)
    {
        $sql        = "SELECT `id` FROM `$media_type` WHERE `file` = ?;";
        $db_results = Dba::read($sql, array($file_path));

        if ($results = Dba::fetch_assoc($db_results)) {
            return (int)$results['id'];
        }

        return 0;
    }

    /**
     * get_label_ids
     *
     * This returns an array of ids of labels
     * @param string $filter
     * @return integer[]
     */
    public function get_label_ids($filter)
    {
        $results = array();

        $sql        = 'SELECT `id` FROM `label` WHERE `category` = ? OR `mbid` IS NULL';
        $db_results = Dba::read($sql, array($filter));

        while ($row = Dba::fetch_assoc($db_results)) {
            $results[] = (int)$row['id'];
        }

        return $results;
    }

    /**
     * get all artists or artist children of a catalog id (Used for WebDav)
     * @param string $name
     * @param integer $catalog_id
     * @return array
     */
    public static function get_children($name, $catalog_id = 0)
    {
        $childrens = array();
        $sql       = "SELECT DISTINCT `artist`.`id` FROM `artist` ";
        if ((int)$catalog_id > 0) {
            $sql .= "LEFT JOIN `catalog_map` ON `catalog_map`.`object_type` = 'album_artist' AND `catalog_map`.`object_id` = `artist`.`id` AND `catalog_map`.`catalog_id` = " . (int)$catalog_id;
        }
        $sql .= "WHERE (`artist`.`name` = ? OR LTRIM(CONCAT(COALESCE(`artist`.`prefix`, ''), ' ', `artist`.`name`)) = ?) ";
        if ((int)$catalog_id > 0) {
            $sql .= "AND `catalog_map`.`object_id` IS NOT NULL";
        }
        $db_results = Dba::read($sql, array($name, $name));
        while ($row = Dba::fetch_assoc($db_results)) {
            $childrens[] = array(
                'object_type' => 'artist',
                'object_id' => $row['id']
            );
        }

        return $childrens;
    }

    /**
     * get_albums
     *
     * Returns an array of ids of albums that have songs in the catalogs parameter
     * @param integer $size
     * @param integer $offset
     * @param integer[]|null $catalogs
     * @return integer[]
     */
    public static function get_albums($size = 0, $offset = 0, $catalogs = null)
    {
        $sql = "SELECT `album`.`id` FROM `album` ";
        if (is_array($catalogs) && count($catalogs)) {
            $catlist = '(' . implode(',', $catalogs) . ')';
            $sql     = "SELECT `album`.`id` FROM `song` LEFT JOIN `album` ON `album`.`id` = `song`.`album` WHERE `song`.`catalog` IN $catlist ";
        }

        $sql_limit = "";
        if ($offset > 0 && $size > 0) {
            $sql_limit = "LIMIT $offset, $size";
        } elseif ($size > 0) {
            $sql_limit = "LIMIT $size";
        } elseif ($offset > 0) {
            // MySQL doesn't have notation for last row, so we have to use the largest possible BIGINT value
            // https://dev.mysql.com/doc/refman/5.0/en/select.html
            $sql_limit = "LIMIT $offset, 18446744073709551615";
        }

        $sql .= "GROUP BY `album`.`id` ORDER BY `album`.`name` $sql_limit";

        $db_results = Dba::read($sql);
        $results    = array();
        while ($row = Dba::fetch_assoc($db_results)) {
            $results[] = (int)$row['id'];
        }

        return $results;
    }

    /**
     * get_albums_by_artist
     *
     * Returns an array of ids of albums that have songs in the catalogs parameter, grouped by artist
     * @param integer $size
     * @param integer $offset
     * @param integer[]|null $catalogs
     * @return integer[]
     * @oaram int $offset
     */
    public static function get_albums_by_artist($size = 0, $offset = 0, $catalogs = null)
    {
        $sql       = "SELECT `album`.`id` FROM `album` ";
        $sql_where = "";
        $sql_group = "GROUP BY `album`.`id`, `artist`.`name`, `artist`.`id`, `album`.`name`, `album`.`mbid`";
        if (is_array($catalogs) && count($catalogs)) {
            $catlist   = '(' . implode(',', $catalogs) . ')';
            $sql       = "SELECT `song`.`album` as 'id' FROM `song` LEFT JOIN `album` ON `album`.`id` = `song`.`album` ";
            $sql_where = "WHERE `song`.`catalog` IN $catlist";
            $sql_group = "GROUP BY `song`.`album`, `artist`.`name`, `artist`.`id`, `album`.`name`, `album`.`mbid`";
        }

        $sql_limit = "";
        if ($offset > 0 && $size > 0) {
            $sql_limit = "LIMIT $offset, $size";
        } elseif ($size > 0) {
            $sql_limit = "LIMIT $size";
        } elseif ($offset > 0) {
            // MySQL doesn't have notation for last row, so we have to use the largest possible BIGINT value
            // https://dev.mysql.com/doc/refman/5.0/en/select.html  // TODO mysql8 test
            $sql_limit = "LIMIT $offset, 18446744073709551615";
        }

        $sql .= "LEFT JOIN `artist` ON `artist`.`id` = `album`.`album_artist` $sql_where $sql_group ORDER BY `artist`.`name`, `artist`.`id`, `album`.`name` $sql_limit";

        $db_results = Dba::read($sql);
        $results    = array();
        while ($row = Dba::fetch_assoc($db_results)) {
            $results[] = (int)$row['id'];
        }

        return $results;
    }

    /**
     * get_podcast_ids
     *
     * This returns an array of ids of podcasts in this catalog
     * @return integer[]
     */
    public function get_podcast_ids()
    {
        $results = array();

        $sql = 'SELECT `podcast`.`id` FROM `podcast` ';
        $sql .= 'WHERE `podcast`.`catalog` = ?';
        $db_results = Dba::read($sql, array($this->id));
        while ($row = Dba::fetch_assoc($db_results)) {
            $results[] = (int)$row['id'];
        }

        return $results;
    }

    /**
     *
     * @param integer[]|null $catalogs
     * @return Podcast[]
     */
    public static function get_podcasts($catalogs = null)
    {
        if (!$catalogs) {
            $catalogs = self::get_catalogs('podcast');
        }

        $results = array();
        foreach ($catalogs as $catalog_id) {
            $catalog     = self::create_from_id($catalog_id);
            $podcast_ids = $catalog->get_podcast_ids();
            foreach ($podcast_ids as $podcast_id) {
                $results[] = new Podcast($podcast_id);
            }
        }

        return $results;
    }

    /**
     * get_newest_podcasts_ids
     *
     * This returns an array of ids of latest podcast episodes in this catalog
     * @param integer $count
     * @return integer[]
     */
    public function get_newest_podcasts_ids($count)
    {
        $results = array();

        $sql = 'SELECT `podcast_episode`.`id` FROM `podcast_episode` INNER JOIN `podcast` ON `podcast`.`id` = `podcast_episode`.`podcast` WHERE `podcast`.`catalog` = ? ORDER BY `podcast_episode`.`pubdate` DESC';
        if ($count > 0) {
            $sql .= ' LIMIT ' . (string)$count;
        }
        $db_results = Dba::read($sql, array($this->id));
        while ($row = Dba::fetch_assoc($db_results)) {
            $results[] = (int)$row['id'];
        }

        return $results;
    }

    /**
     *
     * @param integer $count
     * @return Podcast_Episode[]
     */
    public static function get_newest_podcasts($count)
    {
        $catalogs = self::get_catalogs('podcast');
        $results  = array();

        foreach ($catalogs as $catalog_id) {
            $catalog     = self::create_from_id($catalog_id);
            $episode_ids = $catalog->get_newest_podcasts_ids($count);
            foreach ($episode_ids as $episode_id) {
                $results[] = new Podcast_Episode($episode_id);
            }
        }

        return $results;
    }

    /**
     * gather_art_item
     * @param string $type
     * @param integer $object_id
     * @param boolean $db_art_first
     * @param boolean $api
     * @return boolean
     */
    public static function gather_art_item($type, $object_id, $db_art_first = false, $api = false)
    {
        // Should be more generic !
        if ($type == 'video') {
            $libitem = Video::create_from_id($object_id);
        } else {
            $class_name = ObjectTypeToClassNameMapper::map($type);
            $libitem    = new $class_name($object_id);
        }
        $inserted = false;
        $options  = array();
        $libitem->format();
        if ($libitem->id) {
            // Only search on items with default art kind AS `default`.
            if ($libitem->get_default_art_kind() == 'default') {
                $keywords = $libitem->get_keywords();
                $keyword  = '';
                foreach ($keywords as $key => $word) {
                    $options[$key] = $word['value'];
                    if (array_key_exists('important', $word) && !empty($word['value'])) {
                        $keyword .= ' ' . $word['value'];
                    }
                }
                $options['keyword'] = $keyword;
            }

            $parent = $libitem->get_parent();
            if (!empty($parent) && $type !== 'album') {
                self::gather_art_item($parent['object_type'], $parent['object_id'], $db_art_first, $api);
            }
        }

        $art = new Art($object_id, $type);
        // don't search for art when you already have it
        if ($art->has_db_info() && $db_art_first) {
            debug_event(__CLASS__, "gather_art_item $type: {{$object_id}} blocked", 5);
            $results = array();
        } else {
            debug_event(__CLASS__, "gather_art_item $type: {{$object_id}} searching", 4);

            global $dic;
            $results = $dic->get(ArtCollectorInterface::class)->collect(
                $art,
                $options
            );
        }

        foreach ($results as $result) {
            // Pull the string representation from the source
            $image = Art::get_from_source($result, $type);
            if (strlen((string)$image) > '5') {
                $inserted = $art->insert($image, $result['mime']);
                // If they've enabled resizing of images generate a thumbnail
                if (AmpConfig::get('resize_images')) {
                    $size  = array('width' => 275, 'height' => 275);
                    $thumb = $art->generate_thumb($image, $size, $result['mime']);
                    if (!empty($thumb)) {
                        $art->save_thumb($thumb['thumb'], $thumb['thumb_mime'], $size);
                    }
                }
                if ($inserted) {
                    break;
                }
            } elseif ($result === true) {
                debug_event(__CLASS__, 'Database already has image.', 3);
            } else {
                debug_event(__CLASS__, 'Image less than 5 chars, not inserting', 3);
            }
        }

        if ($type == 'video' && AmpConfig::get('generate_video_preview')) {
            Video::generate_preview($object_id);
        }

        if (Ui::check_ticker() && !$api) {
            Ui::update_text('read_art_' . $object_id, $libitem->get_fullname());
        }
        if ($inserted) {
            return true;
        }

        return false;
    }

    /**
     * gather_art
     *
     * This runs through all of the albums and finds art for them
     * This runs through all of the needs art albums and tries
     * to find the art for them from the mp3s
     * @param integer[]|null $songs
     * @param integer[]|null $videos
     * @return boolean
     */
    public function gather_art($songs = null, $videos = null)
    {
        // Make sure they've actually got methods
        $art_order       = AmpConfig::get('art_order');
        $gather_song_art = AmpConfig::get('gather_song_art', false);
        $db_art_first    = ($art_order[0] == 'db');
        if (!count($art_order)) {
            debug_event(__CLASS__, 'art_order not set, self::gather_art aborting', 3);

            return false;
        }

        // Prevent the script from timing out
        set_time_limit(0);

        $search_count = 0;
        $searches     = array();
        if ($songs == null) {
            $searches['album']  = $this->get_album_ids('art');
            $searches['artist'] = $this->get_artist_ids('art');
            if ($gather_song_art) {
                $searches['song'] = $this->get_song_ids();
            }
        } else {
            $searches['album']  = array();
            $searches['artist'] = array();
            if ($gather_song_art) {
                $searches['song'] = array();
            }
            foreach ($songs as $song_id) {
                $song = new Song($song_id);
                if ($song->id) {
                    if (!in_array($song->album, $searches['album'])) {
                        $searches['album'][] = $song->album;
                    }
                    if (!in_array($song->artist, $searches['artist'])) {
                        $searches['artist'][] = $song->artist;
                    }
                    if ($gather_song_art) {
                        $searches['song'][] = $song->id;
                    }
                }
            }
        }
        if ($videos == null) {
            $searches['video'] = $this->get_video_ids();
        } else {
            $searches['video'] = $videos;
        }

        debug_event(__CLASS__, 'gather_art found ' . (string) count($searches) . ' items missing art', 4);
        // Run through items and get the art!
        foreach ($searches as $key => $values) {
            foreach ($values as $object_id) {
                self::gather_art_item($key, $object_id, $db_art_first);

                // Stupid little cutesie thing
                $search_count++;
                if (Ui::check_ticker()) {
                    Ui::update_text('count_art_' . $this->id, $search_count);
                }
            }
        }
        // One last time for good measure
        Ui::update_text('count_art_' . $this->id, $search_count);

        return true;
    }

    /**
     * gather_artist_info
     *
     * This runs through all of the artists and refreshes last.fm information
     * including similar artists that exist in your catalog.
     * @param array $artist_list
     */
    public function gather_artist_info($artist_list = array())
    {
        // Prevent the script from timing out
        set_time_limit(0);

        $search_count = 0;
        debug_event(__CLASS__, 'gather_artist_info found ' . (string) count($artist_list) . ' items to check', 4);
        // Run through items and refresh info
        foreach ($artist_list as $object_id) {
            Recommendation::get_artist_info($object_id);
            Recommendation::get_artists_like($object_id);
            Artist::set_last_update($object_id);
            // get similar songs too
            $artistSongs = static::getSongRepository()->getAllByArtist($object_id);
            foreach ($artistSongs as $song_id) {
                Recommendation::get_songs_like($song_id);
            }

            // Stupid little cutesie thing
            $search_count++;
            if (Ui::check_ticker()) {
                Ui::update_text('count_artist_' . $object_id, $search_count);
            }
        }

        // One last time for good measure
        Ui::update_text('count_artist_complete', $search_count);
    }

    /**
     * update_from_external
     *
     * This runs through all of the labels and refreshes information from musicbrainz
     * @param array $object_list
     * @param string $object_type
     */
    public function update_from_external($object_list, $object_type)
    {
        // Prevent the script from timing out
        set_time_limit(0);

        debug_event(__CLASS__, 'update_from_external found ' . (string) count($object_list) . ' ' . $object_type . '\'s to check', 4);

        // only allow your primary external metadata source to update values
        $overwrites   = true;
        $meta_order   = array_map('strtolower', static::getConfigContainer()->get(ConfigurationKeyEnum::METADATA_ORDER));
        $plugin_list  = Plugin::get_plugins('get_external_metadata');
        $user         = (!empty(Core::get_global('user')))
            ? Core::get_global('user')
            : new User(-1);
        foreach ($meta_order as $plugin_name) {
            if (in_array($plugin_name, $plugin_list)) {
                // only load metadata plugins you enable
                $plugin = new Plugin($plugin_name);
                if ($plugin->load($user) && $overwrites) {
                    debug_event(__CLASS__, "get_external_metadata with: " . $plugin_name, 3);
                    // Run through items and refresh info
                    switch ($object_type) {
                        case 'label':
                            foreach ($object_list as $label_id) {
                                $label = new Label($label_id);
                                $plugin->_plugin->get_external_metadata($label, 'label');
                            }
                            break;
                        case 'artist':
                            foreach ($object_list as $artist_id) {
                                $artist = new Artist($artist_id);
                                $plugin->_plugin->get_external_metadata($artist, 'artist');
                            }
                            $overwrites = false;
                            break;
                        default:
                    }
                }
            }
        }
    }

    /**
     * get_songs
     *
     * Returns an array of song objects.
     * @return Song[]
     */
    public function get_songs($offset = 0, $limit = 0)
    {
        $songs   = array();
        $results = array();
        if ($offset > 0) {
            $limit = $offset . ', ' . $limit;
        }

        $sql        = "SELECT `id` FROM `song` WHERE `catalog` = ? AND `enabled` = '1' ORDER BY `album`";
        if ($offset > 0 || $limit > 0) {
            $sql .= " LIMIT $limit";
        }
        $db_results = Dba::read($sql, array($this->id));

        while ($row = Dba::fetch_assoc($db_results)) {
            $songs[] = (int)$row['id'];
        }

        if (AmpConfig::get('memory_cache')) {
            Song::build_cache($songs);
        }

        foreach ($songs as $song_id) {
            $results[] = new Song($song_id);
        }

        return $results;
    }

    /**
     * get_song_ids
     *
     * Returns an array of song ids.
     * @return integer[]
     */
    public function get_song_ids()
    {
        $songs = array();

        $sql        = "SELECT `id` FROM `song` WHERE `catalog` = ? AND `enabled` = '1'";
        $db_results = Dba::read($sql, array($this->id));

        while ($row = Dba::fetch_assoc($db_results)) {
            $songs[] = (int)$row['id'];
        }

        return $songs;
    }

    /**
     * update_last_update
     * updates the last_update of the catalog
     */
    protected function update_last_update()
    {
        $date = time();
        self::_update_item('last_update', $date, $this->id);
    } // update_last_update

    /**
     * update_last_add
     * updates the last_add of the catalog
     */
    public function update_last_add()
    {
        $date = time();
        self::_update_item('last_add', $date, $this->id);
    } // update_last_add

    /**
     * update_last_clean
     * This updates the last clean information
     */
    public function update_last_clean()
    {
        $date = time();
        self::_update_item('last_clean', $date, $this->id);
    } // update_last_clean

    /**
     * update_settings
     * This function updates the basic setting of the catalog
     * @param array $data
     * @return boolean
     */
    public static function update_settings($data)
    {
        $sql    = "UPDATE `catalog` SET `name` = ?, `rename_pattern` = ?, `sort_pattern` = ? WHERE `id` = ?";
        $params = array($data['name'], $data['rename_pattern'], $data['sort_pattern'], $data['catalog_id']);
        Dba::write($sql, $params);

        return true;
    } // update_settings

    /**
     * update_single_item
     * updates a single album,artist,song from the tag data and return the id. (if the artist/album changes it's updated)
     * this can be done by 75+
     * @param string $type
     * @param integer $object_id
     * @param boolean $api
     * @return array
     */
    public static function update_single_item($type, $object_id, $api = false)
    {
        // Because single items are large numbers of things too
        set_time_limit(0);

        $return_id = $object_id;
        $songs     = array();
        $libitem   = 0;

        switch ($type) {
            case 'album':
                $libitem = new Album($object_id);
                $songs   = static::getSongRepository()->getByAlbum($object_id);
                break;
            case 'album_disk':
                $albumDisk = new AlbumDisk($object_id);
                $libitem   = new Album($albumDisk->album_id);
                $songs     = static::getSongRepository()->getByAlbumDisk($object_id);
                break;
            case 'artist':
                $libitem = new Artist($object_id);
                $songs   = static::getSongRepository()->getAllByArtist($object_id);
                break;
            case 'song':
                $songs[] = $object_id;
                break;
            case 'podcast_episode':
                $episode = new Podcast_Episode($object_id);
                self::update_media_from_tags($episode);

                return array(
                    'object_id' => $object_id,
                    'change' => true
                );
        } // end switch type

        if (!$api) {
            echo '<table class="tabledata striped-rows">' . "\n";
            echo '<thead><tr class="th-top">' . "\n";
            echo "<th>" . T_("Song") . "</th><th>" . T_("Status") . "</th>\n";
            echo "<tbody>\n";
        }
        $album  = false;
        $artist = false;
        $tags   = false;
        $maps   = false;
        foreach ($songs as $song_id) {
            $song   = new Song($song_id);
            $info   = self::update_media_from_tags($song);
            $file   = scrub_out($song->file);
            $diff   = array_key_exists('element', $info) && is_array($info['element']) && !empty($info['element']);
            $album  = ($album === true) || ($diff && array_key_exists('album', $info['element']));
            $artist = ($artist === true) || ($diff && array_key_exists('artist', $info['element']));
            $tags   = ($tags === true) || ($diff && array_key_exists('tags', $info['element']));
            $maps   = ($maps === true) || ($diff && array_key_exists('maps', $info));
            // don't echo useless info when using api
            if (array_key_exists('change', $info) && $info['change'] && (!$api)) {
                if ($diff && array_key_exists($type, $info['element'])) {
                    $element   = explode(' --> ', (string)$info['element'][$type]);
                    $return_id = (int)$element[1];
                }
                echo "<tr><td>" . $file . "</td><td>" . T_('Updated') . "</td></tr>\n";
            } elseif (array_key_exists('error', $info) && $info['error'] && (!$api)) {
                echo '<tr><td>' . $file . "</td><td>" . T_('Error') . "</td></tr>\n";
            } elseif (!$api) {
                echo '<tr><td>' . $file . "</td><td>" . T_('No Update Needed') . "</td></tr>\n";
            }
            flush();
        } // foreach songs
        if (!$api) {
            echo "</tbody></table>\n";
        }
        // Update the tags for parent items (Songs -> Albums -> Artist)
        if ($libitem instanceof Album) {
            $tags    = self::getSongTags('album', $libitem->id);
            Tag::update_tag_list(implode(',', $tags), 'album', $libitem->id, true);
            if ($artist || $album || $tags || $maps) {
                $artists = array();
                // update the album artists
                foreach (Album::get_artist_map('album', $libitem->id) as $albumArtist_id) {
                    $artists[] = $albumArtist_id;
                    $tags      = self::getSongTags('artist', $albumArtist_id);
                    Tag::update_tag_list(implode(',', $tags), 'artist', $albumArtist_id, true);
                }
                // update the song artists too
                foreach (Album::get_artist_map('song', $libitem->id) as $songArtist_id) {
                    if (!in_array($songArtist_id, $artists)) {
                        $tags = self::getSongTags('artist', $songArtist_id);
                        Tag::update_tag_list(implode(',', $tags), 'artist', $songArtist_id, true);
                    }
                }
            }
        }
        // artist
        if ($libitem instanceof Artist) {
            // make sure albums are updated before the artist (include if you're just a song artist too)
            foreach (static::getAlbumRepository()->getAlbumByArtist($object_id) as $album_id) {
                $album_tags = self::getSongTags('album', $album_id);
                Tag::update_tag_list(implode(',', $album_tags), 'album', $album_id, true);
            }
            // refresh the artist tags after everything else
            $tags = self::getSongTags('artist', $libitem->id);
            Tag::update_tag_list(implode(',', $tags), 'artist', $libitem->id, true);
        }
        // check counts
        if ($album || $maps) {
            Album::update_album_counts();
        }
        if ($artist || $maps) {
            Artist::update_artist_counts();
        }
        // collect the garbage too
        if ($album || $artist || $maps) {
            Artist::garbage_collection();
            static::getAlbumRepository()->collectGarbage();
        }

        return array(
            'object_id' => $return_id,
            'change' => ($album || $artist || $maps || $tags)
        );
    } // update_single_item

    /**
     * update_media_from_tags
     * This is a 'wrapper' function calls the update function for the media
     * type in question
     * @param Song|Video|Podcast_Episode $media
     * @param array $gather_types
     * @param string $sort_pattern
     * @param string $rename_pattern
     * @return array
     */
    public static function update_media_from_tags(
        $media,
        $gather_types = array('music'),
        $sort_pattern = '',
        $rename_pattern = ''
    ) {
        $array   = array();
        $catalog = self::create_from_id($media->catalog);
        if ($catalog === null) {
            debug_event(__CLASS__, 'update_media_from_tags: Error loading catalog ' . $media->catalog, 2);
            $array['error']  = true;

            return $array;
        }

        //retrieve the file if needed
        $media = $catalog->prepare_media($media);

        /** @var Song|Podcast_Episode|Video $media */
        if (Core::get_filesize(Core::conv_lc_file($media->file)) == 0) {
            debug_event(__CLASS__, 'update_media_from_tags: Error loading file ' . $media->file, 2);
            $array['error']  = true;

            return $array;
        }

        $type      = ObjectTypeToClassNameMapper::reverseMap(get_class($media));
        $functions = [
            'song' => static function ($results, $media) {
                return self::update_song_from_tags($results, $media);
            },
            'video' => static function ($results, $media) {
                return self::update_video_from_tags($results, $media);
            },
            'podcast_episode' => static function ($results, $media) {
                return self::update_podcast_episode_from_tags($results, $media);
            },
        ];

        $callable = $functions[$type];

        // try and get the tags from your file
        debug_event(__CLASS__, 'Reading tags from ' . $media->file, 4);
        $extension = strtolower(pathinfo($media->file, PATHINFO_EXTENSION));
        $results   = $catalog->get_media_tags($media, $gather_types, $sort_pattern, $rename_pattern);
        // for files without tags try to update from their file name instead
        if ($media->id && in_array($extension, array('wav', 'shn'))) {
            // match against your catalog 'Filename Pattern' and 'Folder Pattern'
            $patres  = vainfo::parse_pattern($media->file, $catalog->sort_pattern, $catalog->rename_pattern);
            $results = array_merge($results, $patres);
        }
        $update = $callable($results, $media);

        // remote catalogs should unlink the temp files if needed //TODO add other types of remote catalog
        if ($catalog instanceof Catalog_Seafile) {
            $catalog->clean_tmp_file($media->file);
        }

        return $update;
    } // update_media_from_tags

    /**
     * update_song_from_tags
     * Updates the song info based on tags; this is called from a bunch of
     * different places and passes in a full fledged song object, so it's a
     * static function.
     * FIXME: This is an ugly mess, this really needs to be consolidated and cleaned up.
     * @param array $results
     * @param Song $song
     * @return array
     * @throws ReflectionException
     */
    public static function update_song_from_tags($results, Song $song)
    {
        //debug_event(__CLASS__, "update_song_from_tags results: " . print_r($results, true), 4);
        // info for the song table. This is all the primary file data that is song related
        $new_song       = new Song();
        $new_song->file = $results['file'];
        $new_song->year = (strlen((string)$results['year']) > 4)
            ? (int)substr($results['year'], -4, 4)
            : (int)($results['year']);
        $new_song->disk    = (Album::sanitize_disk($results['disk']) > 0) ? Album::sanitize_disk($results['disk']) : 1;
        $new_song->title   = self::check_length(self::check_title($results['title'], $new_song->file));
        $new_song->bitrate = $results['bitrate'];
        $new_song->rate    = $results['rate'];
        $new_song->mode    = ($results['mode'] == 'cbr') ? 'cbr' : 'vbr';
        $new_song->size    = $results['size'];
        $new_song->time    = (strlen((string)$results['time']) > 5)
            ? (int)substr($results['time'], -5, 5)
            : (int)($results['time']);
        if ($new_song->time < 0) {
            // fall back to last time if you fail to scan correctly
            $new_song->time = $song->time;
        }
        $new_song->track    = self::check_track((string)$results['track']);
        $new_song->mbid     = $results['mb_trackid'];
        $new_song->composer = self::check_length($results['composer']);
        $new_song->mime     = $results['mime'];

        // info for the song_data table. used in Song::update_song
        $new_song->comment     = $results['comment'];
        $new_song->lyrics      = str_replace(
            ["\r\n", "\r", "\n"],
            '<br />',
            strip_tags($results['lyrics'])
        );
        if (isset($results['license'])) {
            $licenseRepository = static::getLicenseRepository();
            $licenseName       = (string) $results['license'];
            $licenseId         = $licenseRepository->find($licenseName);

            $new_song->license = $licenseId === 0 ? $licenseRepository->create($licenseName, '', '') : $licenseId;
        } else {
            $new_song->license = null;
        }
        $new_song->label = isset($results['publisher']) ? self::check_length($results['publisher'], 128) : null;
        if ($song->label && AmpConfig::get('label')) {
            // create the label if missing
            foreach (array_map('trim', explode(';', $new_song->label)) as $label_name) {
                Label::helper($label_name);
            }
        }
        $new_song->language              = self::check_length($results['language'], 128);
        $new_song->replaygain_track_gain = (!is_null($results['replaygain_track_gain'])) ? (float) $results['replaygain_track_gain'] : null;
        $new_song->replaygain_track_peak = (!is_null($results['replaygain_track_peak'])) ? (float) $results['replaygain_track_peak'] : null;
        $new_song->replaygain_album_gain = (!is_null($results['replaygain_album_gain'])) ? (float) $results['replaygain_album_gain'] : null;
        $new_song->replaygain_album_peak = (!is_null($results['replaygain_album_peak'])) ? (float) $results['replaygain_album_peak'] : null;
        $new_song->r128_track_gain       = (!is_null($results['r128_track_gain'])) ? (int) $results['r128_track_gain'] : null;
        $new_song->r128_album_gain       = (!is_null($results['r128_album_gain'])) ? (int) $results['r128_album_gain'] : null;

        // genre is used in the tag and tag_map tables
        $tag_array = array();
        if (!empty($results['genre'])) {
            if (!is_array($results['genre'])) {
                $results['genre'] = array($results['genre']);
            }
            // check if this thing has been renamed into something else
            foreach ($results['genre'] as $tagName) {
                $merged = Tag::construct_from_name($tagName);
                if ($merged && $merged->is_hidden) {
                    foreach ($merged->get_merged_tags() as $merged_tag) {
                        $tag_array[] = $merged_tag['name'];
                    }
                } else {
                    $tag_array[] = $tagName;
                }
            }
        }
        $new_song->tags = $tag_array;
        $tags           = Tag::get_object_tags('song', $song->id);
        if ($tags) {
            foreach ($tags as $tag) {
                $song->tags[] = $tag['name'];
            }
        }
        // info for the artist table.
        $artist           = self::check_length($results['artist']);
        $artist_mbid      = $results['mb_artistid'];
        $albumartist_mbid = $results['mb_albumartistid'];
        // info for the album table.
        $album      = self::check_length($results['album']);
        $album_mbid = $results['mb_albumid'];
        // year is also included in album
        $album_mbid_group = $results['mb_albumid_group'];
        $release_type     = self::check_length($results['release_type'], 32);
        $release_status   = $results['release_status'];
        $albumartist      = self::check_length($results['albumartist']) ?? $song->get_album_artist_fullname();
        $albumartist      = $albumartist ?? null;
        $original_year    = $results['original_year'];
        $barcode          = self::check_length($results['barcode'], 64);
        $catalog_number   = self::check_length($results['catalog_number'], 64);
        $subtitle         = self::check_length($results['subtitle'], 64);

        // info for the artist_map table.
        $artists_array          = $results['artists'] ?? array();
        $artist_mbid_array      = $results['mb_artistid_array'] ?? array();
        $albumartist_mbid_array = $results['mb_albumartistid_array'] ?? array();
        // if you have an artist array this will be named better than what your tags will give you
        if (!empty($artists_array)) {
            if (!empty($artist) && !empty($albumartist) && $artist == $albumartist) {
                $albumartist = $artists_array[0];
            }
            $artist = $artists_array[0];
        }
        $is_upload_artist = false;
        if ($song->artist) {
            $is_upload_artist = Artist::is_upload($song->artist);
            if ($is_upload_artist) {
                debug_event(__CLASS__, "$song->artist : is an uploaded song artist", 4);
                $artist_mbid_array = array();
            }
        }
        $is_upload_albumartist = false;
        if ($song->album) {
            $is_upload_albumartist = Artist::is_upload($song->albumartist);
            if ($is_upload_albumartist) {
                debug_event(__CLASS__, "$song->albumartist : is an uploaded album artist", 4);
                $albumartist_mbid_array = array();
            }
        }
        // check whether this artist exists (and the album_artist)
        $new_song->artist = ($is_upload_artist)
            ? $song->artist
            : Artist::check($artist, $artist_mbid);
        if ($albumartist || !empty($song->albumartist)) {
            $new_song->albumartist = ($is_upload_albumartist)
                ? $song->albumartist
                : Artist::check($albumartist, $albumartist_mbid);
            if (!$new_song->albumartist) {
                $new_song->albumartist = $song->albumartist;
            }
        }
        if (!$new_song->artist) {
            $new_song->artist = $song->artist;
        }

        // check whether this album exists
        $new_song->album = ($is_upload_albumartist)
            ? $song->album
            : Album::check($song->catalog, $album, $new_song->year, $album_mbid, $album_mbid_group, $new_song->albumartist, $release_type, $release_status, $original_year, $barcode, $catalog_number, $subtitle);
        if (!$new_song->album) {
            $new_song->album = $song->album;
        }

        // get the artists / album_artists for this song
        $songArtist_array  = array($new_song->artist);
        $albumArtist_array = array($new_song->albumartist);
        // artist_map stores song and album against the artist_id
        $artist_map_song  = Artist::get_artist_map('song', $song->id);
        $artist_map_album = Artist::get_artist_map('album', $new_song->album);
        // album_map stores song_artist and album_artist against the album_id
        $album_map_songArtist  = Album::get_artist_map('song', $new_song->album);
        $album_map_albumArtist = Album::get_artist_map('album', $new_song->album);
        // don't update counts unless something changes
        $map_change = false;

        // add song artists with a valid mbid to the list
        if (!empty($artist_mbid_array)) {
            foreach ($artist_mbid_array as $song_artist_mbid) {
                $songArtist_id = Artist::check_mbid($song_artist_mbid);
                if ($songArtist_id > 0 && !in_array($songArtist_id, $songArtist_array)) {
                    $songArtist_array[] = $songArtist_id;
                }
            }
        }
        // add song artists found by name to the list (Ignore artist names when we have the same amount of MBID's)
        if (!empty($artists_array) && count($artists_array) > count($artist_mbid_array)) {
            foreach ($artists_array as $artist_name) {
                $songArtist_id = Artist::check($artist_name);
                if ($songArtist_id > 0 && !in_array($songArtist_id, $songArtist_array)) {
                    $songArtist_array[] = $songArtist_id;
                }
            }
        }
        // map every song artist we've found
        foreach ($songArtist_array as $songArtist_id) {
            if (!in_array($songArtist_id, $artist_map_song)) {
                $artist_map_song[] = (int)$songArtist_id;
                Artist::add_artist_map($songArtist_id, 'song', $song->id);
                if ($song->played) {
                    Stats::duplicate_map('song', $song->id, 'artist', $songArtist_id);
                }
                $map_change = true;
            }
            if (!in_array($songArtist_id, $album_map_songArtist)) {
                $album_map_songArtist[] = $songArtist_id;
                Album::add_album_map($new_song->album, 'song', $songArtist_id);
                if ($song->played) {
                    Stats::duplicate_map('song', $song->id, 'artist', $songArtist_id);
                }
                $map_change = true;
            }
        }
        // add album artists to the list
        if (!empty($albumartist_mbid_array)) {
            foreach ($albumartist_mbid_array as $album_artist_mbid) {
                $albumArtist_id = Artist::check_mbid($album_artist_mbid);
                if ($albumArtist_id > 0 && !in_array($albumArtist_id, $albumArtist_array)) {
                    $albumArtist_array[] = $albumArtist_id;
                }
            }
        }
        // map every album artist we've found
        foreach ($albumArtist_array as $albumArtist_id) {
            if (!in_array($albumArtist_id, $artist_map_album)) {
                $artist_map_album[] = $albumArtist_id;
                Artist::add_artist_map($albumArtist_id, 'album', $new_song->album);
                $map_change = true;
            }
            if (!in_array($albumArtist_id, $album_map_albumArtist)) {
                $album_map_albumArtist[] = $albumArtist_id;
                Album::add_album_map($new_song->album, 'album', $albumArtist_id);
                $map_change = true;
            }
        }
        // clean up the mapped things that are missing after the update
        foreach ($artist_map_song as $existing_map) {
            if (!in_array($existing_map, $songArtist_array)) {
                Artist::remove_artist_map($existing_map, 'song', $song->id);
                Album::check_album_map($song->album, 'song', $existing_map);
                if ($song->played) {
                    Stats::delete_map('song', $song->id, 'artist', $existing_map);
                }
                $map_change = true;
            }
        }
        foreach ($artist_map_song as $existing_map) {
            $not_found = !in_array($existing_map, $songArtist_array);
            // remove album song map if song artist is changed OR album changes
            if ($not_found || ($song->album != $new_song->album)) {
                Album::check_album_map($song->album, 'song', $existing_map);
                $map_change = true;
            }
            // only delete play count on song artist change
            if ($not_found && $song->played) {
                Stats::delete_map('song', $song->id, 'artist', $existing_map);
                $map_change = true;
            }
        }
        foreach ($artist_map_album as $existing_map) {
            if (!in_array($existing_map, $albumArtist_array)) {
                Artist::remove_artist_map($existing_map, 'album', $song->album);
                Album::check_album_map($song->album, 'album', $existing_map);
                $map_change = true;
            }
        }
        foreach ($album_map_songArtist as $existing_map) {
            // check song maps in the album_map table (because this is per song we need to check the whole album)
            if (Album::check_album_map($song->album, 'song', $existing_map)) {
                $map_change = true;
            }
        }
        foreach ($album_map_albumArtist as $existing_map) {
            if (!in_array($existing_map, $albumArtist_array)) {
                Album::remove_album_map($song->album, 'album', $existing_map);
                $map_change = true;
            }
        }

        if ($artist_mbid) {
            $new_song->artist_mbid = $artist_mbid;
        }
        if ($album_mbid) {
            $new_song->album_mbid = $album_mbid;
        }
        if ($albumartist_mbid) {
            $new_song->albumartist_mbid = $albumartist_mbid;
        }

        /* Since we're doing a full compare make sure we fill the extended information */
        $song->fill_ext_info();

        if (AmpConfig::get('enable_custom_metadata')) {
            $ctags = self::get_clean_metadata($song, $results);
            //debug_event(__CLASS__, "get_clean_metadata " . print_r($ctags, true), 4);
            if (method_exists($song, 'updateOrInsertMetadata')) {
                $ctags = array_diff_key($ctags, array_flip($song->getDisabledMetadataFields()));
                foreach ($ctags as $tag => $value) {
                    $field = $song->getField($tag);
                    $song->updateOrInsertMetadata($field, $value);
                }
            }
            if (method_exists($song, 'deleteMetadata')) {
                foreach ($song->getMetadata() as $metadata) {
                    $metaName = $metadata->getField()->getName();
                    if (!array_key_exists($metaName, $ctags)) {
                        debug_event(__CLASS__, "delete metadata field " . $metaName, 4);
                        $song->deleteMetadata($metadata);
                    }
                }
            }
        }

        // Duplicate arts if required
        if (($song->artist && $new_song->artist) && $song->artist != $new_song->artist) {
            if (!Art::has_db($new_song->artist, 'artist')) {
                Art::duplicate('artist', $song->artist, $new_song->artist);
            }
        }
        if (($song->albumartist && $new_song->albumartist) && $song->albumartist != $new_song->albumartist) {
            if (!Art::has_db($new_song->albumartist, 'artist')) {
                Art::duplicate('artist', $song->albumartist, $new_song->albumartist);
            }
        }
        if (($song->album && $new_song->album) && $song->album != $new_song->album) {
            if (!Art::has_db($new_song->album, 'album')) {
                Art::duplicate('album', $song->album, $new_song->album);
            }
        }
        if ($song->label && AmpConfig::get('label')) {
            $labelRepository = static::getLabelRepository();

            foreach (array_map('trim', explode(';', $song->label)) as $label_name) {
                $label_id = Label::helper($label_name) ?? $labelRepository->lookup($label_name);
                if ($label_id > 0) {
                    $label   = new Label($label_id);
                    $artists = $label->get_artists();
                    if (!in_array($song->artist, $artists)) {
                        debug_event(__CLASS__, "$song->artist: adding association to $label->name", 4);
                        $labelRepository->addArtistAssoc($label->id, $song->artist);
                    }
                }
            }
        }

        $info = Song::compare_song_information($song, $new_song);
        if ($info['change']) {
            debug_event(__CLASS__, "$song->file : differences found, updating database", 4);

            // Update the song and song_data table
            Song::update_song($song->id, $new_song);

            // If you've migrated the album/artist you need to migrate their data here
            self::migrate('artist', $song->artist, $new_song->artist, $song->id);
            if (self::migrate('album', $song->album, $new_song->album, $song->id)) {
                $sql = "UPDATE IGNORE `album_disk` SET `album_id` = ? WHERE `id` = ?";
                Dba::write($sql, array($new_song->album, $song->get_album_disk()));
            }

            if ($song->tags != $new_song->tags) {
                // we do still care if there are no tags on your object
                $tag_comma = (!empty($new_song->tags))
                    ? implode(',', $new_song->tags)
                    : '';
                Tag::update_tag_list($tag_comma, 'song', $song->id, true);
            }
            if ($song->license != $new_song->license) {
                Song::update_license($new_song->license, $song->id);
            }
        }

        // If song rating tag exists and is well formed (array user=>rating), update it
        if ($song->id && is_array($results) && array_key_exists('rating', $results) && is_array($results['rating'])) {
            // For each user's ratings, call the function
            foreach ($results['rating'] as $user => $rating) {
                debug_event(__CLASS__, "Updating rating for Song " . $song->id . " to $rating for user $user", 5);
                $o_rating = new Rating($song->id, 'song');
                $o_rating->set_rating($rating, $user);
            }
        }
        // lets always update the time when you update
        $update_time = time();
        Song::update_utime($song->id, $update_time);
        if ($map_change) {
            $info['change'] = true;
            $info['maps']   = true;
            self::updateArtistTags($song->id);
            self::updateAlbumArtistTags($song->album);
        }

        return $info;
    } // update_song_from_tags

    /**
     * @param $results
     * @param Video $video
     * @return array
     */
    public static function update_video_from_tags($results, Video $video)
    {
        /* Setup the vars */
        $new_video                = new Video();
        $new_video->file          = $results['file'];
        $new_video->title         = $results['title'];
        $new_video->size          = $results['size'];
        $new_video->video_codec   = $results['video_codec'];
        $new_video->audio_codec   = $results['audio_codec'];
        $new_video->resolution_x  = $results['resolution_x'];
        $new_video->resolution_y  = $results['resolution_y'];
        $new_video->time          = $results['time'];
        $new_video->release_date  = $results['release_date'] ?? null;
        $new_video->bitrate       = $results['bitrate'];
        $new_video->mode          = $results['mode'];
        $new_video->channels      = $results['channels'];
        $new_video->display_x     = $results['display_x'];
        $new_video->display_y     = $results['display_y'];
        $new_video->frame_rate    = $results['frame_rate'];
        $new_video->video_bitrate = (int) self::check_int($results['video_bitrate'], 4294967294, 0);
        $tags                     = Tag::get_object_tags('video', $video->id);
        if ($tags) {
            foreach ($tags as $tag) {
                $video->tags[]     = $tag['name'];
            }
        }
        $new_video->tags        = $results['genre'];

        $info = Video::compare_video_information($video, $new_video);
        if ($info['change']) {
            debug_event(__CLASS__, $video->file . " : differences found, updating database", 5);

            Video::update_video($video->id, $new_video);

            if ($video->tags != $new_video->tags) {
                Tag::update_tag_list(implode(',', $new_video->tags), 'video', $video->id, true);
            }
            Video::update_video_counts($video->id);
        }
        // lets always update the time when you update
        $update_time = time();
        Video::update_utime($video->id, $update_time);

        return $info;
    }

    /**
     * @param $results
     * @param Podcast_Episode $podcast_episode
     * @return array
     */
    public static function update_podcast_episode_from_tags($results, Podcast_Episode $podcast_episode)
    {
        $sql = "UPDATE `podcast_episode` SET `file` = ?, `size` = ?, `time` = ?, `state` = 'completed' WHERE `id` = ?";
        Dba::write($sql, array($podcast_episode->file, $results['size'], $results['time'], $podcast_episode->id));

        $podcast_episode->size = $results['size'];
        $podcast_episode->time = $results['time'];

        $array            = array();
        $array['change']  = true;
        $array['element'] = false;

        return $array;
    }

    /**
     * Get rid of all tags found in the libraryItem
     * @param library_item $libraryItem
     * @param array $metadata
     * @return array
     */
    private static function get_clean_metadata(library_item $libraryItem, $metadata)
    {
        // these fields seem to be ignored but should be removed
        $databaseFields = array(
            'artists' => null,
            'mb_albumartistid_array' => null,
            'mb_artistid_array' => null,
            'original_year' => null,
            'release_status' => null,
            'release_type' => null,
            'originalyear' => null,
            'dynamic range (r128)' => null,
            'volume level (r128)' => null,
            'volume level (replaygain)' => null,
            'peak level (r128)' => null,
            'peak level (sample)' => null
        );
        $tags = array_diff_key($metadata, get_object_vars($libraryItem), array_flip($libraryItem::$aliases ?? array()), $databaseFields);

        return array_filter($tags);
    }

    /**
     * update the artist or album counts on catalog changes
     */
    public static function update_counts()
    {
        $update_time = self::get_update_info('update_counts', -1);
        $now_time    = time();
        // give the server a 30 min break for this help with load
        if ($update_time !== 0 && $update_time > ($now_time - 1800)) {
            return;
        }
        self::set_update_info('update_counts', $now_time);
        debug_event(__CLASS__, 'update_counts after catalog changes', 5);
        // missing map tables are pretty important
        $sql = "INSERT IGNORE INTO `artist_map` (`artist_id`, `object_type`, `object_id`) SELECT DISTINCT `song`.`artist` AS `artist_id`, 'song', `song`.`id` FROM `song` WHERE `song`.`artist` > 0 AND `song`.`artist` IS NOT NULL UNION SELECT DISTINCT `album`.`album_artist` AS `artist_id`, 'album', `album`.`id` FROM `album` WHERE `album`.`album_artist` > 0 AND `album`.`album_artist` IS NOT NULL;";
        Dba::write($sql);
        $sql = "INSERT IGNORE INTO `album_map` (`album_id`, `object_type`, `object_id`)  SELECT DISTINCT `artist_map`.`object_id` AS `album_id`, 'album' AS `object_type`, `artist_map`.`artist_id` AS `object_id` FROM `artist_map` WHERE `artist_map`.`object_type` = 'album' AND `artist_map`.`object_id` IS NOT NULL UNION SELECT DISTINCT `song`.`album` AS `album_id`, 'song' AS `object_type`, `song`.`artist` AS `object_id` FROM `song` WHERE `song`.`album` IS NOT NULL UNION SELECT DISTINCT `song`.`album` AS `album_id`, 'song' AS `object_type`, `artist_map`.`artist_id` AS `object_id` FROM `artist_map` LEFT JOIN `song` ON `artist_map`.`object_type` = 'song' AND `artist_map`.`object_id` = `song`.`id` WHERE `song`.`album` IS NOT NULL AND `artist_map`.`object_type` = 'song';";
        Dba::write($sql);
        $sql = "INSERT IGNORE INTO `album_disk` (`album_id`, `disk`, `catalog`) SELECT DISTINCT `song`.`album` AS `album_id`, `song`.`disk` AS `disk`, `song`.`catalog` AS `catalog` FROM `song`;";
        Dba::write($sql);
        // do the longer updates over a larger stretch of time
        if ($update_time !== 0 && $update_time < ($now_time - 86400)) {
            // delete old maps in album_map table
            $sql        = "SELECT `album_map`.`album_id`, `album_map`.`object_id`, `album_map`.`object_type` FROM (SELECT * FROM `album_map` WHERE `object_type` = 'song') AS `album_map` LEFT JOIN (SELECT DISTINCT `artist_id`, `album` FROM (SELECT `artist_id`, `object_id` AS `song_id` FROM `artist_map` WHERE `object_type` = 'song') AS `artist_songs`, `song` WHERE `song_id` = `id`) AS `artist_map` ON `album_map`.`object_id` = `artist_map`.`artist_id` AND `album_map`.`album_id` = `artist_map`.`album` WHERE `artist_map`.`album` IS NULL;";
            $db_results = Dba::read($sql);
            while ($row = Dba::fetch_assoc($db_results)) {
                $sql = "DELETE FROM `album_map` WHERE `album_id` = ? AND `object_id` = ? AND `object_type` = ?;";
                Dba::write($sql, array($row['album_id'], $row['object_id'], $row['object_type']));
            }
            // this isn't really needed often and is slow
            Dba::write("DELETE FROM `recommendation_item` WHERE `recommendation` NOT IN (SELECT `id` FROM `recommendation`);");
            // Fill in null Agents with a value
            $sql = "UPDATE `object_count` SET `agent` = 'Unknown' WHERE `agent` IS NULL;";
            Dba::write($sql);
            // object_count.album
            $sql = "UPDATE IGNORE `object_count`, (SELECT `song_count`.`date`, `song`.`id` AS `songid`, `song`.`album`, `album_count`.`object_id` AS `albumid`, `album_count`.`user`, `album_count`.`agent`, `album_count`.`count_type` FROM `song` LEFT JOIN `object_count` AS `song_count` ON `song_count`.`object_type` = 'song' AND `song_count`.`count_type` = 'stream' AND `song_count`.`object_id` = `song`.`id` LEFT JOIN `object_count` AS `album_count` ON `album_count`.`object_type` = 'album' AND `album_count`.`count_type` = 'stream' AND `album_count`.`date` = `song_count`.`date` WHERE `song_count`.`date` IS NOT NULL AND `song`.`album` != `album_count`.`object_id` AND `album_count`.`count_type` = 'stream') AS `album_check` SET `object_count`.`object_id` = `album_check`.`album` WHERE `object_count`.`object_id` != `album_check`.`album` AND `object_count`.`object_type` = 'album' AND `object_count`.`date` = `album_check`.`date` AND `object_count`.`user` = `album_check`.`user` AND `object_count`.`agent` = `album_check`.`agent` AND `object_count`.`count_type` = `album_check`.`count_type`;";
            Dba::write($sql);
            // object_count.artist
            $sql = "UPDATE IGNORE `object_count`, (SELECT `song_count`.`date`, MIN(`song`.`id`) AS `songid`, MIN(`song`.`artist`) AS `artist`, `artist_count`.`object_id` AS `artistid`, `artist_count`.`user`, `artist_count`.`agent`, `artist_count`.`count_type` FROM `song` LEFT JOIN `object_count` AS `song_count` ON `song_count`.`object_type` = 'song' AND `song_count`.`count_type` = 'stream' AND `song_count`.`object_id` = `song`.`id` LEFT JOIN `object_count` AS `artist_count` ON `artist_count`.`object_type` = 'artist' AND `artist_count`.`count_type` = 'stream' AND `artist_count`.`date` = `song_count`.`date` WHERE `song_count`.`date` IS NOT NULL AND `song`.`artist` != `artist_count`.`object_id` AND `artist_count`.`count_type` = 'stream' GROUP BY `artist_count`.`object_id`, `date`, `user`, `agent`, `count_type`) AS `artist_check` SET `object_count`.`object_id` = `artist_check`.`artist` WHERE `object_count`.`object_id` != `artist_check`.`artist` AND `object_count`.`object_type` = 'artist' AND `object_count`.`date` = `artist_check`.`date` AND `object_count`.`user` = `artist_check`.`user` AND `object_count`.`agent` = `artist_check`.`agent` AND `object_count`.`count_type` = `artist_check`.`count_type`;";
            Dba::write($sql);
        }
        // fix object_count table missing artist row
        debug_event(__CLASS__, 'update_counts object_count table missing artist row', 5);
        $sql = "INSERT IGNORE INTO `object_count` (`object_type`, `object_id`, `date`, `user`, `agent`, `geo_latitude`, `geo_longitude`, `geo_name`, `count_type`) SELECT 'artist', `artist_map`.`artist_id`, `object_count`.`date`, `object_count`.`user`, `object_count`.`agent`, `object_count`.`geo_latitude`, `object_count`.`geo_longitude`, `object_count`.`geo_name`, `object_count`.`count_type` FROM `object_count` LEFT JOIN `artist_map` on `object_count`.`object_type` = `artist_map`.`object_type` AND `object_count`.`object_id` = `artist_map`.`object_id` LEFT JOIN `object_count` AS `artist_check` ON `object_count`.`date` = `artist_check`.`date` AND `artist_check`.`object_type` = 'artist' AND `artist_check`.`object_id` = `artist_map`.`artist_id` WHERE `object_count`.`object_type` = 'song' AND `object_count`.`count_type` = 'stream' AND `object_count`.`object_id` IN (SELECT `id` FROM `song` WHERE `id` IN (SELECT `object_id` FROM `artist_map` WHERE `object_type` = 'song')) AND `artist_check`.`object_id` IS NULL UNION SELECT 'artist', `artist_map`.`artist_id`, `object_count`.`date`, `object_count`.`user`, `object_count`.`agent`, `object_count`.`geo_latitude`, `object_count`.`geo_longitude`, `object_count`.`geo_name`, `object_count`.`count_type` FROM `object_count` LEFT JOIN `artist_map` ON `object_count`.`object_type` = `artist_map`.`object_type` AND `object_count`.`object_id` = `artist_map`.`object_id` LEFT JOIN `object_count` AS `artist_check` ON `object_count`.`date` = `artist_check`.`date` AND `artist_check`.`object_type` = 'artist' AND `artist_check`.`object_id` = `artist_map`.`artist_id` WHERE `object_count`.`object_type` = 'album' AND `object_count`.`count_type` = 'stream' AND `object_count`.`object_id` IN (SELECT `id` FROM `song` WHERE `id` IN (SELECT `object_id` FROM `artist_map` WHERE `object_type` = 'album')) AND `artist_check`.`object_id` IS NULL GROUP BY `artist_map`.`artist_id`, `object_count`.`object_type`, `object_count`.`object_id`, `object_count`.`date`, `object_count`.`user`, `object_count`.`agent`, `object_count`.`geo_latitude`, `object_count`.`geo_longitude`, `object_count`.`geo_name`, `object_count`.`count_type`;";
        Dba::write($sql);
        // fix object_count table missing album row
        debug_event(__CLASS__, 'update_counts object_count table missing album row', 5);
        $sql = "INSERT IGNORE INTO `object_count` (`object_type`, `object_id`, `date`, `user`, `agent`, `geo_latitude`, `geo_longitude`, `geo_name`, `count_type`) SELECT 'album', `song`.`album`, `object_count`.`date`, `object_count`.`user`, `object_count`.`agent`, `object_count`.`geo_latitude`, `object_count`.`geo_longitude`, `object_count`.`geo_name`, `object_count`.`count_type` FROM `object_count` LEFT JOIN `song` ON `object_count`.`object_type` = 'song' AND `object_count`.`count_type` = 'stream' AND `object_count`.`object_id` = `song`.`id` LEFT JOIN `object_count` AS `album_count` ON `album_count`.`object_type` = 'album' AND `object_count`.`date` = `album_count`.`date` AND `object_count`.`user` = `album_count`.`user` AND `object_count`.`agent` = `album_count`.`agent` AND `object_count`.`count_type` = `album_count`.`count_type` WHERE `object_count`.`object_type` = 'song' AND `object_count`.`count_type` = 'stream' AND `album_count`.`id` IS NULL;";
        Dba::write($sql);
        // also clean up some bad data that might creep in
        Dba::write("UPDATE `artist` SET `prefix` = NULL WHERE `prefix` = '';");
        Dba::write("UPDATE `artist` SET `mbid` = NULL WHERE `mbid` = '';");
        Dba::write("UPDATE `artist` SET `summary` = NULL WHERE `summary` = '';");
        Dba::write("UPDATE `artist` SET `placeformed` = NULL WHERE `placeformed` = '';");
        Dba::write("UPDATE `artist` SET `yearformed` = NULL WHERE `yearformed` = 0;");
        Dba::write("UPDATE `album` SET `album_artist` = NULL WHERE `album_artist` = 0;");
        Dba::write("UPDATE `album` SET `prefix` = NULL WHERE `prefix` = '';");
        Dba::write("UPDATE `album` SET `mbid` = NULL WHERE `mbid` = '';");
        Dba::write("UPDATE `album` SET `mbid_group` = NULL WHERE `mbid_group` = '';");
        Dba::write("UPDATE `album` SET `release_type` = NULL WHERE `release_type` = '';");
        Dba::write("UPDATE `album` SET `original_year` = NULL WHERE `original_year` = 0;");
        Dba::write("UPDATE `album` SET `barcode` = NULL WHERE `barcode` = '';");
        Dba::write("UPDATE `album` SET `catalog_number` = NULL WHERE `catalog_number` = '';");
        Dba::write("UPDATE `album` SET `release_status` = NULL WHERE `release_status` = '';");
        // song.played might have had issues
        $sql = "UPDATE `song` SET `song`.`played` = 0 WHERE `song`.`played` = 1 AND `song`.`id` NOT IN (SELECT `object_id` FROM `object_count` WHERE `object_type` = 'song' AND `count_type` = 'stream');";
        Dba::write($sql);
        $sql = "UPDATE `song` SET `song`.`played` = 1 WHERE `song`.`played` = 0 AND `song`.`id` IN (SELECT `object_id` FROM `object_count` WHERE `object_type` = 'song' AND `count_type` = 'stream');";
        Dba::write($sql);
        // fix up incorrect total_count values too
        $sql = "UPDATE `song` SET `total_count` = 0 WHERE `total_count` > 0 AND `id` NOT IN (SELECT `object_id` FROM `object_count` WHERE `object_count`.`object_type` = 'song' AND `object_count`.`count_type` = 'stream');";
        Dba::write($sql);
        $sql = "UPDATE `song` SET `total_skip` = 0 WHERE `total_skip` > 0 AND `id` NOT IN (SELECT `object_id` FROM `object_count` WHERE `object_count`.`object_type` = 'song' AND `object_count`.`count_type` = 'stream');";
        Dba::write($sql);
        if (AmpConfig::get('podcast')) {
            //debug_event(__CLASS__, 'update_counts podcast_episode table', 5);
            // fix object_count table missing podcast row
            $sql        = "SELECT `podcast_episode`.`podcast`, `object_count`.`date`, `object_count`.`user`, `object_count`.`agent`, `object_count`.`geo_latitude`, `object_count`.`geo_longitude`, `object_count`.`geo_name`, `object_count`.`count_type` FROM `object_count` LEFT JOIN `podcast_episode` ON `object_count`.`object_type` = 'podcast_episode' AND `object_count`.`count_type` = 'stream' AND `object_count`.`object_id` = `podcast_episode`.`id` LEFT JOIN `object_count` AS `podcast_count` ON `podcast_count`.`object_type` = 'podcast' AND `object_count`.`date` = `podcast_count`.`date` AND `object_count`.`user` = `podcast_count`.`user` AND `object_count`.`agent` = `podcast_count`.`agent` AND `object_count`.`count_type` = `podcast_count`.`count_type` WHERE `object_count`.`count_type` = 'stream' AND `object_count`.`object_type` = 'podcast_episode' AND `podcast_count`.`id` IS NULL LIMIT 100;";
            $db_results = Dba::read($sql);
            while ($row = Dba::fetch_assoc($db_results)) {
                $sql = "INSERT IGNORE INTO `object_count` (`object_type`, `object_id`, `count_type`, `date`, `user`, `agent`, `geo_latitude`, `geo_longitude`, `geo_name`) VALUES (?, ?, ?, ?, ?, ?, ?, ?, ?)";
                Dba::write($sql, array('podcast', $row['podcast'], $row['count_type'], $row['date'], $row['user'], $row['agent'], $row['geo_latitude'], $row['geo_longitude'], $row['geo_name']));
            }
            $sql = "UPDATE `podcast_episode` SET `total_count` = 0 WHERE `total_count` > 0 AND `id` NOT IN (SELECT `object_id` FROM `object_count` WHERE `object_count`.`object_type` = 'podcast_episode' AND `object_count`.`count_type` = 'stream');";
            Dba::write($sql);
            $sql = "UPDATE `podcast_episode` SET `total_skip` = 0 WHERE `total_skip` > 0 AND `id` NOT IN (SELECT `object_id` FROM `object_count` WHERE `object_count`.`object_type` = 'podcast_episode' AND `object_count`.`count_type` = 'stream');";
            Dba::write($sql);
            $sql = "UPDATE `podcast_episode` SET `podcast_episode`.`played` = 0 WHERE `podcast_episode`.`played` = 1 AND `podcast_episode`.`id` NOT IN (SELECT `object_id` FROM `object_count` WHERE `object_type` = 'podcast_episode' AND `count_type` = 'stream');";
            Dba::write($sql);
            $sql = "UPDATE `podcast_episode` SET `podcast_episode`.`played` = 1 WHERE `podcast_episode`.`played` = 0 AND `podcast_episode`.`id` IN (SELECT `object_id` FROM `object_count` WHERE `object_type` = 'podcast_episode' AND `count_type` = 'stream');";
            Dba::write($sql);
            // podcast_episode.total_count
            $sql = "UPDATE `podcast_episode`, (SELECT COUNT(`object_count`.`object_id`) AS `total_count`, `object_id` FROM `object_count` WHERE `object_count`.`object_type` = 'podcast_episode' AND `object_count`.`count_type` = 'stream' GROUP BY `object_count`.`object_id`) AS `object_count` SET `podcast_episode`.`total_count` = `object_count`.`total_count` WHERE `podcast_episode`.`total_count` != `object_count`.`total_count` AND `podcast_episode`.`id` = `object_count`.`object_id`;";
            Dba::write($sql);
            // podcast.total_count
            $sql = "UPDATE `podcast`, (SELECT SUM(`podcast_episode`.`total_count`) AS `total_count`, `podcast` FROM `podcast_episode` GROUP BY `podcast_episode`.`podcast`) AS `object_count` SET `podcast`.`total_count` = `object_count`.`total_count` WHERE `podcast`.`total_count` != `object_count`.`total_count` AND `podcast`.`id` = `object_count`.`podcast`;";
            Dba::write($sql);
            // podcast.total_skip
            $sql = "UPDATE `podcast`, (SELECT SUM(`podcast_episode`.`total_skip`) AS `total_skip`, `podcast` FROM `podcast_episode` GROUP BY `podcast_episode`.`podcast`) AS `object_count` SET `podcast`.`total_skip` = `object_count`.`total_skip` WHERE `podcast`.`total_skip` != `object_count`.`total_skip` AND `podcast`.`id` = `object_count`.`podcast`;";
            Dba::write($sql);
            // song.total_count
            $sql = "UPDATE `song`, (SELECT COUNT(`object_count`.`object_id`) AS `total_count`, `object_id` FROM `object_count` WHERE `object_count`.`object_type` = 'song' AND `object_count`.`count_type` = 'stream' GROUP BY `object_count`.`object_id`) AS `object_count` SET `song`.`total_count` = `object_count`.`total_count` WHERE `song`.`total_count` != `object_count`.`total_count` AND `song`.`id` = `object_count`.`object_id`;";
            Dba::write($sql);
            // song.total_skip
            $sql = "UPDATE `song`, (SELECT COUNT(`object_count`.`object_id`) AS `total_skip`, `object_id` FROM `object_count` WHERE `object_count`.`object_type` = 'song' AND `object_count`.`count_type` = 'skip' GROUP BY `object_count`.`object_id`) AS `object_count` SET `song`.`total_skip` = `object_count`.`total_skip` WHERE `song`.`total_skip` != `object_count`.`total_skip` AND `song`.`id` = `object_count`.`object_id`;";
            Dba::write($sql);
        }
        if (AmpConfig::get('allow_video')) {
            //debug_event(__CLASS__, 'update_counts video table', 5);
            $sql = "UPDATE `video` SET `total_count` = 0 WHERE `total_count` > 0 AND `id` NOT IN (SELECT `object_id` FROM `object_count` WHERE `object_count`.`object_type` = 'video' AND `object_count`.`count_type` = 'stream');";
            Dba::write($sql);
            $sql = "UPDATE `video` SET `total_skip` = 0 WHERE `total_skip` > 0 AND `id` NOT IN (SELECT `object_id` FROM `object_count` WHERE `object_count`.`object_type` = 'video' AND `object_count`.`count_type` = 'stream');";
            Dba::write($sql);
            $sql = "UPDATE `video` SET `video`.`played` = 0 WHERE `video`.`played` = 1 AND `video`.`id` NOT IN (SELECT `object_id` FROM `object_count` WHERE `object_type` = 'video' AND `count_type` = 'stream');";
            Dba::write($sql);
            $sql = "UPDATE `video` SET `video`.`played` = 1 WHERE `video`.`played` = 0 AND `video`.`id` IN (SELECT `object_id` FROM `object_count` WHERE `object_type` = 'video' AND `count_type` = 'stream');";
            Dba::write($sql);
            // video.total_count
            $sql = "UPDATE `video`, (SELECT COUNT(`object_count`.`object_id`) AS `total_count`, `object_id` FROM `object_count` WHERE `object_count`.`object_type` = 'video' AND `object_count`.`count_type` = 'stream' GROUP BY `object_count`.`object_id`) AS `object_count` SET `video`.`total_count` = `object_count`.`total_count` WHERE `video`.`total_count` != `object_count`.`total_count` AND `video`.`id` = `object_count`.`object_id`;";
            Dba::write($sql);
        }
        Artist::update_artist_counts();
        Album::update_album_counts();

        // update server total counts
        debug_event(__CLASS__, 'update_counts server total counts', 5);
        $catalog_disable = AmpConfig::get('catalog_disable');
        // tables with media items to count, song-related tables and the rest
        $media_tables = array('song', 'video', 'podcast_episode');
        $items        = 0;
        $time         = 0;
        $size         = 0;
        foreach ($media_tables as $table) {
            $enabled_sql = ($catalog_disable && $table !== 'podcast_episode') ? " WHERE `$table`.`enabled` = '1'" : '';
            $sql         = "SELECT COUNT(`id`), IFNULL(SUM(`time`), 0), IFNULL(SUM(`size`), 0) FROM `$table`" . $enabled_sql;
            $db_results  = Dba::read($sql);
            $row         = Dba::fetch_row($db_results);
            // save the object and add to the current size
            $items += (int)($row[0] ?? 0);
            $time += (int)($row[1] ?? 0);
            $size += (int)($row[2] ?? 0);
            self::set_update_info($table, (int)($row[0] ?? 0));
        }
        self::set_update_info('items', $items);
        self::set_update_info('time', $time);
        self::set_update_info('size', $size);

        $song_tables = array('artist', 'album');
        foreach ($song_tables as $table) {
            $sql        = "SELECT COUNT(DISTINCT(`$table`)) FROM `song`";
            $db_results = Dba::read($sql);
            $row        = Dba::fetch_row($db_results);
            self::set_update_info($table, (int)($row[0] ?? 0));
        }
        // album_disk counts
        $sql        = "SELECT COUNT(DISTINCT `album_disk`.`id`) AS `count` FROM `album_disk` LEFT JOIN `album` ON `album_disk`.`album_id` = `album`.`id` LEFT JOIN `catalog` ON `catalog`.`id` = `album`.`catalog` LEFT JOIN `artist_map` ON `artist_map`.`object_id` = `album`.`id` WHERE `artist_map`.`object_type` = 'album' AND `catalog`.`enabled` = '1';";
        $db_results = Dba::read($sql);
        $row        = Dba::fetch_row($db_results);
        self::set_update_info('album_disk', (int)($row[0] ?? 0));

        $list_tables = array('search', 'playlist', 'live_stream', 'podcast', 'user', 'catalog', 'label', 'tag', 'share', 'license');
        foreach ($list_tables as $table) {
            $sql        = "SELECT COUNT(`id`) FROM `$table`";
            $db_results = Dba::read($sql);
            $row        = Dba::fetch_row($db_results);
            self::set_update_info($table, (int)($row[0] ?? 0));
        }
        debug_event(__CLASS__, 'update_counts User::update_counts()', 5);
        // user accounts may have different items to return based on catalog_filter so lets set those too
        User::update_counts();
        debug_event(__CLASS__, 'update_counts completed', 5);
    }

    /**
     *
     * @param library_item $libraryItem
     * @param array $metadata
     */
    public static function add_metadata(library_item $libraryItem, $metadata)
    {
        $tags = self::get_clean_metadata($libraryItem, $metadata);

        foreach ($tags as $tag => $value) {
            $field = $libraryItem->getField($tag);
            $libraryItem->addMetadata($field, $value);
        }
    }

    /**
     * get_media_tags
     * @param Song|Video|Podcast_Episode $media
     * @param array $gather_types
     * @param string $sort_pattern
     * @param string $rename_pattern
     * @return array
     */
    public function get_media_tags($media, $gather_types, $sort_pattern, $rename_pattern)
    {
        // Check for patterns
        if (!$sort_pattern || !$rename_pattern) {
            $sort_pattern   = $this->sort_pattern;
            $rename_pattern = $this->rename_pattern;
        }

        $vainfo = $this->getUtilityFactory()->createVaInfo(
            $media->file,
            $gather_types,
            '',
            '',
            $sort_pattern,
            $rename_pattern
        );
        try {
            $vainfo->get_info();
        } catch (Exception $error) {
            debug_event(__CLASS__, 'Error ' . $error->getMessage(), 1);

            return array();
        }

        $key = VaInfo::get_tag_type($vainfo->tags);

        return VaInfo::clean_tag_info($vainfo->tags, $key, $media->file);
    }

    /**
     * get_gather_types
     * @param string $media_type
     * @return array
     */
    public function get_gather_types($media_type = '')
    {
        $gtypes = $this->gather_types;
        if (empty($gtypes)) {
            $gtypes = "music";
        }
        $types = explode(',', $gtypes);

        if ($media_type == "video") {
            $types = array_diff($types, array('music'));
        }

        if ($media_type == "music") {
            $types = array_diff($types, array('personal_video', 'movie', 'tvshow', 'clip'));
        }

        return $types;
    }

    /**
     * get_gather_type
     * @return string
     */
    public function get_gather_type()
    {
        $sql        = "SELECT `gather_types` FROM `catalog` WHERE `id` = ?;";
        $db_results = Dba::read($sql, array($this->id));
        if ($row = Dba::fetch_assoc($db_results)) {
            return $row['gather_types'];
        }

        return '';
    }

    /**
     * get_table_from_type
     * @param string $gather_type
     * @return string
     */
    public static function get_table_from_type($gather_type)
    {
        switch ($gather_type) {
            case 'clip':
            case 'tvshow':
            case 'movie':
            case 'personal_video':
                $table = 'video';
                break;
            case 'podcast':
                $table = 'podcast_episode';
                break;
            case 'music':
            default:
                $table = 'song';
                break;
        }

        return $table;
    }

    /**
     * clean_empty_albums
     */
    public static function clean_empty_albums()
    {
        $sql        = "SELECT `id`, `album_artist` FROM `album` WHERE NOT EXISTS (SELECT `id` FROM `song` WHERE `song`.`album` = `album`.`id`);";
        $db_results = Dba::read($sql);
        while ($row = Dba::fetch_assoc($db_results)) {
            $sql       = "DELETE FROM `album` WHERE `id` = ?";
            Dba::write($sql, array($row['id']));
        }
        // these files have missing albums so you can't verify them without updating from tags first
        $sql        = "SELECT `id` FROM `song` WHERE `album` in (SELECT `album_id` FROM `album_map` WHERE `album_id` NOT IN (SELECT `id` from `album`));";
        $db_results = Dba::read($sql);
        while ($row = Dba::fetch_assoc($db_results)) {
            self::update_single_item('song', $row['id'], true);
        }
    }

    /**
     * clean_duplicate_artists
     *
     * Artists that have the same mbid shouldn't be duplicated but can be created and updated based on names
     */
    public static function clean_duplicate_artists()
    {
        debug_event(__CLASS__, "Clean Artists with duplicate mbid's", 5);
        $sql        = "SELECT `mbid`, min(`id`) AS `minid`, max(`id`) AS `maxid` FROM `artist` WHERE `mbid` IS NOT NULL GROUP BY `mbid` HAVING count(`mbid`) >1;";
        $db_results = Dba::read($sql);
        while ($row = Dba::fetch_assoc($db_results)) {
            debug_event(__CLASS__, "clean_duplicate_artists " . $row['maxid'] . "=>" . $row['minid'], 5);
            // migrate linked tables first
            //Stats::migrate('artist', $row['maxid'], $row['minid']);
            Useractivity::migrate('artist', $row['maxid'], $row['minid']);
            Recommendation::migrate('artist', $row['maxid']);
            Share::migrate('artist', $row['maxid'], $row['minid']);
            Shoutbox::migrate('artist', $row['maxid'], $row['minid']);
            Tag::migrate('artist', $row['maxid'], $row['minid']);
            Userflag::migrate('artist', $row['maxid'], $row['minid']);
            Label::migrate('artist', $row['maxid'], $row['minid']);
            Rating::migrate('artist', $row['maxid'], $row['minid']);
            Wanted::migrate('artist', $row['maxid'], $row['minid']);
            Clip::migrate('artist', $row['maxid'], $row['minid']);
            self::migrate_map('artist', $row['maxid'], $row['minid']);

            // replace all songs and albums with the original artist
            Artist::migrate($row['maxid'], $row['minid']);
        }
        // remove the duplicates after moving everything
        Artist::garbage_collection();
        static::getAlbumRepository()->collectGarbage();
    }

    /**
     * clean_catalog
     *
     * Cleans the catalog of files that no longer exist.
     */
    public function clean_catalog()
    {
        // We don't want to run out of time
        set_time_limit(0);

        debug_event(__CLASS__, 'Starting clean on ' . $this->name, 5);

        if (!defined('SSE_OUTPUT') && !defined('CLI')) {
            require Ui::find_template('show_clean_catalog.inc.php');
            ob_flush();
            flush();
        }

        $dead_total = $this->clean_catalog_proc();
        self::clean_empty_albums();
        self::clean_duplicate_artists();

        debug_event(__CLASS__, 'clean finished, ' . $dead_total . ' removed from ' . $this->name, 4);

        if (!defined('SSE_OUTPUT') && !defined('CLI')) {
            Ui::show_box_top();
        }
        Ui::update_text(T_("Catalog Cleaned"),
            sprintf(nT_("%d file removed.", "%d files removed.", $dead_total), $dead_total));
        if (!defined('SSE_OUTPUT') && !defined('CLI')) {
            Ui::show_box_bottom();
        }

        $this->update_last_clean();
    } // clean_catalog

    /**
     * verify_catalog
     * This function verify the catalog
     */
    public function verify_catalog()
    {
        if (!defined('SSE_OUTPUT') && !defined('CLI')) {
            require Ui::find_template('show_verify_catalog.inc.php');
            ob_flush();
            flush();
        }

        $verified = $this->verify_catalog_proc();

        debug_event(__CLASS__, 'verify finished, ' . $verified['updated'] . ' updated', 4);

        if (!defined('SSE_OUTPUT') && !defined('CLI')) {
            Ui::show_box_top();
        }
        Ui::update_text(T_("Catalog Verified"),
            sprintf(nT_('%d file updated.', '%d files updated.', $verified['updated']), $verified['updated']));
        if (!defined('SSE_OUTPUT') && !defined('CLI')) {
            Ui::show_box_bottom();
        }

        return true;
    } // verify_catalog

    /**
     * trim_prefix
     * Splits the prefix from the string
     * @param string $string
     * @param string $pattern
     * @return array
     */
    public static function trim_prefix($string, $pattern = null)
    {
        $prefix_pattern = $pattern ?? '/^(' . implode('\\s|', explode('|', AmpConfig::get('catalog_prefix_pattern', 'The|An|A|Die|Das|Ein|Eine|Les|Le|La'))) . '\\s)(.*)/i';
        if (preg_match($prefix_pattern, $string, $matches)) {
            $string = trim((string)$matches[2]);
            $prefix = trim((string)$matches[1]);
        } else {
            $prefix = null;
        }

        return array('string' => $string, 'prefix' => $prefix);
    } // trim_prefix

    /**
     * @param $year
     * @return integer
     */
    public static function normalize_year($year)
    {
        if (empty($year)) {
            return 0;
        }

        $year = (int)($year);
        if ($year < 0 || $year > 9999) {
            return 0;
        }

        return $year;
    }

    /**
     * trim_slashed_list
     * Split items by configurable delimiter
     * Return first item as string = default
     * Return all items as array if doTrim = false passed as optional parameter
     * @param string $string
     * @param bool $doTrim
     * @return string|array
     */
    public static function trim_slashed_list($string, $doTrim = true)
    {
        $delimiters = static::getConfigContainer()->get(ConfigurationKeyEnum::ADDITIONAL_DELIMITERS);
        $pattern    = '~[\s]?(' . $delimiters . ')[\s]?~';
        $items      = preg_split($pattern, $string);
        $items      = array_map('trim', $items);

        if ((isset($items) && isset($items[0])) && $doTrim) {
            return $items[0];
        }

        return $items;
    } // trim_slashed_list

    /**
     * trim_featuring
     * Splits artists featuring from the string
     * @param string $string
     * @return array
     */
    public static function trim_featuring($string)
    {
        return array_map('trim', preg_split("/ feat\. /i", $string));
    } // trim_featuring

    /**
     * check_title
     * this checks to make sure something is
     * set on the title, if it isn't it looks at the
     * filename and tries to set the title based on that
     * @param string $title
     * @param string $file
     * @return string
     */
    public static function check_title($title, $file = '')
    {
        if (strlen(trim((string)$title)) < 1) {
            $title = Dba::escape($file);
        }

        return $title;
    } // check_title

    /**
     * check_length
     * Check to make sure the string fits into the database
     * max_length is the maximum number of characters that the (varchar) column can hold
     * @param string $string
     * @param integer $max_length
     * @return string
     */
    public static function check_length($string, $max_length = 255)
    {
        $string = (string)$string;
        if (false !== $encoding = mb_detect_encoding($string, null, true)) {
            $string = trim(mb_substr($string, 0, $max_length, $encoding));
        } else {
            $string = trim(substr($string, 0, $max_length));
        }

        return $string;
    }

    /**
     * check_track
     * Check to make sure the track number fits into the database: max 32767, min -32767
     *
     * @param string $track
     * @return integer
     */
    public static function check_track($track)
    {
        $retval = ((int)$track > 32767 || (int)$track < -32767) ? (int)substr($track, -4, 4) : (int)$track;
        if ((int)$track !== $retval) {
            debug_event(__CLASS__, "check_track: '{$track}' out of range. Changed into '{$retval}'", 4);
        }

        return $retval;
    }

    /**
     * check_int
     * Check to make sure a number fits into the database
     *
     * @param integer $my_int
     * @param integer $max
     * @param integer $min
     * @return integer
     */
    public static function check_int($my_int, $max, $min)
    {
        if ($my_int > $max) {
            return $max;
        }
        if ($my_int < $min) {
            return $min;
        }

        return $my_int;
    }

    /**
     * get_unique_string
     * Check to make sure the string doesn't have duplicate strings ({)e.g. "Enough Records; Enough Records")
     *
     * @param string $str_array
     * @return string
     */
    public static function get_unique_string($str_array)
    {
        $array = array_unique(array_map('trim', explode(';', $str_array)));

        return implode($array);
    }

    /**
     * playlist_import
     * Attempts to create a Public Playlist based on the playlist file
     * @param string $playlist_file
     * @param int $user_id
     * @param string $playlist_type (public|private)
     * @return array
     */
    public static function import_playlist($playlist_file, $user_id, $playlist_type)
    {
        $data = file_get_contents($playlist_file);
        if (substr($playlist_file, -3, 3) == 'm3u' || substr($playlist_file, -4, 4) == 'm3u8') {
            $files = self::parse_m3u($data);
        } elseif (substr($playlist_file, -3, 3) == 'pls') {
            $files = self::parse_pls($data);
        } elseif (substr($playlist_file, -3, 3) == 'asx') {
            $files = self::parse_asx($data);
        } elseif (substr($playlist_file, -4, 4) == 'xspf') {
            $files = self::parse_xspf($data);
        }

        $songs    = array();
        $import   = array();
        $pinfo    = pathinfo($playlist_file);
        $track    = 1;
        $web_path = AmpConfig::get('web_path');
        if (isset($files)) {
            foreach ($files as $file) {
                $found = false;
                $file  = trim((string)$file);
                $orig  = $file;
                // Check to see if it's a url from this ampache instance
                if (!empty($web_path) && substr($file, 0, strlen($web_path)) == $web_path) {
                    $url_data   = Stream_Url::parse($file);
                    $sql        = 'SELECT COUNT(*) FROM `song` WHERE `id` = ?';
                    $db_results = Dba::read($sql, array($url_data['id']));
                    if (Dba::num_rows($db_results) && (int)$url_data['id'] > 0) {
                        debug_event(__CLASS__, "import_playlist identified: {" . $url_data['id'] . "}", 5);
                        $songs[$track] = $url_data['id'];
                        $track++;
                        $found = true;
                    }
                } else {
                    // Remove file:// prefix if any
                    if (strpos($file, "file://") !== false) {
                        $file = urldecode(substr($file, 7));
                        if (strtoupper(substr(PHP_OS, 0, 3)) === 'WIN') {
                            // Removing starting / on Windows OS.
                            if (substr($file, 0, 1) == '/') {
                                $file = substr($file, 1);
                            }
                            // Restore real directory separator
                            $file = str_replace("/", DIRECTORY_SEPARATOR, $file);
                        }
                    }

                    // First, try to find the file as absolute path
                    $sql        = "SELECT `id` FROM `song` WHERE `file` = ?";
                    $db_results = Dba::read($sql, array($file));
                    $results    = Dba::fetch_assoc($db_results);

                    if (array_key_exists('id', $results) && (int)($results['id']) > 0) {
                        debug_event(__CLASS__, "import_playlist identified: {" . (int)$results['id'] . "}", 5);
                        $songs[$track] = (int)$results['id'];
                        $track++;
                        $found = true;
                    } else {
                        // Not found in absolute path, create it from relative path
                        $file = $pinfo['dirname'] . DIRECTORY_SEPARATOR . $file;
                        // Normalize the file path. realpath requires the files to exists.
                        $file = realpath($file);
                        if ($file) {
                            $sql        = "SELECT `id` FROM `song` WHERE `file` = ?";
                            $db_results = Dba::read($sql, array($file));
                            $results    = Dba::fetch_assoc($db_results);

                            if ((int)$results['id'] > 0) {
                                debug_event(__CLASS__, "import_playlist identified: {" . (int)$results['id'] . "}", 5);
                                $songs[$track] = (int)$results['id'];
                                $track++;
                                $found = true;
                            }
                        }
                    }
                } // if it's a file
                if (!$found) {
                    debug_event(__CLASS__, "import_playlist skipped: {{$orig}}", 5);
                }
                // add the results to an array to display after
                $import[] = array(
                    'track' => $track - 1,
                    'file' => $orig,
                    'found' => (int)$found
                );
            }
        }

        debug_event(__CLASS__, "import_playlist Parsed " . $playlist_file . ", found " . count($songs) . " songs", 5);

        if (count($songs)) {
            $name        = $pinfo['filename'];
            $playlist_id = (int)Playlist::create($name, $playlist_type, $user_id);

            if ($playlist_id < 1) {
                return array(
                    'success' => false,
                    'error' => T_('Failed to create playlist'),
                );
            }

            $playlist = new Playlist($playlist_id);
            $playlist->delete_all();
            $playlist->add_songs($songs);

            return array(
                'success' => true,
                'id' => $playlist_id,
                'count' => count($songs),
                'results' => $import
            );
        }

        return array(
            'success' => false,
            'error' => T_('No valid songs found in playlist file'),
            'results' => $import
        );
    }

    /**
     * parse_m3u
     * this takes m3u filename and then attempts to found song filenames listed in the m3u
     * @param string $data
     * @return array
     */
    public static function parse_m3u($data)
    {
        $files   = array();
        $results = explode("\n", $data);

        foreach ($results as $value) {
            $value = trim((string)$value);
            if (!empty($value) && substr($value, 0, 1) != '#') {
                $files[] = $value;
            }
        }

        return $files;
    } // parse_m3u

    /**
     * parse_pls
     * this takes pls filename and then attempts to found song filenames listed in the pls
     * @param string $data
     * @return array
     */
    public static function parse_pls($data)
    {
        $files   = array();
        $results = explode("\n", $data);

        foreach ($results as $value) {
            $value = trim((string)$value);
            if (preg_match("/file[0-9]+[\s]*\=(.*)/i", $value, $matches)) {
                $file = trim((string)$matches[1]);
                if (!empty($file)) {
                    $files[] = $file;
                }
            }
        }

        return $files;
    } // parse_pls

    /**
     * parse_asx
     * this takes asx filename and then attempts to found song filenames listed in the asx
     * @param string $data
     * @return array
     */
    public static function parse_asx($data)
    {
        $files = array();
        $xml   = simplexml_load_string($data);

        if ($xml) {
            foreach ($xml->entry as $entry) {
                $file = trim((string)$entry->ref['href']);
                if (!empty($file)) {
                    $files[] = $file;
                }
            }
        }

        return $files;
    } // parse_asx

    /**
     * parse_xspf
     * this takes xspf filename and then attempts to found song filenames listed in the xspf
     * @param string $data
     * @return array
     */
    public static function parse_xspf($data)
    {
        $files = array();
        $xml   = simplexml_load_string($data);
        if ($xml) {
            foreach ($xml->trackList->track as $track) {
                $file = trim((string)$track->location);
                if (!empty($file)) {
                    $files[] = $file;
                }
            }
        }

        return $files;
    } // parse_xspf

    /**
     * delete
     * Deletes the catalog and everything associated with it
     * it takes the catalog id
     * @param integer $catalog_id
     * @return boolean
     */
    public static function delete($catalog_id)
    {
        $params  = array($catalog_id);
        $catalog = self::create_from_id($catalog_id);
        if (!$catalog) {
            return false;
        }

        // Large catalog deletion can take time
        set_time_limit(0);

        $sql        = "DELETE FROM `song` WHERE `catalog` = ?";
        $db_results = Dba::write($sql, $params);
        if (!$db_results) {
            return false;
        }
        self::clean_empty_albums();

        $sql        = "DELETE FROM `video` WHERE `catalog` = ?";
        $db_results = Dba::write($sql, $params);
        if (!$db_results) {
            return false;
        }

        $sql        = "DELETE FROM `podcast` WHERE `catalog` = ?";
        $db_results = Dba::write($sql, $params);
        if (!$db_results) {
            return false;
        }

        $sql        = "DELETE FROM `live_stream` WHERE `catalog` = ?";
        $db_results = Dba::write($sql, $params);
        if (!$db_results) {
            return false;
        }

        $sql        = 'DELETE FROM `catalog_' . $catalog->get_type() . '` WHERE catalog_id = ?';
        $db_results = Dba::write($sql, $params);
        if (!$db_results) {
            return false;
        }

        // Next Remove the Catalog Entry it's self
        $sql = "DELETE FROM `catalog` WHERE `id` = ?";
        Dba::write($sql, $params);

        // run garbage collection
        static::getCatalogGarbageCollector()->collect();

        return true;
    } // delete

    /**
     * exports the catalog
     * it exports all songs in the database to the given export type.
     * @param string $type
     * @param integer|null $catalog_id
     */
    public static function export($type, $catalog_id = null)
    {
        // Select all songs in catalog
        $params = array();
        if ($catalog_id) {
            $sql      = "SELECT `id` FROM `song` WHERE `catalog` = ? ORDER BY `album`, `track`";
            $params[] = $catalog_id;
        } else {
            $sql = 'SELECT `id` FROM `song` ORDER BY `album`, `track`';
        }
        $db_results = Dba::read($sql, $params);

        switch ($type) {
            case 'itunes':
                echo static::xml_get_header('itunes');
                while ($results = Dba::fetch_assoc($db_results)) {
                    $song = new Song($results['id']);
                    $song->format();

                    $xml                         = array();
                    $xml['key']                  = $results['id'];
                    $xml['dict']['Track ID']     = (int)($results['id']);
                    $xml['dict']['Name']         = $song->title;
                    $xml['dict']['Artist']       = $song->get_artist_fullname();
                    $xml['dict']['Album']        = $song->get_album_fullname();
                    $xml['dict']['Total Time']   = (int) ($song->time) * 1000; // iTunes uses milliseconds
                    $xml['dict']['Track Number'] = (int) ($song->track);
                    $xml['dict']['Year']         = (int) ($song->year);
                    $xml['dict']['Date Added']   = get_datetime((int) $song->addition_time, 'short', 'short', "Y-m-d\TH:i:s\Z");
                    $xml['dict']['Bit Rate']     = (int) ($song->bitrate / 1000);
                    $xml['dict']['Sample Rate']  = (int) ($song->rate);
                    $xml['dict']['Play Count']   = (int) ($song->played);
                    $xml['dict']['Track Type']   = "URL";
                    $xml['dict']['Location']     = $song->play_url();
                    echo (string) xoutput_from_array($xml, true, 'itunes');
                    // flush output buffer
                } // while result
                echo static::xml_get_footer('itunes');
                break;
            case 'csv':
                echo "ID,Title,Artist,Album,Length,Track,Year,Date Added,Bitrate,Played,File\n";
                while ($results = Dba::fetch_assoc($db_results)) {
                    $song = new Song($results['id']);
                    $song->format();
                    echo '"' . $song->id . '","' . $song->title . '","' . $song->get_artist_fullname() . '","' . $song->get_album_fullname() . '","' . $song->f_time . '","' . $song->f_track . '","' . $song->year . '","' . get_datetime((int)$song->addition_time) . '","' . $song->f_bitrate . '","' . $song->played . '","' . $song->file . '"' . "\n";
                }
                break;
        } // end switch
    } // export

    /**
     * Update the catalog mapping for various types
     * @param string $table
     */
    public static function update_mapping($table)
    {
        // fill the data
        debug_event(__CLASS__, 'Update mapping for table: ' . $table, 5);
        if ($table == 'artist') {
            // insert catalog_map artists
            $sql = "INSERT IGNORE INTO `catalog_map` (`catalog_id`, `object_type`, `object_id`) SELECT DISTINCT `song`.`catalog` AS `catalog_id`, 'artist' AS `map_type`, `artist_map`.`artist_id` AS `object_id` FROM `song` LEFT JOIN `artist_map` ON `song`.`id` = `artist_map`.`object_id` AND `artist_map`.`object_type` = 'song' WHERE `artist_map`.`object_type` IS NOT NULL UNION SELECT DISTINCT `album`.`catalog` AS `catalog_id`, 'artist' AS `map_type`, `artist_map`.`artist_id` AS `object_id` FROM `album` LEFT JOIN `artist_map` ON `album`.`id` = `artist_map`.`object_id` AND `artist_map`.`object_type` = 'album' WHERE `artist_map`.`object_type` IS NOT NULL UNION SELECT DISTINCT `song`.`catalog` AS `catalog_id`, 'song_artist' AS `map_type`, `artist_map`.`artist_id` AS `object_id` FROM `song` LEFT JOIN `artist_map` ON `song`.`id` = `artist_map`.`object_id` AND `artist_map`.`object_type` = 'song' WHERE `artist_map`.`object_type` IS NOT NULL UNION SELECT DISTINCT `album`.`catalog` AS `catalog_id`, 'album_artist' AS `map_type`, `artist_map`.`artist_id` AS `object_id` FROM `album` LEFT JOIN `artist_map` ON `album`.`id` = `artist_map`.`object_id` AND `artist_map`.`object_type` = 'album' WHERE `artist_map`.`object_type` IS NOT NULL GROUP BY `catalog`, `artist_map`.`object_type`, `artist_map`.`artist_id`;";
            Dba::write($sql);
        } elseif ($table == 'playlist') {
            $sql = "INSERT IGNORE INTO `catalog_map` (`catalog_id`, `object_type`, `object_id`) SELECT `song`.`catalog`, 'playlist', `playlist`.`id` FROM `playlist` LEFT JOIN `playlist_data` ON `playlist`.`id`=`playlist_data`.`playlist` LEFT JOIN `song` ON `song`.`id` = `playlist_data`.`object_id` AND `playlist_data`.`object_type` = 'song' GROUP BY `song`.`catalog`, 'playlist', `playlist`.`id`;";
            Dba::write($sql);
        } else {
            // 'album', 'album_disk', 'song', 'video', 'podcast', 'podcast_episode', 'live_stream'
            $sql = "INSERT IGNORE INTO `catalog_map` (`catalog_id`, `object_type`, `object_id`) SELECT `$table`.`catalog`, '$table', `$table`.`id` FROM `$table` GROUP BY `$table`.`catalog`, '$table', `$table`.`id`;";
            Dba::write($sql);
        }
    }

    /**
     * Update the catalog mapping for various types
     */
    public static function garbage_collect_mapping()
    {
        // delete non-existent maps
        $tables = ['song', 'album', 'video', 'podcast', 'podcast_episode', 'live_stream'];
        foreach ($tables as $type) {
            $sql = "DELETE FROM `catalog_map` USING `catalog_map` LEFT JOIN (SELECT DISTINCT `$type`.`catalog` AS `catalog_id`, `$type`.`id` AS `object_id` FROM `$type`) AS `valid_maps` ON `valid_maps`.`catalog_id` = `catalog_map`.`catalog_id` AND `valid_maps`.`object_id` = `catalog_map`.`object_id` WHERE `catalog_map`.`object_type` = '$type' AND `valid_maps`.`object_id` IS NULL;";
            Dba::write($sql);
        }
        // delete catalog_map artists
        $sql = "DELETE FROM `catalog_map` USING `catalog_map` LEFT JOIN (SELECT DISTINCT `song`.`catalog` AS `catalog_id`, 'artist' AS `map_type`, `artist_map`.`artist_id` AS `object_id` FROM `song` INNER JOIN `artist_map` ON `song`.`id` = `artist_map`.`object_id` AND `artist_map`.`object_type` = 'song' WHERE `artist_map`.`object_type` IS NOT NULL UNION SELECT DISTINCT `album`.`catalog` AS `catalog_id`, 'artist' AS `map_type`, `artist_map`.`artist_id` AS `object_id` FROM `album` INNER JOIN `artist_map` ON `album`.`id` = `artist_map`.`object_id` AND `artist_map`.`object_type` = 'album' WHERE `artist_map`.`object_type` IS NOT NULL UNION SELECT DISTINCT `song`.`catalog` AS `catalog_id`, 'song_artist' AS `map_type`, `artist_map`.`artist_id` AS `object_id` FROM `song` INNER JOIN `artist_map` ON `song`.`id` = `artist_map`.`object_id` AND `artist_map`.`object_type` = 'song' WHERE `artist_map`.`object_type` IS NOT NULL UNION SELECT DISTINCT `album`.`catalog` AS `catalog_id`, 'album_artist' AS `map_type`, `artist_map`.`artist_id` AS `object_id` FROM `album` INNER JOIN `artist_map` ON `album`.`id` = `artist_map`.`object_id` AND `artist_map`.`object_type` = 'album' WHERE `artist_map`.`object_type` IS NOT NULL GROUP BY `album`.`catalog`, `artist_map`.`object_type`, `artist_map`.`artist_id`) AS `valid_maps` ON `valid_maps`.`catalog_id` = `catalog_map`.`catalog_id` AND `valid_maps`.`object_id` = `catalog_map`.`object_id` AND `valid_maps`.`map_type` = `catalog_map`.`object_type` WHERE `catalog_map`.`object_type` IN ('artist', 'song_artist', 'album_artist') AND `valid_maps`.`object_id` IS NULL;";
        Dba::write($sql);
        // empty catalogs
        $sql = "DELETE FROM `catalog_map` WHERE `catalog_id` = 0";
        Dba::write($sql);
    }

    /**
     * Delete catalog filters that might have gone missing
     */
    public static function garbage_collect_filters()
    {
        Dba::write("DELETE FROM `catalog_filter_group_map` WHERE `group_id` NOT IN (SELECT `id` FROM `catalog_filter_group`);");
        Dba::write("UPDATE `user` SET `catalog_filter_group` = 0 WHERE `catalog_filter_group` NOT IN (SELECT `id` FROM `catalog_filter_group`);");
        Dba::write("UPDATE IGNORE `catalog_filter_group` SET `id` = 0 WHERE `name` = 'DEFAULT' AND `id` > 0;");
    }

    /**
     * Update the catalog map for a single item
     */
    public static function update_map($catalog, $object_type, $object_id)
    {
        if ($catalog > 0) {
            debug_event(__CLASS__, "update_map $object_type: {{$object_id}}", 5);
            if ($object_type == 'artist') {
                // insert catalog_map artists
                $sql = "INSERT IGNORE INTO `catalog_map` (`catalog_id`, `object_type`, `object_id`) SELECT DISTINCT `song`.`catalog` AS `catalog_id`, 'artist' AS `map_type`, `artist_map`.`artist_id` AS `object_id` FROM `song` LEFT JOIN `artist_map` ON `song`.`id` = `artist_map`.`object_id` AND `artist_map`.`object_type` = 'song' WHERE `artist_map`.`object_type` IS NOT NULL UNION SELECT DISTINCT `album`.`catalog` AS `catalog_id`, 'artist' AS `map_type`, `artist_map`.`artist_id` AS `object_id` FROM `album` LEFT JOIN `artist_map` ON `album`.`id` = `artist_map`.`object_id` AND `artist_map`.`object_type` = 'album' WHERE `artist_map`.`object_type` IS NOT NULL UNION SELECT DISTINCT `song`.`catalog` AS `catalog_id`, 'song_artist' AS `map_type`, `artist_map`.`artist_id` AS `object_id` FROM `song` LEFT JOIN `artist_map` ON `song`.`id` = `artist_map`.`object_id` AND `artist_map`.`object_type` = 'song' WHERE `artist_map`.`object_type` IS NOT NULL UNION SELECT DISTINCT `album`.`catalog` AS `catalog_id`, 'album_artist' AS `map_type`, `artist_map`.`artist_id` AS `object_id` FROM `album` LEFT JOIN `artist_map` ON `album`.`id` = `artist_map`.`object_id` AND `artist_map`.`object_type` = 'album' WHERE `artist_map`.`object_type` IS NOT NULL GROUP BY `catalog`, `artist_map`.`object_type`, `artist_map`.`artist_id`;";
                Dba::write($sql, array($object_id, $object_id, $object_id, $object_id));
            } else {
                $sql = "REPLACE INTO `catalog_map` (`catalog_id`, `object_type`, `object_id`) VALUES (?, ?, ?);";
                Dba::write($sql, array($catalog, $object_type, $object_id));
            }
        }
    }

    /**
     * Migrate an object associated catalog to a new object
     * @param string $object_type
     * @param integer $old_object_id
     * @param integer $new_object_id
     * @return PDOStatement|boolean
     */
    public static function migrate_map($object_type, $old_object_id, $new_object_id)
    {
        $sql    = "UPDATE IGNORE `catalog_map` SET `object_id` = ? WHERE `object_type` = ? AND `object_id` = ?";
        $params = array($new_object_id, $object_type, $old_object_id);

        return Dba::write($sql, $params);
    }

    /**
     * Updates album tags from given album id
     * @param int $album_id
     */
    protected static function updateAlbumTags(int $album_id)
    {
        $tags = self::getSongTags('album', $album_id);
        Tag::update_tag_list(implode(',', $tags), 'album', $album_id, true);
    }

    /**
     * Updates artist tags from given song id
     * @param int $song_id
     */
    protected static function updateArtistTags(int $song_id)
    {
        foreach (Song::get_parent_array($song_id) as $artist_id) {
            $tags = self::getSongTags('artist', $artist_id);
            Tag::update_tag_list(implode(',', $tags), 'artist', $artist_id, true);
        }
    }

    /**
     * Updates artist tags from given song id
     * @param int $album_id
     */
    protected static function updateAlbumArtistTags(int $album_id)
    {
        foreach (Song::get_parent_array($album_id, 'album') as $artist_id) {
            $tags = self::getSongTags('artist', $artist_id);
            Tag::update_tag_list(implode(',', $tags), 'artist', $artist_id, true);
        }
    }

    /**
     * Get all tags from all Songs from [type] (artist, album, ...)
     * @param string $type
     * @param integer $object_id
     * @return array
     */
    protected static function getSongTags($type, $object_id)
    {
        $tags       = array();
        $sql        = ($type == 'artist')
            ? "SELECT `tag`.`name` FROM `tag` JOIN `tag_map` ON `tag`.`id` = `tag_map`.`tag_id` JOIN `song` ON `tag_map`.`object_id` = `song`.`id` WHERE `song`.`id` IN (SELECT `object_id` FROM `artist_map` WHERE `artist_id` = ? AND `object_type` = 'song') AND `tag_map`.`object_type` = 'song' GROUP BY `tag`.`id`, `tag`.`name`;"
            : "SELECT `tag`.`name` FROM `tag` JOIN `tag_map` ON `tag`.`id` = `tag_map`.`tag_id` JOIN `song` ON `tag_map`.`object_id` = `song`.`id` WHERE `song`.`$type` = ? AND `tag_map`.`object_type` = 'song' GROUP BY `tag`.`id`, `tag`.`name`;";
        $db_results = Dba::read($sql, array($object_id));
        while ($row = Dba::fetch_assoc($db_results)) {
            $tags[] = $row['name'];
        }

        return $tags;
    }

    /**
     * @param Artist|Album|Song|Video|Podcast_Episode|TvShow|TVShow_Episode|Label|TVShow_Season $libitem
     * @param integer|null $user_id
     * @return boolean
     */
    public static function can_remove($libitem, $user_id = null)
    {
        if (!$user_id) {
            $user    = Core::get_global('user');
            $user_id = $user->id ?? false;
        }

        if (!$user_id) {
            return false;
        }

        if (!AmpConfig::get('delete_from_disk')) {
            return false;
        }

        return (
            Access::check('interface', 75) ||
            ($libitem->get_user_owner() == $user_id && AmpConfig::get('upload_allow_remove'))
        );
    }

    /**
     * Return full path of the cached music file.
     * @param integer $object_id
     * @param string $catalog_id
     * @return false|string
     */
    public static function get_cache_path($object_id, $catalog_id)
    {
        $path   = (string)AmpConfig::get('cache_path', '');
        $target = AmpConfig::get('cache_target');
        // need a destination and target filetype
        if ((!is_dir($path) || !$target)) {
            return false;
        }
        // make a folder per catalog
        if (!is_dir(rtrim(trim($path), '/') . '/' . $catalog_id)) {
            mkdir(rtrim(trim($path), '/') . '/' . $catalog_id, 0775, true);
        }
        // Create subdirectory based on the 2 last digit of the SongID. We prevent having thousands of file in one directory.
        $path .= '/' . $catalog_id . '/' . substr($object_id, -1, 1) . '/' . substr($object_id, -2, 1) . '/';
        if (!file_exists($path)) {
            mkdir($path, 0755, true);
        }

        return rtrim(trim($path), '/') . '/' . $object_id . '.' . $target;
    }

    /**
     * process_action
     * @param string $action
     * @param $catalogs
     * @param array $options
     * @noinspection PhpMissingBreakStatementInspection
     */
    public static function process_action($action, $catalogs, $options = null)
    {
        if (empty($options)) {
            $options = array(
                'gather_art' => false,
                'parse_playlist' => false
            );
        }
        // make sure parse_playlist is set
        if ($action == 'import_to_catalog') {
            $options['parse_playlist'] = true;
        }
        $catalog = null;

        switch ($action) {
            case 'add_to_all_catalogs':
                $catalogs = self::get_catalogs();
                // Intentional break fall-through
            case 'add_to_catalog':
            case 'import_to_catalog':
                if ($catalogs) {
                    foreach ($catalogs as $catalog_id) {
                        $catalog = self::create_from_id($catalog_id);
                        if ($catalog !== null) {
                            $catalog->add_to_catalog($options);
                        }
                    }

                    if (!defined('SSE_OUTPUT') && !defined('CLI')) {
                        echo AmpError::display('catalog_add');
                    }
                }
                Artist::update_artist_counts();
                Album::update_album_counts();
                break;
            case 'update_all_catalogs':
                $catalogs = self::get_catalogs();
                // Intentional break fall-through
            case 'update_catalog':
                if ($catalogs) {
                    foreach ($catalogs as $catalog_id) {
                        $catalog = self::create_from_id($catalog_id);
                        if ($catalog !== null) {
                            $catalog->verify_catalog();
                        }
                    }
                }
                break;
            case 'full_service':
                if (!$catalogs) {
                    $catalogs = self::get_catalogs();
                }

                /* This runs the clean/verify/add in that order */
                foreach ($catalogs as $catalog_id) {
                    $catalog = self::create_from_id($catalog_id);
                    if ($catalog !== null) {
                        $catalog->clean_catalog();
                        $catalog->verify_catalog();
                        $catalog->add_to_catalog();
                    }
                }
                break;
            case 'clean_all_catalogs':
                $catalogs = self::get_catalogs();
                // Intentional break fall-through
            case 'clean_catalog':
                if ($catalogs) {
                    foreach ($catalogs as $catalog_id) {
                        $catalog = self::create_from_id($catalog_id);
                        if ($catalog !== null) {
                            $catalog->clean_catalog();
                        }
                    } // end foreach catalogs
                    Artist::update_artist_counts();
                    Album::update_album_counts();
                }
                break;
            case 'update_from':
                $catalog_id = 0;
                // First see if we need to do an add
                if ($options['add_path'] != '/' && strlen((string)$options['add_path'])) {
                    if ($catalog_id = Catalog_local::get_from_path($options['add_path'])) {
                        $catalog = self::create_from_id($catalog_id);
                        if ($catalog !== null) {
                            $catalog->add_to_catalog(array('subdirectory' => $options['add_path']));
                        }
                    }
                } // end if add

                // Now check for an update
                if ($options['update_path'] != '/' && strlen((string)$options['update_path'])) {
                    if ($catalog_id = Catalog_local::get_from_path($options['update_path'])) {
                        $songs = Song::get_from_path($options['update_path']);
                        foreach ($songs as $song_id) {
                            self::update_single_item('song', $song_id);
                        }
                    }
                } // end if update

                if ($catalog_id < 1) {
                    AmpError::add('general',
                        T_("This subdirectory is not inside an existing Catalog. The update can not be processed."));
                }
                break;
            case 'gather_media_art':
                if (!$catalogs) {
                    $catalogs = self::get_catalogs();
                }

                // Iterate throughout the catalogs and gather as needed
                foreach ($catalogs as $catalog_id) {
                    $catalog = self::create_from_id($catalog_id);
                    if ($catalog !== null) {
                        require Ui::find_template('show_gather_art.inc.php');
                        flush();
                        $catalog->gather_art();
                    }
                }
                break;
            case 'update_all_file_tags':
                $catalogs = self::get_catalogs();
                // Intentional break fall-through
            case 'update_file_tags':
                $write_tags     = AmpConfig::get('write_tags', false);
                AmpConfig::set_by_array(['write_tags' => 'true'], true);

                $songTagWriter = static::getSongTagWriter();
                set_time_limit(0);
                foreach ($catalogs as $catalog_id) {
                    $catalog = self::create_from_id($catalog_id);
                    if ($catalog !== null) {
                        $song_ids = $catalog->get_song_ids();
                        foreach ($song_ids as $song_id) {
                            $song = new Song($song_id);
                            $song->format();

                            $songTagWriter->write($song);
                        }
                    }
                }
                AmpConfig::set_by_array(['write_tags' => $write_tags], true);
                break;
            case 'garbage_collect':
                debug_event(__CLASS__, 'Run Garbage collection', 5);
                static::getCatalogGarbageCollector()->collect();
                $catalog_media_type = $catalog->get_gather_type();
                if ($catalog_media_type == 'music') {
                    self::clean_empty_albums();
                    Album::update_album_artist();
                    self::update_mapping('artist');
                    self::update_mapping('album');
                    self::update_mapping('album_disk');
                } elseif ($catalog_media_type == 'podcast') {
                    self::update_mapping('podcast');
                    self::update_mapping('podcast_episode');
                } elseif (in_array($catalog_media_type, array('clip', 'tvshow', 'movie', 'personal_video'))) {
                    self::update_mapping('video');
                }
                self::update_counts();
        }
    }

    /**
     * Get the directory for this file from the catalog and the song info using the sort_pattern
     * takes into account various artists and the alphabet_prefix
     * @param Song $song
     * @param $sort_pattern
     * @param $base
     * @param string $various_artist
     * @param bool $windowsCompat
     * @return false|string
     */
    public function sort_find_home($song, $sort_pattern, $base = null, $various_artist = "Various Artists", $windowsCompat = false)
    {
        $home = '';
        if ($base) {
            $home = rtrim($base, "\/");
            $home = rtrim($home, "\\");
        }

        // Create the filename that this file should have
        $album  = self::sort_clean_name($song->get_album_fullname(), '%A', $windowsCompat);
        $artist = self::sort_clean_name($song->get_artist_fullname(), '%a', $windowsCompat);
        $track  = self::sort_clean_name($song->track, '%T', $windowsCompat);
        if ((int) $track < 10) {
            $track = '0' . (string) $track;
        }

        $title   = self::sort_clean_name($song->title, '%t', $windowsCompat);
        $year    = self::sort_clean_name($song->year, '%y', $windowsCompat);
        $comment = self::sort_clean_name($song->comment, '%c', $windowsCompat);

        // Do the various check
        $album_object = new Album($song->album);
        $album_object->format();
        $artist         = ($album_object->get_artist_fullname() != "")
            ? $album_object->f_artist_name
            : $various_artist;
        $disk           = self::sort_clean_name($song->disk, '%d');
        $catalog_number = self::sort_clean_name($album_object->catalog_number, '%C');
        $barcode        = self::sort_clean_name($album_object->barcode, '%b');
        $original_year  = self::sort_clean_name($album_object->original_year, '%Y');
        $release_type   = self::sort_clean_name($album_object->release_type, '%r');
        $release_status = self::sort_clean_name($album_object->release_status, '%R');
        $subtitle       = self::sort_clean_name($album_object->subtitle, '%s');
        $genre          = (!empty($album_object->tags))
            ? Tag::get_display($album_object->tags)
            : '%b';

        // Replace everything we can find
        $replace_array = array('%a', '%A', '%t', '%T', '%y', '%Y', '%c', '%C', '%r', '%R', '%s', '%d', '%g', '%b');
        $content_array = array($artist, $album, $title, $track, $year, $original_year, $comment, $catalog_number, $release_type, $release_status, $subtitle, $disk, $genre, $barcode);
        $sort_pattern  = str_replace($replace_array, $content_array, $sort_pattern);

        // Remove non A-Z0-9 chars
        $sort_pattern = preg_replace("[^\\\/A-Za-z0-9\-\_\ \'\, \(\)]", "_", $sort_pattern);

        // Replace non-critical search patterns
        $post_replace_array = array('%Y', '%c', '%C', '%r', '%R', '%g', '%b', ' []', ' ()');
        $post_content_array = array('', '', '', '', '', '', '', '', '', '');
        $sort_pattern       = str_replace($post_replace_array, $post_content_array, $sort_pattern);

        $home .= "/$sort_pattern";

        // don't send a mismatched file!
        foreach ($replace_array as $replace_string) {
            if (strpos($sort_pattern, $replace_string) !== false) {
                return false;
            }
        }

        return $home;
    }

    /**
     * This is run on every individual element of the search before it is put together
     * It removes / and \ and windows-incompatible characters (if you use -w|--windows)
     * @param string|int $string
     * @param string $return
     * @param bool $windowsCompat
     * @return string
     */
    public static function sort_clean_name($string, $return = '', $windowsCompat = false)
    {
        if (empty($string)) {
            return $return;
        }
        $string = ($windowsCompat)
            ? str_replace(['/', '\\', ':', '*', '<', '>', '"', '|', '?'], '_', (string)$string)
            : str_replace(['/', '\\'], '_', (string)$string);

        return (string)$string;
    }

    /**
     * Migrate an object associate images to a new object
     * @param string $object_type
     * @param integer $old_object_id
     * @param integer $new_object_id
     * @param integer $song_id
     * @return boolean
     */
    public static function migrate($object_type, $old_object_id, $new_object_id, $song_id)
    {
        if ($old_object_id != $new_object_id) {
            debug_event(__CLASS__, "migrate $song_id $object_type: {{$old_object_id}} to {{$new_object_id}}", 4);

            Stats::migrate($object_type, $old_object_id, $new_object_id, $song_id);
            Useractivity::migrate($object_type, $old_object_id, $new_object_id);
            Recommendation::migrate($object_type, $old_object_id);
            Share::migrate($object_type, $old_object_id, $new_object_id);
            Shoutbox::migrate($object_type, $old_object_id, $new_object_id);
            Tag::migrate($object_type, $old_object_id, $new_object_id);
            Userflag::migrate($object_type, $old_object_id, $new_object_id);
            Rating::migrate($object_type, $old_object_id, $new_object_id);
            Art::duplicate($object_type, $old_object_id, $new_object_id);
            Playlist::migrate($object_type, $old_object_id, $new_object_id);
            Label::migrate($object_type, $old_object_id, $new_object_id);
            Wanted::migrate($object_type, $old_object_id, $new_object_id);
            Metadata::migrate($object_type, $old_object_id, $new_object_id);
            Bookmark::migrate($object_type, $old_object_id, $new_object_id);
            self::migrate_map($object_type, $old_object_id, $new_object_id);

            return true;
        }

        return false;
    }

    /**
     * xml_get_footer
     * This takes the type and returns the correct xml footer
     * @param string $type
     * @return string
     */
    private static function xml_get_footer($type)
    {
        switch ($type) {
            case 'itunes':
                return "      </dict>\n" .
                    "</dict>\n" .
                    "</plist>\n";
            case 'xspf':
                return "      </trackList>\n" .
                    "</playlist>\n";
            default:
                return '';
        }
    } // xml_get_footer

    /**
     * xml_get_header
     * This takes the type and returns the correct xml header
     * @param string $type
     * @return string
     */
    private static function xml_get_header($type)
    {
        switch ($type) {
            case 'itunes':
                return "<?xml version=\"1.0\" encoding=\"UTF-8\"?>\n" .
                    "<!DOCTYPE plist PUBLIC \"-//Apple Computer//DTD PLIST 1.0//EN\"\n" .
                    "\"http://www.apple.com/DTDs/PropertyList-1.0.dtd\">\n" .
                    "<plist version=\"1.0\">\n" .
                    "<dict>\n" .
                    "       <key>Major Version</key><integer>1</integer>\n" .
                    "       <key>Minor Version</key><integer>1</integer>\n" .
                    "       <key>Application Version</key><string>7.0.2</string>\n" .
                    "       <key>Features</key><integer>1</integer>\n" .
                    "       <key>Show Content Ratings</key><true/>\n" .
                    "       <key>Tracks</key>\n" .
                    "       <dict>\n";
            case 'xspf':
                return "<?xml version=\"1.0\" encoding=\"utf-8\" ?>\n" .
                    "<!-- XML Generated by Ampache v." . AmpConfig::get('version') . " -->";
            default:
                return "<?xml version=\"1.0\" encoding=\"UTF-8\"?>\n";
        }
    } // xml_get_header

    /**
     * @deprecated
     */
    private static function getSongRepository(): SongRepositoryInterface
    {
        global $dic;

        return $dic->get(SongRepositoryInterface::class);
    }

    /**
     * @deprecated
     */
    private static function getAlbumRepository(): AlbumRepositoryInterface
    {
        global $dic;

        return $dic->get(AlbumRepositoryInterface::class);
    }

    /**
     * @deprecated
     */
    private static function getCatalogGarbageCollector(): CatalogGarbageCollectorInterface
    {
        global $dic;

        return $dic->get(CatalogGarbageCollectorInterface::class);
    }

    /**
     * @deprecated
     */
    private static function getSongTagWriter(): SongTagWriterInterface
    {
        global $dic;

        return $dic->get(SongTagWriterInterface::class);
    }

    /**
     * @deprecated
     */
    private static function getLabelRepository(): LabelRepositoryInterface
    {
        global $dic;

        return $dic->get(LabelRepositoryInterface::class);
    }

    /**
     * @deprecated
     */
    private static function getLicenseRepository(): LicenseRepositoryInterface
    {
        global $dic;

        return $dic->get(LicenseRepositoryInterface::class);
    }

    /**
     * @deprecated inject by constructor
     */
    private static function getConfigContainer(): ConfigContainerInterface
    {
        global $dic;

        return $dic->get(ConfigContainerInterface::class);
    }

    /**
     * @deprecated Inject by constructor
     */
    private function getUtilityFactory(): UtilityFactoryInterface
    {
        global $dic;

        return $dic->get(UtilityFactoryInterface::class);
    }
}<|MERGE_RESOLUTION|>--- conflicted
+++ resolved
@@ -1208,12 +1208,7 @@
 
             return 0;
         }
-<<<<<<< HEAD
-        // clear caches if enabled to allow getting the new object
-        parent::remove_from_cache('user_catalog');
-=======
         self::clear_catalog_cache();
->>>>>>> 63b50516
 
         /** @var Catalog_beets|Catalog_beetsremote|Catalog_dropbox|Catalog_local|Catalog_remote|Catalog_Seafile|Catalog_soundcloud|Catalog_subsonic $classname */
         if (!$classname::create_type($insert_id, $data)) {
@@ -1272,10 +1267,6 @@
         if (!AmpConfig::get('catalog_filter')) {
             return true;
         }
-<<<<<<< HEAD
-        $params = array($catalog_id, $user_id);
-        $sql    = "SELECT `catalog_id` FROM `catalog_filter_group_map` WHERE `catalog_id` = ? AND `enabled` = 1 AND `group_id` IN (SELECT `catalog_filter_group` FROM `user` WHERE `id` = ?);";
-=======
         if ($user_id == -1) {
             // DEFAULT group only for System / Guest access
             $params = array($catalog_id);
@@ -1285,7 +1276,6 @@
             $sql    = "SELECT `catalog_id` FROM `catalog_filter_group_map` WHERE `catalog_id` = ? AND `enabled` = 1 AND `group_id` IN (SELECT `catalog_filter_group` FROM `user` WHERE `id` = ?);";
         }
         //debug_event(self::class, 'has_access ' . $sql . ' ' . print_r($params, true), 5);
->>>>>>> 63b50516
 
         $db_results = Dba::read($sql, $params);
         if (Dba::num_rows($db_results)) {
