--- conflicted
+++ resolved
@@ -1569,97 +1569,6 @@
     } // update_settings
 
     /**
-<<<<<<< HEAD
-=======
-     * update_single_item
-     * updates a single album,artist,song from the tag data
-     * this can be done by 75+
-     * @param string $type
-     * @param integer $object_id
-     * @param boolean $api
-     * @return integer
-     */
-    public static function update_single_item($type, $object_id, $api = false)
-    {
-        // Because single items are large numbers of things too
-        set_time_limit(0);
-
-        $songs   = array();
-        $result  = $object_id;
-        $libitem = 0;
-
-        switch ($type) {
-            case 'album':
-                $libitem = new Album($object_id);
-                $songs   = static::getSongRepository()->getByAlbum($libitem->getId());
-                break;
-            case 'artist':
-                $libitem = new Artist($object_id);
-                $songs   = static::getSongRepository()->getByArtist($libitem);
-                break;
-            case 'song':
-                $songs[] = $object_id;
-                break;
-        } // end switch type
-
-        if (!$api) {
-            echo '<table class="tabledata">' . "\n";
-            echo '<thead><tr class="th-top">' . "\n";
-            echo "<th>" . T_("Song") . "</th><th>" . T_("Status") . "</th>\n";
-            echo "<tbody>\n";
-        }
-        foreach ($songs as $song_id) {
-            $song = new Song($song_id);
-            $info = self::update_media_from_tags($song);
-            // don't echo useless info when using api
-            if (($info['change']) && (!$api)) {
-                if ($info['element'][$type]) {
-                    $change = explode(' --> ', (string)$info['element'][$type]);
-                    $result = (int)$change[1];
-                }
-                $file = scrub_out($song->file);
-                echo '<tr class="' . Ui::flip_class() . '">' . "\n";
-                echo "<td>$file</td><td>" . T_('Updated') . "</td>\n";
-                echo $info['text'];
-                echo "</td>\n</tr>\n";
-                flush();
-            } else {
-                if (!$api) {
-                    echo '<tr class="' . Ui::flip_class() . '"><td>' . scrub_out($song->file) . "</td><td>" . T_('No Update Needed') . "</td></tr>\n";
-                }
-                flush();
-            }
-        } // foreach songs
-        if (!$api) {
-            echo "</tbody></table>\n";
-        }
-        // Update the tags for
-        switch ($type) {
-            case 'album':
-                $tags = self::getSongTags('album', $libitem->id);
-                Tag::update_tag_list(implode(',', $tags), 'album', $libitem->id, false);
-                static::getAlbumRepository()->updateTime($libitem);
-                break;
-            case 'artist':
-                $tags = self::getSongTags('artist', $libitem->id);
-                Tag::update_tag_list(implode(',', $tags), 'artist', $libitem->id, false);
-                $libitem->update_album_count();
-                $libitem->update_song_count();
-                $libitem->update_time();
-                break;
-        } // end switch type
-
-        // Cleanup old objects that are no longer needed
-        if (!AmpConfig::get('cron_cache')) {
-            static::getAlbumRepository()->collectGarbage();
-            Artist::garbage_collection();
-        }
-
-        return $result;
-    } // update_single_item
-
-    /**
->>>>>>> d2e6e775
      * update_media_from_tags
      * This is a 'wrapper' function calls the update function for the media
      * type in question
