<?php
/*
 * vim:set softtabstop=4 shiftwidth=4 expandtab:
 *
 * LICENSE: GNU Affero General Public License, version 3 (AGPL-3.0-or-later)
 * Copyright 2001 - 2020 Ampache.org
 *
 * This program is free software: you can redistribute it and/or modify
 * it under the terms of the GNU Affero General Public License as published by
 * the Free Software Foundation, either version 3 of the License, or
 * (at your option) any later version.
 *
 * This program is distributed in the hope that it will be useful,
 * but WITHOUT ANY WARRANTY; without even the implied warranty of
 * MERCHANTABILITY or FITNESS FOR A PARTICULAR PURPOSE.  See the
 * GNU Affero General Public License for more details.
 *
 * You should have received a copy of the GNU Affero General Public License
 * along with this program.  If not, see <https://www.gnu.org/licenses/>.
 */

declare(strict_types=0);

namespace Ampache\Repository\Model;

use Ampache\Config\AmpConfig;
use Ampache\Config\ConfigContainerInterface;
use Ampache\Config\ConfigurationKeyEnum;
use Ampache\Module\Art\Collector\ArtCollectorInterface;
use Ampache\Module\Authorization\Access;
use Ampache\Module\Catalog\ArtItemGatherer;
use Ampache\Module\Catalog\Catalog_beets;
use Ampache\Module\Catalog\Catalog_beetsremote;
use Ampache\Module\Catalog\Catalog_dropbox;
use Ampache\Module\Catalog\Catalog_local;
use Ampache\Module\Catalog\Catalog_remote;
use Ampache\Module\Catalog\Catalog_Seafile;
use Ampache\Module\Catalog\Catalog_soundcloud;
use Ampache\Module\Catalog\Catalog_subsonic;
use Ampache\Module\System\AmpError;
use Ampache\Module\System\Core;
use Ampache\Module\System\Dba;
use Ampache\Module\Util\Recommendation;
use Ampache\Module\Util\Ui;
use Ampache\Module\Util\UtilityFactoryInterface;
use Ampache\Module\Util\VaInfo;
use Ampache\Module\Video\VideoLoaderInterface;
use Ampache\Repository\AlbumRepositoryInterface;
use Ampache\Repository\ArtistRepositoryInterface;
use Ampache\Repository\CatalogRepositoryInterface;
use Ampache\Repository\SongRepositoryInterface;
use Ampache\Repository\UpdateInfoRepositoryInterface;
use Exception;

/**
 * This class handles all actual work in regards to the catalog,
 * it contains functions for creating/listing/updated the catalogs.
 */
abstract class Catalog extends database_object
{
    protected const DB_TABLENAME = 'catalog';

    private const CATALOG_TYPES = [
        'beets' => Catalog_beets::class,
        'beetsremote' => Catalog_beetsremote::class,
        'dropbox' => Catalog_dropbox::class,
        'local' => Catalog_local::class,
        'remote' => Catalog_remote::class,
        'seafile' => Catalog_Seafile::class,
        'soundcloud' => Catalog_soundcloud::class,
        'subsonic' => Catalog_subsonic::class,
    ];

    /**
     * @var integer $id
     */
    public $id;
    /**
     * @var string $name
     */
    public $name;
    /**
     * @var integer $last_update
     */
    public $last_update;
    /**
     * @var integer $last_add
     */
    public $last_add;
    /**
     * @var integer $last_clean
     */
    public $last_clean;
    /**
     * @var string $key
     */
    public $key;
    /**
     * @var string $rename_pattern
     */
    public $rename_pattern;
    /**
     * @var string $sort_pattern
     */
    public $sort_pattern;
    /**
     * @var string $catalog_type
     */
    public $catalog_type;
    /**
     * @var string $gather_types
     */
    public $gather_types;

    /**
     * @var string $f_name
     */
    public $f_name;
    /**
     * @var string $link
     */
    public $link;
    /**
     * @var string $f_link
     */
    public $f_link;
    /**
     * @var string $f_update
     */
    public $f_update;
    /**
     * @var string $f_add
     */
    public $f_add;
    /**
     * @var string $f_clean
     */
    public $f_clean;
    /**
     * alias for catalog paths, urls, etc etc
     * @var string $f_full_info
     */
    public $f_full_info;
    /**
     * alias for catalog paths, urls, etc etc
     * @var string $f_info
     */
    public $f_info;
    /**
     * @var integer $enabled
     */
    public $enabled;

    /**
     * This is a private var that's used during catalog builds
     * @var array $_playlists
     */
    protected $_playlists = array();

    /**
     * Cache all files in catalog for quick lookup during add
     * @var array $_filecache
     */
    protected $_filecache = array();

    // Used in functions
    /**
     * @var array $albums
     */
    protected static $albums = array();
    /**
     * @var array $artists
     */
    protected static $artists = array();
    /**
     * @var array $tags
     */
    protected static $tags = array();

    /**
     * @return string
     */
    abstract public function get_type();

    /**
     * @return string
     */
    abstract public function get_description();

    /**
     * @return string
     */
    abstract public function get_version();

    /**
     * @return string
     */
    abstract public function get_create_help();

    /**
     * @return boolean
     */
    abstract public function is_installed();

    /**
     * @return boolean
     */
    abstract public function install();

    /**
     * @param array $options
     * @return mixed
     */
    abstract public function add_to_catalog($options = null);

    /**
     * @return mixed
     */
    abstract public function verify_catalog_proc();

    /**
     * @return int
     */
    abstract public function clean_catalog_proc();

    /**
     * @param string $new_path
     * @return boolean
     */
    abstract public function move_catalog_proc($new_path);

    /**
     * @return array
     */
    abstract public function catalog_fields();

    /**
     * @param string $file_path
     * @return string
     */
    abstract public function get_rel_path($file_path);

    /**
     * @param PlayableMediaInterface $media
     * @return false|PlayableMediaInterface|null
     */
    abstract public function prepare_media($media);

    public function getId(): int
    {
        return (int) $this->id;
    }

    /**
     * Check if the catalog is ready to perform actions (configuration completed, ...)
     * @return boolean
     */
    public function isReady()
    {
        return true;
    }

    /**
     * Show a message to make the catalog ready.
     */
    public function show_ready_process()
    {
        // Do nothing.
    }

    /**
     * Perform the last step process to make the catalog ready.
     */
    public function perform_ready()
    {
        // Do nothing.
    }

    /**
     * uninstall
     * This removes the remote catalog
     * @return boolean
     */
    public function uninstall()
    {
        $sql = "DELETE FROM `catalog` WHERE `catalog_type` = ?";
        Dba::query($sql, array($this->get_type()));

        $sql = "DROP TABLE `catalog_" . $this->get_type() . "`";
        Dba::query($sql);

        return true;
    } // uninstall

    /**
     * @deprecated See CatalogLoader
     *
     * Create a catalog from its id.
     * @param integer $catalog_id
     * @return Catalog|null
     */
    public static function create_from_id($catalog_id)
    {
        $sql        = 'SELECT `catalog_type` FROM `catalog` WHERE `id` = ?';
        $db_results = Dba::read($sql, array($catalog_id));
        $results    = Dba::fetch_assoc($db_results);

        return self::create_catalog_type($results['catalog_type'], $catalog_id);
    }

    /**
     * create_catalog_type
     * This function attempts to create a catalog type
     * @param string $type
     * @param integer $catalog_id
     * @return Catalog|null
     */
    private static function create_catalog_type($type, $catalog_id = 0)
    {
        if (!$type) {
            return null;
        }

        $controller = self::CATALOG_TYPES[$type] ?? null;

        if ($controller === null) {
            /* Throw Error Here */
            debug_event(self::class, 'Unable to load ' . $type . ' catalog type', 2);

            return null;
        } // include
        if ($catalog_id > 0) {
            $catalog = new $controller($catalog_id);
        } else {
            $catalog = new $controller();
        }
        if (!($catalog instanceof Catalog)) {
            debug_event(__CLASS__, $type . ' not an instance of Catalog abstract, unable to load', 1);

            return null;
        }
        // identify if it's actually enabled
        $sql        = 'SELECT `enabled` FROM `catalog` WHERE `id` = ?';
        $db_results = Dba::read($sql, array($catalog->id));

        while ($results = Dba::fetch_assoc($db_results)) {
            $catalog->enabled = $results['enabled'];
        }

        return $catalog;
    }

    /**
<<<<<<< HEAD
=======
     * Show dropdown catalog types.
     * @param string $divback
     */
    public static function show_catalog_types($divback = 'catalog_type_fields')
    {
        echo '<script>' . "var type_fields = new Array();type_fields['none'] = '';";
        $seltypes = '<option value="none">[' . T_("Select") . ']</option>';
        $types    = self::get_catalog_types();
        foreach ($types as $type) {
            $catalog = self::create_catalog_type($type);
            if ($catalog->is_installed()) {
                $seltypes .= '<option value="' . $type . '">' . $type . '</option>';
                echo "type_fields['" . $type . "'] = \"";
                $fields = $catalog->catalog_fields();
                $help   = $catalog->get_create_help();
                if (!empty($help)) {
                    echo "<tr><td></td><td>" . $help . "</td></tr>";
                }
                foreach ($fields as $key => $field) {
                    echo "<tr><td style='width: 25%;'>" . $field['description'] . ":</td><td>";

                    switch ($field['type']) {
                        case 'checkbox':
                            echo "<input type='checkbox' name='" . $key . "' value='1' " . (($field['value']) ? 'checked' : '') . "/>";
                            break;
                        default:
                            echo "<input type='" . $field['type'] . "' name='" . $key . "' value='" . $field['value'] . "' />";
                            break;
                    }
                    echo "</td></tr>";
                }
                echo "\";";
            }
        }

        echo "function catalogTypeChanged() {var sel = document.getElementById('catalog_type');var seltype = sel.options[sel.selectedIndex].value;var ftbl = document.getElementById('" . $divback . "');ftbl.innerHTML = '<table class=\"tabledata\">' + type_fields[seltype] + '</table>';} </script><select name=\"type\" id=\"catalog_type\" onChange=\"catalogTypeChanged();\">" . $seltypes . "</select>";
    }

    /**
>>>>>>> e623eb6c
     * get_catalog_types
     * This returns the catalog types that are available
     * @return string[]
     */
    public static function get_catalog_types()
    {
        return array_keys(self::CATALOG_TYPES);
    }

    /**
     * Check if a file is an audio.
     * @param string $file
     * @return boolean
     */
    public static function is_audio_file($file)
    {
        $pattern = "/\.(" . AmpConfig::get('catalog_file_pattern') . ")$/i";

        return (preg_match($pattern, $file) === 1);
    }

    /**
     * Check if a file is a video.
     * @param string $file
     * @return boolean
     */
    public static function is_video_file($file)
    {
        $video_pattern = "/\.(" . AmpConfig::get('catalog_video_pattern') . ")$/i";

        return (preg_match($video_pattern, $file) === 1);
    }

    /**
     * Check if a file is a playlist.
     * @param string $file
     * @return integer
     */
    public static function is_playlist_file($file)
    {
        $playlist_pattern = "/\.(" . AmpConfig::get('catalog_playlist_pattern') . ")$/i";

        return preg_match($playlist_pattern, $file);
    }

    /**
     * Get catalog info from table.
     * @param integer $object_id
     * @param string $table_name
     * @return array
     */
    public function get_info($object_id, $table_name = 'catalog')
    {
        $info = parent::get_info($object_id, $table_name);

        $table      = 'catalog_' . $this->get_type();
        $sql        = "SELECT `id` FROM $table WHERE `catalog_id` = ?";
        $db_results = Dba::read($sql, array($object_id));

        if ($results = Dba::fetch_assoc($db_results)) {
            $info_type = parent::get_info($results['id'], $table);
            foreach ($info_type as $key => $value) {
                if (!array_key_exists($key, $info) || !$info[$key]) {
                    $info[$key] = $value;
                }
            }
        }

        return $info;
    }

    /**
     * Get enable sql filter;
     * @param string $type
     * @param string $catalog_id
     * @return string
     */
    public static function get_enable_filter($type, $catalog_id)
    {
        $sql = "";
        if ($type == "song" || $type == "album" || $type == "artist") {
            if ($type == "song") {
                $type = "id";
            }
            $sql = "(SELECT COUNT(`song_dis`.`id`) FROM `song` AS `song_dis` LEFT JOIN `catalog` AS `catalog_dis` ON `catalog_dis`.`id` = `song_dis`.`catalog` WHERE `song_dis`.`" . $type . "`=" . $catalog_id . " AND `catalog_dis`.`enabled` = '1' GROUP BY `song_dis`.`" . $type . "`) > 0";
        } elseif ($type == "video") {
            $sql = "(SELECT COUNT(`video_dis`.`id`) FROM `video` AS `video_dis` LEFT JOIN `catalog` AS `catalog_dis` ON `catalog_dis`.`id` = `video_dis`.`catalog` WHERE `video_dis`.`id`=" . $catalog_id . " AND `catalog_dis`.`enabled` = '1' GROUP BY `video_dis`.`id`) > 0";
        }

        return $sql;
    }

    /**
     * _create_filecache
     *
     * This populates an array which is used to speed up the add process.
     * @return boolean
     */
    protected function _create_filecache()
    {
        if (count($this->_filecache) == 0) {
            // Get _EVERYTHING_
            $sql        = 'SELECT `id`, `file` FROM `song` WHERE `catalog` = ?';
            $db_results = Dba::read($sql, array($this->id));

            // Populate the filecache
            while ($results = Dba::fetch_assoc($db_results)) {
                $this->_filecache[strtolower((string)$results['file'])] = $results['id'];
            }

            $sql        = 'SELECT `id`, `file` FROM `video` WHERE `catalog` = ?';
            $db_results = Dba::read($sql, array($this->id));

            while ($results = Dba::fetch_assoc($db_results)) {
                $this->_filecache[strtolower((string)$results['file'])] = 'v_' . $results['id'];
            }
        }

        return true;
    }

    /**
     * get_count
     *
     * return the counts from update info to speed up responses
     * @param string $table
     * @return integer
     */
    public static function get_count(string $table)
    {
        if ($table == 'playlist' || $table == 'search') {
            $sql        = "SELECT 'playlist' AS `key`, SUM(value) AS `value` FROM `update_info`WHERE `key` IN ('playlist', 'search')";
            $db_results = Dba::read($sql);
        } else {
            $sql        = "SELECT * FROM `update_info` WHERE `key` = ?";
            $db_results = Dba::read($sql, array($table));
        }
        $results    = Dba::fetch_assoc($db_results);

        return (int) $results['value'];
    } // get_count

    /**
     * update_enabled
     * sets the enabled flag
     * @param string $new_enabled
     * @param integer $catalog_id
     */
    public static function update_enabled($new_enabled, $catalog_id)
    {
        self::_update_item('enabled', make_bool($new_enabled), $catalog_id, '75');
    } // update_enabled

    /**
     * _update_item
     * This is a private function that should only be called from within the catalog class.
     * It takes a field, value, catalog id and level. first and foremost it checks the level
     * against Core::get_global('user') to make sure they are allowed to update this record
     * it then updates it and sets $this->{$field} to the new value
     * @param string $field
     * @param boolean $value
     * @param integer $catalog_id
     * @param integer $level
     */
    private static function _update_item($field, $value, $catalog_id, $level)
    {
        /* Check them Rights! */
        if (!Access::check('interface', $level)) {
            return false;
        }

        /* Can't update to blank */
        if (!strlen(trim((string)$value))) {
            return false;
        }

        $value = Dba::escape($value);

        $sql = "UPDATE `catalog` SET `$field`='$value' WHERE `id`='$catalog_id'";

        Dba::write($sql);
    } // _update_item

    /**
     * format
     *
     * This makes the object human-readable.
     */
    public function format()
    {
        $this->f_name   = $this->name;
        $this->link     = AmpConfig::get('web_path') . '/admin/catalog.php?action=show_customize_catalog&catalog_id=' . $this->id;
        $this->f_link   = '<a href="' . $this->link . '" title="' . scrub_out($this->name) . '">' . scrub_out($this->f_name) . '</a>';
        $this->f_update = $this->last_update ? get_datetime((int)$this->last_update) : T_('Never');
        $this->f_add    = $this->last_add ? get_datetime((int)$this->last_add) : T_('Never');
        $this->f_clean  = $this->last_clean ? get_datetime((int)$this->last_clean) : T_('Never');
    }

    /**
     * Get last catalogs update.
     * @param integer[]|null $catalogs
     * @return integer
     */
    public static function getLastUpdate($catalogs = null)
    {
        $last_update = 0;
        if ($catalogs == null || !is_array($catalogs)) {
            $catalogs = static::getCatalogRepository()->getList();
        }
        foreach ($catalogs as $catalogid) {
            $catalog = self::create_from_id($catalogid);
            if ($catalog->last_add > $last_update) {
                $last_update = $catalog->last_add;
            }
            if ($catalog->last_update > $last_update) {
                $last_update = $catalog->last_update;
            }
            if ($catalog->last_clean > $last_update) {
                $last_update = $catalog->last_clean;
            }
        }

        return $last_update;
    }

    /**
     * get_stats
     *
     * This returns an hash with the #'s for the different
     * objects that are associated with this catalog. This is used
     * to build the stats box, it also calculates time.
     * @param integer|null $catalog_id
     * @return array
     */
    public static function get_stats($catalog_id = null)
    {
        $counts         = ($catalog_id)
            ? self::count_catalog($catalog_id)
            : static::getUpdateInfoRepository()->getServerCounts();
        $counts         = array_merge(User::count(), $counts);
        $counts['tags'] = self::count_tags();

        $counts['formatted_size'] = Ui::format_bytes($counts['size']);

        $hours = floor($counts['time'] / 3600);
        $days  = floor($hours / 24);
        $hours = $hours % 24;

        $time_text = "$days ";
        $time_text .= nT_('day', 'days', $days);
        $time_text .= ", $hours ";
        $time_text .= nT_('hour', 'hours', $hours);

        $counts['time_text'] = $time_text;

        return $counts;
    }

    /**
     * create
     *
     * This creates a new catalog entry and associate it to current instance
     * @param array $data
     * @return integer
     */
    public static function create($data)
    {
        $name           = $data['name'];
        $type           = $data['type'];
        $rename_pattern = $data['rename_pattern'];
        $sort_pattern   = $data['sort_pattern'];
        $gather_types   = $data['gather_media'];

        // Should it be an array? Not now.
        if (!in_array($gather_types,
            array('music', 'clip', 'tvshow', 'movie', 'personal_video', 'podcast'))) {
            return 0;
        }

        $insert_id = 0;

        $classname = self::CATALOG_TYPES[$type] ?? null;

        if ($classname === null) {
            return $insert_id;
        }

        $sql = 'INSERT INTO `catalog` (`name`, `catalog_type`, ' . '`rename_pattern`, `sort_pattern`, `gather_types`) VALUES (?, ?, ?, ?, ?)';
        Dba::write($sql, array(
            $name,
            $type,
            $rename_pattern,
            $sort_pattern,
            $gather_types
        ));

        $insert_id = Dba::insert_id();

        if (!$insert_id) {
            AmpError::add('general', T_('Failed to create the catalog, check the debug logs'));
            debug_event(__CLASS__, 'Insert failed: ' . json_encode($data), 2);

            return 0;
        }

        if (!$classname::create_type($insert_id, $data)) {
            $sql = 'DELETE FROM `catalog` WHERE `id` = ?';
            Dba::write($sql, array($insert_id));
            $insert_id = 0;
        }

        return (int)$insert_id;
    }

    /**
     * count_tags
     *
     * This returns the current number of unique tags in the database.
     * @return integer
     */
    public static function count_tags()
    {
        // FIXME: Ignores catalog_id
        $sql        = "SELECT COUNT(`id`) FROM `tag`";
        $db_results = Dba::read($sql);

        $row = Dba::fetch_row($db_results);

        return $row[0];
    }

    /**
     * count_catalog
     *
     * This returns the current number of songs, videos, podcast_episodes in this catalog.
     * @param integer $catalog_id
     * @return array
     */
    public static function count_catalog($catalog_id)
    {
        $where_sql = $catalog_id ? 'WHERE `catalog` = ?' : '';
        $params    = $catalog_id ? array($catalog_id) : array();
        $results   = array();
        $catalog   = self::create_from_id($catalog_id);

        if ($catalog->id) {
            $table = self::get_table_from_type($catalog->gather_types);
            if ($table == 'podcast_episode' && $catalog_id) {
                $where_sql = "WHERE `podcast` IN (SELECT `id` FROM `podcast` WHERE `catalog` = ?)";
            }
            $sql              = "SELECT COUNT(`id`), IFNULL(SUM(`time`), 0), IFNULL(SUM(`size`), 0) FROM `" . $table . "` " . $where_sql;
            $db_results       = Dba::read($sql, $params);
            $data             = Dba::fetch_row($db_results);
            $results['items'] = $data[0];
            $results['time']  = $data[1];
            $results['size']  = $data[2];
        }

        return $results;
    } // count_catalog

    /**
     * get_uploads_sql
     *
     * @param string $type
     * @param integer|null $user_id
     * @return string
     */
    public static function get_uploads_sql($type, $user_id = null)
    {
        if ($user_id === null) {
            $user_id = Core::get_global('user')->id;
        }
        $user_id = (int)($user_id);

        switch ($type) {
            case 'song':
                $sql = "SELECT `song`.`id` as `id` FROM `song` WHERE `song`.`user_upload` = '" . $user_id . "'";
                break;
            case 'album':
                $sql = "SELECT `album`.`id` as `id` FROM `album` JOIN `song` ON `song`.`album` = `album`.`id` WHERE `song`.`user_upload` = '" . $user_id . "' GROUP BY `album`.`id`";
                break;
            case 'artist':
            default:
                $sql = "SELECT `artist`.`id` as `id` FROM `artist` JOIN `song` ON `song`.`artist` = `artist`.`id` WHERE `song`.`user_upload` = '" . $user_id . "' GROUP BY `artist`.`id`";
                break;
        }

        return $sql;
    } // get_uploads_sql

    /**
     * get_album_ids
     *
     * This returns an array of ids of albums that have songs in this
     * catalog's
     * @param string $filter
     * @return integer[]
     */
    public function get_album_ids($filter = '')
    {
        $results = array();

        $sql = 'SELECT `album`.`id` FROM `album` WHERE `album`.`catalog` = ?';
        if ($filter === 'art') {
            $sql = "SELECT `album`.`id` FROM `album` LEFT JOIN `image` ON `album`.`id` = `image`.`object_id` AND `object_type` = 'album'WHERE `album`.`catalog` = ? AND `image`.`object_id` IS NULL";
        }
        $db_results = Dba::read($sql, array($this->id));

        while ($row = Dba::fetch_assoc($db_results)) {
            $results[] = $row['id'];
        }

        return array_reverse($results);
    }

    /**
     * get_video_ids
     *
     * This returns an array of ids of videos in this catalog
     * @param string $type
     * @return integer[]
     */
    public function get_video_ids($type = '')
    {
        $results = array();

        $sql = 'SELECT DISTINCT(`video`.`id`) AS `id` FROM `video` ';
        if (!empty($type)) {
            $sql .= 'JOIN `' . $type . '` ON `' . $type . '`.`id` = `video`.`id`';
        }
        $sql .= 'WHERE `video`.`catalog` = ?';
        $db_results = Dba::read($sql, array($this->id));

        while ($row = Dba::fetch_assoc($db_results)) {
            $results[] = $row['id'];
        }

        return $results;
    }

    /**
     *
     * @param integer|null $catalog_id
     * @param string $type
     * @return integer
     */
    public static function get_videos_count($catalog_id = null, $type = '')
    {
        $sql = "SELECT COUNT(`video`.`id`) AS `video_cnt` FROM `video` ";
        if (!empty($type)) {
            $sql .= "JOIN `" . $type . "` ON `" . $type . "`.`id` = `video`.`id` ";
        }
        if ($catalog_id) {
            $sql .= "WHERE `video`.`catalog` = `" . (string)($catalog_id) . "`";
        }
        $db_results = Dba::read($sql);
        $video_cnt  = 0;
        if ($row = Dba::fetch_row($db_results)) {
            $video_cnt = $row[0];
        }

        return $video_cnt;
    }

    /**
     * get_tvshow_ids
     *
     * This returns an array of ids of tvshows in this catalog
     * @return integer[]
     */
    public function get_tvshow_ids()
    {
        $results = array();

        $sql = 'SELECT DISTINCT(`tvshow`.`id`) AS `id` FROM `tvshow` ';
        $sql .= 'JOIN `tvshow_season` ON `tvshow_season`.`tvshow` = `tvshow`.`id` ';
        $sql .= 'JOIN `tvshow_episode` ON `tvshow_episode`.`season` = `tvshow_season`.`id` ';
        $sql .= 'JOIN `video` ON `video`.`id` = `tvshow_episode`.`id` ';
        $sql .= 'WHERE `video`.`catalog` = ?';

        $db_results = Dba::read($sql, array($this->id));
        while ($row = Dba::fetch_assoc($db_results)) {
            $results[] = $row['id'];
        }

        return $results;
    }

    /**
     * get_tvshows
     * @param integer[]|null $catalogs
     * @return TvShow[]
     */
    public static function get_tvshows($catalogs = null)
    {
        if (!$catalogs) {
            $catalogs = static::getCatalogRepository()->getList();
        }

        $modelFactory = static::getModelFactory();
        $results      = array();
        foreach ($catalogs as $catalog_id) {
            $catalog    = self::create_from_id($catalog_id);
            $tvshow_ids = $catalog->get_tvshow_ids();
            foreach ($tvshow_ids as $tvshow_id) {
                $results[] = $modelFactory->createTvShow($tvshow_id);
            }
        }

        return $results;
    }

    /**
     * get_artist_arrays
     *
     * Get each array of [id, full_name, name] for artists in an array of catalog id's
     * @param array $catalogs
     * @return array
     */
    public static function get_artist_arrays($catalogs)
    {
        $list = Dba::escape(implode(',', $catalogs));
        $sql  = "SELECT DISTINCT `artist`.`id`, LTRIM(CONCAT(COALESCE(`artist`.`prefix`, ''), ' ', `artist`.`name`)) AS `f_name`, `artist`.`name`, MIN(`catalog_map`.`catalog_id`) FROM `artist` LEFT JOIN `catalog_map` ON `catalog_map`.`object_type` = 'artist' AND `catalog_map`.`object_id` = `artist`.`id` WHERE `catalog_map`.`catalog_id` IN ($list) GROUP BY `artist`.`id` ORDER BY `artist`.`name`";

        $db_results = Dba::read($sql);
        $results    = array();
        while ($row = Dba::fetch_assoc($db_results, false)) {
            $results[] = $row;
        }

        return $results;
    }

    /**
     * get_artist_ids
     *
     * This returns an array of ids of artist that have songs in this catalog
     * @param string $filter
     * @return integer[]
     */
    public function get_artist_ids($filter = '')
    {
        $results = array();
        $params  = [$this->id];

        $sql = 'SELECT DISTINCT(`song`.`artist`) AS `artist` FROM `song` WHERE `song`.`catalog` = ?';
        if ($filter === 'art') {
            $sql = "SELECT DISTINCT(`song`.`artist`) AS `artist` FROM `song` LEFT JOIN `image` ON `song`.`artist` = `image`.`object_id` AND `object_type` = 'artist'WHERE `song`.`catalog` = ? AND `image`.`object_id` IS NULL";
        }
        if ($filter === 'info') {
            // only update info when you haven't done it for 6 months
            $sql = "SELECT DISTINCT(`artist`.`id`) AS `artist` FROM `artist` WHERE `artist`.`last_update` < (UNIX_TIMESTAMP() - 15768000)";
        }
        if ($filter === 'count') {
            // Update for things added in the last run or empty ones
            $sql = "SELECT DISTINCT(`artist`.`id`) AS `artist` FROM `artist` WHERE `artist`.`id` IN (SELECT DISTINCT `song`.`artist` FROM `song` WHERE `song`.`catalog` = ? AND `addition_time` > " . $this->last_add . ") OR (`album_count` = 0 AND `song_count` = 0) ";
        }
        $db_results = Dba::read($sql, $params);

        while ($row = Dba::fetch_assoc($db_results)) {
            $results[] = (int) $row['artist'];
        }

        return array_reverse($results);
    }

    /**
     * get_artists
     *
     * This returns an array of artists that have songs in the catalogs parameter
     * @param array|null $catalogs
     * @param integer $size
     * @param integer $offset
     * @return Artist[]
     */
    public static function get_artists($catalogs = null, $size = 0, $offset = 0)
    {
        $sql_where = "";
        if (is_array($catalogs) && count($catalogs)) {
            $catlist   = '(' . implode(',', $catalogs) . ')';
            $sql_where = "WHERE `song`.`catalog` IN $catlist";
        }

        $sql_limit = "";
        if ($offset > 0 && $size > 0) {
            $sql_limit = "LIMIT " . $offset . ", " . $size;
        } elseif ($size > 0) {
            $sql_limit = "LIMIT " . $size;
        } elseif ($offset > 0) {
            // MySQL doesn't have notation for last row, so we have to use the largest possible BIGINT value
            // https://dev.mysql.com/doc/refman/5.0/en/select.html  // TODO mysql8 test
            $sql_limit = "LIMIT " . $offset . ", 18446744073709551615";
        }
        $album_type = (AmpConfig::get('album_group')) ? '`artist`.`album_group_count`' : '`artist`.`album_count`';

        $sql = "SELECT `artist`.`id`, `artist`.`name`, `artist`.`prefix`, `artist`.`summary`, $album_type AS `albums` FROM `song` LEFT JOIN `artist` ON `artist`.`id` = `song`.`artist` $sql_where GROUP BY `artist`.`id`, `artist`.`name`, `artist`.`prefix`, `artist`.`summary`, `song`.`artist`, $album_type ORDER BY `artist`.`name` " . $sql_limit;

        $results    = array();
        $db_results = Dba::read($sql);

        $modelFactory = static::getModelFactory();

        while ($row = Dba::fetch_assoc($db_results)) {
            $results[] = $modelFactory->createArtist($row['id']);
        }

        return $results;
    }

    /**
     * get_catalog_map
     *
     * This returns an id of artist that have songs in this catalog
     * @param string $object_type
     * @param string $object_id
     * @return integer
     */
    public static function get_catalog_map($object_type, $object_id)
    {
        $sql = "SELECT MIN(`catalog_map`.`catalog_id`) AS `catalog_id` FROM `catalog_map` WHERE `object_type` = ? AND `object_id` = ?";

        $db_results = Dba::read($sql, array($object_type, $object_id));
        if ($row = Dba::fetch_assoc($db_results)) {
            return (int) $row['catalog_id'];
        }

        return 0;
    }

    /**
     * get_id_from_file
     *
     * Get media id from the file path.
     *
     * @param string $file_path
     * @param string $media_type
     * @return integer
     */
    public static function get_id_from_file($file_path, $media_type)
    {
        $sql        = "SELECT `id` FROM $media_type WHERE `file` = ?";
        $db_results = Dba::read($sql, array($file_path));

        if ($results = Dba::fetch_assoc($db_results)) {
            return (int)$results['id'];
        }

        return 0;
    }

    /**
     * get_label_ids
     *
     * This returns an array of ids of labels
     * @param string $filter
     * @return integer[]
     */
    public function get_label_ids($filter)
    {
        $results = array();

        $sql        = 'SELECT `id` FROM `label` WHERE `category` = ? OR `mbid` IS NULL';
        $db_results = Dba::read($sql, array($filter));

        while ($row = Dba::fetch_assoc($db_results)) {
            $results[] = (int)$row['id'];
        }

        return $results;
    }

    /**
     * @param string $name
     * @param integer $catalog_id
     * @return array
     */
    public static function search_childrens($name, $catalog_id = 0)
    {
        $search                    = array();
        $search['type']            = "artist";
        $search['rule_0_input']    = $name;
        $search['rule_0_operator'] = 4;
        $search['rule_0']          = "name";
        if ($catalog_id > 0) {
            $search['rule_1_input']    = $catalog_id;
            $search['rule_1_operator'] = 0;
            $search['rule_1']          = "catalog";
        }
        $artists = Search::run($search);

        $childrens = array();
        foreach ($artists as $artist_id) {
            $childrens[] = array(
                'object_type' => 'artist',
                'object_id' => $artist_id
            );
        }

        return $childrens;
    }

    /**
     * get_albums
     *
     * Returns an array of ids of albums that have songs in the catalogs parameter
     * @param integer $size
     * @param integer $offset
     * @param integer[]|null $catalogs
     * @return integer[]
     */
    public static function get_albums($size = 0, $offset = 0, $catalogs = null)
    {
        $sql = "SELECT `album`.`id` FROM `album` ";
        if (is_array($catalogs) && count($catalogs)) {
            $catlist = '(' . implode(',', $catalogs) . ')';
            $sql     = "SELECT `album`.`id` FROM `song` LEFT JOIN `album` ON `album`.`id` = `song`.`album` WHERE `song`.`catalog` IN $catlist ";
        }

        $sql_limit = "";
        if ($offset > 0 && $size > 0) {
            $sql_limit = "LIMIT $offset, $size";
        } elseif ($size > 0) {
            $sql_limit = "LIMIT $size";
        } elseif ($offset > 0) {
            // MySQL doesn't have notation for last row, so we have to use the largest possible BIGINT value
            // https://dev.mysql.com/doc/refman/5.0/en/select.html
            $sql_limit = "LIMIT $offset, 18446744073709551615";
        }

        $sql .= "GROUP BY `album`.`id` ORDER BY `album`.`name` $sql_limit";

        $db_results = Dba::read($sql);
        $results    = array();
        while ($row = Dba::fetch_assoc($db_results)) {
            $results[] = (int)$row['id'];
        }

        return $results;
    }

    /**
     * get_albums_by_artist
     *
     * Returns an array of ids of albums that have songs in the catalogs parameter, grouped by artist
     * @param integer $size
     * @param integer $offset
     * @param integer[]|null $catalogs
     * @return integer[]
     * @oaram int $offset
     */
    public static function get_albums_by_artist($size = 0, $offset = 0, $catalogs = null)
    {
        $sql       = "SELECT `album`.`id` FROM `album` ";
        $sql_where = "";
        $sql_group = "GROUP BY `album`.`id`, `artist`.`name`, `artist`.`id`, `album`.`name`, `album`.`mbid`";
        if (is_array($catalogs) && count($catalogs)) {
            $catlist   = '(' . implode(',', $catalogs) . ')';
            $sql       = "SELECT `song`.`album` as 'id' FROM `song` LEFT JOIN `album` ON `album`.`id` = `song`.`album` ";
            $sql_where = "WHERE `song`.`catalog` IN $catlist";
            $sql_group = "GROUP BY `song`.`album`, `artist`.`name`, `artist`.`id`, `album`.`name`, `album`.`mbid`";
        }

        $sql_limit = "";
        if ($offset > 0 && $size > 0) {
            $sql_limit = "LIMIT $offset, $size";
        } elseif ($size > 0) {
            $sql_limit = "LIMIT $size";
        } elseif ($offset > 0) {
            // MySQL doesn't have notation for last row, so we have to use the largest possible BIGINT value
            // https://dev.mysql.com/doc/refman/5.0/en/select.html  // TODO mysql8 test
            $sql_limit = "LIMIT $offset, 18446744073709551615";
        }

        $sql .= "LEFT JOIN `artist` ON `artist`.`id` = `album`.`album_artist` $sql_where $sql_group ORDER BY `artist`.`name`, `artist`.`id`, `album`.`name` $sql_limit";

        $db_results = Dba::read($sql);
        $results    = array();
        while ($row = Dba::fetch_assoc($db_results)) {
            $results[] = (int)$row['id'];
        }

        return $results;
    }

    /**
     * gather_art_item
     * @param string $type
     * @param integer $object_id
     * @param boolean $db_art_first
     * @param boolean $api
     * @return boolean
     *
     * @deprecated
     * @see ArtItemGatherer::gather()
     */
    public static function gather_art_item($type, $object_id, $db_art_first = false, $api = false)
    {
        // Should be more generic !
        if ($type == 'video') {
            $libitem = static::getVideoLoader()->load((int) $object_id);
        } else {
            $libitem = static::getModelFactory()->mapObjectType($type, (int) $object_id);
        }
        $inserted = false;
        $options  = array();
        $libitem->format();
        if ($libitem->id) {
            // Only search on items with default art kind as `default`.
            if ($libitem->get_default_art_kind() == 'default') {
                $keywords = $libitem->get_keywords();
                $keyword  = '';
                foreach ($keywords as $key => $word) {
                    $options[$key] = $word['value'];
                    if ($word['important'] && !empty($word['value'])) {
                        $keyword .= ' ' . $word['value'];
                    }
                }
                $options['keyword'] = $keyword;
            }

            $parent = $libitem->get_parent();
            if (!empty($parent)) {
                self::gather_art_item($parent['object_type'], $parent['object_id'], $db_art_first, $api);
            }
        }

        $art = new Art($object_id, $type);
        // don't search for art when you already have it
        if ($art->has_db_info() && $db_art_first) {
            debug_event(self::class, 'Blocking art search for ' . $type . '/' . $object_id . ' DB item exists', 5);
            $results = array();
        } else {
            debug_event(__CLASS__, 'Gathering art for ' . $type . '/' . $object_id . '...', 4);

            global $dic;
            $results = $dic->get(ArtCollectorInterface::class)->collect(
                $art,
                $options
            );
        }

        foreach ($results as $result) {
            // Pull the string representation from the source
            $image = Art::get_from_source($result, $type);
            if (strlen((string)$image) > '5') {
                $inserted = $art->insert($image, $result['mime']);
                // If they've enabled resizing of images generate a thumbnail
                if (AmpConfig::get('resize_images')) {
                    $size  = array('width' => 275, 'height' => 275);
                    $thumb = $art->generate_thumb($image, $size, $result['mime']);
                    if (!empty($thumb)) {
                        $art->save_thumb($thumb['thumb'], $thumb['thumb_mime'], $size);
                    }
                }
                if ($inserted) {
                    break;
                }
            } elseif ($result === true) {
                debug_event(self::class, 'Database already has image.', 3);
            } else {
                debug_event(self::class, 'Image less than 5 chars, not inserting', 3);
            }
        }

        if ($type == 'video' && AmpConfig::get('generate_video_preview')) {
            Video::generate_preview($object_id);
        }

        if (Ui::check_ticker() && !$api) {
            Ui::update_text('read_art_' . $object_id, $libitem->get_fullname());
        }
        if ($inserted) {
            return true;
        }

        return false;
    }

    /**
     * gather_art
     *
     * This runs through all of the albums and finds art for them
     * This runs through all of the needs art albums and tries
     * to find the art for them from the mp3s
     * @param integer[]|null $songs
     * @param integer[]|null $videos
     * @return boolean
     */
    public function gather_art($songs = null, $videos = null)
    {
        // Make sure they've actually got methods
        $art_order       = AmpConfig::get('art_order');
        $gather_song_art = AmpConfig::get('gather_song_art', false);
        $db_art_first    = ($art_order[0] == 'db');
        if (!count($art_order)) {
            debug_event(self::class, 'art_order not set, self::gather_art aborting', 3);

            return false;
        }

        // Prevent the script from timing out
        set_time_limit(0);

        $search_count = 0;
        $searches     = array();
        if ($songs == null) {
            $searches['album']  = $this->get_album_ids('art');
            $searches['artist'] = $this->get_artist_ids('art');
            if ($gather_song_art) {
                $searches['song'] = $this->getSongRepository()->getByCatalog($this);
            }
        } else {
            $searches['album']  = array();
            $searches['artist'] = array();
            if ($gather_song_art) {
                $searches['song'] = array();
            }
            foreach ($songs as $song_id) {
                $song = new Song($song_id);
                if ($song->id) {
                    if (!in_array($song->album, $searches['album'])) {
                        $searches['album'][] = $song->album;
                    }
                    if (!in_array($song->artist, $searches['artist'])) {
                        $searches['artist'][] = $song->artist;
                    }
                    if ($gather_song_art) {
                        $searches['song'][] = $song->id;
                    }
                }
            }
        }
        if ($videos == null) {
            $searches['video'] = $this->get_video_ids();
        } else {
            $searches['video'] = $videos;
        }

        debug_event(self::class, 'gather_art found ' . (string) count($searches) . ' items missing art', 4);
        // Run through items and get the art!
        foreach ($searches as $key => $values) {
            foreach ($values as $object_id) {
                self::gather_art_item($key, $object_id, $db_art_first);

                // Stupid little cutesie thing
                $search_count++;
                if (Ui::check_ticker()) {
                    Ui::update_text('count_art_' . $this->id, $search_count);
                }
            }
        }
        // One last time for good measure
        Ui::update_text('count_art_' . $this->id, $search_count);

        return true;
    }

    /**
     * gather_artist_info
     *
     * This runs through all of the artists and refreshes last.fm information
     * including similar artists that exist in your catalog.
     * @param array $artist_list
     */
    public function gather_artist_info($artist_list = array())
    {
        // Prevent the script from timing out
        set_time_limit(0);

        $search_count = 0;
        debug_event(self::class, 'gather_artist_info found ' . (string) count($artist_list) . ' items to check', 4);
        // Run through items and refresh info
        foreach ($artist_list as $object_id) {
            Recommendation::get_artist_info($object_id);
            Recommendation::get_artists_like($object_id);
            $this->getArtistRepository()->updateLastUpdate($object_id);

            // Stupid little cutesie thing
            $search_count++;
            if (Ui::check_ticker()) {
                Ui::update_text('count_artist_' . $object_id, $search_count);
            }
        }

        // One last time for good measure
        Ui::update_text('count_artist_complete', $search_count);
    }

    /**
     * update_from_external
     *
     * This runs through all of the labels and refreshes information from musicbrainz
     * @param array $object_list
     */
    public function update_from_external($object_list = array())
    {
        // Prevent the script from timing out
        set_time_limit(0);

        $modelFactory = static::getModelFactory();

        debug_event(self::class, 'update_from_external found ' . (string) count($object_list) . ' items to check', 4);
        $plugin = new Plugin('musicbrainz');
        if ($plugin->load(new User(-1))) {
            // Run through items and refresh info
            foreach ($object_list as $label_id) {
                $label = $modelFactory->createLabel((int) $label_id);
                $plugin->_plugin->get_external_metadata($label, 'label');
            }
        }
    }

    /**
     * update_last_update
     * updates the last_update of the catalog
     */
    protected function update_last_update()
    {
        $date = time();
        $sql  = "UPDATE `catalog` SET `last_update` = ? WHERE `id` = ?";
        Dba::write($sql, array($date, $this->id));
    } // update_last_update

    /**
     * update_last_add
     * updates the last_add of the catalog
     */
    public function update_last_add()
    {
        $date = time();
        $sql  = "UPDATE `catalog` SET `last_add` = ? WHERE `id` = ?";
        Dba::write($sql, array($date, $this->id));
    } // update_last_add

    /**
     * update_last_clean
     * This updates the last clean information
     */
    public function update_last_clean()
    {
        $date = time();
        $sql  = "UPDATE `catalog` SET `last_clean` = ? WHERE `id` = ?";
        Dba::write($sql, array($date, $this->id));
    } // update_last_clean

    /**
     * update_settings
     * This function updates the basic setting of the catalog
     * @param array $data
     * @return boolean
     */
    public static function update_settings($data)
    {
        $sql    = "UPDATE `catalog` SET `name` = ?, `rename_pattern` = ?, `sort_pattern` = ? WHERE `id` = ?";
        $params = array($data['name'], $data['rename_pattern'], $data['sort_pattern'], $data['catalog_id']);
        Dba::write($sql, $params);

        return true;
    } // update_settings

    /**
     * Get rid of all tags found in the libraryItem
     * @param library_item $libraryItem
     * @param array $metadata
     * @return array
     */
    public static function get_clean_metadata(library_item $libraryItem, $metadata)
    {
        $tags = array_diff_key($metadata, get_object_vars($libraryItem), array_flip($libraryItem::$aliases ?: array()));

        return array_filter($tags);
    }

    /**
     *
     * @param library_item $libraryItem
     * @param array $metadata
     */
    public static function add_metadata(library_item $libraryItem, $metadata)
    {
        $tags = self::get_clean_metadata($libraryItem, $metadata);

        foreach ($tags as $tag => $value) {
            $field = $libraryItem->getField($tag);
            $libraryItem->addMetadata($field, $value);
        }
    }

    /**
     * get_media_tags
     * @param PlayableMediaInterface $media
     * @param array $gather_types
     * @param string $sort_pattern
     * @param string $rename_pattern
     * @return array
     */
    public function get_media_tags($media, $gather_types, $sort_pattern, $rename_pattern)
    {
        // Check for patterns
        if (!$sort_pattern || !$rename_pattern) {
            $sort_pattern   = $this->sort_pattern;
            $rename_pattern = $this->rename_pattern;
        }

        $vainfo = $this->getUtilityFactory()->createVaInfo(
            $media->getFile(),
            $gather_types,
            null,
            null,
            $sort_pattern,
            $rename_pattern
        );
        try {
            $vainfo->get_info();
        } catch (Exception $error) {
            debug_event(self::class, 'Error ' . $error->getMessage(), 1);

            return array();
        }

        $key = VaInfo::get_tag_type($vainfo->tags);

        return VaInfo::clean_tag_info($vainfo->tags, $key, $media->getFile());
    }

    /**
     * get_gather_types
     * @param string $media_type
     * @return array
     */
    public function get_gather_types($media_type = '')
    {
        $gtypes = $this->gather_types;
        if (empty($gtypes)) {
            $gtypes = "music";
        }
        $types = explode(',', $gtypes);

        if ($media_type == "video") {
            $types = array_diff($types, array('music'));
        }

        if ($media_type == "music") {
            $types = array_diff($types, array('personal_video', 'movie', 'tvshow', 'clip'));
        }

        return $types;
    }

    /**
     * get_table_from_type
     * @param string $gather_type
     * @return string
     */
    public static function get_table_from_type($gather_type)
    {
        switch ($gather_type) {
            case 'clip':
            case 'tvshow':
            case 'movie':
            case 'personal_video':
                $table = 'video';
                break;
            case 'podcast':
                $table = 'podcast_episode';
                break;
            case 'music':
            default:
                $table = 'song';
                break;
        }

        return $table;
    }

    /**
<<<<<<< HEAD
=======
     * clean_empty_albums
     */
    public static function clean_empty_albums()
    {
        $sql        = "SELECT `id`, `album_artist` FROM `album` WHERE NOT EXISTS (SELECT `id` FROM `song` WHERE `song`.`album` = `album`.`id`)";
        $db_results = Dba::read($sql);
        $artists    = array();
        while ($album = Dba::fetch_assoc($db_results)) {
            $object_id  = $album['id'];
            $sql        = "DELETE FROM `album` WHERE `id` = ?";
            $db_results = Dba::write($sql, array($object_id));
            $artists[]  = (int) $album['album_artist'];
        }
    }

    /**
>>>>>>> e623eb6c
     * clean_catalog
     *
     * Cleans the catalog of files that no longer exist.
     */
    public function clean_catalog()
    {
        // We don't want to run out of time
        set_time_limit(0);

        debug_event(self::class, 'Starting clean on ' . $this->name, 5);

        if (!defined('SSE_OUTPUT') && !defined('CLI')) {
            require Ui::find_template('show_clean_catalog.inc.php');
            ob_flush();
            flush();
        }

        $dead_total = $this->clean_catalog_proc();
        if ($dead_total > 0) {
            static::getAlbumRepository()->cleanEmptyAlbums();
        }

        debug_event(self::class, 'clean finished, ' . $dead_total . ' removed from ' . $this->name, 4);

        if (!defined('SSE_OUTPUT') && !defined('CLI')) {
            Ui::show_box_top();
        }
        Ui::update_text(T_("Catalog Cleaned"),
            sprintf(nT_("%d file removed.", "%d files removed.", $dead_total), $dead_total));
        if (!defined('SSE_OUTPUT') && !defined('CLI')) {
            Ui::show_box_bottom();
        }

        $this->update_last_clean();
    } // clean_catalog

    /**
     * verify_catalog
     * This function verify the catalog
     */
    public function verify_catalog()
    {
        if (!defined('SSE_OUTPUT') && !defined('CLI')) {
            require Ui::find_template('show_verify_catalog.inc.php');
            ob_flush();
            flush();
        }

        $verified = $this->verify_catalog_proc();

        if (!defined('SSE_OUTPUT') && !defined('CLI')) {
            Ui::show_box_top();
        }
        Ui::update_text(T_("Catalog Verified"),
            sprintf(nT_('%d file updated.', '%d files updated.', $verified['updated']), $verified['updated']));
        if (!defined('SSE_OUTPUT') && !defined('CLI')) {
            Ui::show_box_bottom();
        }

        return true;
    } // verify_catalog

    /**
     * trim_prefix
     * Splits the prefix from the string
     * @param string $string
     * @return array
     */
    public static function trim_prefix($string)
    {
        $prefix_pattern = '/^(' . implode('\\s|',
                explode('|', AmpConfig::get('catalog_prefix_pattern'))) . '\\s)(.*)/i';
        preg_match($prefix_pattern, $string, $matches);

        if (count($matches)) {
            $string = trim((string)$matches[2]);
            $prefix = trim((string)$matches[1]);
        } else {
            $prefix = null;
        }

        return array('string' => $string, 'prefix' => $prefix);
    } // trim_prefix

    /**
     * @param $year
     * @return integer
     */
    public static function normalize_year($year)
    {
        if (empty($year)) {
            return 0;
        }

        $year = (int)($year);
        if ($year < 0 || $year > 9999) {
            return 0;
        }

        return $year;
    }

    /**
     * trim_slashed_list
     * Split items by configurable delimiter
     * Return first item as string = default
     * Return all items as array if doTrim = false passed as optional parameter
     * @param string $string
     * @param bool $doTrim
     * @return string|array
     */
    public static function trim_slashed_list($string, $doTrim = true)
    {
        $delimiters = static::getConfigContainer()->get(ConfigurationKeyEnum::ADDITIONAL_DELIMITERS);
        $pattern    = '~[\s]?(' . $delimiters . ')[\s]?~';
        $items      = preg_split($pattern, $string);
        $items      = array_map('trim', $items);

        if ((isset($items) && isset($items[0])) && $doTrim) {
            return $items[0];
        }

        return $items;
    } // trim_slashed_list

    /**
     * trim_featuring
     * Splits artists featuring from the string
     * @param string $string
     * @return array
     */
    public static function trim_featuring($string)
    {
        return array_map('trim', explode(' feat. ', $string));
    } // trim_featuring

    /**
     * check_title
     * this checks to make sure something is
     * set on the title, if it isn't it looks at the
     * filename and tries to set the title based on that
     * @param string $title
     * @param string $file
     * @return string
     */
    public static function check_title($title, $file = '')
    {
        if (strlen(trim((string)$title)) < 1) {
            $title = Dba::escape($file);
        }

        return $title;
    } // check_title

    /**
     * check_length
     * Check to make sure the string fits into the database
     * max_length is the maximum number of characters that the (varchar) column can hold
     * @param string $string
     * @param integer $max_length
     * @return string
     */
    public static function check_length($string, $max_length = 255)
    {
        $string = (string)$string;
        if (false !== $encoding = mb_detect_encoding($string, null, true)) {
            $string = trim(mb_substr($string, 0, $max_length, $encoding));
        } else {
            $string = trim(substr($string, 0, $max_length));
        }

        return $string;
    }

    /**
     * check_track
     * Check to make sure the track number fits into the database: max 32767, min -32767
     *
     * @param string $track
     * @return integer
     */
    public static function check_track($track)
    {
        $retval = ((int)$track > 32767 || (int)$track < -32767) ? (int)substr($track, -4, 4) : (int)$track;
        if ((int)$track !== $retval) {
            debug_event(__CLASS__, "check_track: '{$track}' out of range. Changed into '{$retval}'", 4);
        }

        return $retval;
    }

    /**
     * check_int
     * Check to make sure a number fits into the database
     *
     * @param integer $track
     * @param integer $max
     * @param integer $min
     * @return integer
     */
    public static function check_int($track, $max, $min)
    {
        if ($track > $max) {
            return $max;
        }
        if ($track < $min) {
            return $min;
        }

        return $track;
    }

    /**
     * get_unique_string
     * Check to make sure the string doesn't have duplicate strings ({)e.g. "Enough Records; Enough Records")
     *
     * @param string $str_array
     * @return string
     */
    public static function get_unique_string($str_array)
    {
        $array = array_unique(array_map('trim', explode(';', $str_array)));

        return implode($array);
    }

    /**
<<<<<<< HEAD
     * @deprecated
=======
     * playlist_import
     * Attempts to create a Public Playlist based on the playlist file
     * @param string $playlist
     * @return array
     */
    public static function import_playlist($playlist)
    {
        $data = file_get_contents($playlist);
        if (substr($playlist, -3, 3) == 'm3u' || substr($playlist, -4, 4) == 'm3u8') {
            $files = self::parse_m3u($data);
        } elseif (substr($playlist, -3, 3) == 'pls') {
            $files = self::parse_pls($data);
        } elseif (substr($playlist, -3, 3) == 'asx') {
            $files = self::parse_asx($data);
        } elseif (substr($playlist, -4, 4) == 'xspf') {
            $files = self::parse_xspf($data);
        }

        $songs = array();
        $pinfo = pathinfo($playlist);
        if (isset($files)) {
            foreach ($files as $file) {
                $file = trim((string)$file);
                // Check to see if it's a url from this ampache instance
                if (substr($file, 0, strlen(AmpConfig::get('web_path'))) == AmpConfig::get('web_path')) {
                    $data       = Stream_Url::parse($file);
                    $sql        = 'SELECT COUNT(*) FROM `song` WHERE `id` = ?';
                    $db_results = Dba::read($sql, array($data['id']));
                    if (Dba::num_rows($db_results)) {
                        $songs[] = $data['id'];
                    }
                } // end if it's an http url
                else {
                    // Remove file:// prefix if any
                    if (strpos($file, "file://") !== false) {
                        $file = urldecode(substr($file, 7));
                        if (strtoupper(substr(PHP_OS, 0, 3)) === 'WIN') {
                            // Removing starting / on Windows OS.
                            if (substr($file, 0, 1) == '/') {
                                $file = substr($file, 1);
                            }
                            // Restore real directory separator
                            $file = str_replace("/", DIRECTORY_SEPARATOR, $file);
                        }
                    }
                    debug_event(self::class, 'Add file ' . $file . ' to playlist.', 5);

                    // First, try to found the file as absolute path
                    $sql        = "SELECT `id` FROM `song` WHERE `file` = ?";
                    $db_results = Dba::read($sql, array($file));
                    $results    = Dba::fetch_assoc($db_results);

                    if (isset($results['id'])) {
                        $songs[] = $results['id'];
                    } else {
                        // Not found in absolute path, create it from relative path
                        $file = $pinfo['dirname'] . DIRECTORY_SEPARATOR . $file;
                        // Normalize the file path. realpath requires the files to exists.
                        $file = realpath($file);
                        if ($file) {
                            $sql        = "SELECT `id` FROM `song` WHERE `file` = ?";
                            $db_results = Dba::read($sql, array($file));
                            $results    = Dba::fetch_assoc($db_results);

                            if (isset($results['id'])) {
                                $songs[] = $results['id'];
                            }
                        }
                    }
                } // if it's a file
            }
        }

        debug_event(self::class, "import_playlist Parsed " . $playlist . ", found " . count($songs) . " songs", 5);

        if (count($songs)) {
            $name = $pinfo['extension'] . " - " . $pinfo['filename'];
            // Search for existing playlist
            $playlist_search = Playlist::get_playlists(null, $name);
            if (empty($playlist_search)) {
                // New playlist
                $playlist_id   = Playlist::create($name, 'public');
                $current_songs = array();
                $playlist      = ((int)$playlist_id > 0) ? new Playlist((int)$playlist_id) : null;
            } else {
                // Existing playlist
                $playlist_id   = $playlist_search[0];
                $playlist      = new Playlist($playlist_id);
                $current_songs = $playlist->get_songs();
                debug_event(__CLASS__, "import_playlist playlist has " . (string)count($current_songs) . " songs", 5);
            }

            if (!$playlist_id) {
                return array(
                    'success' => false,
                    'error' => T_('Failed to create playlist'),
                );
            }

            /* Recreate the Playlist; checking for current items. */
            $new_songs = $songs;
            if (count($current_songs)) {
                $new_songs = array_diff($songs, $current_songs);
                debug_event(__CLASS__, "import_playlist filtered existing playlist, found " . count($new_songs) . " new songs", 5);
            }
            $playlist->add_songs($new_songs, (bool) AmpConfig::get('unique_playlist'));

            return array(
                'success' => true,
                'id' => $playlist_id,
                'count' => count($new_songs)
            );
        }

        return array(
            'success' => false,
            'error' => T_('No valid songs found in playlist file')
        );
    }

    /**
     * parse_m3u
     * this takes m3u filename and then attempts to found song filenames listed in the m3u
     * @param string $data
     * @return array
     */
    public static function parse_m3u($data)
    {
        $files   = array();
        $results = explode("\n", $data);

        foreach ($results as $value) {
            $value = trim((string)$value);
            if (!empty($value) && substr($value, 0, 1) != '#') {
                $files[] = $value;
            }
        }

        return $files;
    } // parse_m3u

    /**
     * parse_pls
     * this takes pls filename and then attempts to found song filenames listed in the pls
     * @param string $data
     * @return array
     */
    public static function parse_pls($data)
    {
        $files   = array();
        $results = explode("\n", $data);

        foreach ($results as $value) {
            $value = trim((string)$value);
            if (preg_match("/file[0-9]+[\s]*\=(.*)/i", $value, $matches)) {
                $file = trim((string)$matches[1]);
                if (!empty($file)) {
                    $files[] = $file;
                }
            }
        }

        return $files;
    } // parse_pls

    /**
     * parse_asx
     * this takes asx filename and then attempts to found song filenames listed in the asx
     * @param string $data
     * @return array
     */
    public static function parse_asx($data)
    {
        $files = array();
        $xml   = simplexml_load_string($data);

        if ($xml) {
            foreach ($xml->entry as $entry) {
                $file = trim((string)$entry->ref['href']);
                if (!empty($file)) {
                    $files[] = $file;
                }
            }
        }

        return $files;
    } // parse_asx

    /**
     * parse_xspf
     * this takes xspf filename and then attempts to found song filenames listed in the xspf
     * @param string $data
     * @return array
     */
    public static function parse_xspf($data)
    {
        $files = array();
        $xml   = simplexml_load_string($data);
        if ($xml) {
            foreach ($xml->trackList->track as $track) {
                $file = trim((string)$track->location);
                if (!empty($file)) {
                    $files[] = $file;
                }
            }
        }

        return $files;
    } // parse_xspf

    /**
     * delete
     * Deletes the catalog and everything associated with it
     * it takes the catalog id
     * @param integer $catalog_id
     * @return boolean
     */
    public static function delete($catalog_id)
    {
        // Large catalog deletion can take time
        set_time_limit(0);

        // First remove the songs in this catalog
        $sql        = "DELETE FROM `song` WHERE `catalog` = ?";
        $db_results = Dba::write($sql, array($catalog_id));

        // Only if the previous one works do we go on
        if (!$db_results) {
            return false;
        }
        self::clean_empty_albums();

        $sql        = "DELETE FROM `video` WHERE `catalog` = ?";
        $db_results = Dba::write($sql, array($catalog_id));

        if (!$db_results) {
            return false;
        }
        $catalog = self::create_from_id($catalog_id);

        if (!$catalog->id) {
            return false;
        }

        $sql        = 'DELETE FROM `catalog_' . $catalog->get_type() . '` WHERE catalog_id = ?';
        $db_results = Dba::write($sql, array($catalog_id));

        if (!$db_results) {
            return false;
        }

        // Next Remove the Catalog Entry it's self
        $sql = "DELETE FROM `catalog` WHERE `id` = ?";
        Dba::write($sql, array($catalog_id));

        // run garbage collection
        static::getCatalogGarbageCollector()->collect();

        return true;
    } // delete

    /**
     * exports the catalog
     * it exports all songs in the database to the given export type.
     * @param string $type
     * @param integer|null $catalog_id
     */
    public static function export($type, $catalog_id = null)
    {
        // Select all songs in catalog
        $params = array();
        if ($catalog_id) {
            $sql      = "SELECT `id` FROM `song` WHERE `catalog`= ? ORDER BY `album`, `track`";
            $params[] = $catalog_id;
        } else {
            $sql = 'SELECT `id` FROM `song` ORDER BY `album`, `track`';
        }
        $db_results = Dba::read($sql, $params);

        switch ($type) {
            case 'itunes':
                echo static::xml_get_header('itunes');
                while ($results = Dba::fetch_assoc($db_results)) {
                    $song = new Song($results['id']);
                    $song->format();

                    $xml                         = array();
                    $xml['key']                  = $results['id'];
                    $xml['dict']['Track ID']     = (int)($results['id']);
                    $xml['dict']['Name']         = $song->title;
                    $xml['dict']['Artist']       = $song->f_artist_full;
                    $xml['dict']['Album']        = $song->f_album_full;
                    $xml['dict']['Total Time']   = (int) ($song->time) * 1000; // iTunes uses milliseconds
                    $xml['dict']['Track Number'] = (int) ($song->track);
                    $xml['dict']['Year']         = (int) ($song->year);
                    $xml['dict']['Date Added']   = get_datetime((int) $song->addition_time, 'short', 'short', "Y-m-d\TH:i:s\Z");
                    $xml['dict']['Bit Rate']     = (int) ($song->bitrate / 1000);
                    $xml['dict']['Sample Rate']  = (int) ($song->rate);
                    $xml['dict']['Play Count']   = (int) ($song->played);
                    $xml['dict']['Track Type']   = "URL";
                    $xml['dict']['Location']     = $song->play_url();
                    echo (string) xoutput_from_array($xml, true, 'itunes');
                    // flush output buffer
                } // while result
                echo static::xml_get_footer('itunes');
                break;
            case 'csv':
                echo "ID,Title,Artist,Album,Length,Track,Year,Date Added,Bitrate,Played,File\n";
                while ($results = Dba::fetch_assoc($db_results)) {
                    $song = new Song($results['id']);
                    $song->format();
                    echo '"' . $song->id . '","' . $song->title . '","' . $song->f_artist_full . '","' . $song->f_album_full . '","' . $song->f_time . '","' . $song->f_track . '","' . $song->year . '","' . get_datetime((int)$song->addition_time) . '","' . $song->f_bitrate . '","' . $song->played . '","' . $song->file . '"' . "\n";
                }
                break;
        } // end switch
    }
    // export

    /**
     * Update the catalog mapping for various types
     */
    public static function update_mapping()
    {
        debug_event(self::class, 'Updating catalog mapping after catalog changes', 5);

        // fill the data
        $tables = ['album', 'song', 'video', 'podcast_episode'];
        foreach ($tables as $type) {
            $sql = "REPLACE INTO `catalog_map` (`catalog_id`, `object_type`, `object_id`) SELECT `$type`.`catalog`, '$type', `$type`.`id` FROM `$type` WHERE `$type`.`catalog` > 0;";
            Dba::write($sql);
        }
        // artist is a special one as it can be across multiple tables
        $sql = "REPLACE INTO `catalog_map` (`catalog_id`, `object_type`, `object_id`) SELECT `song`.`catalog`, 'artist', `artist`.`id` FROM `artist` LEFT JOIN `song` ON `song`.`artist` = `artist`.`id` WHERE `song`.`catalog` > 0;";
        Dba::write($sql);
        $sql = "REPLACE INTO `catalog_map` (`catalog_id`, `object_type`, `object_id`) SELECT `album`.`catalog`, 'artist', `artist`.`id` FROM `artist` LEFT JOIN `album` ON `album`.`album_artist` = `artist`.`id` WHERE `album`.`catalog` > 0;";
        Dba::write($sql);
    }

    /**
     * Update the catalog mapping for various types
     */
    public static function garbage_collect_mapping()
    {
        // delete non-existent maps
        $tables = ['album', 'song', 'video', 'podcast_episode'];
        foreach ($tables as $type) {
            $sql = "DELETE FROM `catalog_map` USING `catalog_map` LEFT JOIN `$type` ON `$type`.`id`=`catalog_map`.`object_id` WHERE `catalog_map`.`object_type`='$type' AND `$type`.`id` IS NULL;";
            Dba::write($sql);
        }
        $sql = "DELETE FROM `catalog_map` WHERE `catalog_id` = 0";
        Dba::write($sql);
    }

    /**
     * Update the catalog map for a single item
     */
    public static function update_map($catalog, $object_type, $object_id)
    {
        debug_event(self::class, "Updating catalog mapping for $object_type ($object_id)", 5);
        if ($object_type == 'artist') {
            $sql = "REPLACE INTO `catalog_map` (`catalog_id`, `object_type`, `object_id`) SELECT `song`.`catalog`, 'artist', `artist`.`id` FROM `artist` LEFT JOIN `song` ON `song`.`artist` = `artist`.`id` WHERE `artist`.`id` = ? AND `song`.`catalog` > 0;";
            Dba::write($sql, array($object_id));
            $sql = "REPLACE INTO `catalog_map` (`catalog_id`, `object_type`, `object_id`) SELECT `album`.`catalog`, 'artist', `artist`.`id` FROM `artist` LEFT JOIN `album` ON `album`.`album_artist` = `artist`.`id` WHERE `artist`.`id` = ? AND `album`.`catalog` > 0;";
            Dba::write($sql, array($object_id));
        } elseif ($catalog > 0) {
            $sql = "REPLACE INTO `catalog_map` (`catalog_id`, `object_type`, `object_id`) VALUES (?, ?, ?);";
            Dba::write($sql, array($catalog, $object_type, $object_id));
        }
    }

    /**
     * Migrate an object associated catalog to a new object
     * @param string $object_type
     * @param integer $old_object_id
     * @param integer $new_object_id
     * @return PDOStatement|boolean
     */
    public static function migrate_map($object_type, $old_object_id, $new_object_id)
    {
        $sql    = "UPDATE IGNORE `catalog_map` SET `object_id` = ? WHERE `object_type` = ? AND `object_id` = ?";
        $params = array($new_object_id, $object_type, $old_object_id);

        return Dba::write($sql, $params);
    }

    /**
     * Updates album tags from given song
     * @param Song $song
     */
    protected static function updateAlbumTags(Song $song)
    {
        $tags = self::getSongTags('album', $song->album);
        Tag::update_tag_list(implode(',', $tags), 'album', $song->album, true);
    }

    /**
     * Updates artist tags from given song
     * @param Song $song
     */
    protected static function updateArtistTags(Song $song)
    {
        $tags = self::getSongTags('artist', $song->artist);
        Tag::update_tag_list(implode(',', $tags), 'artist', $song->artist, true);
    }

    /**
     * Get all tags from all Songs from [type] (artist, album, ...)
     * @param string $type
     * @param integer $object_id
     * @return array
     */
    protected static function getSongTags($type, $object_id)
    {
        $tags       = array();
        $db_results = Dba::read('SELECT `tag`.`name` FROM `tag`' . ' JOIN `tag_map` ON `tag`.`id` = `tag_map`.`tag_id`' . ' JOIN `song` ON `tag_map`.`object_id` = `song`.`id`' . ' WHERE `song`.`' . $type . '` = ? AND `tag_map`.`object_type` = "song"' . ' GROUP BY `tag`.`id`, `tag`.`name`',
            array($object_id));
        while ($row = Dba::fetch_assoc($db_results)) {
            $tags[] = $row['name'];
        }

        return $tags;
    }

    /**
     * @param Artist|Album|Song|Video|Podcast_Episode|TvShow|TVShow_Episode|Label|TVShow_Season $libitem
     * @param integer|null $user_id
     * @return boolean
     */
    public static function can_remove($libitem, $user_id = null)
    {
        if (!$user_id) {
            $user_id = Core::get_global('user')->id;
        }

        if (!$user_id) {
            return false;
        }

        if (!AmpConfig::get('delete_from_disk')) {
            return false;
        }

        return (
            Access::check('interface', 75) ||
            ($libitem->get_user_owner() == $user_id && AmpConfig::get('upload_allow_remove'))
        );
    }

    /**
     * process_action
     * @param string $action
     * @param $catalogs
     * @param array $options
     */
    public static function process_action($action, $catalogs, $options = null)
    {
        if (!$options || !is_array($options)) {
            $options = array();
        }

        switch ($action) {
            case 'add_to_all_catalogs':
                $catalogs = self::get_catalogs();
                // Intentional break fall-through
            case 'add_to_catalog':
                if ($catalogs) {
                    foreach ($catalogs as $catalog_id) {
                        $catalog = self::create_from_id($catalog_id);
                        if ($catalog !== null) {
                            $catalog->add_to_catalog($options);
                        }
                    }

                    if (!defined('SSE_OUTPUT') && !defined('CLI')) {
                        echo AmpError::display('catalog_add');
                    }
                }
                break;
            case 'update_all_catalogs':
                $catalogs = self::get_catalogs();
                // Intentional break fall-through
            case 'update_catalog':
                if ($catalogs) {
                    foreach ($catalogs as $catalog_id) {
                        $catalog = self::create_from_id($catalog_id);
                        if ($catalog !== null) {
                            $catalog->verify_catalog();
                        }
                    }
                }
                break;
            case 'full_service':
                if (!$catalogs) {
                    $catalogs = self::get_catalogs();
                }

                /* This runs the clean/verify/add in that order */
                foreach ($catalogs as $catalog_id) {
                    $catalog = self::create_from_id($catalog_id);
                    if ($catalog !== null) {
                        $catalog->clean_catalog();
                        $catalog->verify_catalog();
                        $catalog->add_to_catalog();
                    }
                }
                Dba::optimize_tables();
                break;
            case 'clean_all_catalogs':
                $catalogs = self::get_catalogs();
                // Intentional break fall-through
            case 'clean_catalog':
                if ($catalogs) {
                    foreach ($catalogs as $catalog_id) {
                        $catalog = self::create_from_id($catalog_id);
                        if ($catalog !== null) {
                            $catalog->clean_catalog();
                        }
                    } // end foreach catalogs
                    Dba::optimize_tables();
                }
                break;
            case 'update_from':
                $catalog_id = 0;
                // First see if we need to do an add
                if ($options['add_path'] != '/' && strlen((string)$options['add_path'])) {
                    if ($catalog_id = Catalog_local::get_from_path($options['add_path'])) {
                        $catalog = self::create_from_id($catalog_id);
                        if ($catalog !== null) {
                            $catalog->add_to_catalog(array('subdirectory' => $options['add_path']));
                        }
                    }
                } // end if add

                // Now check for an update
                if ($options['update_path'] != '/' && strlen((string)$options['update_path'])) {
                    if ($catalog_id = Catalog_local::get_from_path($options['update_path'])) {
                        $songs = Song::get_from_path($options['update_path']);
                        foreach ($songs as $song_id) {
                            self::update_single_item('song', $song_id);
                        }
                    }
                } // end if update

                if ($catalog_id < 1) {
                    AmpError::add('general',
                        T_("This subdirectory is not inside an existing Catalog. The update can not be processed."));
                }
                break;
            case 'gather_media_art':
                if (!$catalogs) {
                    $catalogs = self::get_catalogs();
                }

                // Iterate throughout the catalogs and gather as needed
                foreach ($catalogs as $catalog_id) {
                    $catalog = self::create_from_id($catalog_id);
                    if ($catalog !== null) {
                        require Ui::find_template('show_gather_art.inc.php');
                        flush();
                        $catalog->gather_art();
                    }
                }
                break;
            case 'update_all_file_tags':
                $catalogs = self::get_catalogs();
                // Intentional break fall-through
            case 'update_file_tags':
                $write_id3     = AmpConfig::get('write_id3', false);
                $write_id3_art = AmpConfig::get('write_id3_art', false);
                AmpConfig::set_by_array(['write_id3' => 'true'], true);
                AmpConfig::set_by_array(['write_id3_art' => 'true'], true);

                $id3Writer = static::getSongId3TagWriter();
                set_time_limit(0);
                foreach ($catalogs as $catalog_id) {
                    $catalog = self::create_from_id($catalog_id);
                    if ($catalog !== null) {
                        $song_ids = $catalog->get_song_ids();
                        foreach ($song_ids as $song_id) {
                            $song = new Song($song_id);
                            $song->format();

                            $id3Writer->write($song);
                        }
                    }
                }
                AmpConfig::set_by_array(['write_id3' => $write_id3], true);
                AmpConfig::set_by_array(['write_id3' => $write_id3_art], true);
        }

        // Remove any orphaned artists/albums/etc.
        debug_event(self::class, 'Run Garbage collection', 5);
        static::getCatalogGarbageCollector()->collect();
        self::clean_empty_albums();
        Album::update_album_artist();
        self::update_counts();
    }

    /**
     * Migrate an object associate images to a new object
     * @param string $object_type
     * @param integer $old_object_id
     * @param integer $new_object_id
     * @return boolean
>>>>>>> e623eb6c
     */
    private static function getCatalogRepository(): CatalogRepositoryInterface
    {
        global $dic;

        return $dic->get(CatalogRepositoryInterface::class);
    }

    /**
     * @deprecated inject by constructor
     */
    private static function getConfigContainer(): ConfigContainerInterface
    {
        global $dic;

        return $dic->get(ConfigContainerInterface::class);
    }

    /**
     * @deprecated Inject by constructor
     */
    private function getUtilityFactory(): UtilityFactoryInterface
    {
        global $dic;

        return $dic->get(UtilityFactoryInterface::class);
    }

    /**
     * @deprecated Inject by constructor
     */
    private function getArtistRepository(): ArtistRepositoryInterface
    {
        global $dic;

        return $dic->get(ArtistRepositoryInterface::class);
    }

    /**
     * @deprecated Inject by constructor
     */
    protected static function getModelFactory(): ModelFactoryInterface
    {
        global $dic;

        return $dic->get(ModelFactoryInterface::class);
    }

    /**
     * @deprecated Inject by constructor
     */
    private static function getVideoLoader(): VideoLoaderInterface
    {
        global $dic;

        return $dic->get(VideoLoaderInterface::class);
    }

    /**
     * @deprecated Inject by constructor
     */
    private static function getAlbumRepository(): AlbumRepositoryInterface
    {
        global $dic;

        return $dic->get(AlbumRepositoryInterface::class);
    }

    /**
     * @deprecated Inject by constructor
     */
    private static function getUpdateInfoRepository(): UpdateInfoRepositoryInterface
    {
        global $dic;

        return $dic->get(UpdateInfoRepositoryInterface::class);
    }

    /**
     * @deprecated Inject by constructor
     */
    private function getSongRepository(): SongRepositoryInterface
    {
        global $dic;

        return $dic->get(SongRepositoryInterface::class);
    }
}<|MERGE_RESOLUTION|>--- conflicted
+++ resolved
@@ -351,48 +351,6 @@
     }
 
     /**
-<<<<<<< HEAD
-=======
-     * Show dropdown catalog types.
-     * @param string $divback
-     */
-    public static function show_catalog_types($divback = 'catalog_type_fields')
-    {
-        echo '<script>' . "var type_fields = new Array();type_fields['none'] = '';";
-        $seltypes = '<option value="none">[' . T_("Select") . ']</option>';
-        $types    = self::get_catalog_types();
-        foreach ($types as $type) {
-            $catalog = self::create_catalog_type($type);
-            if ($catalog->is_installed()) {
-                $seltypes .= '<option value="' . $type . '">' . $type . '</option>';
-                echo "type_fields['" . $type . "'] = \"";
-                $fields = $catalog->catalog_fields();
-                $help   = $catalog->get_create_help();
-                if (!empty($help)) {
-                    echo "<tr><td></td><td>" . $help . "</td></tr>";
-                }
-                foreach ($fields as $key => $field) {
-                    echo "<tr><td style='width: 25%;'>" . $field['description'] . ":</td><td>";
-
-                    switch ($field['type']) {
-                        case 'checkbox':
-                            echo "<input type='checkbox' name='" . $key . "' value='1' " . (($field['value']) ? 'checked' : '') . "/>";
-                            break;
-                        default:
-                            echo "<input type='" . $field['type'] . "' name='" . $key . "' value='" . $field['value'] . "' />";
-                            break;
-                    }
-                    echo "</td></tr>";
-                }
-                echo "\";";
-            }
-        }
-
-        echo "function catalogTypeChanged() {var sel = document.getElementById('catalog_type');var seltype = sel.options[sel.selectedIndex].value;var ftbl = document.getElementById('" . $divback . "');ftbl.innerHTML = '<table class=\"tabledata\">' + type_fields[seltype] + '</table>';} </script><select name=\"type\" id=\"catalog_type\" onChange=\"catalogTypeChanged();\">" . $seltypes . "</select>";
-    }
-
-    /**
->>>>>>> e623eb6c
      * get_catalog_types
      * This returns the catalog types that are available
      * @return string[]
@@ -1570,25 +1528,6 @@
     }
 
     /**
-<<<<<<< HEAD
-=======
-     * clean_empty_albums
-     */
-    public static function clean_empty_albums()
-    {
-        $sql        = "SELECT `id`, `album_artist` FROM `album` WHERE NOT EXISTS (SELECT `id` FROM `song` WHERE `song`.`album` = `album`.`id`)";
-        $db_results = Dba::read($sql);
-        $artists    = array();
-        while ($album = Dba::fetch_assoc($db_results)) {
-            $object_id  = $album['id'];
-            $sql        = "DELETE FROM `album` WHERE `id` = ?";
-            $db_results = Dba::write($sql, array($object_id));
-            $artists[]  = (int) $album['album_artist'];
-        }
-    }
-
-    /**
->>>>>>> e623eb6c
      * clean_catalog
      *
      * Cleans the catalog of files that no longer exist.
@@ -1816,614 +1755,7 @@
     }
 
     /**
-<<<<<<< HEAD
      * @deprecated
-=======
-     * playlist_import
-     * Attempts to create a Public Playlist based on the playlist file
-     * @param string $playlist
-     * @return array
-     */
-    public static function import_playlist($playlist)
-    {
-        $data = file_get_contents($playlist);
-        if (substr($playlist, -3, 3) == 'm3u' || substr($playlist, -4, 4) == 'm3u8') {
-            $files = self::parse_m3u($data);
-        } elseif (substr($playlist, -3, 3) == 'pls') {
-            $files = self::parse_pls($data);
-        } elseif (substr($playlist, -3, 3) == 'asx') {
-            $files = self::parse_asx($data);
-        } elseif (substr($playlist, -4, 4) == 'xspf') {
-            $files = self::parse_xspf($data);
-        }
-
-        $songs = array();
-        $pinfo = pathinfo($playlist);
-        if (isset($files)) {
-            foreach ($files as $file) {
-                $file = trim((string)$file);
-                // Check to see if it's a url from this ampache instance
-                if (substr($file, 0, strlen(AmpConfig::get('web_path'))) == AmpConfig::get('web_path')) {
-                    $data       = Stream_Url::parse($file);
-                    $sql        = 'SELECT COUNT(*) FROM `song` WHERE `id` = ?';
-                    $db_results = Dba::read($sql, array($data['id']));
-                    if (Dba::num_rows($db_results)) {
-                        $songs[] = $data['id'];
-                    }
-                } // end if it's an http url
-                else {
-                    // Remove file:// prefix if any
-                    if (strpos($file, "file://") !== false) {
-                        $file = urldecode(substr($file, 7));
-                        if (strtoupper(substr(PHP_OS, 0, 3)) === 'WIN') {
-                            // Removing starting / on Windows OS.
-                            if (substr($file, 0, 1) == '/') {
-                                $file = substr($file, 1);
-                            }
-                            // Restore real directory separator
-                            $file = str_replace("/", DIRECTORY_SEPARATOR, $file);
-                        }
-                    }
-                    debug_event(self::class, 'Add file ' . $file . ' to playlist.', 5);
-
-                    // First, try to found the file as absolute path
-                    $sql        = "SELECT `id` FROM `song` WHERE `file` = ?";
-                    $db_results = Dba::read($sql, array($file));
-                    $results    = Dba::fetch_assoc($db_results);
-
-                    if (isset($results['id'])) {
-                        $songs[] = $results['id'];
-                    } else {
-                        // Not found in absolute path, create it from relative path
-                        $file = $pinfo['dirname'] . DIRECTORY_SEPARATOR . $file;
-                        // Normalize the file path. realpath requires the files to exists.
-                        $file = realpath($file);
-                        if ($file) {
-                            $sql        = "SELECT `id` FROM `song` WHERE `file` = ?";
-                            $db_results = Dba::read($sql, array($file));
-                            $results    = Dba::fetch_assoc($db_results);
-
-                            if (isset($results['id'])) {
-                                $songs[] = $results['id'];
-                            }
-                        }
-                    }
-                } // if it's a file
-            }
-        }
-
-        debug_event(self::class, "import_playlist Parsed " . $playlist . ", found " . count($songs) . " songs", 5);
-
-        if (count($songs)) {
-            $name = $pinfo['extension'] . " - " . $pinfo['filename'];
-            // Search for existing playlist
-            $playlist_search = Playlist::get_playlists(null, $name);
-            if (empty($playlist_search)) {
-                // New playlist
-                $playlist_id   = Playlist::create($name, 'public');
-                $current_songs = array();
-                $playlist      = ((int)$playlist_id > 0) ? new Playlist((int)$playlist_id) : null;
-            } else {
-                // Existing playlist
-                $playlist_id   = $playlist_search[0];
-                $playlist      = new Playlist($playlist_id);
-                $current_songs = $playlist->get_songs();
-                debug_event(__CLASS__, "import_playlist playlist has " . (string)count($current_songs) . " songs", 5);
-            }
-
-            if (!$playlist_id) {
-                return array(
-                    'success' => false,
-                    'error' => T_('Failed to create playlist'),
-                );
-            }
-
-            /* Recreate the Playlist; checking for current items. */
-            $new_songs = $songs;
-            if (count($current_songs)) {
-                $new_songs = array_diff($songs, $current_songs);
-                debug_event(__CLASS__, "import_playlist filtered existing playlist, found " . count($new_songs) . " new songs", 5);
-            }
-            $playlist->add_songs($new_songs, (bool) AmpConfig::get('unique_playlist'));
-
-            return array(
-                'success' => true,
-                'id' => $playlist_id,
-                'count' => count($new_songs)
-            );
-        }
-
-        return array(
-            'success' => false,
-            'error' => T_('No valid songs found in playlist file')
-        );
-    }
-
-    /**
-     * parse_m3u
-     * this takes m3u filename and then attempts to found song filenames listed in the m3u
-     * @param string $data
-     * @return array
-     */
-    public static function parse_m3u($data)
-    {
-        $files   = array();
-        $results = explode("\n", $data);
-
-        foreach ($results as $value) {
-            $value = trim((string)$value);
-            if (!empty($value) && substr($value, 0, 1) != '#') {
-                $files[] = $value;
-            }
-        }
-
-        return $files;
-    } // parse_m3u
-
-    /**
-     * parse_pls
-     * this takes pls filename and then attempts to found song filenames listed in the pls
-     * @param string $data
-     * @return array
-     */
-    public static function parse_pls($data)
-    {
-        $files   = array();
-        $results = explode("\n", $data);
-
-        foreach ($results as $value) {
-            $value = trim((string)$value);
-            if (preg_match("/file[0-9]+[\s]*\=(.*)/i", $value, $matches)) {
-                $file = trim((string)$matches[1]);
-                if (!empty($file)) {
-                    $files[] = $file;
-                }
-            }
-        }
-
-        return $files;
-    } // parse_pls
-
-    /**
-     * parse_asx
-     * this takes asx filename and then attempts to found song filenames listed in the asx
-     * @param string $data
-     * @return array
-     */
-    public static function parse_asx($data)
-    {
-        $files = array();
-        $xml   = simplexml_load_string($data);
-
-        if ($xml) {
-            foreach ($xml->entry as $entry) {
-                $file = trim((string)$entry->ref['href']);
-                if (!empty($file)) {
-                    $files[] = $file;
-                }
-            }
-        }
-
-        return $files;
-    } // parse_asx
-
-    /**
-     * parse_xspf
-     * this takes xspf filename and then attempts to found song filenames listed in the xspf
-     * @param string $data
-     * @return array
-     */
-    public static function parse_xspf($data)
-    {
-        $files = array();
-        $xml   = simplexml_load_string($data);
-        if ($xml) {
-            foreach ($xml->trackList->track as $track) {
-                $file = trim((string)$track->location);
-                if (!empty($file)) {
-                    $files[] = $file;
-                }
-            }
-        }
-
-        return $files;
-    } // parse_xspf
-
-    /**
-     * delete
-     * Deletes the catalog and everything associated with it
-     * it takes the catalog id
-     * @param integer $catalog_id
-     * @return boolean
-     */
-    public static function delete($catalog_id)
-    {
-        // Large catalog deletion can take time
-        set_time_limit(0);
-
-        // First remove the songs in this catalog
-        $sql        = "DELETE FROM `song` WHERE `catalog` = ?";
-        $db_results = Dba::write($sql, array($catalog_id));
-
-        // Only if the previous one works do we go on
-        if (!$db_results) {
-            return false;
-        }
-        self::clean_empty_albums();
-
-        $sql        = "DELETE FROM `video` WHERE `catalog` = ?";
-        $db_results = Dba::write($sql, array($catalog_id));
-
-        if (!$db_results) {
-            return false;
-        }
-        $catalog = self::create_from_id($catalog_id);
-
-        if (!$catalog->id) {
-            return false;
-        }
-
-        $sql        = 'DELETE FROM `catalog_' . $catalog->get_type() . '` WHERE catalog_id = ?';
-        $db_results = Dba::write($sql, array($catalog_id));
-
-        if (!$db_results) {
-            return false;
-        }
-
-        // Next Remove the Catalog Entry it's self
-        $sql = "DELETE FROM `catalog` WHERE `id` = ?";
-        Dba::write($sql, array($catalog_id));
-
-        // run garbage collection
-        static::getCatalogGarbageCollector()->collect();
-
-        return true;
-    } // delete
-
-    /**
-     * exports the catalog
-     * it exports all songs in the database to the given export type.
-     * @param string $type
-     * @param integer|null $catalog_id
-     */
-    public static function export($type, $catalog_id = null)
-    {
-        // Select all songs in catalog
-        $params = array();
-        if ($catalog_id) {
-            $sql      = "SELECT `id` FROM `song` WHERE `catalog`= ? ORDER BY `album`, `track`";
-            $params[] = $catalog_id;
-        } else {
-            $sql = 'SELECT `id` FROM `song` ORDER BY `album`, `track`';
-        }
-        $db_results = Dba::read($sql, $params);
-
-        switch ($type) {
-            case 'itunes':
-                echo static::xml_get_header('itunes');
-                while ($results = Dba::fetch_assoc($db_results)) {
-                    $song = new Song($results['id']);
-                    $song->format();
-
-                    $xml                         = array();
-                    $xml['key']                  = $results['id'];
-                    $xml['dict']['Track ID']     = (int)($results['id']);
-                    $xml['dict']['Name']         = $song->title;
-                    $xml['dict']['Artist']       = $song->f_artist_full;
-                    $xml['dict']['Album']        = $song->f_album_full;
-                    $xml['dict']['Total Time']   = (int) ($song->time) * 1000; // iTunes uses milliseconds
-                    $xml['dict']['Track Number'] = (int) ($song->track);
-                    $xml['dict']['Year']         = (int) ($song->year);
-                    $xml['dict']['Date Added']   = get_datetime((int) $song->addition_time, 'short', 'short', "Y-m-d\TH:i:s\Z");
-                    $xml['dict']['Bit Rate']     = (int) ($song->bitrate / 1000);
-                    $xml['dict']['Sample Rate']  = (int) ($song->rate);
-                    $xml['dict']['Play Count']   = (int) ($song->played);
-                    $xml['dict']['Track Type']   = "URL";
-                    $xml['dict']['Location']     = $song->play_url();
-                    echo (string) xoutput_from_array($xml, true, 'itunes');
-                    // flush output buffer
-                } // while result
-                echo static::xml_get_footer('itunes');
-                break;
-            case 'csv':
-                echo "ID,Title,Artist,Album,Length,Track,Year,Date Added,Bitrate,Played,File\n";
-                while ($results = Dba::fetch_assoc($db_results)) {
-                    $song = new Song($results['id']);
-                    $song->format();
-                    echo '"' . $song->id . '","' . $song->title . '","' . $song->f_artist_full . '","' . $song->f_album_full . '","' . $song->f_time . '","' . $song->f_track . '","' . $song->year . '","' . get_datetime((int)$song->addition_time) . '","' . $song->f_bitrate . '","' . $song->played . '","' . $song->file . '"' . "\n";
-                }
-                break;
-        } // end switch
-    }
-    // export
-
-    /**
-     * Update the catalog mapping for various types
-     */
-    public static function update_mapping()
-    {
-        debug_event(self::class, 'Updating catalog mapping after catalog changes', 5);
-
-        // fill the data
-        $tables = ['album', 'song', 'video', 'podcast_episode'];
-        foreach ($tables as $type) {
-            $sql = "REPLACE INTO `catalog_map` (`catalog_id`, `object_type`, `object_id`) SELECT `$type`.`catalog`, '$type', `$type`.`id` FROM `$type` WHERE `$type`.`catalog` > 0;";
-            Dba::write($sql);
-        }
-        // artist is a special one as it can be across multiple tables
-        $sql = "REPLACE INTO `catalog_map` (`catalog_id`, `object_type`, `object_id`) SELECT `song`.`catalog`, 'artist', `artist`.`id` FROM `artist` LEFT JOIN `song` ON `song`.`artist` = `artist`.`id` WHERE `song`.`catalog` > 0;";
-        Dba::write($sql);
-        $sql = "REPLACE INTO `catalog_map` (`catalog_id`, `object_type`, `object_id`) SELECT `album`.`catalog`, 'artist', `artist`.`id` FROM `artist` LEFT JOIN `album` ON `album`.`album_artist` = `artist`.`id` WHERE `album`.`catalog` > 0;";
-        Dba::write($sql);
-    }
-
-    /**
-     * Update the catalog mapping for various types
-     */
-    public static function garbage_collect_mapping()
-    {
-        // delete non-existent maps
-        $tables = ['album', 'song', 'video', 'podcast_episode'];
-        foreach ($tables as $type) {
-            $sql = "DELETE FROM `catalog_map` USING `catalog_map` LEFT JOIN `$type` ON `$type`.`id`=`catalog_map`.`object_id` WHERE `catalog_map`.`object_type`='$type' AND `$type`.`id` IS NULL;";
-            Dba::write($sql);
-        }
-        $sql = "DELETE FROM `catalog_map` WHERE `catalog_id` = 0";
-        Dba::write($sql);
-    }
-
-    /**
-     * Update the catalog map for a single item
-     */
-    public static function update_map($catalog, $object_type, $object_id)
-    {
-        debug_event(self::class, "Updating catalog mapping for $object_type ($object_id)", 5);
-        if ($object_type == 'artist') {
-            $sql = "REPLACE INTO `catalog_map` (`catalog_id`, `object_type`, `object_id`) SELECT `song`.`catalog`, 'artist', `artist`.`id` FROM `artist` LEFT JOIN `song` ON `song`.`artist` = `artist`.`id` WHERE `artist`.`id` = ? AND `song`.`catalog` > 0;";
-            Dba::write($sql, array($object_id));
-            $sql = "REPLACE INTO `catalog_map` (`catalog_id`, `object_type`, `object_id`) SELECT `album`.`catalog`, 'artist', `artist`.`id` FROM `artist` LEFT JOIN `album` ON `album`.`album_artist` = `artist`.`id` WHERE `artist`.`id` = ? AND `album`.`catalog` > 0;";
-            Dba::write($sql, array($object_id));
-        } elseif ($catalog > 0) {
-            $sql = "REPLACE INTO `catalog_map` (`catalog_id`, `object_type`, `object_id`) VALUES (?, ?, ?);";
-            Dba::write($sql, array($catalog, $object_type, $object_id));
-        }
-    }
-
-    /**
-     * Migrate an object associated catalog to a new object
-     * @param string $object_type
-     * @param integer $old_object_id
-     * @param integer $new_object_id
-     * @return PDOStatement|boolean
-     */
-    public static function migrate_map($object_type, $old_object_id, $new_object_id)
-    {
-        $sql    = "UPDATE IGNORE `catalog_map` SET `object_id` = ? WHERE `object_type` = ? AND `object_id` = ?";
-        $params = array($new_object_id, $object_type, $old_object_id);
-
-        return Dba::write($sql, $params);
-    }
-
-    /**
-     * Updates album tags from given song
-     * @param Song $song
-     */
-    protected static function updateAlbumTags(Song $song)
-    {
-        $tags = self::getSongTags('album', $song->album);
-        Tag::update_tag_list(implode(',', $tags), 'album', $song->album, true);
-    }
-
-    /**
-     * Updates artist tags from given song
-     * @param Song $song
-     */
-    protected static function updateArtistTags(Song $song)
-    {
-        $tags = self::getSongTags('artist', $song->artist);
-        Tag::update_tag_list(implode(',', $tags), 'artist', $song->artist, true);
-    }
-
-    /**
-     * Get all tags from all Songs from [type] (artist, album, ...)
-     * @param string $type
-     * @param integer $object_id
-     * @return array
-     */
-    protected static function getSongTags($type, $object_id)
-    {
-        $tags       = array();
-        $db_results = Dba::read('SELECT `tag`.`name` FROM `tag`' . ' JOIN `tag_map` ON `tag`.`id` = `tag_map`.`tag_id`' . ' JOIN `song` ON `tag_map`.`object_id` = `song`.`id`' . ' WHERE `song`.`' . $type . '` = ? AND `tag_map`.`object_type` = "song"' . ' GROUP BY `tag`.`id`, `tag`.`name`',
-            array($object_id));
-        while ($row = Dba::fetch_assoc($db_results)) {
-            $tags[] = $row['name'];
-        }
-
-        return $tags;
-    }
-
-    /**
-     * @param Artist|Album|Song|Video|Podcast_Episode|TvShow|TVShow_Episode|Label|TVShow_Season $libitem
-     * @param integer|null $user_id
-     * @return boolean
-     */
-    public static function can_remove($libitem, $user_id = null)
-    {
-        if (!$user_id) {
-            $user_id = Core::get_global('user')->id;
-        }
-
-        if (!$user_id) {
-            return false;
-        }
-
-        if (!AmpConfig::get('delete_from_disk')) {
-            return false;
-        }
-
-        return (
-            Access::check('interface', 75) ||
-            ($libitem->get_user_owner() == $user_id && AmpConfig::get('upload_allow_remove'))
-        );
-    }
-
-    /**
-     * process_action
-     * @param string $action
-     * @param $catalogs
-     * @param array $options
-     */
-    public static function process_action($action, $catalogs, $options = null)
-    {
-        if (!$options || !is_array($options)) {
-            $options = array();
-        }
-
-        switch ($action) {
-            case 'add_to_all_catalogs':
-                $catalogs = self::get_catalogs();
-                // Intentional break fall-through
-            case 'add_to_catalog':
-                if ($catalogs) {
-                    foreach ($catalogs as $catalog_id) {
-                        $catalog = self::create_from_id($catalog_id);
-                        if ($catalog !== null) {
-                            $catalog->add_to_catalog($options);
-                        }
-                    }
-
-                    if (!defined('SSE_OUTPUT') && !defined('CLI')) {
-                        echo AmpError::display('catalog_add');
-                    }
-                }
-                break;
-            case 'update_all_catalogs':
-                $catalogs = self::get_catalogs();
-                // Intentional break fall-through
-            case 'update_catalog':
-                if ($catalogs) {
-                    foreach ($catalogs as $catalog_id) {
-                        $catalog = self::create_from_id($catalog_id);
-                        if ($catalog !== null) {
-                            $catalog->verify_catalog();
-                        }
-                    }
-                }
-                break;
-            case 'full_service':
-                if (!$catalogs) {
-                    $catalogs = self::get_catalogs();
-                }
-
-                /* This runs the clean/verify/add in that order */
-                foreach ($catalogs as $catalog_id) {
-                    $catalog = self::create_from_id($catalog_id);
-                    if ($catalog !== null) {
-                        $catalog->clean_catalog();
-                        $catalog->verify_catalog();
-                        $catalog->add_to_catalog();
-                    }
-                }
-                Dba::optimize_tables();
-                break;
-            case 'clean_all_catalogs':
-                $catalogs = self::get_catalogs();
-                // Intentional break fall-through
-            case 'clean_catalog':
-                if ($catalogs) {
-                    foreach ($catalogs as $catalog_id) {
-                        $catalog = self::create_from_id($catalog_id);
-                        if ($catalog !== null) {
-                            $catalog->clean_catalog();
-                        }
-                    } // end foreach catalogs
-                    Dba::optimize_tables();
-                }
-                break;
-            case 'update_from':
-                $catalog_id = 0;
-                // First see if we need to do an add
-                if ($options['add_path'] != '/' && strlen((string)$options['add_path'])) {
-                    if ($catalog_id = Catalog_local::get_from_path($options['add_path'])) {
-                        $catalog = self::create_from_id($catalog_id);
-                        if ($catalog !== null) {
-                            $catalog->add_to_catalog(array('subdirectory' => $options['add_path']));
-                        }
-                    }
-                } // end if add
-
-                // Now check for an update
-                if ($options['update_path'] != '/' && strlen((string)$options['update_path'])) {
-                    if ($catalog_id = Catalog_local::get_from_path($options['update_path'])) {
-                        $songs = Song::get_from_path($options['update_path']);
-                        foreach ($songs as $song_id) {
-                            self::update_single_item('song', $song_id);
-                        }
-                    }
-                } // end if update
-
-                if ($catalog_id < 1) {
-                    AmpError::add('general',
-                        T_("This subdirectory is not inside an existing Catalog. The update can not be processed."));
-                }
-                break;
-            case 'gather_media_art':
-                if (!$catalogs) {
-                    $catalogs = self::get_catalogs();
-                }
-
-                // Iterate throughout the catalogs and gather as needed
-                foreach ($catalogs as $catalog_id) {
-                    $catalog = self::create_from_id($catalog_id);
-                    if ($catalog !== null) {
-                        require Ui::find_template('show_gather_art.inc.php');
-                        flush();
-                        $catalog->gather_art();
-                    }
-                }
-                break;
-            case 'update_all_file_tags':
-                $catalogs = self::get_catalogs();
-                // Intentional break fall-through
-            case 'update_file_tags':
-                $write_id3     = AmpConfig::get('write_id3', false);
-                $write_id3_art = AmpConfig::get('write_id3_art', false);
-                AmpConfig::set_by_array(['write_id3' => 'true'], true);
-                AmpConfig::set_by_array(['write_id3_art' => 'true'], true);
-
-                $id3Writer = static::getSongId3TagWriter();
-                set_time_limit(0);
-                foreach ($catalogs as $catalog_id) {
-                    $catalog = self::create_from_id($catalog_id);
-                    if ($catalog !== null) {
-                        $song_ids = $catalog->get_song_ids();
-                        foreach ($song_ids as $song_id) {
-                            $song = new Song($song_id);
-                            $song->format();
-
-                            $id3Writer->write($song);
-                        }
-                    }
-                }
-                AmpConfig::set_by_array(['write_id3' => $write_id3], true);
-                AmpConfig::set_by_array(['write_id3' => $write_id3_art], true);
-        }
-
-        // Remove any orphaned artists/albums/etc.
-        debug_event(self::class, 'Run Garbage collection', 5);
-        static::getCatalogGarbageCollector()->collect();
-        self::clean_empty_albums();
-        Album::update_album_artist();
-        self::update_counts();
-    }
-
-    /**
-     * Migrate an object associate images to a new object
-     * @param string $object_type
-     * @param integer $old_object_id
-     * @param integer $new_object_id
-     * @return boolean
->>>>>>> e623eb6c
      */
     private static function getCatalogRepository(): CatalogRepositoryInterface
     {
