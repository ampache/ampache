--- conflicted
+++ resolved
@@ -514,11 +514,7 @@
         $website     = (string)$episode->link;
         $guid        = (string)$episode->guid;
         $description = html_entity_decode(Dba::check_length((string)$episode->description, 4096));
-<<<<<<< HEAD
-        $author      = html_entity_decode((string)$episode->author);
-=======
         $author      = html_entity_decode(Dba::check_length((string)$episode->author, 64));
->>>>>>> f88f1145
         $category    = html_entity_decode((string)$episode->category);
         $source      = null;
         $time        = 0;
@@ -565,34 +561,11 @@
         if (self::get_id_from_title($this->id, $title, $time) > 0) {
             debug_event(self::class, 'Episode title already exists, skipped', 3);
 
-<<<<<<< HEAD
-        if ($pubdate > $afterdate) {
-            debug_event(self::class, 'Adding new episode to podcast ' . $this->id . '... ' . $pubdate, 4);
-            $sql = "INSERT INTO `podcast_episode` (`title`, `guid`, `podcast`, `state`, `source`, `website`, `description`, `author`, `category`, `time`, `pubdate`, `addition_time`, `catalog`) VALUES (?, ?, ?, 'pending', ?, ?, ?, ?, ?, ?, ?, ?, ?)";
-
-            return Dba::write($sql, array(
-                $title,
-                $guid,
-                $this->id,
-                $source,
-                $website,
-                $description,
-                $author,
-                $category,
-                $time,
-                $pubdate,
-                time(),
-                $this->catalog
-            ));
-        } else {
-            debug_event(self::class, 'Episode published before ' . $afterdate . ' (' . $pubdate . '), skipped', 4);
-=======
             return false;
         }
         // podcast pubdate can be used to skip duplicate/fixed episodes when you already have them
         if (self::get_id_from_pubdate($this->id, $pubdate) > 0) {
             debug_event(self::class, 'Episode with the same publication date already exists, skipped', 3);
->>>>>>> f88f1145
 
             return false;
         }
