<?php

declare(strict_types=0);

/**
 * vim:set softtabstop=4 shiftwidth=4 expandtab:
 *
 * LICENSE: GNU Affero General Public License, version 3 (AGPL-3.0-or-later)
 * Copyright Ampache.org, 2001-2024
 *
 * This program is free software: you can redistribute it and/or modify
 * it under the terms of the GNU Affero General Public License as published by
 * the Free Software Foundation, either version 3 of the License, or
 * (at your option) any later version.
 *
 * This program is distributed in the hope that it will be useful,
 * but WITHOUT ANY WARRANTY; without even the implied warranty of
 * MERCHANTABILITY or FITNESS FOR A PARTICULAR PURPOSE.  See the
 * GNU Affero General Public License for more details.
 *
 * You should have received a copy of the GNU Affero General Public License
 * along with this program.  If not, see <https://www.gnu.org/licenses/>.
 *
 */

namespace Ampache\Repository\Model;

use Ampache\Config\AmpConfig;
use Ampache\Module\System\Dba;
use Ampache\Module\System\Plugin\PluginTypeEnum;
use Ampache\Plugin\AmpachePlugin;
use Ampache\Plugin\PluginEnum;

class Plugin
{
    public ?string $name;

    public $_plugin;

    /**
     * Constructor
     * This constructor loads the Plugin config file which defines how to
     * install/uninstall the plugin from Ampache's database
     */
    public function __construct(?string $name = null)
    {
        if (!$name) {
            $this->_plugin = null;
            $this->name    = null;

            return;
        }

        $this->has_info($name);
    }

    /**
     * has_info
     */
    private function has_info(string $cname): void
    {
        $controller = PluginEnum::LIST[strtolower($cname)] ?? null;
        if ($controller === null) {
            debug_event(self::class, 'Cannot find plugin `' . $cname . '`.', 1);
            $this->_plugin = null;
            $this->name    = null;

            return;
        }

        $this->_plugin = new $controller();
        $this->name    = $cname;

        $this->is_valid();
    }

    /**
     * get_plugins
     * This returns an array of plugin names
     * @return array<string, string>
     */
    public static function get_plugins(?PluginTypeEnum $type = null): array
    {
        $type = (string)$type?->value;

        // make static cache for optimization when multiple call
        static $plugins_list = [];
        if (isset($plugins_list[$type])) {
            return $plugins_list[$type];
        }

        $plugins_list[$type] = [];

        foreach (array_keys(PluginEnum::LIST) as $name) {
            if ($type !== '') {
                $plugin = new Plugin($name);
                if ($plugin->_plugin === null) {
                    continue;
                }

                if (self::is_installed($plugin->_plugin->name) === 0) {
                    //debug_event(self::class, 'Plugin ' . $name . ' is not installed, skipping', 5);
                    continue;
                }

                if (!$plugin->is_valid()) {
                    debug_event(self::class, 'Plugin ' . $name . ' failed is_valid check, skipping', 5);
                    continue;
                }

                if (!method_exists($plugin->_plugin, $type)) {
                    continue;
                }
            }

            // It's a plugin record it
            $plugins_list[$type][$name] = $name;
        }

        // Little stupid but hey
        ksort($plugins_list[$type]);

        return $plugins_list[$type];
    }

    /**
     * is_valid
     * This checks to make sure the plugin has the required functions and
     * settings. Ampache requires public variables name, description, and
     * version (as an int), and methods install, uninstall, and load. We
     * also check that Ampache's database version falls within the min/max
     * version specified by the plugin.
     */
    public function is_valid(): bool
    {
        if ($this->_plugin === null) {
            return false;
        }

        /* Check the plugin to make sure it's got the needed vars */
        if ((string)$this->_plugin->name === '') {
            return false;
        }

        if ((string)$this->_plugin->description === '') {
            return false;
        }

        if ((string)$this->_plugin->version === '') {
            return false;
        }

        /* Make sure we've got the required methods */
        if (!method_exists($this->_plugin, 'install')) {
            return false;
        }

        if (!method_exists($this->_plugin, 'uninstall')) {
            return false;
        }

        if (!method_exists($this->_plugin, 'load')) {
            return false;
        }

        if (!method_exists($this->_plugin, 'upgrade')) {
            // TODO mark upgrade as required for Ampache 7+
            debug_event(self::class, 'WARNING: Plugin missing upgrade method. ' . $this->_plugin->name . '`.', 1);
        }

        /* Make sure it's within the version confines */
        $db_version = $this->get_ampache_db_version();

        if (
            empty($db_version) ||
            $db_version < $this->_plugin->min_ampache
        ) {
            return false;
        }

        return $db_version <= $this->_plugin->max_ampache;
    }

    /**
     * is_installed
     * This checks to see if the specified plugin is currently installed in
     * the database, it doesn't check the files for integrity
     */
    public static function is_installed(string $plugin_name): int
    {
        /* All we do is check the version */
        return self::get_plugin_version($plugin_name);
    }

    /**
     * install
     * This runs the install function of the plugin and inserts a row into
     * the update_info table to indicate that it's installed.
     */
    public function install(): bool
    {
        if (
            $this->_plugin instanceof AmpachePlugin &&
            $this->_plugin->install()
        ) {
            $this->set_plugin_version($this->_plugin->version);

            return true;
        }

        return false;
    }

    /**
     * uninstall
     * This runs the uninstall function of the plugin and removes the row
     * from the update_info table to indicate that it isn't installed.
     */
    public function uninstall(): bool
    {
        if (
            $this->_plugin instanceof AmpachePlugin &&
            method_exists($this->_plugin, 'uninstall') &&
            $this->_plugin->uninstall()
        ) {
            $this->remove_plugin_version();

            return true;
        }

        return false;
    }

    /**
     * upgrade
     * This runs the upgrade function of the plugin (if it exists) and
     * updates the database to indicate our new version.
     */
    public function upgrade(): bool
    {
        if (
            $this->_plugin instanceof AmpachePlugin &&
            method_exists($this->_plugin, 'upgrade') &&
            $this->_plugin->upgrade()
        ) {
            $this->set_plugin_version($this->_plugin->version);

            return true;
        }

        return false;
    }

    /**
     * load
     * This calls the plugin's load function
     */
    public function load(User $user): bool
    {
        if ($this->_plugin === null) {
            return false;
        }

        $user->set_preferences();

        return $this->_plugin->load($user);
    }

    /**
     * get_plugin_version
     * This returns the version of the specified plugin
     */
    public static function get_plugin_version(string $plugin_name): int
    {
        $name = 'Plugin_' . $plugin_name;
        if (database_object::is_cached('plugin_version_update_info', 1)) {
            $cache = database_object::get_from_cache('plugin_version_update_info', 1);

            return (int)($cache[$name] ?? 0);
        } else {
            $sql        = "SELECT `key`, `value` FROM `update_info`;";
            $db_results = Dba::read($sql, [$name]);

            $results=[];
            while ($row = Dba::fetch_assoc($db_results)) {
                $results[$row['key']] = $row['value'];
            }

            database_object::add_to_cache('plugin_version_update_info', 1, $results);

            return (int)($results[$name] ?? 0);
        }
    }

    /**
     * Check if an update is available.
     */
    public static function is_update_available(): bool
    {
        foreach (array_keys(PluginEnum::LIST) as $name) {
            $plugin = new Plugin($name);
            if ($plugin->_plugin !== null) {
                $installed_version = self::get_plugin_version($plugin->_plugin->name);
                // if any plugin needs an update then you need to update
                if (
                    $installed_version > 0 &&
                    $installed_version < $plugin->_plugin->version
                ) {
                    return true;
                }
            }
        }

        return false;
    }

    /**
     * Check all plugins for updates and update them if required.
     */
    public static function update_all(): bool
    {
        $failure = false;
        foreach (array_keys(PluginEnum::LIST) as $name) {
            $plugin            = new Plugin($name);
            $installed_version = self::get_plugin_version($plugin->_plugin->name ?? '');
            if (
                $plugin->_plugin instanceof AmpachePlugin &&
                $installed_version > 0 &&
                $installed_version < $plugin->_plugin->version &&
                method_exists($plugin->_plugin, 'upgrade')
            ) {
                if ($plugin->_plugin->upgrade()) {
                    $plugin->set_plugin_version($plugin->_plugin->version);
                } else {
                    $failure = true;
                }
            }
        }

        return $failure !== true;
    }

    /**
     * get_ampache_db_version
     * This function returns the Ampache database version
     */
    public function get_ampache_db_version(): string
    {
        if (database_object::is_cached('plugin_version_db_version', 1)) {
            return database_object::get_from_cache('plugin_version_db_version', 1)[0];
        }

        $sql        = "SELECT `key`, `value` FROM `update_info` WHERE `key`='db_version'";
        $db_results = Dba::read($sql);
        $results    = Dba::fetch_assoc($db_results);
        $version    = (string)($results['value'] ?? '');
        database_object::add_to_cache('plugin_version_db_version', 1, [$version]);

        return $version;
    }

    /**
     * set_plugin_version
     * This sets the plugin version in the update_info table
     */
    public function set_plugin_version(string $version): void
    {
        if ($this->_plugin === null) {
            return;
        }

        $name    = Dba::escape('Plugin_' . $this->_plugin->name);
        $version = (int)Dba::escape($version);

        $sql = "REPLACE INTO `update_info` SET `key` = ?, `value` = ?";
        Dba::write($sql, [$name, $version]);
        database_object::remove_from_cache('plugin_version_update_info', 1);
    }

    /**
     * remove_plugin_version
     * This removes the version row from the db done on uninstall
     */
    public function remove_plugin_version(): void
    {
        if ($this->_plugin === null) {
            return;
        }

        $name = Dba::escape('Plugin_' . $this->_plugin->name);
        $sql  = sprintf('DELETE FROM `update_info` WHERE `key`=\'%s\'', $name);
        Dba::write($sql);
        database_object::remove_from_cache('plugin_version_update_info', 1);
    }

    /**
     * Display Plugin Update information and update links.
     */
    public static function show_update_available(): void
    {
<<<<<<< HEAD
        $web_path   = AmpConfig::get_web_path('/client');
=======
        $web_path = AmpConfig::get_web_path();

>>>>>>> aa570472
        $admin_path = AmpConfig::get_web_path('/admin');

        echo '<div id="autoupdate">';
        echo '<span>' . T_('Update available') . '</span> ' . T_('You have Plugins that need an update!');
        echo '<br />';
        echo '<a class="nohtml" href="' . $web_path . '/update.php?type=sources&action=update_plugins">' . T_('Update Plugins automatically') . '</a> | <a class="nohtml" href="' . $admin_path . '/modules.php?action=show_plugins">' . T_('Manage Plugins') . '</a>';
        echo '<br />';
        echo '</div>';
    }
}<|MERGE_RESOLUTION|>--- conflicted
+++ resolved
@@ -398,12 +398,8 @@
      */
     public static function show_update_available(): void
     {
-<<<<<<< HEAD
-        $web_path   = AmpConfig::get_web_path('/client');
-=======
-        $web_path = AmpConfig::get_web_path();
-
->>>>>>> aa570472
+        $web_path = AmpConfig::get_web_path('/client');
+
         $admin_path = AmpConfig::get_web_path('/admin');
 
         echo '<div id="autoupdate">';
