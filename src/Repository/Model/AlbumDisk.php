--- conflicted
+++ resolved
@@ -263,11 +263,7 @@
         if (!$this->year) {
             $this->f_year = $this->album->f_year;
         } else {
-<<<<<<< HEAD
-            $web_path          = AmpConfig::get('web_path') . '/client';
-=======
-            $web_path          = AmpConfig::get_web_path();
->>>>>>> 871535f5
+            $web_path          = AmpConfig::get_web_path('/client');
             $year              = $this->year;
             $this->f_year_link = sprintf('<a href="%s/search.php?type=album_disk&action=search&limit=0rule_1=year&rule_1_operator=2&rule_1_input=', $web_path) . $year . "\">" . $year . "</a>";
         }
@@ -367,11 +363,7 @@
     {
         // don't do anything if it's formatted
         if ($this->link === null) {
-<<<<<<< HEAD
-            $web_path   = AmpConfig::get('web_path') . '/client';
-=======
-            $web_path   = AmpConfig::get_web_path();
->>>>>>> 871535f5
+            $web_path   = AmpConfig::get_web_path('/client');
             $this->link = $web_path . '/albums.php?action=show_disk&album_disk=' . $this->id;
         }
 
