--- conflicted
+++ resolved
@@ -277,17 +277,6 @@
         $this->get_artist_fullname();
         $this->get_f_link();
         $this->get_f_parent_link();
-<<<<<<< HEAD
-
-        if (!$this->year) {
-            $this->f_year = $this->album->f_year;
-        } else {
-            $web_path          = AmpConfig::get_web_path('/client');
-            $year              = $this->year;
-            $this->f_year_link = sprintf('<a href="%s/search.php?type=album_disk&action=search&limit=0rule_1=year&rule_1_operator=2&rule_1_input=', $web_path) . $year . "\">" . $year . "</a>";
-        }
-=======
->>>>>>> 246676dd
     }
 
     /**
