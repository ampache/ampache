<?php

declare(strict_types=0);

/**
 * vim:set softtabstop=4 shiftwidth=4 expandtab:
 *
 * LICENSE: GNU Affero General Public License, version 3 (AGPL-3.0-or-later)
 * Copyright Ampache.org, 2001-2024
 *
 * This program is free software: you can redistribute it and/or modify
 * it under the terms of the GNU Affero General Public License as published by
 * the Free Software Foundation, either version 3 of the License, or
 * (at your option) any later version.
 *
 * This program is distributed in the hope that it will be useful,
 * but WITHOUT ANY WARRANTY; without even the implied warranty of
 * MERCHANTABILITY or FITNESS FOR A PARTICULAR PURPOSE.  See the
 * GNU Affero General Public License for more details.
 *
 * You should have received a copy of the GNU Affero General Public License
 * along with this program.  If not, see <https://www.gnu.org/licenses/>.
 *
 */

namespace Ampache\Repository\Model;

use Ampache\Module\Artist\Tag\ArtistTagUpdaterInterface;
use Ampache\Module\Label\LabelListUpdaterInterface;
use Ampache\Module\Statistics\Stats;
use Ampache\Module\System\Dba;
use Ampache\Config\AmpConfig;
use Ampache\Module\Util\VaInfo;
use Ampache\Repository\AlbumRepositoryInterface;
use Ampache\Repository\ArtistRepositoryInterface;
use Ampache\Repository\LabelRepositoryInterface;
use Ampache\Repository\SongRepositoryInterface;
use Ampache\Repository\UserActivityRepositoryInterface;

class Artist extends database_object implements library_item, CatalogItemInterface
{
    protected const DB_TABLENAME = 'artist';

    public int $id = 0;

    public ?string $name = null;

    public ?string $prefix = null;

    public ?string $mbid = null; // MusicBrainz ID

    public ?string $summary = null;

    public ?string $placeformed = null;

    public ?int $yearformed = null;

    public int $last_update;

    public ?int $addition_time = null;

    public ?int $user = null;

    public bool $manual_update;

    public ?int $time = null;

    public int $song_count;

    public int $album_count;

    public int $album_disk_count;

    public int $total_count;

    public int $total_skip;

    public ?string $link = null;

    /** @var int $albums */
    public $albums;

    /** @var null|string $f_name */
    public $f_name; // Prefix + Name, generated

    /** @var null|string $f_link */
    public $f_link;

    /** @var bool $_fake */
    public $_fake = false; // Set if construct_from_array used

    /** @var array $tags */
    private $tags = null;

    private ?bool $has_art = null;

    /** @var array $_mapcache */
    private static $_mapcache = [];

    /**
     * Artist class, for modifying an artist
     * Takes the ID of the artist and pulls the info from the db
     * @param int|null $artist_id
     */
    public function __construct(
        $artist_id = 0
    ) {
        if (!$artist_id) {
            return;
        }

        $info = $this->get_info($artist_id, static::DB_TABLENAME);
        if ($info === []) {
            return;
        }

        foreach ($info as $key => $value) {
            $this->$key = $value;
        }

        $this->time = (int)$this->time;
    }

    public function getId(): int
    {
        return (int)($this->id ?? 0);
    }

    public function isNew(): bool
    {
        return $this->getId() === 0;
    }

    /**
     * construct_from_array
     * This is used by the metadata class specifically but fills out a Artist object
     * based on a key'd array, it sets $_fake to true
     * @param array $data
     */
    public static function construct_from_array($data): Artist
    {
        $artist = new Artist(0);
        foreach ($data as $key => $value) {
            $artist->$key = $value;
        }

        // Ack that this is not a real object from the DB
        $artist->_fake = true;

        return $artist;
    }

    /**
     * this attempts to build a cache of the data from the passed albums all in one query
     * @param int[] $ids
     * @param bool $extra
     * @param string $limit_threshold
     */
    public static function build_cache($ids, $extra = false, $limit_threshold = ''): bool
    {
        if (empty($ids)) {
            return false;
        }

        $idlist     = '(' . implode(',', $ids) . ')';
        $sql        = 'SELECT * FROM `artist` WHERE `id` IN ' . $idlist;
        $db_results = Dba::read($sql);

        while ($row = Dba::fetch_assoc($db_results)) {
            parent::add_to_cache('artist', $row['id'], $row);
        }

        // If we need to also pull the extra information, this is normally only used when we are doing the human display
        if (
            $extra &&
            AmpConfig::get('show_played_times')
        ) {
            $sql = sprintf('SELECT `song`.`artist`, SUM(`song`.`total_count`) AS `total_count` FROM `song` WHERE `song`.`artist` IN %s GROUP BY `song`.`artist`', $idlist);

            //debug_event(self::class, "build_cache sql: " . $sql, 5);
            $db_results = Dba::read($sql);

            while ($row = Dba::fetch_assoc($db_results)) {
                $row['total_count'] = (empty($limit_threshold))
                    ? $row['total_count']
                    : Stats::get_object_count('artist', $row['artist'], $limit_threshold);
                parent::add_to_cache('artist_extra', $row['artist'], $row);
            }
        }

        return true;
    }

    /**
     * get_id_arrays
     *
     * Get each id from the artist table with the minimum detail required for subsonic
     * @param array $catalogs
     */
    public static function get_id_arrays($catalogs = []): array
    {
        $results = [];
        // if you have no catalogs set, just grab it all
        if (!empty($catalogs)) {
            $sql = "SELECT DISTINCT `artist`.`id`, LTRIM(CONCAT(COALESCE(`artist`.`prefix`, ''), ' ', `artist`.`name`)) AS `f_name`, `artist`.`name`, `artist`.`album_count` AS `album_count`, `artist`.`song_count`, `image`.`object_id` AS `has_art` FROM `artist` LEFT JOIN `catalog_map` ON `catalog_map`.`object_type` = 'artist' AND `catalog_map`.`object_id` = `artist`.`id` LEFT JOIN `image` ON `image`.`object_type` = 'artist' AND `image`.`object_id` = `artist`.`id` AND `image`.`size` = 'original' WHERE `catalog_map`.`catalog_id` = ? ORDER BY `artist`.`name`";
            foreach ($catalogs as $catalog_id) {
                $db_results = Dba::read($sql, [$catalog_id]);
                while ($row = Dba::fetch_assoc($db_results, false)) {
                    $results[] = $row;
                }
            }
        } else {
            $sql        = "SELECT DISTINCT `artist`.`id`, LTRIM(CONCAT(COALESCE(`artist`.`prefix`, ''), ' ', `artist`.`name`)) AS `f_name`, `artist`.`name`, `artist`.`album_count` AS `album_count`, `artist`.`song_count`, `image`.`object_id` AS `has_art` FROM `artist` LEFT JOIN `image` ON `image`.`object_type` = 'artist' AND `image`.`object_id` = `artist`.`id` AND `image`.`size` = 'original' ORDER BY `artist`.`name`";
            $db_results = Dba::read($sql);
            while ($row = Dba::fetch_assoc($db_results, false)) {
                $results[] = $row;
            }
        }

        return $results;
    }

    /**
     * get_id_array
     *
     * Get info from the artist table with the minimum detail required for subsonic
     * @param int $artist_id
     */
    public static function get_id_array($artist_id): array
    {
        $sql        = "SELECT DISTINCT `artist`.`id`, LTRIM(CONCAT(COALESCE(`artist`.`prefix`, ''), ' ', `artist`.`name`)) AS `f_name`, `artist`.`name`, `artist`.`album_count` AS `album_count`, `artist`.`song_count`, `catalog_map`.`catalog_id`, `image`.`object_id` FROM `artist` LEFT JOIN `catalog_map` ON `catalog_map`.`object_type` = 'artist' AND `catalog_map`.`object_id` = `artist`.`id` AND `catalog_map`.`catalog_id` = (SELECT MIN(`catalog_map`.`catalog_id`) FROM `catalog_map` WHERE `catalog_map`.`object_type` = 'artist' AND `catalog_map`.`object_id` = `artist`.`id`) LEFT JOIN `image` ON `image`.`object_type` = 'artist' AND `image`.`object_id` = `artist`.`id` AND `image`.`size` = 'original' WHERE `artist`.`id` = ? ORDER BY `artist`.`name`";
        $db_results = Dba::read($sql, [$artist_id]);

        return Dba::fetch_assoc($db_results, false);
    }

    /**
     * get_songs
     *
     * Get each album id for the artist
     * @return int[]
     */
    public function get_songs(): array
    {
        $sql        = "SELECT DISTINCT `album`.`id` FROM `album` LEFT JOIN `catalog` ON `catalog`.`id` = `album`.`catalog` LEFT JOIN `artist_map` ON `artist_map`.`object_id` = `album`.`id` WHERE `artist_map`.`artist_id` = ? AND `artist_map`.`object_type` = 'album' AND `catalog`.`enabled` = '1'";
        $db_results = Dba::read($sql, [$this->id]);
        $results    = [];

        while ($row = Dba::fetch_assoc($db_results, false)) {
            $results[] = (int)$row['id'];
        }

        return $results;
    }

    /**
     * format
     * this function takes an array of artist
     * information and formats the relevant values
     * so they can be displayed in a table for example
     * it changes the title into a full link.
     *
     * @param bool $details
     * @param string $limit_threshold
     */
    public function format($details = true, $limit_threshold = ''): void
    {
    }

    /**
     * does the item have art?
     */
    public function has_art(): bool
    {
        if ($this->has_art === null) {
            $this->has_art = Art::has_db($this->id, 'artist');
        }

        return $this->has_art;
    }

    public static function is_upload(int $artist_id): bool
    {
        $sql        = "SELECT `user` FROM `artist` WHERE `id` = ?";
        $db_results = Dba::read($sql, [$artist_id]);
        $user_id    = 0;
        if ($results = Dba::fetch_assoc($db_results)) {
            $user_id = (int)$results['user'];
        }

        return ($user_id > 0);
    }

    /**
     * Get item keywords for metadata searches.
     */
    public function get_keywords(): array
    {
        return [
            'mb_artistid' => [
                'important' => false,
                'label' => T_('Artist MusicBrainzID'),
                'value' => $this->mbid,
            ],
            'artist' => [
                'important' => true,
                'label' => T_('Artist'),
                'value' => $this->get_fullname(),
            ],
        ];
    }

    /**
     * Get item Label associations.
     * @return string[]
     */
    public function get_labels(): array
    {
        return $this->getLabelRepository()->getByArtist($this->id);
    }

    /**
     * format time to Hours:Minutes:Seconds.
     */
    public function get_f_time(): string
    {
        $min   = sprintf("%02d", (floor($this->time / 60) % 60));
        $sec   = sprintf("%02d", ($this->time % 60));
        $hours = floor($this->time / 3600);

        return ltrim($hours . ':' . $min . ':' . $sec, '0:');
    }

    /**
     * Get album count for album or album_disk based on config
     */
    public function get_album_count(): int
    {
        return (AmpConfig::get('album_group'))
            ? $this->album_count
            : $this->album_disk_count;
    }

    /**
     * Get item fullname.
     */
    public function get_fullname(): ?string
    {
        if ($this->f_name === null) {
            // set the full name
            $this->f_name = trim(trim($this->prefix ?? '') . ' ' . trim($this->name ?? ''));
        }

        return $this->f_name;
    }

    /**
     * Get item fullname by the artist id.
     */
    public static function get_fullname_by_id(?int $artist_id = 0): string
    {
        if (empty($artist_id)) {
            return '';
        }

        if (database_object::is_cached('artist_fullname_by_id', $artist_id)) {
            return database_object::get_from_cache('artist_fullname_by_id', $artist_id)[0];
        }

        $sql        = "SELECT LTRIM(CONCAT(COALESCE(`artist`.`prefix`, ''), ' ', `artist`.`name`)) AS `f_name` FROM `artist` WHERE `id` = ?;";
        $db_results = Dba::read($sql, [$artist_id]);
        if ($row = Dba::fetch_assoc($db_results)) {
            database_object::add_to_cache('artist_fullname_by_id', $artist_id, [$row['f_name']]);

            return $row['f_name'];
        }

        return '';
    }

    /**
     * Get item prefix, basename and name by the artist id.
     */
    public static function get_name_array_by_id(?int $artist_id = 0): array
    {
        if ($artist_id === 0) {
            return [
                "id" => 0,
                "name" => '',
                "prefix" => T_('Various'),
                "basename" => T_('Various')
            ];
        }

        $sql        = "SELECT `artist`.`id`, `artist`.`prefix`, `artist`.`name` AS `basename`, LTRIM(CONCAT(COALESCE(`artist`.`prefix`, ''), ' ', `artist`.`name`)) AS `name` FROM `artist` WHERE `id` = ?;";
        $db_results = Dba::read($sql, [$artist_id]);
        if ($row = Dba::fetch_assoc($db_results)) {
            return [
                "id" => (string)$row['id'],
                "name" => $row['name'],
                "prefix" => $row['prefix'],
                "basename" => $row['basename']
            ];
        }

        return [
            "id" => '',
            "name" => '',
            "prefix" => '',
            "basename" => '',
        ];
    }

    /**
     * get_display
     * This returns a csv formatted version of the artists that we are given
     * @param array $artists
     */
    public static function get_display($artists): string
    {
        $results = '';
        if (empty($artists)) {
            return $results;
        }

        foreach ($artists as $artists_id) {
            $results .= self::get_fullname_by_id($artists_id) . ', ';
        }

        return rtrim($results, ', ');
    }

    /**
     * Get item link.
     */
    public function get_link(): string
    {
        // don't do anything if it's formatted
        if ($this->link === null) {
<<<<<<< HEAD
            $web_path   = AmpConfig::get_web_path('/client');
            $this->link = ($this->catalog_id > 0)
                ? $web_path . '/artists.php?action=show&catalog=' . $this->catalog_id . '&artist=' . $this->id
                : $web_path . '/artists.php?action=show&artist=' . $this->id;
=======
            $web_path   = AmpConfig::get_web_path();
            $this->link = $web_path . '/artists.php?action=show&artist=' . $this->id;
>>>>>>> 246676dd
        }

        return $this->link;
    }

    /**
     * Get item tags.
     * @return array<array{user: int, id: int, name: string}>
     */
    public function get_tags(): array
    {
        if ($this->tags === null) {
            $this->tags = Tag::get_top_tags('artist', $this->id);
        }

        return $this->tags;
    }

    /**
     * Get item f_tags.
     */
    public function get_f_tags(): string
    {
        return Tag::get_display($this->get_tags(), true, 'artist');
    }

    /**
     * Get item f_link.
     */
    public function get_f_link(): string
    {
        // don't do anything if it's formatted
        if ($this->f_link === null) {
            $this->f_link = "<a href=\"" . $this->get_link() . "\" title=\"" . scrub_out($this->get_fullname()) . "\">" . scrub_out($this->get_fullname()) . "</a>";
        }

        return $this->f_link;
    }

    /**
     * Return a formatted link to the parent object (if appliccable)
     */
    public function get_f_parent_link(): ?string
    {
        return null;
    }

    /**
     * get_parent
     * Return parent `object_type`, `object_id`; null otherwise.
     */
    public function get_parent(): ?array
    {
        return null;
    }

    /**
     * Get item childrens.
     */
    public function get_childrens(): array
    {
        $medias = [];
        $albums = $this->getAlbumRepository()->getAlbumByArtist($this->id);
        $type   = 'album';
        foreach ($albums as $album_id) {
            $medias[] = ['object_type' => $type, 'object_id' => $album_id];
        }

        return [$type => $medias];
    }

    /**
     * Search for direct children of an object
     * @param string $name
     */
    public function get_children($name): array
    {
        $childrens  = [];
        $sql        = "SELECT DISTINCT `album`.`id` FROM `album` LEFT JOIN `album_map` ON `album_map`.`album_id` = `album`.`id` WHERE `album_map`.`object_id` = ? AND `album_map`.`object_type` = 'album' AND (`album`.`name` = ? OR LTRIM(CONCAT(COALESCE(`album`.`prefix`, ''), ' ', `album`.`name`)) = ?);";
        $db_results = Dba::read($sql, [$this->id, $name, $name]);
        while ($row = Dba::fetch_assoc($db_results)) {
            $childrens[] = [
                'object_type' => 'album',
                'object_id' => $row['id']
            ];
        }

        return $childrens;
    }

    /**
     * Get all childrens and sub-childrens medias.
     *
     * @return list<array{object_type: LibraryItemEnum, object_id: int}>
     */
    public function get_medias(?string $filter_type = null): array
    {
        $medias = [];
        if ($filter_type === null || $filter_type === 'song') {
            $songs = $this->getSongRepository()->getByArtist($this->id);
            foreach ($songs as $song_id) {
                $medias[] = ['object_type' => LibraryItemEnum::SONG, 'object_id' => $song_id];
            }
        }

        return $medias;
    }

    /**
     * Returns the id of the catalog the item is associated to
     */
    public function getCatalogId(): int
    {
        return 0;
    }

    /**
     * Get item's owner.
     */
    public function get_user_owner(): ?int
    {
        return $this->user;
    }

    /**
     * Get default art kind for this item.
     */
    public function get_default_art_kind(): string
    {
        return 'default';
    }

    /**
     * get_description
     */
    public function get_description(): string
    {
        return $this->summary ?? '';
    }

    /**
     * display_art
     * @param int $thumb
     * @param bool $force
     */
    public function display_art($thumb = 2, $force = false): void
    {
        $artist_id = null;
        $type      = null;

        if (Art::has_db($this->id, 'artist') || $force) {
            $artist_id = $this->id;
            $type      = 'artist';
        }

        if ($artist_id !== null && $type !== null) {
            Art::display($type, $artist_id, (string)$this->get_fullname(), $thumb, $this->get_link());
        }
    }

    /**
     * check
     *
     * Checks for an existing artist; if none exists, insert one.
     * @param string $name
     * @param string|null $mbid
     * @param bool $readonly
     */
    public static function check($name, $mbid = '', $readonly = false): ?int
    {
        $full_name = $name;
        $trimmed   = Catalog::trim_prefix(trim((string)$name));
        $name      = $trimmed['string'];
        $prefix    = $trimmed['prefix'];
        $trimmed   = Catalog::trim_featuring($name);
        if ($name !== $trimmed[0]) {
            debug_event(self::class, "check artist: cut {" . $name . "} to {" . $trimmed[0] . "}", 4);
        }

        $name = $trimmed[0];

        // If Ampache support multiple artists per song one day, we should also handle other artists here
        $mbid = VaInfo::parse_mbid($mbid);

        if (!$name) {
            $name   = T_('Unknown (Orphaned)');
            $prefix = null;
        }

        if ($name == 'Various Artists') {
            $mbid = '89ad4ac3-39f7-470e-963a-56509c546377';
        }

        if (isset(self::$_mapcache[$name][$prefix][$mbid])) {
            return self::$_mapcache[$name][$prefix][$mbid];
        }

        $artist_id = 0;
        $exists    = false;

        if ($mbid !== null && $mbid !== '' && $mbid !== '0') {
            // check for artists by mbid (there should only ever be one sent here)
            $sql        = 'SELECT `id` FROM `artist` WHERE `mbid` = ?';
            $db_results = Dba::read($sql, [$mbid]);
            if ($row = Dba::fetch_assoc($db_results)) {
                $artist_id = (int)$row['id'];
                $exists    = ($artist_id > 0);
            }

            // still missing? Match on the name and update the mbid
            $sql        = "SELECT `id` FROM `artist` WHERE (`artist`.`name` = ? OR LTRIM(CONCAT(COALESCE(`artist`.`prefix`, ''), ' ', `artist`.`name`)) = ?) AND `mbid` IS NULL;";
            $db_results = Dba::read($sql, [$name, $full_name]);
            while ($row = Dba::fetch_assoc($db_results)) {
                if (!$readonly) {
                    $sql = 'UPDATE `artist` SET `mbid` = ? WHERE `id` = ?';
                    Dba::write($sql, [$mbid, $row['id']]);
                }
            }
        } else {
            // look for artists with no mbid (if they exist) and then match on mbid artists last
            $id_array   = [];
            $sql        = "SELECT `id` FROM `artist` WHERE `mbid` IS NULL AND (`artist`.`name` = ? OR LTRIM(CONCAT(COALESCE(`artist`.`prefix`, ''), ' ', `artist`.`name`)) = ?) ORDER BY `id`;";
            $db_results = Dba::read($sql, [$name, $full_name]);
            while ($row = Dba::fetch_assoc($db_results)) {
                $id_array[] = (int)$row['id'];
            }

            $sql        = "SELECT `id`, `mbid` FROM `artist` WHERE `mbid` IS NOT NULL AND (`artist`.`name` = ? OR LTRIM(CONCAT(COALESCE(`artist`.`prefix`, ''), ' ', `artist`.`name`)) = ?) ORDER BY `id`;";
            $db_results = Dba::read($sql, [$name, $full_name]);
            while ($row = Dba::fetch_assoc($db_results)) {
                $id_array[] = (int)$row['id'];
            }

            if ($id_array !== []) {
                // Pick the first one (nombid and nombid used before matching on mbid)
                $artist_id = $id_array[0];
                $exists    = true;
            }
        }

        // cache and return the result
        if ($exists && $artist_id > 0) {
            self::$_mapcache[$name][$prefix][$mbid] = $artist_id;

            return $artist_id;
        }

        if ($readonly) {
            return null;
        }

        // prefer the name of the artist as provided by MusicBrainz
        if ($mbid !== null && $mbid !== '' && $mbid !== '0') {
            $plugin      = new Plugin('musicbrainz');
            $parsed_mbid = VaInfo::parse_mbid($mbid);
            $data        = $plugin->_plugin->get_artist($parsed_mbid);
            if (array_key_exists('name', $data)) {
                $trimmed = Catalog::trim_prefix(trim((string)$data['name']));
                $name    = $trimmed['string'];
                $prefix  = $trimmed['prefix'];
            }
        }

        // if all else fails, insert a new artist, cache it and return the id
        $sql  = 'INSERT INTO `artist` (`name`, `prefix`, `mbid`) VALUES(?, ?, ?)';
        $mbid = ($mbid === null || $mbid === '' || $mbid === '0')
            ? null
            : $mbid;

        $db_results = Dba::write($sql, [$name, $prefix, $mbid]);
        if (!$db_results) {
            return null;
        }

        $artist_id = (int) Dba::insert_id();
        debug_event(self::class, sprintf('check artist: created {%d}', $artist_id), 4);
        // map the new id
        Catalog::update_map(0, 'artist', $artist_id);

        self::$_mapcache[$name][$prefix][$mbid] = $artist_id;

        return $artist_id;
    }

    /**
     * check_mbid
     *
     * Checks for an existing artist by mbid; if none exists, insert one.
     * @param string $mbid
     */
    public static function check_mbid($mbid): int
    {
        $artist_id   = 0;
        $parsed_mbid = VaInfo::parse_mbid($mbid);

        // check for artists by mbid and split-mbid
        if ($parsed_mbid) {
            $sql        = 'SELECT `id` FROM `artist` WHERE `mbid` = ?';
            $db_results = Dba::read($sql, [$parsed_mbid]);
            if ($results = Dba::fetch_assoc($db_results)) {
                $artist_id = (int)$results['id'];
            }

            // return the result
            if ($artist_id > 0) {
                return $artist_id;
            }

            // if that fails, insert a new artist and return the id
            $plugin = new Plugin('musicbrainz');
            $data   = $plugin->_plugin->get_artist($parsed_mbid);
            if (array_key_exists('name', $data)) {
                $trimmed = Catalog::trim_prefix(trim((string)$data['name']));
                $name    = $trimmed['string'];
                $prefix  = $trimmed['prefix'];

                $sql        = "INSERT INTO `artist` (`name`, `prefix`, `mbid`) VALUES(?, ?, ?)";
                $db_results = Dba::write($sql, [$name, $prefix, $parsed_mbid]);
                if (!$db_results) {
                    return $artist_id;
                }

                $artist_id = (int)Dba::insert_id();
                debug_event(self::class, sprintf('check mbid: created {%d} ', $artist_id) . $data['name'], 4);
            }
        }

        return $artist_id;
    }

    /**
     * Add artist map for a single item
     */
    public static function add_artist_map(?int $artist_id, string $object_type, int $object_id): void
    {
        if ((int)$artist_id > 0 && (int)$object_id > 0) {
            debug_event(self::class, "add_artist_map artist_id {" . $artist_id . sprintf('} %s {', $object_type) . $object_id . "}", 5);
            $sql = "INSERT IGNORE INTO `artist_map` (`artist_id`, `object_type`, `object_id`) VALUES (?, ?, ?);";
            Dba::write($sql, [$artist_id, $object_type, $object_id]);
        }
    }

    /**
     * Delete the artist map for a single item
     */
    public static function remove_artist_map(int $artist_id, string $object_type, int $object_id): void
    {
        if ((int)$artist_id > 0 && (int)$object_id > 0) {
            debug_event(self::class, "remove_artist_map artist_id {" . $artist_id . sprintf('} %s {', $object_type) . $object_id . "}", 5);
            $sql = "DELETE FROM `artist_map` WHERE `artist_id` = ? AND `object_type` = ? AND `object_id` = ?;";
            Dba::write($sql, [$artist_id, $object_type, $object_id]);
        }
    }

    /**
     * get_artist_map
     *
     * This returns an ids of artists that have songs/albums mapped
     * @return int[]
     */
    public static function get_artist_map(string $object_type, int $object_id): array
    {
        $results    = [];
        $sql        = "SELECT `artist_id` AS `artist_id` FROM `artist_map` WHERE `object_type` = ? AND `object_id` = ?";
        $db_results = Dba::read($sql, [$object_type, $object_id]);
        while ($row = Dba::fetch_assoc($db_results)) {
            $results[] = (int)$row['artist_id'];
        }

        return $results;
    }

    /**
     * update_name_from_mbid
     *
     * Refresh your atist name using external data based on the mbid
     * @return array{prefix: ?string,name: string}
     */
    public static function update_name_from_mbid(string $new_name, string $mbid): array
    {
        $trimmed = Catalog::trim_prefix(trim((string)$new_name));
        $name    = $trimmed['string'];
        $prefix  = $trimmed['prefix'];
        $trimmed = Catalog::trim_featuring($name);
        $name    = $trimmed[0];
        debug_event(self::class, sprintf('update_name_from_mbid: rename {%s} to {%s} {%s}', $mbid, $prefix, $name), 4);

        $sql = 'UPDATE `artist` SET `prefix` = ?, `name` = ? WHERE `mbid` = ?';
        Dba::write($sql, [$prefix, $name, $mbid]);

        return [
            'name' => $name,
            'prefix' => $prefix,
        ];
    }

    /**
     * update
     * This takes a key'd array of data and updates the current artist
     * @param array{
     *      name?: string,
     *      mbid?: string|null,
     *      summary?: string|null,
     *      placeformed?: string|null,
     *      yearformed?: int|null,
     *      overwrite_childs?: string,
     *      add_to_childs?: string,
     *      edit_tags?: string,
     *      edit_labels?: string
     *  } $data
     */
    public function update(array $data): int
    {
        //debug_event(self::class, "update: " . print_r($data, true), 5);
        // Save our current ID
        $full_name   = $data['name'] ?? '';
        $prefix      = Catalog::trim_prefix($full_name)['prefix'];
        $name        = Catalog::trim_prefix($full_name)['string'];
        $mbid        = $data['mbid'] ?? null;
        $summary     = $data['summary'] ?? null;
        $placeformed = $data['placeformed'] ?? null;
        $yearformed  = $data['yearformed'] ?? null;
        $current_id  = $this->id;

        // Check if name is different than the current name
        if ($this->prefix != $prefix || $this->name != $name) {
            $updated   = false;
            $artist_id = (int)self::check($name, $mbid, true);

            // If you couldn't find an artist OR you found the current one, just rename it and move on
            if ($artist_id == 0 || ($artist_id > 0 && $artist_id == $current_id)) {
                debug_event(self::class, "updated name: " . $prefix . ' ' . $name, 5);
                $this->update_artist_name($name, $prefix);
            }

            // If it's changed we need to update
            if ($artist_id > 0 && $artist_id != $current_id) {
                debug_event(self::class, "updated: " . $current_id . "  to: " . $artist_id, 5);
                $time  = time();
                $songs = $this->getSongRepository()->getByArtist($this->id);
                foreach ($songs as $song_id) {
                    Song::update_artist($artist_id, $song_id, $this->id, false);
                    Song::update_utime($song_id, $time);
                }

                Song::migrate_artist($artist_id, $this->id);
                self::update_table_counts();
                $updated    = true;
                $current_id = $artist_id;
            }

            // clear out the old data
            if ($updated) {
                debug_event(self::class, "garbage_collection: " . $artist_id, 5);
                $this->getArtistRepository()->collectGarbage();
                Stats::garbage_collection();
                Rating::garbage_collection();
                Userflag::garbage_collection();
                $this->getLabelRepository()->collectGarbage();
                $this->getUseractivityRepository()->collectGarbage();
                self::update_table_counts();
            } // if updated
        } elseif ($this->mbid != $mbid) {
            $sql = 'UPDATE `artist` SET `mbid` = ? WHERE `id` = ?';
            Dba::write($sql, [$mbid, $current_id]);
        }

        $this->update_artist_info($summary, $placeformed, $yearformed, true);

        $this->prefix = $prefix;
        $this->name   = $name;
        $this->mbid   = $mbid;

        $override_childs = false;
        if (array_key_exists('overwrite_childs', $data) && $data['overwrite_childs'] == 'checked') {
            $override_childs = true;
        }

        $add_to_childs = false;
        if (array_key_exists('add_to_childs', $data) && $data['add_to_childs'] == 'checked') {
            $add_to_childs = true;
        }

        if (isset($data['edit_tags'])) {
            $this->getArtistTagUpdater()->updateTags(
                $this,
                (string)$data['edit_tags'],
                $override_childs,
                $add_to_childs,
                true
            );
        }

        if (AmpConfig::get('label') && isset($data['edit_labels'])) {
            $this->getLabelListUpdater()->update(
                $data['edit_labels'],
                $this->id,
                true
            );
        }

        return $current_id;
    }

    /**
     * Update artist information.
     * @param string|null $summary
     * @param null|string $placeformed
     * @param null|int $yearformed
     * @param bool $manual
     */
    public function update_artist_info($summary, $placeformed, $yearformed, $manual = false): void
    {
        // set null values if missing
        $summary     = (empty($summary)) ? null : $summary;
        $placeformed = (empty($placeformed)) ? null : $placeformed;
        $yearformed  = ((int)$yearformed == 0) ? null : Catalog::normalize_year($yearformed);

        $sql = "UPDATE `artist` SET `summary` = ?, `placeformed` = ?, `yearformed` = ?, `last_update` = ?, `manual_update` = ? WHERE `id` = ?";
        Dba::write($sql, [
            $summary,
            $placeformed,
            $yearformed,
            time(),
            (int)$manual,
            $this->id,
        ]);

        $this->summary     = $summary;
        $this->placeformed = $placeformed;
        $this->yearformed  = $yearformed;
    }

    /**
     * Update artist associated user_id.
     * @param int $user_id
     */
    public function update_artist_user($user_id): void
    {
        $sql = "UPDATE `artist` SET `user` = ? WHERE `id` = ?";
        Dba::write($sql, [$user_id, $this->id]);
    }

    /**
     * Update artist associated user.
     * @param string $name
     * @param null|string $prefix
     */
    public function update_artist_name($name, $prefix): void
    {
        $sql = "UPDATE `artist` SET `prefix` = ?, `name` = ? WHERE `id` = ?";
        Dba::write($sql, [$prefix, $name, $this->id]);
    }

    /**
     * update_artist_count
     */
    public static function update_artist_count(int $artist_id): void
    {
        debug_event(self::class, 'update_artist_count ' . $artist_id, 5);
        $params = [$artist_id];
        // artist.time
        $sql = "UPDATE `artist`, (SELECT SUM(`song`.`time`) AS `time`, `artist_map`.`artist_id` FROM `song` LEFT JOIN `artist_map` ON `song`.`id` = `artist_map`.`object_id` AND `artist_map`.`object_type` = 'song' WHERE `artist_map`.`artist_id` = ? GROUP BY `artist_map`.`artist_id`) AS `song` SET `artist`.`time` = `song`.`time` WHERE (`artist`.`time` IS NULL OR `artist`.`time` != `song`.`time`) AND `artist`.`id` = `song`.`artist_id`;";
        Dba::write($sql, $params);
        // artist.total_count
        $sql = "UPDATE `artist`, (SELECT COUNT(`object_count`.`object_id`) AS `total_count`, `object_id` FROM `object_count` WHERE `object_count`.`object_id` = ? AND `object_count`.`object_type` = 'artist' AND `object_count`.`count_type` = 'stream' GROUP BY `object_count`.`object_id`) AS `object_count` SET `artist`.`total_count` = `object_count`.`total_count` WHERE `artist`.`total_count` != `object_count`.`total_count` AND `artist`.`id` = `object_count`.`object_id`;";
        Dba::write($sql, $params);
        // object count = 0
        $sql = "UPDATE `artist`, (SELECT 0 AS `total_count`, `artist`.`id` FROM `artist` WHERE `id` = ? AND `id` NOT IN (SELECT `object_id` FROM `object_count` WHERE `object_count`.`object_id` = ? AND `object_type` = 'artist' AND `count_type` = 'stream')) AS `object_count` SET `artist`.`total_count` = `object_count`.`total_count` WHERE `artist`.`total_count` != `object_count`.`total_count` AND `artist`.`id` = `object_count`.`id`;";
        Dba::write($sql, [$artist_id, $artist_id]);
        // artist.album_count
        $sql = "UPDATE `artist`, (SELECT COUNT(DISTINCT `album`.`id`) AS `album_count`, `artist_map`.`artist_id` FROM `artist_map` LEFT JOIN `album` ON `album`.`id` = `artist_map`.`object_id` AND `artist_map`.`object_type` = 'album' LEFT JOIN `catalog` ON `catalog`.`id` = `album`.`catalog` WHERE `artist_map`.`artist_id` = ? AND `catalog`.`enabled` = '1' GROUP BY `artist_map`.`artist_id`) AS `album` SET `artist`.`album_count` = `album`.`album_count` WHERE `artist`.`album_count` != `album`.`album_count` AND `artist`.`id` = `album`.`artist_id`;";
        Dba::write($sql, $params);
        // artist.song_count
        $sql = "UPDATE `artist`, (SELECT COUNT(`song`.`id`) AS `song_count`, `artist_map`.`artist_id` FROM `artist_map` LEFT JOIN `song` ON `song`.`id` = `artist_map`.`object_id` AND `artist_map`.`object_type` = 'song' LEFT JOIN `catalog` ON `catalog`.`id` = `song`.`catalog` WHERE `artist_map`.`artist_id` = ? AND `catalog`.`enabled` = '1' GROUP BY `artist_map`.`artist_id`) AS `song` SET `artist`.`song_count` = `song`.`song_count` WHERE `artist`.`song_count` != `song`.`song_count` AND `artist`.`id` = `song`.`artist_id`;";
        Dba::write($sql, $params);
    }

    /**
     * update_table_counts
     */
    public static function update_table_counts(): void
    {
        debug_event(self::class, 'update_table_counts', 5);
        // artist.time
        $sql = "UPDATE `artist`, (SELECT SUM(`song`.`time`) AS `time`, `artist_map`.`artist_id` FROM `song` LEFT JOIN `artist_map` ON `song`.`id` = `artist_map`.`object_id` AND `artist_map`.`object_type` = 'song' GROUP BY `artist_map`.`artist_id`) AS `song` SET `artist`.`time` = `song`.`time` WHERE (`artist`.`time` IS NULL OR `artist`.`time` != `song`.`time`) AND `artist`.`id` = `song`.`artist_id`;";
        Dba::write($sql);
        // artist.total_count
        $sql = "UPDATE `artist`, (SELECT COUNT(`object_count`.`object_id`) AS `total_count`, `object_id` FROM `object_count` WHERE `object_count`.`object_type` = 'artist' AND `object_count`.`count_type` = 'stream' GROUP BY `object_count`.`object_id`) AS `object_count` SET `artist`.`total_count` = `object_count`.`total_count` WHERE `artist`.`total_count` != `object_count`.`total_count` AND `artist`.`id` = `object_count`.`object_id`;";
        Dba::write($sql);
        // object count = 0
        $sql = "UPDATE `artist`, (SELECT 0 AS `total_count`, `artist`.`id` FROM `artist` WHERE `id` NOT IN (SELECT `object_id` FROM `object_count` WHERE `object_type` = 'artist' AND `count_type` = 'stream')) AS `object_count` SET `artist`.`total_count` = `object_count`.`total_count` WHERE `artist`.`total_count` != `object_count`.`total_count` AND `artist`.`id` = `object_count`.`id`;";
        Dba::write($sql);
        // artist.album_count
        $sql = "UPDATE `artist`, (SELECT COUNT(DISTINCT `album`.`id`) AS `album_count`, `artist_map`.`artist_id` FROM `artist_map` LEFT JOIN `album` ON `album`.`id` = `artist_map`.`object_id` AND `artist_map`.`object_type` = 'album' LEFT JOIN `catalog` ON `catalog`.`id` = `album`.`catalog` WHERE `catalog`.`enabled` = '1' GROUP BY `artist_map`.`artist_id`) AS `album` SET `artist`.`album_count` = `album`.`album_count` WHERE `artist`.`album_count` != `album`.`album_count` AND `artist`.`id` = `album`.`artist_id`;";
        Dba::write($sql);
        // artist.song_count
        $sql = "UPDATE `artist`, (SELECT COUNT(`song`.`id`) AS `song_count`, `artist_map`.`artist_id` FROM `artist_map` LEFT JOIN `song` ON `song`.`id` = `artist_map`.`object_id` AND `artist_map`.`object_type` = 'song' LEFT JOIN `catalog` ON `catalog`.`id` = `song`.`catalog` WHERE `catalog`.`enabled` = '1' GROUP BY `artist_map`.`artist_id`) AS `song` SET `artist`.`song_count` = `song`.`song_count` WHERE `artist`.`song_count` != `song`.`song_count` AND `artist`.`id` = `song`.`artist_id`;";
        Dba::write($sql);
    }

    /**
     * Update artist last_update time.
     * @param int $object_id
     */
    public static function set_last_update($object_id): void
    {
        $sql = "UPDATE `artist` SET `last_update` = ? WHERE `id` = ?";
        Dba::write($sql, [time(), $object_id]);
    }

    /**
     * Migrate an object's associate stats to a new object
     * @param int $old_object_id
     * @param int $new_object_id
     */
    public static function migrate($old_object_id, $new_object_id): void
    {
        if ((int)$new_object_id > 0) {
            // migrating to a new artist
            $params = [$new_object_id, $old_object_id];
            $sql    = "UPDATE `song` SET `artist` = ? WHERE `artist` = ?;";
            Dba::write($sql, $params);
            $sql = "UPDATE `album` SET `album_artist` = ? WHERE `album_artist` = ?;";
            Dba::write($sql, $params);
            // migrate the maps and delete ones that aren't required
            $sql = "UPDATE IGNORE `artist_map` SET `artist_id` = ? WHERE `artist_id` = ?;";
            Dba::write($sql, $params);
            $sql = "UPDATE IGNORE `album_map` SET `object_id` = ? WHERE `object_id` = ? AND `object_type` = 'album';";
            Dba::write($sql, $params);
        } else {
            // removing the artist
            $params = [$old_object_id];
            $sql    = "UPDATE `song` SET `artist` = NULL WHERE `artist` = ?;";
            Dba::write($sql, $params);
            $sql = "UPDATE `album` SET `album_artist` = NULL WHERE `album_artist` = ?;";
            Dba::write($sql, $params);
        }

        // delete the old one if it's a dupe row above
        $sql = "DELETE FROM `artist_map` WHERE `artist_id` = ?;";
        Dba::write($sql, [$old_object_id]);
        $sql = "DELETE FROM `album_map` WHERE `object_id` = ? AND `object_type` = 'album';";
        Dba::write($sql, [$old_object_id]);
        self::update_table_counts();
    }

    public function getMediaType(): LibraryItemEnum
    {
        return LibraryItemEnum::ARTIST;
    }

    /**
     * @deprecated
     */
    private function getLabelRepository(): LabelRepositoryInterface
    {
        global $dic;

        return $dic->get(LabelRepositoryInterface::class);
    }

    /**
     * @deprecated
     */
    private function getLabelListUpdater(): LabelListUpdaterInterface
    {
        global $dic;

        return $dic->get(LabelListUpdaterInterface::class);
    }

    /**
     * @deprecated
     */
    private function getAlbumRepository(): AlbumRepositoryInterface
    {
        global $dic;

        return $dic->get(AlbumRepositoryInterface::class);
    }

    /**
     * @deprecated
     */
    private function getArtistTagUpdater(): ArtistTagUpdaterInterface
    {
        global $dic;

        return $dic->get(ArtistTagUpdaterInterface::class);
    }

    /**
     * @deprecated
     */
    private function getSongRepository(): SongRepositoryInterface
    {
        global $dic;

        return $dic->get(SongRepositoryInterface::class);
    }

    /**
     * @deprecated
     */
    private function getUseractivityRepository(): UserActivityRepositoryInterface
    {
        global $dic;

        return $dic->get(UserActivityRepositoryInterface::class);
    }

    /**
     * @deprecated Inject dependency
     */
    private function getArtistRepository(): ArtistRepositoryInterface
    {
        global $dic;

        return $dic->get(ArtistRepositoryInterface::class);
    }
}<|MERGE_RESOLUTION|>--- conflicted
+++ resolved
@@ -437,15 +437,8 @@
     {
         // don't do anything if it's formatted
         if ($this->link === null) {
-<<<<<<< HEAD
             $web_path   = AmpConfig::get_web_path('/client');
-            $this->link = ($this->catalog_id > 0)
-                ? $web_path . '/artists.php?action=show&catalog=' . $this->catalog_id . '&artist=' . $this->id
-                : $web_path . '/artists.php?action=show&artist=' . $this->id;
-=======
-            $web_path   = AmpConfig::get_web_path();
             $this->link = $web_path . '/artists.php?action=show&artist=' . $this->id;
->>>>>>> 246676dd
         }
 
         return $this->link;
