<?php

declare(strict_types=0);

/**
 * vim:set softtabstop=4 shiftwidth=4 expandtab:
 *
 * LICENSE: GNU Affero General Public License, version 3 (AGPL-3.0-or-later)
 * Copyright Ampache.org, 2001-2023
 *
 * This program is free software: you can redistribute it and/or modify
 * it under the terms of the GNU Affero General Public License as published by
 * the Free Software Foundation, either version 3 of the License, or
 * (at your option) any later version.
 *
 * This program is distributed in the hope that it will be useful,
 * but WITHOUT ANY WARRANTY; without even the implied warranty of
 * MERCHANTABILITY or FITNESS FOR A PARTICULAR PURPOSE.  See the
 * GNU Affero General Public License for more details.
 *
 * You should have received a copy of the GNU Affero General Public License
 * along with this program.  If not, see <https://www.gnu.org/licenses/>.
 *
 */

namespace Ampache\Repository\Model;

use Ampache\Module\Api\Ajax;
use Ampache\Module\Statistics\Stats;
use Ampache\Module\System\Dba;
use Ampache\Config\AmpConfig;
use Ampache\Module\System\Core;
use Ampache\Module\System\Plugin\PluginTypeEnum;
use Ampache\Module\User\Activity\UserActivityPosterInterface;
use Exception;
use PDOStatement;

/**
 * This tracks ratings for songs, albums, artists, videos, tvshows, movies ...
 */
class Rating extends database_object
{
    protected const DB_TABLENAME = 'rating';

    private const RATING_TYPES   = [
        'artist',
        'album',
        'album_disk',
        'song',
        'stream',
        'live_stream',
        'video',
        'playlist',
        'search',
        'tvshow',
        'tvshow_season',
        'podcast',
        'podcast_episode',
    ];

    // Public variables
    public int $id; // The object_id of the object rated
    public string $type; // The object_type of object we want

    /**
     * Constructor
     * This is run every time a new object is created, and requires
     * the id and type of object that we need to pull the rating for
     * @param int|null $rating_id
     * @param string $type
     */
    public function __construct($rating_id, $type)
    {
        $this->id   = (int)$rating_id;
        $this->type = $type;
    }

    public function getId(): int
    {
        return (int)($this->id ?? 0);
    }

    public static function is_valid($type): bool
    {
        return in_array($type, self::RATING_TYPES);
    }

    /**
     * garbage_collection
     *
     * Remove ratings for items that no longer exist.
     * @param string $object_type
     * @param int $object_id
     */
    public static function garbage_collection($object_type = null, $object_id = null): void
    {
        $types = [
            'album',
            'album_disk',
            'artist',
            'catalog',
            'tag',
            'label',
            'live_stream',
            'playlist',
            'podcast',
            'podcast_episode',
            'search',
            'song',
            'tvshow',
            'tvshow_season',
            'user',
            'video',
        ];

        if ($object_type !== null && $object_type !== '') {
            if (in_array($object_type, $types)) {
                $sql = "DELETE FROM `rating` WHERE `object_type` = ? AND `object_id` = ?";
                Dba::write($sql, [$object_type, $object_id]);
            } else {
                debug_event(self::class, 'Garbage collect on type `' . $object_type . '` is not supported.', 1);
            }
        } else {
            foreach ($types as $type) {
                Dba::write(sprintf('DELETE FROM `rating` WHERE `object_type` = \'%s\' AND `rating`.`object_id` NOT IN (SELECT `%s`.`id` FROM `%s`);', $type, $type, $type));
            }
        }

        // delete 'empty' ratings
        Dba::write("DELETE FROM `rating` WHERE `rating`.`rating` = 0;");
    }

    /**
     * build_cache
     * This attempts to get everything we'll need for this page load in a
     * single query, saving on connection overhead
     * @param string $type
     * @param array $ids
     * @param int $user_id
     */
    public static function build_cache($type, $ids, $user_id = null): bool
    {
        if (empty($ids)) {
            return false;
        }

        if ($user_id === null) {
            $user    = Core::get_global('user');
            $user_id = $user->id ?? 0;
        }

        if ($user_id === 0) {
            return false;
        }

        $ratings      = [];
        $user_ratings = [];
        $idlist       = '(' . implode(',', $ids) . ')';
        $sql          = sprintf('SELECT `rating`, `object_id` FROM `rating` WHERE `user` = ? AND `object_id` IN %s AND `object_type` = ?', $idlist);
        $db_results   = Dba::read($sql, [$user_id, $type]);

        while ($row = Dba::fetch_assoc($db_results)) {
            $user_ratings[$row['object_id']] = $row['rating'];
        }

        $sql        = sprintf('SELECT ROUND(AVG(`rating`), 2) AS `rating`, `object_id` FROM `rating` WHERE `object_id` IN %s AND `object_type` = ? GROUP BY `object_id`', $idlist);
        $db_results = Dba::read($sql, [$type]);

        while ($row = Dba::fetch_assoc($db_results)) {
            $ratings[$row['object_id']] = $row['rating'];
        }

        foreach ($ids as $object_id) {
            // First store the user-specific rating
            $rating = isset($user_ratings[$object_id]) ? (int)$user_ratings[$object_id] : 0;

            parent::add_to_cache('rating_' . $type . '_user' . $user_id, $object_id, [$rating]);
            // Then store the average
            $rating = isset($ratings[$object_id]) ? round($ratings[$object_id], 1) : 0;

            parent::add_to_cache('rating_' . $type . '_all', $object_id, [(int)$rating]);
        }

        return true;
    }

    /**
     * get_user_rating
     * Get a user's rating. If no userid is passed in, we use the currently logged in user.
     * @param int $user_id
     */
    public function get_user_rating($user_id = null): ?int
    {
        if ($user_id === null) {
            $user    = Core::get_global('user');
            $user_id = $user->id ?? 0;
        }

        if ($user_id === 0) {
            return null;
        }

        $key = 'rating_' . $this->type . '_user' . $user_id;
        if (parent::is_cached($key, $this->id) && parent::get_from_cache($key, $this->id)[0] > 0) {
            return parent::get_from_cache($key, $this->id)[0];
        }

        $sql        = "SELECT `rating` FROM `rating` WHERE `user` = ? AND `object_id` = ? AND `object_type` = ? AND `rating` > 0;";
        $db_results = Dba::read($sql, [$user_id, $this->id, $this->type]);
        $row        = Dba::fetch_assoc($db_results);
        if ($row === []) {
            return null;
        }

        $rating = (int)$row['rating'];
        parent::add_to_cache($key, $this->id, [$rating]);

        return $rating;
    }

    /**
     * get_average_rating
     * Get the floored average rating of what everyone has rated this object as.
     */
    public function get_average_rating(): ?float
    {
        $key = 'rating_' . $this->type . '_all';
        if (parent::is_cached($key, $this->id) && parent::get_from_cache($key, $this->id)[0] > 0) {
            return (float)parent::get_from_cache($key, $this->id)[0];
        }

        $sql        = "SELECT ROUND(AVG(`rating`), 2) AS `rating` FROM `rating` WHERE `object_id` = ? AND `object_type` = ? HAVING COUNT(object_id) > 1";
        $db_results = Dba::read($sql, [$this->id, $this->type]);
        $row        = Dba::fetch_assoc($db_results);
        if ($row === []) {
            return null;
        }

        $rating = (float)$row['rating'];
        parent::add_to_cache($key, $this->id, [$rating]);

        return $rating;
    }

    /**
     * get_highest_sql
     * Get highest sql
     * @param string $input_type
     * @param int $user_id
     */
    public static function get_highest_sql($input_type, $user_id = null): string
    {
        $type    = Stats::validate_type($input_type);
        $user_id = (int)($user_id);
        $sql     = "SELECT MAX(`id`) AS `table_id`, MIN(`rating`.`object_id`) AS `id`, ROUND(AVG(`rating`.`rating`), 2) AS `rating`, COUNT(DISTINCT(`rating`.`user`)) AS `count` FROM `rating`";
        if ($input_type == 'album_artist' || $input_type == 'song_artist') {
            $sql .= " LEFT JOIN `artist` ON `artist`.`id` = `rating`.`object_id` AND `rating`.`object_type` = 'artist'";
        }

        $sql .= sprintf(' WHERE `object_type` = \'%s\'', $type);
        if (AmpConfig::get('catalog_disable') && in_array($input_type, ['artist', 'album', 'album_disk', 'song', 'video'])) {
            $sql .= " AND " . Catalog::get_enable_filter($input_type, '`object_id`');
        }

        if (AmpConfig::get('catalog_filter') && $user_id > 0) {
            $sql .= " AND" . Catalog::get_user_filter('rating_' . $type, $user_id);
        }

        if ($input_type == 'album_artist') {
            $sql .= " AND `artist`.`album_count` > 0";
        }

        if ($input_type == 'song_artist') {
            $sql .= " AND `artist`.`song_count` > 0";
        }

        //debug_event(self::class, 'get_highest_sql ' . $sql, 5);

        return $sql . " GROUP BY `rating`.`object_id` ORDER BY `rating` DESC, `count` DESC, `table_id` DESC ";
    }

    /**
     * get_highest
     * Get objects with the highest average rating.
     * @param string $input_type
     * @param int $count
     * @param int $offset
     * @param int $user_id
<<<<<<< HEAD
=======
     * @return int[]
>>>>>>> c4ec9649
     */
    public static function get_highest($input_type, $count = 0, $offset = 0, $user_id = null): array
    {
        if ($count === 0) {
            $count = AmpConfig::get('popular_threshold', 10);
        }

        if ($count === -1) {
            $count  = 0;
            $offset = 0;
        }

        // Select Top objects counting by # of rows
        $sql   = self::get_highest_sql($input_type, $user_id);
        $limit = ($offset < 1)
            ? $count
            : $offset . "," . $count;
        if ($limit > 0) {
            $sql .= 'LIMIT ' . $limit;
        }

        //debug_event(self::class, 'get_highest ' . $sql, 5);
        $db_results = Dba::read($sql);
        $results    = [];
        while ($row = Dba::fetch_assoc($db_results)) {
            $results[] = (int)$row['id'];
        }

        return $results;
    }

    /**
     * set_rating
     * This function sets the rating for the current object.
     * If no user_id is passed in, we use the currently logged in user.
     * @param int $rating
     * @param int $user_id
     */
    public function set_rating($rating, $user_id = null): bool
    {
        if ($user_id === null) {
            $user    = Core::get_global('user');
            $user_id = $user->id ?? 0;
        }

        if ($user_id === 0) {
            return false;
        }

        $time = time();
        // Everything else is a single item
        debug_event(self::class, sprintf('Setting rating for %s %d to %d', $this->type, $this->id, $rating), 5);
        if ($rating < 1) {
            // If score is negative or 0, then remove rating
            $sql    = "DELETE FROM `rating` WHERE `object_id` = ? AND `object_type` = ? AND `user` = ?";
            $params = [$this->id, $this->type, $user_id];
        } else {
            $sql    = "REPLACE INTO `rating` (`object_id`, `object_type`, `rating`, `user`, `date`) VALUES (?, ?, ?, ?, ?)";
            $params = [
                $this->id,
                $this->type,
                $rating,
                $user_id,
                $time,
            ];

            $this->getUserActivityPoster()->post((int) $user_id, 'rating', $this->type, $this->id, $time);
        }

        Dba::write($sql, $params);

        parent::add_to_cache('rating_' . $this->type . '_user' . $user_id, $this->id, [$rating]);

        self::save_rating($this->id, $this->type, (int)$rating, (int)$user_id);

        return true;
    }

    /**
     * save_rating
     * Forward rating value to plugins
     * @param int $object_id
     * @param string $object_type
     * @param int $new_rating
     * @param int $user_id
     */
    public static function save_rating($object_id, $object_type, $new_rating, $user_id): void
    {
        $rating = new Rating($object_id, $object_type);
        $user   = new User($user_id);
        if ($rating->id !== 0) {
            foreach (Plugin::get_plugins(PluginTypeEnum::RATING_SAVER) as $plugin_name) {
                try {
                    $plugin = new Plugin($plugin_name);
                    if ($plugin->_plugin !== null && $plugin->load($user)) {
                        debug_event(self::class, 'save_rating... ' . $plugin->_plugin->name, 5);
                        $plugin->_plugin->save_rating($rating, $new_rating);
                    }
                } catch (Exception $error) {
                    debug_event(self::class, 'save_rating plugin error: ' . $error->getMessage(), 1);
                }
            }
        }
    }

    /**
     * show
     * This takes an id and a type and displays the rating if ratings are
     * enabled.  If $show_global_rating is true, also show the average from all users.
     * @param int $object_id
     * @param string $type
     * @param bool $show_global_rating
     */
    public static function show($object_id, $type, $show_global_rating = false): string
    {
        // If ratings aren't enabled don't do anything
        if (!AmpConfig::get('ratings') || !in_array($type, self::RATING_TYPES)) {
            return '';
        }

        $rating = new Rating($object_id, $type);

        $base_url = '?action=set_rating&rating_type=' . $rating->type . '&object_id=' . $rating->id;
        $rate     = ($rating->get_user_rating() ?? 0);

        $global_rating = '';

        if ($show_global_rating) {
            $global_rating_value = $rating->get_average_rating();

            if ($global_rating_value > 0) {
                $global_rating = sprintf(
                    '<span class="global-rating" title="%s">
                        (%s)
                    </span>',
                    T_('Average from all users'),
                    $global_rating_value
                );
            }
        }

        // decide width of rating (5 stars -> 20% per star)
        $width = $rate * 20;
        if ($width < 0) {
            $width = 0;
        }

        $ratings = '';

        for ($count = 1; $count < 6; ++$count) {
            $ratings .= sprintf(
                '<li>%s</li>',
                Ajax::text($base_url . '&rating=' . $count, '', 'rating' . $count . '_' . $rating->id . '_' . $rating->type, '', 'star' . $count)
            );
        }

        $ratedText = $rate < 1 ? T_('not rated yet') : sprintf(T_('%s of 5'), $rate);

        return sprintf(
            '<span class="star-rating dynamic-star-rating">
                <ul>
                    <li class="current-rating" style="width: %d%%">%s: %s</li>
                    %s
                </ul>
                %s
                %s
            </span>',
            $width,
            T_('Current rating'),
            $ratedText,
            $ratings,
            $global_rating,
            Ajax::text($base_url . '&rating=-1', '', 'rating0_' . $rating->id . '_' . $rating->type, '', 'star0')
        );
    }

    /**
     * Migrate an object associate stats to a new object
     * @param string $object_type
     * @param int $old_object_id
     * @param int $new_object_id
     * @return PDOStatement|bool
     */
    public static function migrate($object_type, $old_object_id, $new_object_id)
    {
        $sql = "UPDATE IGNORE `rating` SET `object_id` = ? WHERE `object_type` = ? AND `object_id` = ?";

        return Dba::write($sql, [$new_object_id, $object_type, $old_object_id]);
    }

    /**
     * @deprecated inject dependency
     */
    private function getUserActivityPoster(): UserActivityPosterInterface
    {
        global $dic;

        return $dic->get(UserActivityPosterInterface::class);
    }
}<|MERGE_RESOLUTION|>--- conflicted
+++ resolved
@@ -286,10 +286,7 @@
      * @param int $count
      * @param int $offset
      * @param int $user_id
-<<<<<<< HEAD
-=======
      * @return int[]
->>>>>>> c4ec9649
      */
     public static function get_highest($input_type, $count = 0, $offset = 0, $user_id = null): array
     {
