--- conflicted
+++ resolved
@@ -101,64 +101,6 @@
     }
 
     /**
-<<<<<<< HEAD
-=======
-     * build_cache
-     * This attempts to get everything we'll need for this page load in a
-     * single query, saving on connection overhead
-     * @param string $type
-     * @param array $ids
-     * @param integer $user_id
-     * @return boolean
-     */
-    public static function build_cache($type, $ids, $user_id = null)
-    {
-        if (empty($ids)) {
-            return false;
-        }
-        if ($user_id === null) {
-            $user_id = Core::get_global('user')->id;
-        }
-        $ratings      = array();
-        $user_ratings = array();
-        $idlist       = '(' . implode(',', $ids) . ')';
-        $sql          = "SELECT `rating`, `object_id` FROM `rating` " . "WHERE `user` = ? AND `object_id` IN $idlist " . "AND `object_type` = ?";
-        $db_results   = Dba::read($sql, array($user_id, $type));
-
-        while ($row = Dba::fetch_assoc($db_results)) {
-            $user_ratings[$row['object_id']] = $row['rating'];
-        }
-
-        $sql        = "SELECT ROUND(AVG(`rating`), 2) as `rating`, `object_id` FROM " . "`rating` WHERE `object_id` IN $idlist AND " . "`object_type` = ? GROUP BY `object_id`";
-        $db_results = Dba::read($sql, array($type));
-
-        while ($row = Dba::fetch_assoc($db_results)) {
-            $ratings[$row['object_id']] = $row['rating'];
-        }
-
-        foreach ($ids as $object_id) {
-            // First store the user-specific rating
-            if (!isset($user_ratings[$object_id])) {
-                $rating = 0;
-            } else {
-                $rating = (int)$user_ratings[$object_id];
-            }
-            parent::add_to_cache('rating_' . $type . '_user' . $user_id, $object_id, array((int)$rating));
-
-            // Then store the average
-            if (!isset($ratings[$object_id])) {
-                $rating = 0;
-            } else {
-                $rating = round($ratings[$object_id], 1);
-            }
-            parent::add_to_cache('rating_' . $type . '_all', $object_id, array((int)$rating));
-        }
-
-        return true;
-    } // build_cache
-
-    /**
->>>>>>> fae99b58
      * get_user_rating
      * Get a user's rating.  If no userid is passed in, we use the currently
      * logged in user.
@@ -190,15 +132,7 @@
      */
     public function get_average_rating()
     {
-<<<<<<< HEAD
-        $sql        = "SELECT AVG(`rating`) as `rating` FROM `rating` WHERE " . "`object_id` = ? AND `object_type` = ? " . "HAVING COUNT(object_id) > 1";
-=======
-        if (parent::is_cached('rating_' . $this->type . '_all', $this->id)) {
-            return (double)parent::get_from_cache('rating_' . $this->type . '_user', $this->id)[0];
-        }
-
         $sql        = "SELECT ROUND(AVG(`rating`), 2) as `rating` FROM `rating` WHERE " . "`object_id` = ? AND `object_type` = ? " . "HAVING COUNT(object_id) > 1";
->>>>>>> fae99b58
         $db_results = Dba::read($sql, array($this->id, $this->type));
 
         $results = Dba::fetch_assoc($db_results);
