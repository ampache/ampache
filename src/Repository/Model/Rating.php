--- conflicted
+++ resolved
@@ -63,102 +63,6 @@
     }
 
     /**
-<<<<<<< HEAD
-=======
-     * garbage_collection
-     *
-     * Remove ratings for items that no longer exist.
-     * @param string $object_type
-     * @param integer $object_id
-     */
-    public static function garbage_collection($object_type = null, $object_id = null)
-    {
-        $types = array(
-            'song',
-            'album',
-            'artist',
-            'video',
-            'tvshow',
-            'tvshow_season',
-            'playlist',
-            'label',
-            'podcast',
-            'podcast_episode'
-        );
-
-        if ($object_type !== null && $object_type !== '') {
-            if (in_array($object_type, $types)) {
-                $sql = "DELETE FROM `rating` WHERE `object_type` = ? AND `object_id` = ?";
-                Dba::write($sql, array($object_type, $object_id));
-            } else {
-                debug_event(self::class, 'Garbage collect on type `' . $object_type . '` is not supported.', 1);
-            }
-        } else {
-            foreach ($types as $type) {
-                Dba::write("DELETE FROM `rating` WHERE `object_type` = '$type' AND `rating`.`object_id` NOT IN (SELECT `$type`.`id` FROM `$type`);");
-            }
-        }
-        // delete 'empty' ratings
-        Dba::write("DELETE FROM `rating` WHERE `rating`.`rating` = 0");
-    }
-
-    /**
-     * build_cache
-     * This attempts to get everything we'll need for this page load in a
-     * single query, saving on connection overhead
-     * @param string $type
-     * @param array $ids
-     * @param integer $user_id
-     * @return boolean
-     */
-    public static function build_cache($type, $ids, $user_id = null)
-    {
-        if (empty($ids)) {
-            return false;
-        }
-        if ($user_id === null) {
-            $user_id = Core::get_global('user')->id;
-        }
-        $ratings      = array();
-        $user_ratings = array();
-        $idlist       = '(' . implode(',', $ids) . ')';
-        $sql          = "SELECT `rating`, `object_id` FROM `rating` WHERE `user` = ? AND `object_id` IN $idlist AND `object_type` = ?";
-        $db_results   = Dba::read($sql, array($user_id, $type));
-
-        while ($row = Dba::fetch_assoc($db_results)) {
-            $user_ratings[$row['object_id']] = $row['rating'];
-        }
-
-        $sql        = "SELECT ROUND(AVG(`rating`), 2) as `rating`, `object_id` FROM `rating` WHERE `object_id` IN $idlist AND `object_type` = ? GROUP BY `object_id`";
-        $db_results = Dba::read($sql, array($type));
-
-        while ($row = Dba::fetch_assoc($db_results)) {
-            $ratings[$row['object_id']] = $row['rating'];
-        }
-
-        foreach ($ids as $object_id) {
-            // First store the user-specific rating
-            if (!isset($user_ratings[$object_id])) {
-                $rating = 0;
-            } else {
-                $rating = (int)$user_ratings[$object_id];
-            }
-            parent::add_to_cache('rating_' . $type . '_user' . $user_id, $object_id, array((int)$rating));
-
-            // Then store the average
-            if (!isset($ratings[$object_id])) {
-                $rating = 0;
-            } else {
-                $rating = round($ratings[$object_id], 1);
-            }
-            parent::add_to_cache('rating_' . $type . '_all', $object_id, array((int)$rating));
-        }
-
-        return true;
-    } // build_cache
-
-    /**
->>>>>>> c65dae62
      * get_user_rating
      * Get a user's rating.  If no userid is passed in, we use the currently
      * logged in user.
@@ -171,16 +75,7 @@
             $user_id = Core::get_global('user')->id;
         }
 
-<<<<<<< HEAD
-        $sql        = "SELECT `rating` FROM `rating` WHERE `user` = ? " . "AND `object_id` = ? AND `object_type` = ?";
-=======
-        $key = 'rating_' . $this->type . '_user' . $user_id;
-        if (parent::is_cached($key, $this->id)) {
-            return (double)parent::get_from_cache($key, $this->id)[0];
-        }
-
         $sql        = "SELECT `rating` FROM `rating` WHERE `user` = ? AND `object_id` = ? AND `object_type` = ?";
->>>>>>> c65dae62
         $db_results = Dba::read($sql, array($user_id, $this->id, $this->type));
 
         $rating = 0;
@@ -199,15 +94,8 @@
      */
     public function get_average_rating()
     {
-<<<<<<< HEAD
-        $sql        = "SELECT ROUND(AVG(`rating`), 2) as `rating` FROM `rating` WHERE " . "`object_id` = ? AND `object_type` = ? " . "HAVING COUNT(object_id) > 1";
-=======
-        if (parent::is_cached('rating_' . $this->type . '_all', $this->id)) {
-            return (double)parent::get_from_cache('rating_' . $this->type . '_user', $this->id)[0];
-        }
-
         $sql        = "SELECT ROUND(AVG(`rating`), 2) as `rating` FROM `rating` WHERE `object_id` = ? AND `object_type` = ? HAVING COUNT(object_id) > 1";
->>>>>>> c65dae62
+
         $db_results = Dba::read($sql, array($this->id, $this->type));
 
         $results = Dba::fetch_assoc($db_results);
