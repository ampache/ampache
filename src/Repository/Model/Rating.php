--- conflicted
+++ resolved
@@ -205,19 +205,12 @@
             return parent::get_from_cache($key, $this->id)[0];
         }
 
-        $params     = array($user_id, $this->id, $this->type);
+        $params     = [$user_id, $this->id, $this->type];
         $sql        = "SELECT `rating` FROM `rating` WHERE `user` = ? AND `object_id` = ? AND `object_type` = ? AND `rating` > 0;";
-<<<<<<< HEAD
-        $db_results = Dba::read($sql, [$user_id, $this->id, $this->type]);
-        $row        = Dba::fetch_assoc($db_results);
-        //debug_event(self::class, 'get_user_rating ' . $sql, 5);
-        if ($row === []) {
-=======
         $db_results = Dba::read($sql, $params);
         $row        = Dba::fetch_assoc($db_results);
         //debug_event(self::class, 'get_user_rating ' . $sql . ' ' . print_r($params, true), 5);
-        if (empty($row)) {
->>>>>>> 3d3c7a97
+        if ($row === []) {
             return null;
         }
 
@@ -238,19 +231,12 @@
             return (float)parent::get_from_cache($key, $this->id)[0];
         }
 
-        $params     = array($this->id, $this->type);
+        $params     = [$this->id, $this->type];
         $sql        = "SELECT ROUND(AVG(`rating`), 2) AS `rating` FROM `rating` WHERE `object_id` = ? AND `object_type` = ? HAVING COUNT(object_id) > 1";
-<<<<<<< HEAD
-        $db_results = Dba::read($sql, [$this->id, $this->type]);
-        $row        = Dba::fetch_assoc($db_results);
-        //debug_event(self::class, 'get_average_rating ' . $sql, 5);
-        if ($row === []) {
-=======
         $db_results = Dba::read($sql, $params);
         $row        = Dba::fetch_assoc($db_results);
         //debug_event(self::class, 'get_average_rating ' . $sql . ' ' . print_r($params, true), 5);
-        if (empty($row)) {
->>>>>>> 3d3c7a97
+        if ($row === []) {
             return null;
         }
 
