--- conflicted
+++ resolved
@@ -208,12 +208,8 @@
         $sql        = "SELECT `rating` FROM `rating` WHERE `user` = ? AND `object_id` = ? AND `object_type` = ? AND `rating` > 0;";
         $db_results = Dba::read($sql, [$user_id, $this->id, $this->type]);
         $row        = Dba::fetch_assoc($db_results);
-<<<<<<< HEAD
+        //debug_event(self::class, 'get_user_rating ' . $sql, 5);
         if ($row === []) {
-=======
-        //debug_event(self::class, 'get_user_rating ' . $sql, 5);
-        if (empty($row)) {
->>>>>>> 2913b10c
             return null;
         }
 
@@ -237,12 +233,8 @@
         $sql        = "SELECT ROUND(AVG(`rating`), 2) AS `rating` FROM `rating` WHERE `object_id` = ? AND `object_type` = ? HAVING COUNT(object_id) > 1";
         $db_results = Dba::read($sql, [$this->id, $this->type]);
         $row        = Dba::fetch_assoc($db_results);
-<<<<<<< HEAD
+        //debug_event(self::class, 'get_average_rating ' . $sql, 5);
         if ($row === []) {
-=======
-        //debug_event(self::class, 'get_average_rating ' . $sql, 5);
-        if (empty($row)) {
->>>>>>> 2913b10c
             return null;
         }
 
