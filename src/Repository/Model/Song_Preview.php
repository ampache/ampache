--- conflicted
+++ resolved
@@ -256,11 +256,7 @@
         $this->f_artist = $this->get_artist_fullname();
 
         if ($this->artist) {
-<<<<<<< HEAD
-            $this->f_artist_link = "<a href=\"" . AmpConfig::get('web_path') . "/client/artists.php?action=show&artist=" . $this->artist . "\" title=\"" . scrub_out($this->f_artist) . "\"> " . scrub_out($this->f_artist) . "</a>";
-=======
-            $this->f_artist_link = "<a href=\"" . AmpConfig::get_web_path() . "/artists.php?action=show&artist=" . $this->artist . "\" title=\"" . scrub_out($this->f_artist) . "\"> " . scrub_out($this->f_artist) . "</a>";
->>>>>>> 871535f5
+            $this->f_artist_link = "<a href=\"" . AmpConfig::get_web_path('/client') . "/artists.php?action=show&artist=" . $this->artist . "\" title=\"" . scrub_out($this->f_artist) . "\"> " . scrub_out($this->f_artist) . "</a>";
         } else {
             $wartist             = $this->getMissingArtistRetriever()->retrieve((string) $this->artist_mbid);
             $this->f_artist_link = $wartist['link'] ?? '';
@@ -269,11 +265,7 @@
         // Format the title
         $this->f_name_full  = $this->title;
         $this->f_name       = $this->title;
-<<<<<<< HEAD
-        $this->f_album_link = "<a href=\"" . AmpConfig::get('web_path') . "/client/albums.php?action=show_missing&mbid=" . $this->album_mbid . "&;artist=" . $this->artist . "\" title=\"" . $this->f_album . "\">" . $this->f_album . "</a>";
-=======
-        $this->f_album_link = "<a href=\"" . AmpConfig::get_web_path() . "/albums.php?action=show_missing&mbid=" . $this->album_mbid . "&;artist=" . $this->artist . "\" title=\"" . $this->f_album . "\">" . $this->f_album . "</a>";
->>>>>>> 871535f5
+        $this->f_album_link = "<a href=\"" . AmpConfig::get_web_path('/client') . "/albums.php?action=show_missing&mbid=" . $this->album_mbid . "&;artist=" . $this->artist . "\" title=\"" . $this->f_album . "\">" . $this->f_album . "</a>";
         $this->get_f_link();
 
         // Format the track (there isn't really anything to do here)
