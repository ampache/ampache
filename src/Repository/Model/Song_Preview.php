<?php

declare(strict_types=0);

/**
 * vim:set softtabstop=4 shiftwidth=4 expandtab:
 *
 * LICENSE: GNU Affero General Public License, version 3 (AGPL-3.0-or-later)
 * Copyright Ampache.org, 2001-2024
 *
 * This program is free software: you can redistribute it and/or modify
 * it under the terms of the GNU Affero General Public License as published by
 * the Free Software Foundation, either version 3 of the License, or
 * (at your option) any later version.
 *
 * This program is distributed in the hope that it will be useful,
 * but WITHOUT ANY WARRANTY; without even the implied warranty of
 * MERCHANTABILITY or FITNESS FOR A PARTICULAR PURPOSE.  See the
 * GNU Affero General Public License for more details.
 *
 * You should have received a copy of the GNU Affero General Public License
 * along with this program.  If not, see <https://www.gnu.org/licenses/>.
 *
 */

namespace Ampache\Repository\Model;

use Ampache\Module\Playback\Stream;
use Ampache\Module\Playback\Stream_Url;
use Ampache\Module\System\Dba;
use Ampache\Config\AmpConfig;
use Ampache\Module\System\Core;
use Ampache\Module\System\Plugin\PluginTypeEnum;
use Ampache\Module\Wanted\MissingArtistRetrieverInterface;

class Song_Preview extends database_object implements Media, playable_item
{
    protected const DB_TABLENAME = 'song_preview';

    public int $id = 0;

    public ?string $session = null;

    public ?int $artist = null; // artist.id (Int)

    public ?string $artist_mbid = null;

    public ?string $title = null;

    public ?string $album_mbid = null;

    public ?string $mbid = null; // MusicBrainz ID

    public ?int $disk = null;

    public ?int $track = null;

    public ?string $file = null;

    public ?string $link = null;

    public bool $enabled = true;

    public string $mime;

    public string $type;

    public $f_artist_link;

    public $f_album_link;

    public $f_album;

    private ?string $f_link = null;

    /**
     * Constructor
     *
     * Song Preview class
     * @param int|null $object_id
     */
    public function __construct($object_id = 0)
    {
        if (!$object_id) {
            return;
        }

        $info = $this->has_info($object_id);
        if ($info === []) {
            return;
        }

        foreach ($info as $key => $value) {
            $this->$key = $value;
        }

        $this->id = (int)$object_id;
        if ($this->file) {
            $data       = pathinfo($this->file);
            $this->type = (isset($data['extension']))
                ? strtolower($data['extension'])
                : 'mp3';
            $this->mime = Song::type_to_mime($this->type);
        }
    }

    public function getId(): int
    {
        return (int)($this->id ?? 0);
    }

    public function isNew(): bool
    {
        return $this->getId() === 0;
    }

    /**
     * insert
     *
     * This inserts the song preview described by the passed array
     * @param array $results
     */
    public static function insert($results): ?int
    {
        if ((int)$results['disk'] == 0) {
            $results['disk'] = Album::sanitize_disk($results['disk']);
        }

        if ((int)$results['track'] == 0) {
            $results['disk']  = Album::sanitize_disk($results['track'][0]);
            $results['track'] = substr((string) $results['track'], 1);
        }

        $sql = 'INSERT INTO `song_preview` (`file`, `album_mbid`, `artist`, `artist_mbid`, `title`, `disk`, `track`, `mbid`, `session`) VALUES (?, ?, ?, ?, ?, ?, ?, ?, ?)';

        $db_results = Dba::write($sql, [$results['file'], $results['album_mbid'], $results['artist'], $results['artist_mbid'], $results['title'], $results['disk'], $results['track'], $results['mbid'], $results['session']]);

        if (!$db_results) {
            debug_event(self::class, 'Unable to insert ' . $results['disk'] . '-' . $results['track'] . '-' . $results['title'], 2);

            return null;
        }

        $preview_id = Dba::insert_id();
        if (!$preview_id) {
            return null;
        }

        return (int)$preview_id;
    }

    /**
     * build_cache
     *
     * This attempts to reduce queries by asking for everything in the
     * browse all at once and storing it in the cache, this can help if the
     * db connection is the slow point.
     * @param array $song_ids
     */
    public static function build_cache($song_ids): bool
    {
        if (empty($song_ids)) {
            return false;
        }

        $idlist = '(' . implode(',', $song_ids) . ')';
        if ($idlist == '()') {
            return false;
        }

        // Song data cache
        $sql        = 'SELECT `id`, `file`, `album_mbid`, `artist`, `artist_mbid`, `title`, `disk`, `track`, `mbid` FROM `song_preview` WHERE `id` IN ' . $idlist . ' ORDER BY `disk`, `track`;';
        $db_results = Dba::read($sql);

        $artists = [];
        while ($row = Dba::fetch_assoc($db_results)) {
            parent::add_to_cache('song_preview', $row['id'], $row);
            if ($row['artist']) {
                $artists[$row['artist']] = $row['artist'];
            }
        }

        Artist::build_cache($artists);

        return true;
    }

    /**
     * has_info
     * @param int|null $preview_id
     */
    private function has_info($preview_id = 0): array
    {
        if ($preview_id === null) {
            return [];
        }

        if (parent::is_cached('song_preview', $preview_id)) {
            return parent::get_from_cache('song_preview', $preview_id);
        }

        $sql        = 'SELECT `id`, `file`, `album_mbid`, `artist`, `artist_mbid`, `title`, `disk`, `track`, `mbid` FROM `song_preview` WHERE `id` = ? ORDER BY `disk`, `track`;';
        $db_results = Dba::read($sql, [$preview_id]);

        $results = Dba::fetch_assoc($db_results);
        if (!empty($results['id'])) {
            if (empty($results['artist_mbid'])) {
                $sql        = 'SELECT `mbid` FROM `artist` WHERE `id` = ?';
                $db_results = Dba::read($sql, [$results['artist']]);
                if ($artist_res = Dba::fetch_assoc($db_results)) {
                    $results['artist_mbid'] = $artist_res['mbid'];
                }
            }

            parent::add_to_cache('song_preview', $preview_id, $results);

            return $results;
        }

        return [];
    }

    /**
     * get_artist_fullname
     * gets the name of $this->artist, allows passing of id
     */
    public function get_artist_fullname(): string
    {
        if ($this->artist) {
            return (string) (new Artist($this->artist))->get_fullname();
        } else {
            $wartist = $this->getMissingArtistRetriever()->retrieve((string) $this->artist_mbid);

            return $wartist['name'] ?? '';
        }
    }

    /**
     * format
     * This takes the current song object
     * and does a ton of formatting on it creating f_??? variables on the current
     * object
     */
    public function format(): void
    {
        if ($this->artist) {
            $this->f_artist_link = "<a href=\"" . AmpConfig::get_web_path('/client') . "/artists.php?action=show&artist=" . $this->artist . "\" title=\"" . scrub_out($this->get_artist_fullname()) . "\"> " . scrub_out($this->get_artist_fullname()) . "</a>";
        } else {
            $wartist             = $this->getMissingArtistRetriever()->retrieve((string) $this->artist_mbid);
            $this->f_artist_link = $wartist['link'] ?? '';
        }

        // Format the title
<<<<<<< HEAD
        $this->f_album_link = "<a href=\"" . AmpConfig::get_web_path('/client') . "/albums.php?action=show_missing&mbid=" . $this->album_mbid . "&;artist=" . $this->artist . "\" title=\"" . $this->f_album . "\">" . $this->f_album . "</a>";
        $this->get_f_link();

        // Format the track (there isn't really anything to do here)
        $this->f_track = $this->track;
=======
        $this->f_album_link = "<a href=\"" . AmpConfig::get_web_path() . "/albums.php?action=show_missing&mbid=" . $this->album_mbid . "&;artist=" . $this->artist . "\" title=\"" . $this->f_album . "\">" . $this->f_album . "</a>";
>>>>>>> 47b9b767
    }

    /**
     * Get item fullname.
     */
    public function get_fullname(): ?string
    {
        return $this->title;
    }

    /**
     * Get item link.
     */
    public function get_link(): string
    {
        // don't do anything if it's formatted
        if ($this->link === null) {
            $this->link = "#";
        }

        return $this->link;
    }

    /**
     * Get item f_link.
     */
    public function get_f_link(): string
    {
        // don't do anything if it's formatted
        if ($this->f_link === null) {
            $this->f_link = "<a href=\"" . scrub_out($this->get_link()) . "\" title=\"" . scrub_out($this->get_artist_fullname()) . " - " . scrub_out($this->title) . "\"> " . scrub_out($this->title) . "</a>";
        }

        return $this->f_link;
    }

    /**
     * Return a formatted link to the parent object (if appliccable)
     */
    public function get_f_parent_link(): ?string
    {
        if ($this->artist) {
            return "<a href=\"" . AmpConfig::get_web_path('/client') . "/artists.php?action=show&artist=" . $this->artist . "\" title=\"" . scrub_out($this->get_artist_fullname()) . "\"> " . scrub_out($this->get_artist_fullname()) . "</a>";
        } else {
            $wartist = $this->getMissingArtistRetriever()->retrieve((string) $this->artist_mbid);

            return $wartist['link'] ?? '';
        }
    }

    /**
     * Get item f_time or f_time_h.
     */
    public function get_f_time(): string
    {
        return '';
    }

    /**
     * get_parent
     * Return parent `object_type`, `object_id`; null otherwise.
     */
    public function get_parent(): ?array
    {
        // Wanted album is not part of the library, cannot return it.
        return null;
    }

    public function get_childrens(): array
    {
        return [];
    }

    /**
     * Search for direct children of an object
     * @param string $name
     */
    public function get_children($name): array
    {
        debug_event(self::class, 'get_children ' . $name, 5);

        return [];
    }

    /**
     * @return list<array{object_type: LibraryItemEnum, object_id: int}>
     */
    public function get_medias(?string $filter_type = null): array
    {
        $medias = [];
        if ($filter_type === null || $filter_type === 'song_preview') {
            $medias[] = ['object_type' => LibraryItemEnum::SONG_PREVIEW, 'object_id' => $this->id];
        }

        return $medias;
    }

    /**
     * play_url
     * This function takes all the song information and correctly formats a
     * stream URL taking into account the downsampling mojo and everything
     * else, this is the true function
     * @param string $additional_params
     * @param string $player
     * @param bool $local
     */
    public function play_url($additional_params = '', $player = '', $local = false): string
    {
        $user_id = (Core::get_global('user') instanceof User)
            ? (string)Core::get_global('user')->getId()
            : '-1';
        $type      = $this->type;
        $song_name = rawurlencode($this->get_artist_fullname() . " - " . $this->title . "." . $type);
        $url       = Stream::get_base_url($local) . "type=song_preview&oid=" . $this->id . "&uid=" . $user_id . "&name=" . $song_name;

        return Stream_Url::format($url . $additional_params);
    }

    /**
     * stream
     */
    public function stream(): void
    {
        $user = Core::get_global('user');
        if (!$user instanceof User) {
            return;
        }

        foreach (Plugin::get_plugins(PluginTypeEnum::SONG_PREVIEW_STREAM_PROVIDER) as $plugin_name) {
            $plugin = new Plugin($plugin_name);
            if ($plugin->_plugin !== null && $plugin->load($user) && $plugin->_plugin->stream_song_preview($this->file)) {
                break;
            }
        }
    }

    /**
     * get_stream_types
     * @param $player
     */
    public function get_stream_types($player = null): array
    {
        return ['native'];
    }

    /**
     * get_stream_name
     */
    public function get_stream_name(): string
    {
        return (string)$this->title;
    }

    /**
     * get_transcode_settings
     *
     * FIXME: Song Preview transcoding is not implemented
     * @param string $target
     * @param string $player
     * @param array $options
     */
    public function get_transcode_settings($target = null, $player = null, $options = []): array
    {
        return [];
    }

    /**
     * getYear
     */
    public function getYear(): string
    {
        return '';
    }

    /**
     * @param int $user_id
     * @param string $agent
     * @param array $location
     * @param int $date
     */
    public function set_played($user_id, $agent, $location, $date): bool
    {
        // Do nothing
        unset($user_id, $agent, $location, $date);

        return false;
    }

    /**
     * @param int $user
     * @param string $agent
     * @param int $date
     */
    public function check_play_history($user, $agent, $date): bool
    {
        // Do nothing
        unset($user, $agent, $date);

        return false;
    }

    /**
     * get_song_previews
     * @return Song_Preview[]
     */
    public static function get_song_previews(string $album_mbid): array
    {
        $songs = [];

        $sql        = "SELECT `id` FROM `song_preview` WHERE `session` = ? AND `album_mbid` = ? ORDER BY `disk`, `track`;";
        $db_results = Dba::read($sql, [session_id(), $album_mbid]);

        while ($results = Dba::fetch_assoc($db_results)) {
            $songs[] = new Song_Preview($results['id']);
        }

        return $songs;
    }

    public function has_art(): bool
    {
        return false;
    }

    public function get_user_owner(): ?int
    {
        return null;
    }

    public function get_description(): string
    {
        return '';
    }

    /**
     * garbage_collection
     */
    public static function garbage_collection(): void
    {
        $sql = 'DELETE FROM `song_preview` USING `song_preview` LEFT JOIN `session` ON `session`.`id`=`song_preview`.`session` WHERE `session`.`id` IS NULL';
        Dba::write($sql);
    }

    public function remove(): bool
    {
        return true;
    }

    /**
     * Returns the filename of the media-item
     */
    public function getFileName(): string
    {
        return '';
    }

    public function getMediaType(): LibraryItemEnum
    {
        return LibraryItemEnum::SONG_PREVIEW;
    }

    /**
     * @deprecated inject dependency
     */
    private function getMissingArtistRetriever(): MissingArtistRetrieverInterface
    {
        global $dic;

        return $dic->get(MissingArtistRetrieverInterface::class);
    }
}<|MERGE_RESOLUTION|>--- conflicted
+++ resolved
@@ -251,15 +251,7 @@
         }
 
         // Format the title
-<<<<<<< HEAD
         $this->f_album_link = "<a href=\"" . AmpConfig::get_web_path('/client') . "/albums.php?action=show_missing&mbid=" . $this->album_mbid . "&;artist=" . $this->artist . "\" title=\"" . $this->f_album . "\">" . $this->f_album . "</a>";
-        $this->get_f_link();
-
-        // Format the track (there isn't really anything to do here)
-        $this->f_track = $this->track;
-=======
-        $this->f_album_link = "<a href=\"" . AmpConfig::get_web_path() . "/albums.php?action=show_missing&mbid=" . $this->album_mbid . "&;artist=" . $this->artist . "\" title=\"" . $this->f_album . "\">" . $this->f_album . "</a>";
->>>>>>> 47b9b767
     }
 
     /**
