<?php

declare(strict_types=0);

/**
 * vim:set softtabstop=4 shiftwidth=4 expandtab:
 *
 * LICENSE: GNU Affero General Public License, version 3 (AGPL-3.0-or-later)
 * Copyright Ampache.org, 2001-2024
 *
 * This program is free software: you can redistribute it and/or modify
 * it under the terms of the GNU Affero General Public License as published by
 * the Free Software Foundation, either version 3 of the License, or
 * (at your option) any later version.
 *
 * This program is distributed in the hope that it will be useful,
 * but WITHOUT ANY WARRANTY; without even the implied warranty of
 * MERCHANTABILITY or FITNESS FOR A PARTICULAR PURPOSE.  See the
 * GNU Affero General Public License for more details.
 *
 * You should have received a copy of the GNU Affero General Public License
 * along with this program.  If not, see <https://www.gnu.org/licenses/>.
 *
 */

namespace Ampache\Repository\Model;

use Ampache\Module\Playback\Stream;
use Ampache\Module\Playback\Stream_Url;
use Ampache\Module\System\Dba;
use Ampache\Config\AmpConfig;
use Ampache\Module\System\Core;
use Ampache\Module\System\Plugin\PluginTypeEnum;
use Ampache\Module\Wanted\MissingArtistRetrieverInterface;

class Song_Preview extends database_object implements Media, playable_item
{
    protected const DB_TABLENAME = 'song_preview';

    public int $id = 0;

    public ?string $session = null;

    public ?int $artist = null; // artist.id (Int)

    public ?string $artist_mbid = null;

    public ?string $title = null;

    public ?string $album_mbid = null;

    public ?string $mbid = null; // MusicBrainz ID

    public ?int $disk = null;

    public ?int $track = null;

    public ?string $file = null;

    public ?string $link = null;

    public bool $enabled = true;

    public string $mime;

    public string $type;

    public $f_artist;

    public $f_artist_link;

    public $f_link;

    public $f_album_link;

    public $f_album;

    public $f_track;

    /**
     * Constructor
     *
     * Song Preview class
     * @param int|null $object_id
     */
    public function __construct($object_id = 0)
    {
        if (!$object_id) {
            return;
        }

        $info = $this->has_info($object_id);
        if ($info === []) {
            return;
        }

        foreach ($info as $key => $value) {
            $this->$key = $value;
        }

        $this->id = (int)$object_id;
        if ($this->file) {
            $data       = pathinfo($this->file);
            $this->type = (isset($data['extension']))
                ? strtolower($data['extension'])
                : 'mp3';
            $this->mime = Song::type_to_mime($this->type);
        }
    }

    public function getId(): int
    {
        return (int)($this->id ?? 0);
    }

    public function isNew(): bool
    {
        return $this->getId() === 0;
    }

    /**
     * insert
     *
     * This inserts the song preview described by the passed array
     * @param array $results
     */
    public static function insert($results): ?int
    {
        if ((int)$results['disk'] == 0) {
            $results['disk'] = Album::sanitize_disk($results['disk']);
        }

        if ((int)$results['track'] == 0) {
            $results['disk']  = Album::sanitize_disk($results['track'][0]);
            $results['track'] = substr((string) $results['track'], 1);
        }

        $sql = 'INSERT INTO `song_preview` (`file`, `album_mbid`, `artist`, `artist_mbid`, `title`, `disk`, `track`, `mbid`, `session`) VALUES (?, ?, ?, ?, ?, ?, ?, ?, ?)';

        $db_results = Dba::write($sql, [$results['file'], $results['album_mbid'], $results['artist'], $results['artist_mbid'], $results['title'], $results['disk'], $results['track'], $results['mbid'], $results['session']]);

        if (!$db_results) {
            debug_event(self::class, 'Unable to insert ' . $results['disk'] . '-' . $results['track'] . '-' . $results['title'], 2);

            return null;
        }

        $preview_id = Dba::insert_id();
        if (!$preview_id) {
            return null;
        }

        return (int)$preview_id;
    }

    /**
     * build_cache
     *
     * This attempts to reduce queries by asking for everything in the
     * browse all at once and storing it in the cache, this can help if the
     * db connection is the slow point.
     * @param array $song_ids
     */
    public static function build_cache($song_ids): bool
    {
        if (empty($song_ids)) {
            return false;
        }

        $idlist = '(' . implode(',', $song_ids) . ')';
        if ($idlist == '()') {
            return false;
        }

        // Song data cache
        $sql        = 'SELECT `id`, `file`, `album_mbid`, `artist`, `artist_mbid`, `title`, `disk`, `track`, `mbid` FROM `song_preview` WHERE `id` IN ' . $idlist . ' ORDER BY `disk`, `track`;';
        $db_results = Dba::read($sql);

        $artists = [];
        while ($row = Dba::fetch_assoc($db_results)) {
            parent::add_to_cache('song_preview', $row['id'], $row);
            if ($row['artist']) {
                $artists[$row['artist']] = $row['artist'];
            }
        }

        Artist::build_cache($artists);

        return true;
    }

    /**
     * has_info
     * @param int|null $preview_id
     */
    private function has_info($preview_id = 0): array
    {
        if ($preview_id === null) {
            return [];
        }

        if (parent::is_cached('song_preview', $preview_id)) {
            return parent::get_from_cache('song_preview', $preview_id);
        }

        $sql        = 'SELECT `id`, `file`, `album_mbid`, `artist`, `artist_mbid`, `title`, `disk`, `track`, `mbid` FROM `song_preview` WHERE `id` = ? ORDER BY `disk`, `track`;';
        $db_results = Dba::read($sql, [$preview_id]);

        $results = Dba::fetch_assoc($db_results);
        if (!empty($results['id'])) {
            if (empty($results['artist_mbid'])) {
                $sql        = 'SELECT `mbid` FROM `artist` WHERE `id` = ?';
                $db_results = Dba::read($sql, [$results['artist']]);
                if ($artist_res = Dba::fetch_assoc($db_results)) {
                    $results['artist_mbid'] = $artist_res['mbid'];
                }
            }

            parent::add_to_cache('song_preview', $preview_id, $results);

            return $results;
        }

        return [];
    }

    /**
     * get_artist_fullname
     * gets the name of $this->artist, allows passing of id
     */
    public function get_artist_fullname(): string
    {
        if ($this->artist) {
            return (string) (new Artist($this->artist))->get_fullname();
        } else {
            $wartist = $this->getMissingArtistRetriever()->retrieve((string) $this->artist_mbid);

            return $wartist['name'] ?? '';
        }
    }

    /**
     * format
     * This takes the current song object
     * and does a ton of formatting on it creating f_??? variables on the current
     * object
     */
    public function format(?bool $details = true): void
    {
        unset($details); // dead code but called from other format calls
        // Format the artist name
        $this->f_artist = $this->get_artist_fullname();

        if ($this->artist) {
            $this->f_artist_link = "<a href=\"" . AmpConfig::get_web_path('/client') . "/artists.php?action=show&artist=" . $this->artist . "\" title=\"" . scrub_out($this->f_artist) . "\"> " . scrub_out($this->f_artist) . "</a>";
        } else {
            $wartist             = $this->getMissingArtistRetriever()->retrieve((string) $this->artist_mbid);
            $this->f_artist_link = $wartist['link'] ?? '';
        }

        // Format the title
<<<<<<< HEAD
        $this->f_name_full  = $this->title;
        $this->f_name       = $this->title;
        $this->f_album_link = "<a href=\"" . AmpConfig::get_web_path('/client') . "/albums.php?action=show_missing&mbid=" . $this->album_mbid . "&;artist=" . $this->artist . "\" title=\"" . $this->f_album . "\">" . $this->f_album . "</a>";
=======
        $this->f_album_link = "<a href=\"" . AmpConfig::get_web_path() . "/albums.php?action=show_missing&mbid=" . $this->album_mbid . "&;artist=" . $this->artist . "\" title=\"" . $this->f_album . "\">" . $this->f_album . "</a>";
>>>>>>> 87ea0b83
        $this->get_f_link();

        // Format the track (there isn't really anything to do here)
        $this->f_track = $this->track;
    }

    /**
     * Get item fullname.
     */
    public function get_fullname(): ?string
    {
        return $this->title;
    }

    /**
     * Get item link.
     */
    public function get_link(): string
    {
        // don't do anything if it's formatted
        if ($this->link === null) {
            $this->link = "#";
        }

        return $this->link;
    }

    /**
     * Get item f_link.
     */
    public function get_f_link(): string
    {
        // don't do anything if it's formatted
        if ($this->f_link === null) {
            return "<a href=\"" . scrub_out($this->get_link()) . "\" title=\"" . scrub_out($this->f_artist) . " - " . scrub_out($this->title) . "\"> " . scrub_out($this->title) . "</a>";
        }

        return $this->f_link;
    }

    /**
     * Return a formatted link to the parent object (if appliccable)
     */
    public function get_f_parent_link(): ?string
    {
        return null;
    }

    /**
     * get_parent
     * Return parent `object_type`, `object_id`; null otherwise.
     */
    public function get_parent(): ?array
    {
        // Wanted album is not part of the library, cannot return it.
        return null;
    }

    public function get_childrens(): array
    {
        return [];
    }

    /**
     * Search for direct children of an object
     * @param string $name
     */
    public function get_children($name): array
    {
        debug_event(self::class, 'get_children ' . $name, 5);

        return [];
    }

    /**
     * @return list<array{object_type: LibraryItemEnum, object_id: int}>
     */
    public function get_medias(?string $filter_type = null): array
    {
        $medias = [];
        if ($filter_type === null || $filter_type === 'song_preview') {
            $medias[] = ['object_type' => LibraryItemEnum::SONG_PREVIEW, 'object_id' => $this->id];
        }

        return $medias;
    }

    /**
     * play_url
     * This function takes all the song information and correctly formats a
     * stream URL taking into account the downsampling mojo and everything
     * else, this is the true function
     * @param string $additional_params
     * @param string $player
     * @param bool $local
     */
    public function play_url($additional_params = '', $player = '', $local = false): string
    {
        $user_id = (Core::get_global('user') instanceof User)
            ? (string)Core::get_global('user')->getId()
            : '-1';
        $type      = $this->type;
        $song_name = rawurlencode($this->get_artist_fullname() . " - " . $this->title . "." . $type);
        $url       = Stream::get_base_url($local) . "type=song_preview&oid=" . $this->id . "&uid=" . $user_id . "&name=" . $song_name;

        return Stream_Url::format($url . $additional_params);
    }

    /**
     * stream
     */
    public function stream(): void
    {
        $user = Core::get_global('user');
        if (!$user instanceof User) {
            return;
        }

        foreach (Plugin::get_plugins(PluginTypeEnum::SONG_PREVIEW_STREAM_PROVIDER) as $plugin_name) {
            $plugin = new Plugin($plugin_name);
            if ($plugin->_plugin !== null && $plugin->load($user) && $plugin->_plugin->stream_song_preview($this->file)) {
                break;
            }
        }
    }

    /**
     * get_stream_types
     * @param $player
     */
    public function get_stream_types($player = null): array
    {
        return ['native'];
    }

    /**
     * get_stream_name
     */
    public function get_stream_name(): string
    {
        return (string)$this->title;
    }

    /**
     * get_transcode_settings
     *
     * FIXME: Song Preview transcoding is not implemented
     * @param string $target
     * @param string $player
     * @param array $options
     */
    public function get_transcode_settings($target = null, $player = null, $options = []): array
    {
        return [];
    }

    /**
     * getYear
     */
    public function getYear(): string
    {
        return '';
    }

    /**
     * @param int $user_id
     * @param string $agent
     * @param array $location
     * @param int $date
     */
    public function set_played($user_id, $agent, $location, $date): bool
    {
        // Do nothing
        unset($user_id, $agent, $location, $date);

        return false;
    }

    /**
     * @param int $user
     * @param string $agent
     * @param int $date
     */
    public function check_play_history($user, $agent, $date): bool
    {
        // Do nothing
        unset($user, $agent, $date);

        return false;
    }

    /**
     * get_song_previews
     * @return Song_Preview[]
     */
    public static function get_song_previews(string $album_mbid): array
    {
        $songs = [];

        $sql        = "SELECT `id` FROM `song_preview` WHERE `session` = ? AND `album_mbid` = ? ORDER BY `disk`, `track`;";
        $db_results = Dba::read($sql, [session_id(), $album_mbid]);

        while ($results = Dba::fetch_assoc($db_results)) {
            $songs[] = new Song_Preview($results['id']);
        }

        return $songs;
    }

    public function has_art(): bool
    {
        return false;
    }

    public function get_user_owner(): ?int
    {
        return null;
    }

    public function get_description(): string
    {
        return '';
    }

    /**
     * garbage_collection
     */
    public static function garbage_collection(): void
    {
        $sql = 'DELETE FROM `song_preview` USING `song_preview` LEFT JOIN `session` ON `session`.`id`=`song_preview`.`session` WHERE `session`.`id` IS NULL';
        Dba::write($sql);
    }

    public function remove(): bool
    {
        return true;
    }

    /**
     * Returns the filename of the media-item
     */
    public function getFileName(): string
    {
        return '';
    }

    public function getMediaType(): LibraryItemEnum
    {
        return LibraryItemEnum::SONG_PREVIEW;
    }

    /**
     * @deprecated inject dependency
     */
    private function getMissingArtistRetriever(): MissingArtistRetrieverInterface
    {
        global $dic;

        return $dic->get(MissingArtistRetrieverInterface::class);
    }
}<|MERGE_RESOLUTION|>--- conflicted
+++ resolved
@@ -259,13 +259,7 @@
         }
 
         // Format the title
-<<<<<<< HEAD
-        $this->f_name_full  = $this->title;
-        $this->f_name       = $this->title;
         $this->f_album_link = "<a href=\"" . AmpConfig::get_web_path('/client') . "/albums.php?action=show_missing&mbid=" . $this->album_mbid . "&;artist=" . $this->artist . "\" title=\"" . $this->f_album . "\">" . $this->f_album . "</a>";
-=======
-        $this->f_album_link = "<a href=\"" . AmpConfig::get_web_path() . "/albums.php?action=show_missing&mbid=" . $this->album_mbid . "&;artist=" . $this->artist . "\" title=\"" . $this->f_album . "\">" . $this->f_album . "</a>";
->>>>>>> 87ea0b83
         $this->get_f_link();
 
         // Format the track (there isn't really anything to do here)
