--- conflicted
+++ resolved
@@ -41,16 +41,11 @@
  */
 final class ShoutRepository extends BaseRepository implements ShoutRepositoryInterface
 {
-<<<<<<< HEAD
-    public function __construct(protected DatabaseConnectionInterface $connection, private readonly LoggerInterface $logger)
-    {
-=======
     public function __construct(
         protected DatabaseConnectionInterface $connection,
         private UserRepositoryInterface $userRepository,
         private LoggerInterface $logger,
     ) {
->>>>>>> e6a40367
     }
 
     /**
