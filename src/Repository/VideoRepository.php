--- conflicted
+++ resolved
@@ -80,26 +80,11 @@
      */
     public function getItemCount(string $type): int
     {
-<<<<<<< HEAD
         return (int) $this->database->fetchOne(
             sprintf(
-                'SELECT COUNT(*) as count from `%s`',
+                'SELECT COUNT(*) AS count FROM `%s`',
                 strtolower(ObjectTypeToClassNameMapper::VIDEO_TYPES[$type])
             )
         );
     }
-=======
-        $type = ObjectTypeToClassNameMapper::VIDEO_TYPES[$type];
-
-        $sql        = 'SELECT COUNT(*) AS `count` FROM `' . strtolower((string) $type) . '`;';
-        $db_results = Dba::read($sql,array());
-        if ($results = Dba::fetch_assoc($db_results)) {
-            if ($results['count']) {
-                return (int) $results['count'];
-            }
-        }
-
-        return 0;
-    } // get_item_count
->>>>>>> 046a2e6a
 }