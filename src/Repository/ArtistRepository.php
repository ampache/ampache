<?php
/*
 * vim:set softtabstop=4 shiftwidth=4 expandtab:
 *
 * LICENSE: GNU Affero General Public License, version 3 (AGPL-3.0-or-later)
 * Copyright 2001 - 2022 Ampache.org
 *
 * This program is free software: you can redistribute it and/or modify
 * it under the terms of the GNU Affero General Public License as published by
 * the Free Software Foundation, either version 3 of the License, or
 * (at your option) any later version.
 *
 * This program is distributed in the hope that it will be useful,
 * but WITHOUT ANY WARRANTY; without even the implied warranty of
 * MERCHANTABILITY or FITNESS FOR A PARTICULAR PURPOSE.  See the
 * GNU Affero General Public License for more details.
 *
 * You should have received a copy of the GNU Affero General Public License
 * along with this program.  If not, see <https://www.gnu.org/licenses/>.
 */

declare(strict_types=1);

namespace Ampache\Repository;

use Ampache\Config\AmpConfig;
use Ampache\Module\System\Dba;
use Ampache\Repository\Model\Catalog;

final class ArtistRepository implements ArtistRepositoryInterface
{
    /**
     * Deletes the artist entry
     */
    public function delete(
        int $artistId
    ): bool {
        $result = Dba::write(
            'DELETE FROM `artist` WHERE `id` = ?',
            [$artistId]
        );

        return $result !== false;
    }

    /**
     * This returns a number of random artists.
     *
     * @return int[]
     */
    public function getRandom(
        int $userId,
        ?int $count = 1
    ): array {
        $results = array();
<<<<<<< HEAD
        $sql     = "SELECT DISTINCT `artist_map`.`artist_id` FROM `artist_map` LEFT JOIN `song` ON `song`.`artist` = `artist_map`.`artist_id` WHERE `song`.`catalog` IN (" . implode(',', Catalog::get_catalogs('', $userId)) . ") ";
=======
        $sql     = "SELECT DISTINCT `artist_map`.`artist_id` FROM `artist_map` LEFT JOIN `song` ON `song`.`artist` = `artist_map`.`artist_id` WHERE `song`.`catalog` IN (" . implode(',', Catalog::get_catalogs('', $userId, true)) . ") ";
>>>>>>> 53a68024

        $rating_filter = AmpConfig::get_rating_filter();
        if ($rating_filter > 0 && $rating_filter <= 5 && $userId > 0) {
            $sql .= "AND `artist_map`.`artist_id` NOT IN (SELECT `object_id` FROM `rating` WHERE `rating`.`object_type` = 'artist' AND `rating`.`rating` <= $rating_filter AND `rating`.`user` = " . $userId . ") ";
        }

        $sql .= "ORDER BY RAND() LIMIT " . (string)$count;
        $db_results = Dba::read($sql);

        while ($row = Dba::fetch_assoc($db_results)) {
            $results[] = (int) $row['artist_id'];
        }

        return $results;
    }
}<|MERGE_RESOLUTION|>--- conflicted
+++ resolved
@@ -53,11 +53,7 @@
         ?int $count = 1
     ): array {
         $results = array();
-<<<<<<< HEAD
-        $sql     = "SELECT DISTINCT `artist_map`.`artist_id` FROM `artist_map` LEFT JOIN `song` ON `song`.`artist` = `artist_map`.`artist_id` WHERE `song`.`catalog` IN (" . implode(',', Catalog::get_catalogs('', $userId)) . ") ";
-=======
         $sql     = "SELECT DISTINCT `artist_map`.`artist_id` FROM `artist_map` LEFT JOIN `song` ON `song`.`artist` = `artist_map`.`artist_id` WHERE `song`.`catalog` IN (" . implode(',', Catalog::get_catalogs('', $userId, true)) . ") ";
->>>>>>> 53a68024
 
         $rating_filter = AmpConfig::get_rating_filter();
         if ($rating_filter > 0 && $rating_filter <= 5 && $userId > 0) {
