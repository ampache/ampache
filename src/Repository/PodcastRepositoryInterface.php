--- conflicted
+++ resolved
@@ -115,7 +115,6 @@
     public function getDeletedEpisodes(): array;
 
     /**
-<<<<<<< HEAD
      * Persists the podcast-item in the database
      *
      * If the item is new, it will be created. Otherwise, an update will happen
@@ -123,9 +122,9 @@
      * @return null|non-negative-int
      */
     public function persist(Podcast $podcast): ?int;
-=======
+
+    /**
      * Retrieve a single podcast-item by its id
      */
     public function findById(int $podcastId): ?Podcast;
->>>>>>> e5a933a3
 }