--- conflicted
+++ resolved
@@ -60,10 +60,6 @@
             $sql .= $join . "LEFT JOIN `catalog` ON `catalog`.`id` = `album`.`catalog` $join `catalog`.`enabled` = '1' ";
             $join = 'AND';
         }
-<<<<<<< HEAD
-
-=======
->>>>>>> 2fa8694e
         if (AmpConfig::get('catalog_filter') && $userId > 0) {
             $sql .= $join . Catalog::get_user_filter('album', $userId);
             $join = 'AND';
