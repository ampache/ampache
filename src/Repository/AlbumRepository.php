--- conflicted
+++ resolved
@@ -45,19 +45,8 @@
         if (!$count) {
             $count = 1;
         }
-<<<<<<< HEAD
         $sql  = "SELECT DISTINCT `album`.`id` FROM `album` ";
         $join = 'WHERE';
-=======
-        $allow_group_disks = (AmpConfig::get('album_group'));
-        $sort_disk         = ($allow_group_disks)
-            ? " `album`.`disk` = 1 "
-            : " 1 = 1 ";
-
-        $sql = (AmpConfig::get('catalog_disable'))
-            ? sprintf("SELECT DISTINCT `album`.`id` FROM `album` LEFT JOIN `catalog` ON `catalog`.`id` = `album`.`catalog` WHERE `catalog`.`enabled` = '1' AND %s", $sort_disk)
-            : sprintf("SELECT DISTINCT `album`.`id` FROM `album` WHERE %s", $sort_disk);
->>>>>>> 8531d515
 
         if (AmpConfig::get('catalog_disable')) {
             $sql .= "LEFT JOIN `catalog` ON `catalog`.`id` = `album`.`catalog` $join `catalog`.`enabled` = '1' ";
