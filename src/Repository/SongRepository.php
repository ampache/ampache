<?php
/*
 * vim:set softtabstop=4 shiftwidth=4 expandtab:
 *
 * LICENSE: GNU Affero General Public License, version 3 (AGPL-3.0-or-later)
 * Copyright 2001 - 2020 Ampache.org
 *
 * This program is free software: you can redistribute it and/or modify
 * it under the terms of the GNU Affero General Public License as published by
 * the Free Software Foundation, either version 3 of the License, or
 * (at your option) any later version.
 *
 * This program is distributed in the hope that it will be useful,
 * but WITHOUT ANY WARRANTY; without even the implied warranty of
 * MERCHANTABILITY or FITNESS FOR A PARTICULAR PURPOSE.  See the
 * GNU Affero General Public License for more details.
 *
 * You should have received a copy of the GNU Affero General Public License
 * along with this program.  If not, see <https://www.gnu.org/licenses/>.
 *
 */

declare(strict_types=1);

namespace Ampache\Repository;

use Ampache\Config\AmpConfig;
use Ampache\Repository\Model\Album;
use Ampache\Repository\Model\Artist;
use Ampache\Repository\Model\Catalog;
use Ampache\Module\System\Core;
use Ampache\Module\System\Dba;
use Ampache\Repository\Model\Song;

final class SongRepository implements SongRepositoryInterface
{
    /**
     * gets the songs for an album takes an optional limit
     *
     * @return int[]
     */
    public function getByAlbum(
        int $albumId,
        int $limit = 0
    ): array {
        $sql   = (AmpConfig::get('catalog_disable'))
            ? "SELECT `song`.`id` FROM `song` LEFT JOIN `catalog` ON `catalog`.`id` = `song`.`catalog` WHERE `song`.`album` = ? AND `catalog`.`enabled` = '1' "
            : "SELECT `song`.`id` FROM `song` WHERE `song`.`album` = ? ";

        if (AmpConfig::get('catalog_filter') && !empty(Core::get_global('user'))) {
            $sql .= " AND" . Catalog::get_user_filter('song', Core::get_global('user')->id) . " ";
        }

        $sql .= "ORDER BY `song`.`track`, `song`.`title`";

        if ($limit) {
            $sql .= " LIMIT " . (string)$limit;
        }

        $db_results = Dba::read($sql, array($albumId));
        $results    = array();
        while ($row = Dba::fetch_assoc($db_results)) {
            $results[] = (int) $row['id'];
        }

        return $results;
    }

    /**
     * gets the songs for a label, based on label name
     *
     * @return int[]
     */
    public function getByLabel(
        string $labelName
    ): array {
        $sql = (AmpConfig::get('catalog_disable'))
            ? "SELECT `song`.`id` FROM `song` LEFT JOIN `song_data` ON `song_data`.`song_id` = `song`.`id` LEFT JOIN `catalog` ON `catalog`.`id` = `song`.`catalog` WHERE `song_data`.`label` = ? AND `catalog`.`enabled` = '1' "
            : "SELECT `song`.`id` FROM `song` LEFT JOIN `song_data` ON `song_data`.`song_id` = `song`.`id` WHERE `song_data`.`label` = ? ";

        if (AmpConfig::get('catalog_filter') && !empty(Core::get_global('user'))) {
            $sql .= " AND" . Catalog::get_user_filter('song', Core::get_global('user')->id) . " ";
        }

        $sql .= "ORDER BY `song`.`album`, `song`.`track`";

        $db_results = Dba::read($sql, [$labelName]);
        $results    = array();
        while ($row = Dba::fetch_assoc($db_results)) {
            $results[] = (int) $row['id'];
        }

        return $results;
    }

    /**
     * Gets the songs from the artist in a random order
     *
     * @return int[]
     */
    public function getRandomByArtist(
        Artist $artist
    ): array {
        $sql   = (AmpConfig::get('catalog_disable'))
            ? "SELECT DISTINCT `song`.`id` FROM `song` LEFT JOIN `artist_map` ON `artist_map`.`object_id` = `song`.`id` AND `artist_map`.`object_type` = 'song' LEFT JOIN `catalog` ON `catalog`.`id` = `song`.`catalog` WHERE `artist_map`.`artist_id` = ? AND `artist_map`.`object_type` = 'song' AND `catalog`.`enabled` = '1' "
            : "SELECT DISTINCT `artist_map`.`object_id` AS `id` FROM `artist_map` WHERE `artist_map`.`artist_id` = ? AND `artist_map`.`object_type` = 'song' ";
<<<<<<< HEAD
=======

        if (AmpConfig::get('catalog_filter') && !empty(Core::get_global('user'))) {
            $sql .= "AND" . Catalog::get_user_filter('song', Core::get_global('user')->id) . " ";
        }

>>>>>>> f88f1145
        $sql .= "ORDER BY RAND()";

        $db_results = Dba::read($sql, array($artist->getId()));
        $results    = array();
        while ($row = Dba::fetch_assoc($db_results)) {
            $results[] = (int) $row['id'];
        }

        return $results;
    }

    /**
     * gets the songs for this artist

     * @return int[]
     */
    public function getTopSongsByArtist(
        Artist $artist,
        int $count = 50
    ): array {
        $sql = (AmpConfig::get('catalog_disable'))
            ? "SELECT DISTINCT `song`.`id`, COUNT(`object_count`.`object_id`) AS `counting` FROM `song` LEFT JOIN `object_count` ON `object_count`.`object_id` = `song`.`id` AND `object_type` = 'song' LEFT JOIN `catalog` ON `catalog`.`id` = `song`.`catalog` LEFT JOIN `artist_map` ON `artist_map`.`object_id` = `song`.`id` WHERE `artist_map`.`artist_id` = " . $artist->getId() . " AND `artist_map`.`object_type` = 'song' AND `catalog`.`enabled` = '1' "
            : "SELECT DISTINCT `song`.`id`, COUNT(`object_count`.`object_id`) AS `counting` FROM `song` LEFT JOIN `object_count` ON `object_count`.`object_id` = `song`.`id` AND `object_type` = 'song' LEFT JOIN `artist_map` ON `artist_map`.`object_id` = `song`.`id` WHERE `artist_map`.`artist_id` = " . $artist->getId() . " AND `artist_map`.`object_type` = 'song' ";
<<<<<<< HEAD
=======

        if (AmpConfig::get('catalog_filter') && !empty(Core::get_global('user'))) {
            $sql .= "AND" . Catalog::get_user_filter('song', Core::get_global('user')->id) . " ";
        }

>>>>>>> f88f1145
        $sql .= "GROUP BY `song`.`id` ORDER BY count(`object_count`.`object_id`) DESC LIMIT " . (string)$count;

        $db_results = Dba::read($sql);
        $results    = array();
        while ($row = Dba::fetch_assoc($db_results)) {
            $results[] = (int) $row['id'];
        }

        return $results;
    }

    /**
     * gets the songs for this artist
     *
     * @return int[]
     */
    public function getByArtist(
        int $artistId
    ): array {
        $sql   = (AmpConfig::get('catalog_disable'))
            ? "SELECT DISTINCT `song`.`id`, `song`.`album`, `song`.`track` FROM `song` LEFT JOIN `catalog` ON `catalog`.`id` = `song`.`catalog` LEFT JOIN `artist_map` ON `artist_map`.`object_id` = `song`.`id` AND `artist_map`.`object_type` = 'song' WHERE `artist_map`.`artist_id` = ? AND `artist_map`.`object_type` = 'song' AND `catalog`.`enabled` = '1' "
            : "SELECT DISTINCT `song`.`id`, `song`.`album`, `song`.`track` FROM `song` LEFT JOIN `artist_map` ON `artist_map`.`object_id` = `song`.`id` AND `artist_map`.`object_type` = 'song' WHERE `artist_map`.`artist_id` = ? AND `artist_map`.`object_type` = 'song' ";
<<<<<<< HEAD
=======

        if (AmpConfig::get('catalog_filter') && !empty(Core::get_global('user'))) {
            $sql .= "AND" . Catalog::get_user_filter('song', Core::get_global('user')->id) . " ";
        }

>>>>>>> f88f1145
        $sql .= "ORDER BY `song`.`album`, `song`.`track`";

        $db_results = Dba::read($sql, array($artistId));
        $results    = array();
        while ($row = Dba::fetch_assoc($db_results)) {
            $results[] = (int) $row['id'];
        }

        return $results;
    }

    /**
     * gets the songs (including songs where they are the album artist) for this artist
     *
     * @return int[]
     */
    public function getAllByArtist(
        int $artistId
    ): array {
        $sql = (AmpConfig::get('catalog_disable'))
            ? "SELECT DISTINCT `song`.`id`, `song`.`album`, `song`.`track` FROM `song` LEFT JOIN `catalog` ON `catalog`.`id` = `song`.`catalog` LEFT JOIN `album` ON `song`.`album` = `album`.`id` LEFT JOIN `album_map` ON `album_map`.`album_id` = `album`.`id` WHERE `album_map`.`object_id` = ? AND `catalog`.`enabled` = '1' "
            : "SELECT DISTINCT `song`.`id`, `song`.`album`, `song`.`track` FROM `song` LEFT JOIN `album` ON `song`.`album` = `album`.`id` LEFT JOIN `album_map` ON `album_map`.`album_id` = `album`.`id` WHERE `album_map`.`object_id` = ? ";
<<<<<<< HEAD
=======

        if (AmpConfig::get('catalog_filter') && !empty(Core::get_global('user'))) {
            $sql .= "AND" . Catalog::get_user_filter('song', Core::get_global('user')->id) . " ";
        }

>>>>>>> f88f1145
        $sql .= "ORDER BY `song`.`album`, `song`.`track`";

        $db_results = Dba::read($sql, array($artistId));
        $results    = array();
        while ($row = Dba::fetch_assoc($db_results)) {
            $results[] = (int) $row['id'];
        }

        return $results;
    }

    /**
     * Returns a list of song ID's attached to a license ID.
     *
     * @return int[]
     */
    public function getByLicense(int $licenseId): array
    {
        $db_results = Dba::read(
            'SELECT `id` FROM `song` WHERE `song`.`license` = ?',
            [$licenseId]
        );

        $results = [];
        while ($row = Dba::fetch_assoc($db_results)) {
            $results[] = (int) $row['id'];
        }

        return $results;
    }

    public function delete(int $songId): bool
    {
        // keep details about deletions
        Dba::write(
            'REPLACE INTO `deleted_song` (`id`, `addition_time`, `delete_time`, `title`, `file`, `catalog`, `total_count`, `total_skip`, `album`, `artist`) SELECT `id`, `addition_time`, UNIX_TIMESTAMP(), `title`, `file`, `catalog`, `total_count`, `total_skip`, `album`, `artist` FROM `song` WHERE `id` = ?;',
            [$songId]
        );

        $deleted = Dba::write(
            'DELETE FROM `song` WHERE `id` = ?',
            [$songId]
        );

        return $deleted !== false;
    }

<<<<<<< HEAD
    public function collectGarbage(Song $song): bool
=======
    public function collectGarbage(Song $song): void
>>>>>>> f88f1145
    {
        foreach (Song::get_parent_array($song->id) as $song_artist_id) {
            Artist::remove_artist_map($song_artist_id, 'song', $song->id);
            Album::check_album_map($song->album, 'song', $song_artist_id);
        }
        $sql = "DELETE FROM `artist_map` WHERE `object_type` = 'album' AND `object_id` NOT IN (SELECT `album` FROM `song`);";
        Dba::write($sql);
        $sql = "DELETE FROM `artist_map` WHERE `object_type` = 'song' AND `object_id` NOT IN (SELECT `id` FROM `song`);";
        Dba::write($sql);
    }
}<|MERGE_RESOLUTION|>--- conflicted
+++ resolved
@@ -27,8 +27,6 @@
 use Ampache\Config\AmpConfig;
 use Ampache\Repository\Model\Album;
 use Ampache\Repository\Model\Artist;
-use Ampache\Repository\Model\Catalog;
-use Ampache\Module\System\Core;
 use Ampache\Module\System\Dba;
 use Ampache\Repository\Model\Song;
 
@@ -46,13 +44,7 @@
         $sql   = (AmpConfig::get('catalog_disable'))
             ? "SELECT `song`.`id` FROM `song` LEFT JOIN `catalog` ON `catalog`.`id` = `song`.`catalog` WHERE `song`.`album` = ? AND `catalog`.`enabled` = '1' "
             : "SELECT `song`.`id` FROM `song` WHERE `song`.`album` = ? ";
-
-        if (AmpConfig::get('catalog_filter') && !empty(Core::get_global('user'))) {
-            $sql .= " AND" . Catalog::get_user_filter('song', Core::get_global('user')->id) . " ";
-        }
-
         $sql .= "ORDER BY `song`.`track`, `song`.`title`";
-
         if ($limit) {
             $sql .= " LIMIT " . (string)$limit;
         }
@@ -77,11 +69,6 @@
         $sql = (AmpConfig::get('catalog_disable'))
             ? "SELECT `song`.`id` FROM `song` LEFT JOIN `song_data` ON `song_data`.`song_id` = `song`.`id` LEFT JOIN `catalog` ON `catalog`.`id` = `song`.`catalog` WHERE `song_data`.`label` = ? AND `catalog`.`enabled` = '1' "
             : "SELECT `song`.`id` FROM `song` LEFT JOIN `song_data` ON `song_data`.`song_id` = `song`.`id` WHERE `song_data`.`label` = ? ";
-
-        if (AmpConfig::get('catalog_filter') && !empty(Core::get_global('user'))) {
-            $sql .= " AND" . Catalog::get_user_filter('song', Core::get_global('user')->id) . " ";
-        }
-
         $sql .= "ORDER BY `song`.`album`, `song`.`track`";
 
         $db_results = Dba::read($sql, [$labelName]);
@@ -104,14 +91,6 @@
         $sql   = (AmpConfig::get('catalog_disable'))
             ? "SELECT DISTINCT `song`.`id` FROM `song` LEFT JOIN `artist_map` ON `artist_map`.`object_id` = `song`.`id` AND `artist_map`.`object_type` = 'song' LEFT JOIN `catalog` ON `catalog`.`id` = `song`.`catalog` WHERE `artist_map`.`artist_id` = ? AND `artist_map`.`object_type` = 'song' AND `catalog`.`enabled` = '1' "
             : "SELECT DISTINCT `artist_map`.`object_id` AS `id` FROM `artist_map` WHERE `artist_map`.`artist_id` = ? AND `artist_map`.`object_type` = 'song' ";
-<<<<<<< HEAD
-=======
-
-        if (AmpConfig::get('catalog_filter') && !empty(Core::get_global('user'))) {
-            $sql .= "AND" . Catalog::get_user_filter('song', Core::get_global('user')->id) . " ";
-        }
-
->>>>>>> f88f1145
         $sql .= "ORDER BY RAND()";
 
         $db_results = Dba::read($sql, array($artist->getId()));
@@ -135,14 +114,6 @@
         $sql = (AmpConfig::get('catalog_disable'))
             ? "SELECT DISTINCT `song`.`id`, COUNT(`object_count`.`object_id`) AS `counting` FROM `song` LEFT JOIN `object_count` ON `object_count`.`object_id` = `song`.`id` AND `object_type` = 'song' LEFT JOIN `catalog` ON `catalog`.`id` = `song`.`catalog` LEFT JOIN `artist_map` ON `artist_map`.`object_id` = `song`.`id` WHERE `artist_map`.`artist_id` = " . $artist->getId() . " AND `artist_map`.`object_type` = 'song' AND `catalog`.`enabled` = '1' "
             : "SELECT DISTINCT `song`.`id`, COUNT(`object_count`.`object_id`) AS `counting` FROM `song` LEFT JOIN `object_count` ON `object_count`.`object_id` = `song`.`id` AND `object_type` = 'song' LEFT JOIN `artist_map` ON `artist_map`.`object_id` = `song`.`id` WHERE `artist_map`.`artist_id` = " . $artist->getId() . " AND `artist_map`.`object_type` = 'song' ";
-<<<<<<< HEAD
-=======
-
-        if (AmpConfig::get('catalog_filter') && !empty(Core::get_global('user'))) {
-            $sql .= "AND" . Catalog::get_user_filter('song', Core::get_global('user')->id) . " ";
-        }
-
->>>>>>> f88f1145
         $sql .= "GROUP BY `song`.`id` ORDER BY count(`object_count`.`object_id`) DESC LIMIT " . (string)$count;
 
         $db_results = Dba::read($sql);
@@ -165,14 +136,6 @@
         $sql   = (AmpConfig::get('catalog_disable'))
             ? "SELECT DISTINCT `song`.`id`, `song`.`album`, `song`.`track` FROM `song` LEFT JOIN `catalog` ON `catalog`.`id` = `song`.`catalog` LEFT JOIN `artist_map` ON `artist_map`.`object_id` = `song`.`id` AND `artist_map`.`object_type` = 'song' WHERE `artist_map`.`artist_id` = ? AND `artist_map`.`object_type` = 'song' AND `catalog`.`enabled` = '1' "
             : "SELECT DISTINCT `song`.`id`, `song`.`album`, `song`.`track` FROM `song` LEFT JOIN `artist_map` ON `artist_map`.`object_id` = `song`.`id` AND `artist_map`.`object_type` = 'song' WHERE `artist_map`.`artist_id` = ? AND `artist_map`.`object_type` = 'song' ";
-<<<<<<< HEAD
-=======
-
-        if (AmpConfig::get('catalog_filter') && !empty(Core::get_global('user'))) {
-            $sql .= "AND" . Catalog::get_user_filter('song', Core::get_global('user')->id) . " ";
-        }
-
->>>>>>> f88f1145
         $sql .= "ORDER BY `song`.`album`, `song`.`track`";
 
         $db_results = Dba::read($sql, array($artistId));
@@ -195,14 +158,6 @@
         $sql = (AmpConfig::get('catalog_disable'))
             ? "SELECT DISTINCT `song`.`id`, `song`.`album`, `song`.`track` FROM `song` LEFT JOIN `catalog` ON `catalog`.`id` = `song`.`catalog` LEFT JOIN `album` ON `song`.`album` = `album`.`id` LEFT JOIN `album_map` ON `album_map`.`album_id` = `album`.`id` WHERE `album_map`.`object_id` = ? AND `catalog`.`enabled` = '1' "
             : "SELECT DISTINCT `song`.`id`, `song`.`album`, `song`.`track` FROM `song` LEFT JOIN `album` ON `song`.`album` = `album`.`id` LEFT JOIN `album_map` ON `album_map`.`album_id` = `album`.`id` WHERE `album_map`.`object_id` = ? ";
-<<<<<<< HEAD
-=======
-
-        if (AmpConfig::get('catalog_filter') && !empty(Core::get_global('user'))) {
-            $sql .= "AND" . Catalog::get_user_filter('song', Core::get_global('user')->id) . " ";
-        }
-
->>>>>>> f88f1145
         $sql .= "ORDER BY `song`.`album`, `song`.`track`";
 
         $db_results = Dba::read($sql, array($artistId));
@@ -250,11 +205,7 @@
         return $deleted !== false;
     }
 
-<<<<<<< HEAD
-    public function collectGarbage(Song $song): bool
-=======
     public function collectGarbage(Song $song): void
->>>>>>> f88f1145
     {
         foreach (Song::get_parent_array($song->id) as $song_artist_id) {
             Artist::remove_artist_map($song_artist_id, 'song', $song->id);
