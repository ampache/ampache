<?php
/*
 * vim:set softtabstop=4 shiftwidth=4 expandtab:
 *
 * LICENSE: GNU Affero General Public License, version 3 (AGPL-3.0-or-later)
 * Copyright 2001 - 2020 Ampache.org
 *
 * This program is free software: you can redistribute it and/or modify
 * it under the terms of the GNU Affero General Public License as published by
 * the Free Software Foundation, either version 3 of the License, or
 * (at your option) any later version.
 *
 * This program is distributed in the hope that it will be useful,
 * but WITHOUT ANY WARRANTY; without even the implied warranty of
 * MERCHANTABILITY or FITNESS FOR A PARTICULAR PURPOSE.  See the
 * GNU Affero General Public License for more details.
 *
 * You should have received a copy of the GNU Affero General Public License
 * along with this program.  If not, see <https://www.gnu.org/licenses/>.
 *
 */
declare(strict_types=0);

namespace Ampache\Plugin;

use Ampache\Repository\Model\Label;
use Ampache\Repository\Model\User;
use Exception;
use MusicBrainz\Filters\LabelFilter;
use MusicBrainz\MusicBrainz;

class AmpacheMusicBrainz
{
    public $name        = 'MusicBrainz';
    public $categories  = 'metadata';
    public $description = 'MusicBrainz metadata integration';
    public $url         = 'http://www.musicbrainz.org';
    public $version     = '000001';
    public $min_ampache = '360003';
    public $max_ampache = '999999';

    /**
     * Constructor
     * This function does nothing
     */
    public function __construct()
    {
        $this->description = T_('MusicBrainz metadata integration');

        return true;
    }

    /**
     * install
     * This is a required plugin function
     */
    public function install()
    {
        return true;
    } // install

    /**
     * uninstall
     * This is a required plugin function
     */
    public function uninstall()
    {
        return true;
    } // uninstall

    /**
     * load
     * This is a required plugin function; here it populates the prefs we
     * need for this object.
     * @param User $user
     * @return boolean
     */
    public function load($user)
    {
        $user->set_preferences();

        return true;
    } // load

    /**
     * get_metadata
     * Returns song metadata for what we're passed in.
     * @param array $gather_types
     * @param array $song_info
     * @return array|null
     */
    public function get_metadata($gather_types, $song_info)
    {
        // Music metadata only
        if (!in_array('music', $gather_types)) {
            return null;
        }

        if (!$mbid = $song_info['mb_trackid']) {
            return null;
        }

        $includes = array(
            'artists',
            'releases'
        );
        try {
            $track = $this->getMusisBrainz()->lookup('recording', $mbid, $includes);
        } catch (Exception $error) {
            debug_event('MusicBrainz.plugin', 'Lookup error ' . $error, 3);

            return null;
        }

        $results = array();

        if (count($track->{'artist-credit'}) > 0) {
            $artist                 = $track->{'artist-credit'}[0];
            $artist                 = $artist->artist;
            $results['mb_artistid'] = $artist->id;
            $results['artist']      = $artist->name;
            $results['title']       = $track->title;
            if (count($track->releases) == 1) {
                $release          = $track->releases[0];
                $results['album'] = $release->title;
            }
        }

        return $results;
    } // get_metadata

    /**
<<<<<<< HEAD
     * @deprecated Inject by constructor
     */
    private function getMusisBrainz(): MusicBrainz
    {
        global $dic;

        return $dic->get(MusicBrainz::class);
    }
=======
     * get_external_metadata
     * Update an object (label for now) using musicbrainz
     * @param Label $object
     * @param string $object_type
     * @return bool
     */
    public function get_external_metadata(Label $object, string $object_type = 'label')
    {
        $mbrainz = new MusicBrainz(new RequestsHttpAdapter());
        if ($object->mbid) {
            try {
                $results = $mbrainz->lookup($object_type, $object->mbid);
            } catch (Exception $error) {
                debug_event('MusicBrainz.plugin', 'Lookup error ' . $error, 3);

                return false;
            }
        } else {
            try {
                $args    = array($object_type => $object->name);
                $results = $mbrainz->search(new LabelFilter($args), 1);
            } catch (Exception $error) {
                debug_event('MusicBrainz.plugin', 'Lookup error ' . $error, 3);

                return false;
            }
        }
        if (is_array($results) && !empty($results)) {
            $results = $results[0];
        }
        if (!empty($results)) {
            debug_event('MusicBrainz.plugin', "Updating $object_type: " . $object->name, 3);
            $data = array(
                'name' => $object->name,
                'mbid' => $results->{'id'} ?: $object->mbid,
                'category' => $results->{'type'} ?: $object->category,
                'summary' => $results->{'disambiguation'} ?: $object->summary,
                'address' => $object->address,
                'country' => $results->{'country'} ?: $object->country,
                'email' => $object->email,
                'website' => $object->website,
                'active' => ($results->{'life-span'}->{'ended'} == 1) ? 0 : 1
            );
            $object->update($data);

            return true;
        }

        return false;
    } // get_metadata
>>>>>>> 241b192c
}<|MERGE_RESOLUTION|>--- conflicted
+++ resolved
@@ -1,5 +1,5 @@
 <?php
-/*
+/**
  * vim:set softtabstop=4 shiftwidth=4 expandtab:
  *
  * LICENSE: GNU Affero General Public License, version 3 (AGPL-3.0-or-later)
@@ -23,7 +23,7 @@
 
 namespace Ampache\Plugin;
 
-use Ampache\Repository\Model\Label;
+use Ampache\Repository\Model\LabelInterface;
 use Ampache\Repository\Model\User;
 use Exception;
 use MusicBrainz\Filters\LabelFilter;
@@ -130,7 +130,6 @@
     } // get_metadata
 
     /**
-<<<<<<< HEAD
      * @deprecated Inject by constructor
      */
     private function getMusisBrainz(): MusicBrainz
@@ -139,19 +138,18 @@
 
         return $dic->get(MusicBrainz::class);
     }
-=======
+
+    /**
      * get_external_metadata
      * Update an object (label for now) using musicbrainz
-     * @param Label $object
-     * @param string $object_type
      * @return bool
      */
-    public function get_external_metadata(Label $object, string $object_type = 'label')
+    public function get_external_metadata(LabelInterface $object, string $object_type = 'label')
     {
-        $mbrainz = new MusicBrainz(new RequestsHttpAdapter());
-        if ($object->mbid) {
+        $mbrainz = $this->getMusisBrainz();
+        if ($object->getMusicBrainzId()) {
             try {
-                $results = $mbrainz->lookup($object_type, $object->mbid);
+                $results = $mbrainz->lookup($object_type, $object->getMusicBrainzId());
             } catch (Exception $error) {
                 debug_event('MusicBrainz.plugin', 'Lookup error ' . $error, 3);
 
@@ -159,7 +157,7 @@
             }
         } else {
             try {
-                $args    = array($object_type => $object->name);
+                $args    = array($object_type => $object->getName());
                 $results = $mbrainz->search(new LabelFilter($args), 1);
             } catch (Exception $error) {
                 debug_event('MusicBrainz.plugin', 'Lookup error ' . $error, 3);
@@ -171,16 +169,16 @@
             $results = $results[0];
         }
         if (!empty($results)) {
-            debug_event('MusicBrainz.plugin', "Updating $object_type: " . $object->name, 3);
+            debug_event('MusicBrainz.plugin', "Updating $object_type: " . $object->getName(), 3);
             $data = array(
-                'name' => $object->name,
-                'mbid' => $results->{'id'} ?: $object->mbid,
-                'category' => $results->{'type'} ?: $object->category,
-                'summary' => $results->{'disambiguation'} ?: $object->summary,
-                'address' => $object->address,
-                'country' => $results->{'country'} ?: $object->country,
-                'email' => $object->email,
-                'website' => $object->website,
+                'name' => $object->getName(),
+                'mbid' => $results->{'id'} ?: $object->getMusicBrainzId(),
+                'category' => $results->{'type'} ?: $object->getCategory(),
+                'summary' => $results->{'disambiguation'} ?: $object->getSummary(),
+                'address' => $object->getAddress(),
+                'country' => $results->{'country'} ?: $object->getCountry(),
+                'email' => $object->getEmail(),
+                'website' => $object->getWebsite(),
                 'active' => ($results->{'life-span'}->{'ended'} == 1) ? 0 : 1
             );
             $object->update($data);
@@ -190,5 +188,4 @@
 
         return false;
     } // get_metadata
->>>>>>> 241b192c
 }