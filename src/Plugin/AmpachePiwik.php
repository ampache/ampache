--- conflicted
+++ resolved
@@ -69,12 +69,6 @@
         if (!Preference::insert('piwik_site_id', T_('Piwik Site ID'), '1', AccessLevelEnum::ADMIN->value, 'string', 'plugins', 'piwik')) {
             return false;
         }
-<<<<<<< HEAD
-        if (!Preference::insert('piwik_url', T_('Piwik URL'), AmpConfig::get_web_path('/client') . '/piwik/', AccessLevelEnum::ADMIN->value, 'string', 'plugins', $this->name)) {
-            return false;
-        }
-=======
->>>>>>> da3250ae
 
         return Preference::insert('piwik_url', T_('Piwik URL'), AmpConfig::get_web_path() . '/piwik/', AccessLevelEnum::ADMIN->value, 'string', 'plugins', $this->name);
     }
