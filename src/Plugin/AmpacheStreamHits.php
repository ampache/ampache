<?php
/*
 * vim:set softtabstop=4 shiftwidth=4 expandtab:
 *
 * LICENSE: GNU Affero General Public License, version 3 (AGPL-3.0-or-later)
 * Copyright 2001 - 2022 Ampache.org
 *
 * This program is free software: you can redistribute it and/or modify
 * it under the terms of the GNU Affero General Public License as published by
 * the Free Software Foundation, either version 3 of the License, or
 * (at your option) any later version.
 *
 * This program is distributed in the hope that it will be useful,
 * but WITHOUT ANY WARRANTY; without even the implied warranty of
 * MERCHANTABILITY or FITNESS FOR A PARTICULAR PURPOSE.  See the
 * GNU Affero General Public License for more details.
 *
 * You should have received a copy of the GNU Affero General Public License
 * along with this program.  If not, see <https://www.gnu.org/licenses/>.
 *
 */
declare(strict_types=0);

namespace Ampache\Plugin;

use Ampache\Config\AmpConfig;
use Ampache\Repository\Model\Preference;
use Ampache\Repository\Model\User;
use Ampache\Module\Util\Graph;

class AmpacheStreamHits
{
    public $name        = 'Stream Hits';
    public $categories  = 'stream_control';
    public $description = 'Control hits per user';
    public $url         = '';
    public $version     = '000001';
    public $min_ampache = '370024';
    public $max_ampache = '999999';

    private $user_id;
    private $hits_days;
    private $hits_max;

    /**
     * Constructor
     * This function does nothing...
     */
    public function __construct()
    {
        $this->description = T_('Control hits per user');

        return true;
    } // constructor

    /**
     * install
     * This is a required plugin function. It inserts our preferences
     * into Ampache
     */
    public function install()
    {
        if (Preference::exists('stream_control_hits_max')) {
            return false;
        }
        Preference::insert('stream_control_hits_max', T_('Stream control maximal hits'), -1, 50, 'integer', 'plugins', $this->name);
        Preference::insert('stream_control_hits_days', T_('Stream control hits history (days)'), 30, 50, 'integer', 'plugins', $this->name);

        return true;
    } // install

    /**
     * uninstall
     * This is a required plugin function. It removes our preferences from
     * the database returning it to its original form
     */
    public function uninstall()
    {
        Preference::delete('stream_control_hits_max');
        Preference::delete('stream_control_hits_days');

        return true;
    } // uninstall

    /**
     * upgrade
     * This is a recommended plugin function
     */
    public function upgrade()
    {
        return true;
    } // upgrade

    /**
     * Check stream control
     * @param array $media_ids
     * @return boolean
     */
    public function stream_control($media_ids)
    {
        // No check if unlimited hits (= -1)
        if ($this->hits_max < 0) {
            return true;
        }
        // if using free software only you can't use this plugin
        if (AmpConfig::get('statistical_graphs') && is_dir(__DIR__ . '/../../../vendor/szymach/c-pchart/src/Chart/')) {
<<<<<<< HEAD
            $graph         = new Graph();
            $next_total    = count($media_ids);
=======
            $next_total    = count($media_ids);
            $graph         = new Graph();
>>>>>>> 63b50516
            $end_date      = time();
            $start_date    = $end_date - ($this->hits_days * 86400);
            $current_total = $graph->get_total_hits($this->user_id, $start_date, $end_date);
            $next_total += $current_total;

            debug_event('streamhits.plugin', 'Next stream hits will be ' . $next_total . ' / ' . $this->hits_max, 3);

            return ($next_total <= $this->hits_max);
        }
        debug_event('streamhits.plugin', 'Access denied, statistical graph disabled.', 1);

        return true;
    }

    /**
     * load
     * This loads up the data we need into this object, this stuff comes
     * from the preferences.
     * @param User $user
     * @return boolean
     */
    public function load($user)
    {
        $user->set_preferences();
        $data = $user->prefs;

        $this->user_id = $user->id;
        if ((int)($data['stream_control_hits_max'])) {
            $this->hits_max = (int)($data['stream_control_hits_max']);
        } else {
            $this->hits_max = -1;
        }
        if ((int)($data['stream_control_hits_days']) > 0) {
            $this->hits_days = (int)($data['stream_control_hits_days']);
        } else {
            $this->hits_days = 30;
        }

        return true;
    } // load
}<|MERGE_RESOLUTION|>--- conflicted
+++ resolved
@@ -104,13 +104,8 @@
         }
         // if using free software only you can't use this plugin
         if (AmpConfig::get('statistical_graphs') && is_dir(__DIR__ . '/../../../vendor/szymach/c-pchart/src/Chart/')) {
-<<<<<<< HEAD
-            $graph         = new Graph();
-            $next_total    = count($media_ids);
-=======
             $next_total    = count($media_ids);
             $graph         = new Graph();
->>>>>>> 63b50516
             $end_date      = time();
             $start_date    = $end_date - ($this->hits_days * 86400);
             $current_total = $graph->get_total_hits($this->user_id, $start_date, $end_date);
