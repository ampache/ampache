--- conflicted
+++ resolved
@@ -93,17 +93,13 @@
 
         $thumb = ($this->browse->is_grid_view()) ? 11 : 1;
 
-<<<<<<< HEAD
-        Art::display('album', $albumId, $name, $thumb, $this->configContainer->getWebPath('/client') . '/albums.php?action=show&album=' . $albumId);
-=======
         Art::display(
             'album',
             $albumId,
             $name,
             $thumb,
-            $this->configContainer->getWebPath() . '/albums.php?action=show&album=' . $albumId
-        );
->>>>>>> 180b8488
+            $this->configContainer->getWebPath('/client') . '/albums.php?action=show&album=' . $albumId
+        );
 
         return '';
     }
