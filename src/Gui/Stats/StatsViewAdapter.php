<?php
/*
 * vim:set softtabstop=4 shiftwidth=4 expandtab:
 *
 *  LICENSE: GNU Affero General Public License, version 3 (AGPL-3.0-or-later)
 * Copyright 2001 - 2020 Ampache.org
 *
 * This program is free software: you can redistribute it and/or modify
 * it under the terms of the GNU Affero General Public License as published by
 * the Free Software Foundation, either version 3 of the License, or
 * (at your option) any later version.
 *
 * This program is distributed in the hope that it will be useful,
 * but WITHOUT ANY WARRANTY; without even the implied warranty of
 * MERCHANTABILITY or FITNESS FOR A PARTICULAR PURPOSE.  See the
 * GNU Affero General Public License for more details.
 *
 * You should have received a copy of the GNU Affero General Public License
 * along with this program.  If not, see <https://www.gnu.org/licenses/>.
 *
 */

declare(strict_types=0);

namespace Ampache\Gui\Stats;

use Ampache\Config\ConfigContainerInterface;
use Ampache\Config\ConfigurationKeyEnum;
use Ampache\Gui\Catalog\CatalogDetailsInterface;
use Ampache\Gui\GuiFactoryInterface;
use Ampache\Repository\CatalogRepositoryInterface;
use Ampache\Repository\Model\Catalog;
use Ampache\Repository\Model\Video;
use Ampache\Repository\VideoRepositoryInterface;

final class StatsViewAdapter implements StatsViewAdapterInterface
{
    private ConfigContainerInterface $configContainer;

    private GuiFactoryInterface $guiFactory;

    private VideoRepositoryInterface $videoRepository;

    private CatalogRepositoryInterface $catalogRepository;

    public function __construct(
        ConfigContainerInterface $configContainer,
        GuiFactoryInterface $guiFactory,
        VideoRepositoryInterface $videoRepository,
        CatalogRepositoryInterface $catalogRepository
    ) {
        $this->configContainer   = $configContainer;
        $this->guiFactory        = $guiFactory;
        $this->videoRepository   = $videoRepository;
        $this->catalogRepository = $catalogRepository;
    }

    public function displayVideo(): bool
    {
        return $this->videoRepository->getItemCount(Video::class) > 0;
    }

    public function displayPodcast(): bool
    {
        return $this->configContainer->isFeatureEnabled(ConfigurationKeyEnum::PODCAST);
    }

    public function getCatalogStats(): CatalogStatsInterface
    {
        return $this->guiFactory->createCatalogStats(Catalog::get_stats());
    }

    /**
     * @return CatalogDetailsInterface[]
     */
    public function getCatalogDetails(): array
    {
<<<<<<< HEAD
        $catalogs = $this->catalogRepository->getList();
=======
        $catalogs = Catalog::get_catalogs();
>>>>>>> 85d9071a

        $result = [];

        foreach ($catalogs as $catalog_id) {
            $catalog = Catalog::create_from_id($catalog_id);
            $catalog->format();

            $result[] = $this->guiFactory->createCatalogDetails($catalog);
        }

        return $result;
    }
}<|MERGE_RESOLUTION|>--- conflicted
+++ resolved
@@ -75,11 +75,7 @@
      */
     public function getCatalogDetails(): array
     {
-<<<<<<< HEAD
         $catalogs = $this->catalogRepository->getList();
-=======
-        $catalogs = Catalog::get_catalogs();
->>>>>>> 85d9071a
 
         $result = [];
 
