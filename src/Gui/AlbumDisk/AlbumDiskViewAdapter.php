--- conflicted
+++ resolved
@@ -104,13 +104,8 @@
             'album',
             $albumId,
             $name,
-<<<<<<< HEAD
-            $thumb,
+            $size,
             $this->configContainer->getWebPath('/client') . '/albums.php?action=show_disk&album_disk=' . $this->albumDisk->getId()
-=======
-            $size,
-            $this->configContainer->getWebPath() . '/albums.php?action=show_disk&album_disk=' . $this->albumDisk->getId()
->>>>>>> 00ad3a11
         );
 
         return '';
