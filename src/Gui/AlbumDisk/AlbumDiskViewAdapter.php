<?php

declare(strict_types=0);

/**
 * vim:set softtabstop=4 shiftwidth=4 expandtab:
 *
 * LICENSE: GNU Affero General Public License, version 3 (AGPL-3.0-or-later)
 * Copyright Ampache.org, 2001-2024
 *
 * This program is free software: you can redistribute it and/or modify
 * it under the terms of the GNU Affero General Public License as published by
 * the Free Software Foundation, either version 3 of the License, or
 * (at your option) any later version.
 *
 * This program is distributed in the hope that it will be useful,
 * but WITHOUT ANY WARRANTY; without even the implied warranty of
 * MERCHANTABILITY or FITNESS FOR A PARTICULAR PURPOSE.  See the
 * GNU Affero General Public License for more details.
 *
 * You should have received a copy of the GNU Affero General Public License
 * along with this program.  If not, see <https://www.gnu.org/licenses/>.
 *
 */

namespace Ampache\Gui\AlbumDisk;

use Ampache\Config\ConfigContainerInterface;
use Ampache\Config\ConfigurationKeyEnum;
use Ampache\Module\Authorization\AccessFunctionEnum;
use Ampache\Module\Authorization\AccessTypeEnum;
use Ampache\Repository\Model\AlbumDisk;
use Ampache\Repository\Model\Art;
use Ampache\Repository\Model\Browse;
use Ampache\Repository\Model\Catalog;
use Ampache\Repository\Model\ModelFactoryInterface;
use Ampache\Repository\Model\Rating;
use Ampache\Repository\Model\Share;
use Ampache\Repository\Model\Userflag;
use Ampache\Module\Api\Ajax;
use Ampache\Module\Application\Album\DeleteAction;
use Ampache\Module\Authorization\AccessLevelEnum;
use Ampache\Module\Authorization\GuiGatekeeperInterface;
use Ampache\Module\Authorization\Check\FunctionCheckerInterface;
use Ampache\Module\Playback\Stream_Playlist;
use Ampache\Module\Util\Ui;
use Ampache\Module\Util\ZipHandlerInterface;

final readonly class AlbumDiskViewAdapter implements AlbumDiskViewAdapterInterface
{
    public function __construct(private ConfigContainerInterface $configContainer, private ModelFactoryInterface $modelFactory, private ZipHandlerInterface $zipHandler, private FunctionCheckerInterface $functionChecker, private GuiGatekeeperInterface $gatekeeper, private Browse $browse, private AlbumDisk $albumDisk)
    {
    }

    public function getId(): int
    {
        return $this->albumDisk->getId();
    }

    public function getAlbumId(): int
    {
        return $this->albumDisk->getAlbumId();
    }

    public function getRating(): string
    {
        return Rating::show($this->albumDisk->getId(), 'album_disk');
    }

    public function getAverageRating(): string
    {
        $rating = $this->modelFactory->createRating(
            $this->albumDisk->getId(),
            'album_disk'
        );

        return (string) $rating->get_average_rating();
    }

    public function getUserFlags(): string
    {
        return Userflag::show($this->albumDisk->getId(), 'album_disk');
    }

    public function getArt(): string
    {
        $albumId = $this->albumDisk->getAlbumId();
        $name    = ($this->albumDisk->get_artist_fullname() != "")
            ? '[' . $this->albumDisk->get_artist_fullname() . '] ' . scrub_out($this->albumDisk->get_fullname())
            : scrub_out($this->albumDisk->get_fullname());

        $thumb = $this->browse->is_grid_view() ? 1 : 11;

<<<<<<< HEAD
        Art::display('album', $albumId, $name, $thumb, $this->configContainer->getWebPath('/client') . '/albums.php?action=show&album=' . $albumId);
=======
        Art::display('album', $albumId, $name, $thumb, $this->configContainer->getWebPath() . '/albums.php?action=show_disk&album_disk=' . $this->albumDisk->getId());
>>>>>>> bdced4fd

        return '';
    }

    public function canAutoplayNext(): bool
    {
        return Stream_Playlist::check_autoplay_next();
    }

    public function canAppendNext(): bool
    {
        return Stream_Playlist::check_autoplay_append();
    }

    public function getDirectplayButton(): string
    {
        $albumId = $this->albumDisk->getId();

        return Ajax::button(
            '?page=stream&action=directplay&object_type=album_disk&object_id=' . $albumId,
            'play_circle',
            T_('Play'),
            'play_album_' . $albumId
        );
    }

    public function getAutoplayNextButton(): string
    {
        $albumId = $this->albumDisk->getId();

        return Ajax::button(
            '?page=stream&action=directplay&object_type=album_disk&object_id=' . $albumId . '&playnext=true',
            'menu_open',
            T_('Play next'),
            'nextplay_album_' . $albumId
        );
    }

    public function getAppendNextButton(): string
    {
        $albumId = $this->albumDisk->getId();

        return Ajax::button(
            '?page=stream&action=directplay&object_type=album_disk&object_id=' . $albumId . '&append=true',
            'low_priority',
            T_('Play last'),
            'addplay_album_' . $albumId
        );
    }

    public function getAddToTemporaryPlaylistButton(): string
    {
        $albumId = $this->albumDisk->getId();

        return Ajax::button(
            '?action=basket&type=album_disk&id=' . $albumId,
            'new_window',
            T_('Add to Temporary Playlist'),
            'add_album_' . $albumId
        );
    }

    public function getRandomToTemporaryPlaylistButton(): string
    {
        $albumId = $this->albumDisk->getId();

        return Ajax::button(
            '?action=basket&type=album_disk_random&id=' . $albumId,
            'shuffle',
            T_('Random to Temporary Playlist'),
            'random_album_disk_' . $albumId
        );
    }

    public function canPostShout(): bool
    {
        return (
            $this->configContainer->isAuthenticationEnabled() === false ||
            $this->gatekeeper->mayAccess(AccessTypeEnum::INTERFACE, AccessLevelEnum::USER)
        ) &&
            $this->configContainer->isFeatureEnabled(ConfigurationKeyEnum::SOCIABLE);
    }

    public function getPostShoutUrl(): string
    {
        return sprintf(
            '%s/shout.php?action=show_add_shout&type=album_disk&id=%d',
            $this->configContainer->getWebPath('/client'),
            $this->albumDisk->getId()
        );
    }

    public function getPostShoutIcon(): string
    {
        return Ui::get_material_symbol('comment', T_('Post Shout'));
    }

    public function canShare(): bool
    {
        return $this->gatekeeper->mayAccess(AccessTypeEnum::INTERFACE, AccessLevelEnum::USER) &&
            $this->configContainer->isFeatureEnabled(ConfigurationKeyEnum::SHARE);
    }

    public function getShareUi(): string
    {
        return Share::display_ui('album_disk', $this->albumDisk->getId(), false);
    }

    public function canBatchDownload(): bool
    {
        return $this->functionChecker->check(AccessFunctionEnum::FUNCTION_BATCH_DOWNLOAD) &&
            $this->configContainer->isFeatureEnabled(ConfigurationKeyEnum::ALLOW_ZIP_DOWNLOAD) &&
            $this->zipHandler->isZipable('album_disk');
    }

    public function getBatchDownloadUrl(): string
    {
        return sprintf(
            '%s/batch.php?action=album_disk&id=%s',
            $this->configContainer->getWebPath('/client'),
            $this->albumDisk->getId()
        );
    }

    public function getBatchDownloadIcon(): string
    {
        return Ui::get_material_symbol('folder_zip', T_('Batch download'));
    }

    public function isEditable(): bool
    {
        return ($this->gatekeeper->mayAccess(AccessTypeEnum::INTERFACE, AccessLevelEnum::CONTENT_MANAGER) || $this->gatekeeper->getUserId() == $this->albumDisk->get_user_owner());
    }

    public function getEditButtonTitle(): string
    {
        return T_('Album Edit');
    }

    public function getEditIcon(): string
    {
        return Ui::get_material_symbol('edit', T_('Edit'));
    }

    public function getDeletionUrl(): string
    {
        return sprintf(
            '%s/albums.php?action=%s&album_id=%d',
            $this->configContainer->getWebPath('/client'),
            DeleteAction::REQUEST_KEY,
            $this->albumDisk->getAlbumId()
        );
    }

    public function getDeletionIcon(): string
    {
        return Ui::get_material_symbol('close', T_('Delete'));
    }

    public function canBeDeleted(): bool
    {
        return Catalog::can_remove($this->modelFactory->createAlbum($this->albumDisk->getAlbumId()));
    }

    public function getAddToPlaylistIcon(): string
    {
        return Ui::get_material_symbol('playlist_add', T_('Add to playlist'));
    }

    public function getPlayedTimes(): int
    {
        return $this->albumDisk->total_count;
    }

    public function getAlbumUrl(): string
    {
        return $this->albumDisk->get_link();
    }

    public function getAlbumLink(): string
    {
        return $this->albumDisk->get_f_link();
    }

    public function getArtistLink(): string
    {
        return (string)$this->albumDisk->get_f_artist_link();
    }

    public function canShowYear(): bool
    {
        return $this->getDisplayYear() > 0;
    }

    public function getDisplayYear(): int
    {
        if ($this->configContainer->get('use_original_year') && $this->albumDisk->original_year) {
            return $this->albumDisk->original_year ?? 0;
        }

        return $this->albumDisk->year ?? 0;
    }

    public function getGenre(): string
    {
        return (string)$this->albumDisk->f_tags;
    }

    public function getSongCount(): int
    {
        return $this->albumDisk->song_count;
    }
}<|MERGE_RESOLUTION|>--- conflicted
+++ resolved
@@ -91,11 +91,7 @@
 
         $thumb = $this->browse->is_grid_view() ? 1 : 11;
 
-<<<<<<< HEAD
-        Art::display('album', $albumId, $name, $thumb, $this->configContainer->getWebPath('/client') . '/albums.php?action=show&album=' . $albumId);
-=======
-        Art::display('album', $albumId, $name, $thumb, $this->configContainer->getWebPath() . '/albums.php?action=show_disk&album_disk=' . $this->albumDisk->getId());
->>>>>>> bdced4fd
+        Art::display('album', $albumId, $name, $thumb, $this->configContainer->getWebPath('/client') . '/albums.php?action=show_disk&album_disk=' . $this->albumDisk->getId());
 
         return '';
     }
