--- conflicted
+++ resolved
@@ -68,11 +68,7 @@
                 -L php \
                 --keyword=T_ --keyword=nT_:1,2 \
                 -o $potfile \
-<<<<<<< HEAD
-                $(find ../../ -type f -name \*.php -o -name \*.inc -not -path "*/vendor/*" -not -path "*/lib/components/*" | sort)
-=======
-                $(find ../../ -type f \( -name "*.php" -o -name "*.inc" \) -not -path "../../config/*" -not -path "../../docs/*" -not -path "../../public/lib/components/*" -not -path "../../vendor/*" -not -path "../../tests/*" | sort)
->>>>>>> 02a5ce35
+                $(find ../../ -type f \( -name "*.php" -o -name "*.inc" \) -not -path "../../config/*" -not -path "../../docs/*" -not -path "../../lib/components/*" -not -path "../../vendor/*" -not -path "../../tests/*" | sort)
     if [[ $? -eq 0 ]]; then
         #echo -e "\033[32m Pot file creation succeeded. Adding 'translatable-database-strings.txt\033[0m"
         #cat $tdstxt >> $potfile
@@ -95,11 +91,7 @@
                 -L php \
                 --keyword=T_ --keyword=nT_:1,2 \
                 -o $potfile \
-<<<<<<< HEAD
-                $(find ../../ -type f -name \*.php -o -name \*.inc -not -path "*/vendor/*" -not -path "*/lib/components/*" | sort)
-=======
-                $(find ../../ -type f \( -name "*.php" -o -name "*.inc" \) -not -path "../../config/*" -not -path "../../docs/*" -not -path "../../public/lib/components/*" -not -path "../../vendor/*" -not -path "../../tests/*" | sort)
->>>>>>> 02a5ce35
+                $(find ../../ -type f \( -name "*.php" -o -name "*.inc" \) -not -path "../../config/*" -not -path "../../docs/*" -not -path "../../lib/components/*" -not -path "../../vendor/*" -not -path "../../tests/*" | sort)
     if [[ $? -eq 0 ]]; then
 
         ampconf='../../config/ampache.cfg.php'
