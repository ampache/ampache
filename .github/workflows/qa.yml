name: qa

on:
  push:
<<<<<<< HEAD
    branches: [ develop, edge ]
  pull_request:
    branches: [ develop, edge ]
=======
    branches: [ develop, master, patch7 ]
  pull_request:
    branches: [ develop, master, patch7 ]
>>>>>>> cafa7c85

jobs:
  build:
    runs-on: ${{ matrix.os }}
    strategy:
      matrix:
        os: ['ubuntu-latest']
        php: ['8.2', '8.3']
    continue-on-error: ${{ matrix.php == '8.3' }}
    steps:
      - uses: actions/checkout@v4

      - name: Setup PHP
        uses: shivammathur/setup-php@v2
        with:
          php-version: ${{ matrix.php }}

      - name: Validate composer.json and composer.lock
        run: composer validate

      - name: Cache Composer packages
        id: composer-cache
        uses: actions/cache@v2
        with:
          path: vendor
          key: ${{ runner.os }}-php-${{ hashFiles('**/composer.lock') }}
          restore-keys: |
            ${{ runner.os }}-php-

      - name: Install dependencies
        if: ${{ matrix.php != '8.3' }}
        uses: nick-invision/retry@v2
        with:
          timeout_minutes: 5
          max_attempts: 3
          command: composer update --no-interaction --no-progress

      - name: Install Dependencies (ignore platform)
        if: ${{ matrix.php == '8.3' }}
        uses: nick-invision/retry@v2
        with:
          timeout_minutes: 5
          max_attempts: 3
          command: composer update --no-interaction --no-progress --ignore-platform-req=php

      - name: Run test suite
        run: composer run-script qa
        env:
          PHP_CS_FIXER_IGNORE_ENV: 1<|MERGE_RESOLUTION|>--- conflicted
+++ resolved
@@ -2,15 +2,9 @@
 
 on:
   push:
-<<<<<<< HEAD
-    branches: [ develop, edge ]
-  pull_request:
-    branches: [ develop, edge ]
-=======
     branches: [ develop, master, patch7 ]
   pull_request:
     branches: [ develop, master, patch7 ]
->>>>>>> cafa7c85
 
 jobs:
   build:
