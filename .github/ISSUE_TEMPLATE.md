# Issue Template

<!--
<<<<<<< HEAD
1. Before posting any issue, please try to reproduce with latest `develop` branch.
2. No issue will be considered unless it can be confirmed on the `develop` branch.
=======
1. Delete any section that is not relevant in this template.
2. Before posting an issue, please try to reproduce with the latest `develop` branch. There is a good chance a fix is already pending for the next version. No issue will be considered before confirmation on the `develop` branch.
3. Any text between `<!--` and `--\>` will be removed automatically.
>>>>>>> 08b9cff5
-->

## Description

**Describe the bug**
<!-- Explain in detail what is happening. -->

**To reproduce**
Steps to reproduce the behavior:
1. Go to '...'
2. Click on '....'
3. Scroll down to '....'
4. See error

**Expected behavior**
<!-- What you believe should have happened -->

**Screenshots**
<!-- If applicable, add screenshots to help explain your problem. -->

## Environment

* Ampache version:
* Web server + version:
* Server operating system:
* Client operating system:

<<<<<<< HEAD
=======
<!-- Keep only the affected clients in the list below. Add the client application name and version to the right of the client type used. -->

**Client type:**

* Web
* Ampache
* SubSonic
* DAAP
* UPnP
* WebDAV

>>>>>>> 08b9cff5
## Settings

<!-- Either put a description of your settings, or paste the contents of `conf/ampache.cfg.php` after removing sensitive information (server host, database connection, etc.). If posting full config file, make sure to put triple back-ticks ``` at the top and bottom to make it into a code block.

It may also make sense to post PHP settings depending on the situation.  -->

## Logs

<!-- To enable logging, visit https://github.com/ampache/ampache/wiki/Troubleshooting#enable-logging

Please post relevant Ampache logs, and web server access/error logs, making sure to surround in triple back-ticks ``` to make into a code block. If you have large logs, it may make sense to trim them to a shorter time-frame if you know exactly when the error occurred. If appropriate, post any client error logs as well --><|MERGE_RESOLUTION|>--- conflicted
+++ resolved
@@ -1,14 +1,9 @@
 # Issue Template
 
 <!--
-<<<<<<< HEAD
-1. Before posting any issue, please try to reproduce with latest `develop` branch.
-2. No issue will be considered unless it can be confirmed on the `develop` branch.
-=======
 1. Delete any section that is not relevant in this template.
 2. Before posting an issue, please try to reproduce with the latest `develop` branch. There is a good chance a fix is already pending for the next version. No issue will be considered before confirmation on the `develop` branch.
 3. Any text between `<!--` and `--\>` will be removed automatically.
->>>>>>> 08b9cff5
 -->
 
 ## Description
@@ -36,8 +31,6 @@
 * Server operating system:
 * Client operating system:
 
-<<<<<<< HEAD
-=======
 <!-- Keep only the affected clients in the list below. Add the client application name and version to the right of the client type used. -->
 
 **Client type:**
@@ -49,7 +42,6 @@
 * UPnP
 * WebDAV
 
->>>>>>> 08b9cff5
 ## Settings
 
 <!-- Either put a description of your settings, or paste the contents of `conf/ampache.cfg.php` after removing sensitive information (server host, database connection, etc.). If posting full config file, make sure to put triple back-ticks ``` at the top and bottom to make it into a code block.
