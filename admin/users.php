<?php
/* vim:set softtabstop=4 shiftwidth=4 expandtab: */
/**
 *
 * LICENSE: GNU Affero General Public License, version 3 (AGPLv3)
 * Copyright 2001 - 2019 Ampache.org
 *
 * This program is free software: you can redistribute it and/or modify
 * it under the terms of the GNU Affero General Public License as published by
 * the Free Software Foundation, either version 3 of the License, or
 * (at your option) any later version.
 *
 * This program is distributed in the hope that it will be useful,
 * but WITHOUT ANY WARRANTY; without even the implied warranty of
 * MERCHANTABILITY or FITNESS FOR A PARTICULAR PURPOSE.  See the
 * GNU Affero General Public License for more details.
 *
 * You should have received a copy of the GNU Affero General Public License
 * along with this program.  If not, see <http://www.gnu.org/licenses/>.
 *
 */

require_once '../lib/init.php';

if (!Access::check('interface', '100')) {
    UI::access_denied();

    return false;
}

UI::show_header();

// Switch on the actions
switch ($_REQUEST['action']) {
    case 'update_user':
        if (AmpConfig::get('demo_mode')) {
            break;
        }

        if (!Core::form_verify('edit_user', 'post')) {
            UI::access_denied();

            return false;
        }

        /* Clean up the variables */
        $user_id         = (int) filter_input(INPUT_POST, 'user_id', FILTER_SANITIZE_NUMBER_INT);
        $username        = (string) scrub_in(filter_input(INPUT_POST, 'username', FILTER_SANITIZE_STRING, FILTER_FLAG_NO_ENCODE_QUOTES));
        $fullname        = (string) scrub_in(filter_input(INPUT_POST, 'fullname', FILTER_SANITIZE_STRING, FILTER_FLAG_NO_ENCODE_QUOTES));
        $email           = (string) scrub_in(filter_input(INPUT_POST, 'email', FILTER_SANITIZE_EMAIL));
        $website         = scrub_in(filter_input(INPUT_POST, 'website', FILTER_SANITIZE_STRING, FILTER_FLAG_NO_ENCODE_QUOTES));
        $access          = scrub_in(filter_input(INPUT_POST, 'access', FILTER_SANITIZE_STRING, FILTER_FLAG_NO_ENCODE_QUOTES));
        $pass1           = filter_input(INPUT_POST, 'password_1', FILTER_SANITIZE_STRING, FILTER_FLAG_NO_ENCODE_QUOTES);
        $pass2           = filter_input(INPUT_POST, 'password_2', FILTER_SANITIZE_STRING, FILTER_FLAG_NO_ENCODE_QUOTES);
        $state           = scrub_in(filter_input(INPUT_POST, 'state', FILTER_SANITIZE_STRING, FILTER_FLAG_NO_ENCODE_QUOTES));
        $city            = scrub_in(filter_input(INPUT_POST, 'city', FILTER_SANITIZE_STRING, FILTER_FLAG_NO_ENCODE_QUOTES));
        $fullname_public = filter_has_var(INPUT_POST, 'fullname_public');

        /* Setup the temp user */
        $client = new User($user_id);

        /* Verify Input */
        if (empty($username)) {
            AmpError::add('username', T_("A Username is required"));
        } else {
            if ($username != $client->username) {
                if (!User::check_username($username)) {
                    AmpError::add('username', T_("That Username already exists"));
                }
            }
        }
        if ($pass1 !== $pass2 && !empty($pass1)) {
            AmpError::add('password', T_("Your Passwords don't match"));
        }

        // Check the mail for correct address formation.
        if (!Mailer::validate_address($email)) {
            AmpError::add('email', T_('You entered an invalid e-mail address'));
        }

        /* If we've got an error then show edit form! */
        if (AmpError::occurred()) {
            require_once AmpConfig::get('prefix') . UI::find_template('show_edit_user.inc.php');
            break;
        }

        if ($access != $client->access) {
            $client->update_access($access);
        }
        if ($email != $client->email) {
            $client->update_email($email);
        }
        if ($website != $client->website) {
            $client->update_website($website);
        }
        if ($username != $client->username) {
            $client->update_username($username);
        }
        if ($fullname != $client->fullname) {
            $client->update_fullname($fullname);
        }
        if ($fullname_public != $client->fullname_public) {
            $client->update_fullname_public($fullname_public);
        }
        if ($pass1 == $pass2 && strlen($pass1)) {
            $client->update_password($pass1);
        }
        if ($state != $client->state) {
            $client->update_state($state);
        }
        if ($city != $client->city) {
            $client->update_city($city);
        }
        if (!$client->upload_avatar()) {
            $mindimension = (int) AmpConfig::get('album_art_min_width') . "x" . (int) AmpConfig::get('album_art_min_height');
            $maxdimension = (int) AmpConfig::get('album_art_max_width') . "x" . (int) AmpConfig::get('album_art_max_height');
            show_confirmation(T_("There Was a Problem"),
                    /* HINT: %1 Minimum are dimensions (200x300), %2 Maximum Art dimensions (2000x3000) */
                    sprintf(T_('Please check your image is within the minimum %1$s and maximum %2$s dimensions.'), $mindimension, $maxdimension), AmpConfig::get('web_path') . '/admin/users.php');
        } else {
            show_confirmation(T_('No Problem'), $client->username . ' (' . $client->fullname . ') ' . T_('updated'), AmpConfig::get('web_path') . '/admin/users.php');
        }
    break;
    case 'add_user':
        if (AmpConfig::get('demo_mode')) {
            break;
        }

        if (!Core::form_verify('add_user', 'post')) {
            UI::access_denied();

            return false;
        }

        $username       = (string) scrub_in(filter_input(INPUT_POST, 'username', FILTER_SANITIZE_STRING, FILTER_FLAG_NO_ENCODE_QUOTES));
        $fullname       = (string) scrub_in(filter_input(INPUT_POST, 'fullname', FILTER_SANITIZE_STRING, FILTER_FLAG_NO_ENCODE_QUOTES));
        $email          = (string) scrub_in(filter_input(INPUT_POST, 'email', FILTER_SANITIZE_EMAIL));
        $website        = scrub_in(filter_input(INPUT_POST, 'website', FILTER_SANITIZE_STRING, FILTER_FLAG_NO_ENCODE_QUOTES));
        $access         = (int) scrub_in(filter_input(INPUT_POST, 'access', FILTER_SANITIZE_STRING, FILTER_FLAG_NO_ENCODE_QUOTES));
        $pass1          = filter_input(INPUT_POST, 'password_1', FILTER_SANITIZE_STRING, FILTER_FLAG_NO_ENCODE_QUOTES);
        $pass2          = filter_input(INPUT_POST, 'password_2', FILTER_SANITIZE_STRING, FILTER_FLAG_NO_ENCODE_QUOTES);
        $state          = (string) scrub_in(filter_input(INPUT_POST, 'state', FILTER_SANITIZE_STRING, FILTER_FLAG_NO_ENCODE_QUOTES));
        $city           = (string) scrub_in(Core::get_get('city'));

        if ($pass1 !== $pass2 || !strlen($pass1)) {
            AmpError::add('password', T_("Your Passwords don't match"));
        }

        if (empty($username)) {
            AmpError::add('username', T_('A Username is required'));
        }

        /* make sure the username doesn't already exist */
        if (!User::check_username($username)) {
            AmpError::add('username', T_('That Username already exists'));
        }

        // Check the mail for correct address formation.
        if (!Mailer::validate_address($email)) {
            AmpError::add('email', T_('You entered an invalid e-mail address'));
        }

        /* If we've got an error then show add form! */
        if (AmpError::occurred()) {
            require_once AmpConfig::get('prefix') . UI::find_template('show_add_user.inc.php');
            break;
        }

        /* Attempt to create the user */
        $user_id = User::create($username, $fullname, $email, $website, $pass1, (string) $access, $state, $city);
        if (!$user_id) {
            AmpError::add('general', T_("The new User was not created"));
        }
        $user = new User($user_id);
        $user->upload_avatar();

        switch ($access) {
            case 5:
                $useraccess = T_('Guest');
                break;
            case 25:
                $useraccess = T_('User');
                break;
            case 50:
                $useraccess = T_('Content Manager');
                break;
            case 75:
                $useraccess = T_('Catalog Manager');
                break;
            case 100:
                $useraccess = T_('Admin');
        }

<<<<<<< HEAD
        show_confirmation(T_('New User Added'),
                /* HINT: %1 Username, %2 Access (Guest, User, Admin) */
                sprintf(T_('%1$s has been created with an access level of %2$s'), $username, $access), AmpConfig::get('web_path') . '/admin/users.php');
=======
        /* HINT: %1 Username, %2 Access num */
        show_confirmation(T_('New User Added'), sprintf(T_('%1$s has been created with an access level of %2$s'), $username, $useraccess), AmpConfig::get('web_path') . '/admin/users.php');
>>>>>>> c5ec3c90
    break;
    case 'enable':
        $client = new User(Core::get_request('user_id'));
        $client->enable();
        if (!AmpConfig::get('user_no_email_confirm')) {
            Registration::send_account_enabled($client->username, $client->fullname, $client->email);
        }
        show_confirmation(T_('No Problem'),
            /* HINT: Username and fullname together: Username (fullname) */
            sprintf(T_('%s has been enabled'), $client->username . ' (' . $client->fullname . ')'), AmpConfig::get('web_path') . '/admin/users.php');
    break;
    case 'disable':
        $client = new User(Core::get_request('user_id'));
        if ($client->disable()) {
            show_confirmation(T_('No Problem'),
            /* HINT: Username and fullname together: Username (fullname) */
            sprintf(T_('%s has been disabled'), $client->username . ' (' . $client->fullname . ')'), AmpConfig::get('web_path') . '/admin/users.php');
        } else {
            show_confirmation(T_("There Was a Problem"), T_('You need at least one active Administrator account'), AmpConfig::get('web_path') . '/admin/users.php');
        }
    break;
    case 'show_edit':
        if (AmpConfig::get('demo_mode')) {
            break;
        }
        $client = new User(Core::get_request('user_id'));
        $client->format();
        require_once AmpConfig::get('prefix') . UI::find_template('show_edit_user.inc.php');
    break;
    case 'confirm_delete':
        if (AmpConfig::get('demo_mode')) {
            break;
        }
        if (!Core::form_verify('delete_user')) {
            UI::access_denied();

            return false;
        }
        $client = new User(Core::get_request('user_id'));
        if ($client->delete()) {
            show_confirmation(T_('No Problem'),
                /* HINT: Username (Short Name) */
                sprintf(T_('%s has been deleted'), $client->username), AmpConfig::get('web_path') . "/admin/users.php");
        } else {
            show_confirmation(T_("There Was a Problem"), T_('You need at least one active Administrator account'), AmpConfig::get('web_path') . "/admin/users.php");
        }
    break;
    case 'delete':
        if (AmpConfig::get('demo_mode')) {
            break;
        }
        $client = new User(Core::get_request('user_id'));
        show_confirmation(T_('Are You Sure?'),
            /* HINT: User Fullname */
            sprintf(T_('This will permanently delete %s'), $client->fullname),
            AmpConfig::get('web_path') . "/admin/users.php?action=confirm_delete&amp;user_id=" . Core::get_request('user_id'), 1, 'delete_user');
    break;
    case 'show_delete_avatar':
        $user_id = Core::get_request('user_id');

        $next_url = AmpConfig::get('web_path') . '/admin/users.php?action=delete_avatar&user_id=' . scrub_out($user_id);
        show_confirmation(T_('Are you sure?'), T_('This Avatar will be deleted'), $next_url, 1, 'delete_avatar');
    break;
    case 'delete_avatar':
        if (AmpConfig::get('demo_mode')) {
            break;
        }

        if (!Core::form_verify('delete_avatar', 'post')) {
            UI::access_denied();

            return false;
        }

        $client = new User(Core::get_request('user_id'));
        $client->delete_avatar();

        $next_url = AmpConfig::get('web_path') . '/admin/users.php';
        show_confirmation(T_('No Problem'), T_('Avatar has been deleted.'), $next_url);
    break;
    case 'show_generate_apikey':
        $user_id = Core::get_request('user_id');

        $next_url = AmpConfig::get('web_path') . '/admin/users.php?action=generate_apikey&user_id=' . scrub_out($user_id);
        show_confirmation(T_('Are You Sure?'), T_('This will replace your existing API Key'), $next_url, 1, 'generate_apikey');
    break;
    case 'generate_apikey':
        if (AmpConfig::get('demo_mode')) {
            break;
        }

        if (!Core::form_verify('generate_apikey', 'post')) {
            UI::access_denied();

            return false;
        }

        $client = new User(Core::get_request('user_id'));
        $client->generate_apikey();

        $next_url = AmpConfig::get('web_path') . '/admin/users.php';
        show_confirmation(T_('No Problem'), T_('A new user API Key has been generated.'), $next_url);
    break;
    /* Show IP History for the Specified User */
    case 'show_ip_history':
        /* get the user and their history */
        $working_user    = new User(Core::get_request('user_id'));

        if (!isset($_REQUEST['all'])) {
            $history    = $working_user->get_ip_history(0, 1);
        } else {
            $history    = $working_user->get_ip_history();
        }
        require AmpConfig::get('prefix') . UI::find_template('show_ip_history.inc.php');
    break;
    case 'show_add_user':
            if (AmpConfig::get('demo_mode')) {
                break;
            }
        require_once AmpConfig::get('prefix') . UI::find_template('show_add_user.inc.php');
    break;
    case 'show_preferences':
        $client      = new User(Core::get_request('user_id'));
        $preferences = Preference::get_all($client->id);
        require_once AmpConfig::get('prefix') . UI::find_template('show_user_preferences.inc.php');
    break;
    default:
        $browse = new Browse();
        $browse->reset_filters();
        $browse->set_type('user');
        $browse->set_simple_browse(true);
        $browse->set_sort('name', 'ASC');
        $user_ids = $browse->get_objects();
        $browse->show_objects($user_ids);
        $browse->store();
    break;
} // end switch on action

/* Show the Footer */
UI::show_query_stats();
UI::show_footer();<|MERGE_RESOLUTION|>--- conflicted
+++ resolved
@@ -191,14 +191,10 @@
                 $useraccess = T_('Admin');
         }
 
-<<<<<<< HEAD
         show_confirmation(T_('New User Added'),
                 /* HINT: %1 Username, %2 Access (Guest, User, Admin) */
-                sprintf(T_('%1$s has been created with an access level of %2$s'), $username, $access), AmpConfig::get('web_path') . '/admin/users.php');
-=======
-        /* HINT: %1 Username, %2 Access num */
-        show_confirmation(T_('New User Added'), sprintf(T_('%1$s has been created with an access level of %2$s'), $username, $useraccess), AmpConfig::get('web_path') . '/admin/users.php');
->>>>>>> c5ec3c90
+                sprintf(T_('%1$s has been created with an access level of %2$s'), $username, $useraccess), AmpConfig::get('web_path') . '/admin/users.php');
+
     break;
     case 'enable':
         $client = new User(Core::get_request('user_id'));
