--- conflicted
+++ resolved
@@ -111,11 +111,6 @@
         if ($city != $client->city) {
             $client->update_city($city);
         }
-<<<<<<< HEAD
-        $client->upload_avatar();
-
-        show_confirmation(T_('No Problem'), $client->username . ' (' . $client->fullname . ') ' . T_('updated'), AmpConfig::get('web_path') . '/admin/users.php');
-=======
         if (!$client->upload_avatar()) {
             $mindimension = (int) AmpConfig::get('album_art_min_width') . "x" . (int) AmpConfig::get('album_art_min_height');
             $maxdimension = (int) AmpConfig::get('album_art_max_width') . "x" . (int) AmpConfig::get('album_art_max_height');
@@ -125,7 +120,6 @@
         } else {
             show_confirmation(T_('No Problem'), $client->username . ' (' . $client->fullname . ') ' . T_('updated'), AmpConfig::get('web_path') . '/admin/users.php');
         }
->>>>>>> a476ce10
     break;
     case 'add_user':
         if (AmpConfig::get('demo_mode')) {
