--- conflicted
+++ resolved
@@ -280,15 +280,10 @@
         require AmpConfig::get('prefix') . UI::find_template('show_ip_history.inc.php');
     break;
     case 'show_add_user':
-<<<<<<< HEAD
             if (AmpConfig::get('demo_mode')) {
                 break;
             }
-        require_once AmpConfig::get('prefix') . '/templates/show_add_user.inc.php';
-=======
-            if (AmpConfig::get('demo_mode')) { break; }
         require_once AmpConfig::get('prefix') . UI::find_template('show_add_user.inc.php');
->>>>>>> a1f6a073
     break;
     case 'show_preferences':
         $client = new User($_REQUEST['user_id']);
