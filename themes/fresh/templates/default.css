<<<<<<< HEAD
/* vim:set tabstop=8 softtabstop=8 shiftwidth=8 noexpandtab: */
/**
 *
 * LICENSE: GNU General Public License, version 2 (GPLv2)
 * Copyright 2001 - 2013 Ampache.org
 *
 * This program is free software; you can redistribute it and/or
 * modify it under the terms of the GNU General Public License v2
 * as published by the Free Software Foundation.
 *
 * This program is distributed in the hope that it will be useful,
 * but WITHOUT ANY WARRANTY; without even the implied warranty of
 * MERCHANTABILITY or FITNESS FOR A PARTICULAR PURPOSE.  See the
 * GNU General Public License for more details.
 *
 * You should have received a copy of the GNU General Public License
 * along with this program; if not, write to the Free Software
 * Foundation, Inc., 59 Temple Place - Suite 330, Boston, MA  02111-1307, USA.
 *
 */

/***********************************************
           General style rules                
***********************************************/
html,body,div,span,applet,object,iframe,h1,h2,h3,h4,h5,h6,p,blockquote,pre,a,abbr,acronym,address,big,cite,code,del,dfn,em,font,img,ins,kbd,q,s,samp,small,strike,strong,sub,sup,tt,var,b,u,i,center,dl,dt,dd,ol,ul,li,fieldset,form,label,legend,table,caption,tbody,tfoot,thead,tr,th,td
{
	border:0;
	outline:0;
	font-size:100%;
	vertical-align:baseline;
	background:transparent;
	margin:0;
	padding:0;
}

body
{
	line-height:1;
	font-family: "Helvetica Neue", Helvetica, Arial, sans-serif;
	font-size:12px;
	color:#111;
	background:#e8e8e8;
}

blockquote,q
{
	quotes:none;
}

blockquote:before,blockquote:after,q:before,q:after
{
	content:none;
}

:focus
{
	outline:0;
}

del
{
	text-decoration:line-through;
}

table
{
	border-collapse:collapse;
	border-spacing:0;
}

.error
{
	color:#c33;
}

a
{
	color:#111;
	text-decoration:none;
}

h3
{
	font-size:20px;
	margin-bottom: 5px;
}

hr {
  border-top: 1px solid #bbb; 
  border-bottom: 1px solid #eee; 
  border-right: 0;
  border-left: 0;
}

/***********************************************
           Wrappers                           
***********************************************/
#maincontainer
{
	width:100%;
}

#sidebar
{
	width:140px;
}

#content
{
	margin-top:32px;
	margin-left:160px;
	margin-right:230px;
	width:auto;
}

.box
{
	margin-top:5px;
}

#rightbar
{
	width:180px;
	margin-top:32px;
	right:10px;
    
    /* Set position to fixed to 'pin' the playlist */
	/*position:fixed;
    max-height: 85%;
    overflow-x: hidden;
	overflow-y: scroll;*/
    
    position: absolute;
	clear:both;
}

#footer
{
	width: auto;
	margin-top: 20px;
	margin-bottom: 120px;
	margin-right: 230px;
}

/***********************************************
           Header                             
***********************************************/
#header
{
	background:#222;
	line-height:30px;
	height:50px;
	padding-top:7px;
	padding-bottom:7px;
	width: 100%;
}

#headerbox
{
	margin-right: 7px;
}

#header .box-inside
{
	width:auto;
	text-align:right;
	float:right;
}

#header .clearfix
{
	clear:none;
}

#header .box-inside input
{
	border:2px solid #666;
	border-radius:2px;
	background:#000;
	font-weight:700;
	color:#eee;
	font-size:10px;
	width:120px;
	padding:4px;
}

#header input.button
{
	width:80px;
	background:#222;
}

#header #advSearchBtn
{
	color:#aaa;
	padding:4px;
}

#header #loginInfo
{
    display: block;
	color:#eee;
}

#header #loginInfo a
{
	color:#ccc;
}

/***********************************************
           Sidebar                            
***********************************************/
#sidebar-page
{
	position:absolute;
	padding-bottom:0.5em;
	width:140px;
	left:7px;
}

#sidebar-tabs
{
	width:140px;
	background:#e8e8e8;
	float:left;
	padding:7px;
	margin-left: 8px;
}

#sidebar-tabs li.sb1
{
	float:left;
	margin-right:5px;
}

#sidebar-tabs .sb2 li
{
	background:#fff;
	border-radius:4px;
	margin-top:7px;
	padding:7px;
}

#sidebar-tabs .sb2 li h4
{
	font-weight:700;
	display:block;
	border-radius:3px;
	background:#ddd;
	color:#222;
	padding:5px;
}

#sidebar-tabs .sb2 li ul li
{
	background:#fff;
	border-radius:0;
	margin-top:0;
	padding:0;
}

#sidebar-tabs .sb2 li ul li a
{
	font-weight:700;
	display:block;
	border-radius:3px;
	padding:5px;
}

#sidebar-tabs .sb2 li ul li a:hover
{
	background:#d2e6f9;
}

#sidebar-tabs .sb2 #browse_filters li
{
	background:#f9f9f9;
}

#sidebar-tabs .sb2 #browse_filters #multi_alpha_filterLabel
{
	margin:5px 3px 0;
	display: block;
}

#sidebar-tabs .sb2 #browse_filters #multi_alpha_filter
{
	border:1px solid #bbb;
	border-radius:2px;
	padding:4px;
	width: 115px;
}

#sidebar-tabs #catalog_select
{
    width:130px;
}

/* Localplay */
.active_instance {
    border: 1px inset #99ccff;
}

/***********************************************
                  Rightbar                    
***********************************************/
#rightbar
{
	background:#fff;
	border-radius:4px;
	padding:7px;
}

#rightbar #rb_action
{
	padding:4px;
}

#rightbar #rb_action li {
    margin-right: 5px;
}

#rightbar li#rb_add,#rightbar li#pl_add
{
	position:relative;
	z-index:10;
}

#rightbar li:hover .submenu
{
	display:block;
}

#rightbar .submenu
{
	display:none;
	position:absolute;
	left:-50px;
	top:14px;
	background:#fff;
	border:2px solid silver;
	width:120px;
	padding:0.6em;
}

#rightbar #rb_action .submenu li {
    margin: 0;
}

* html #rightbar .submenu
{
	right:100px;
}

/* IE6 fix */
#rightbar .submenu a
{
	display:block;
	border-bottom:1px dotted #ddd;
	color:#5b5b5b;
	text-decoration:none;
	text-align:left;
	padding:0.4em;
}

#rightbar .submenu a:hover
{
	color:#333;
}

#rightbar #rb_current_playlist li
{
	position:relative;
	padding-right:20px;
}

#rightbar #rb_current_playlist li a
{
	display:block;
	padding:0.2em;
	color:#5b5b5b;
	border-bottom: 1px solid #f3f3f3;
	line-height:16px;
}

#rightbar #rb_current_playlist li a:hover 
{
    color: #111;
}

#rightbar #rb_current_playlist li.odd
{
    background: #f9f9f9;
}

#rightbar .delitem
{
	position:absolute;
	right:0;
	top:0;
}

/* Rightbar Localplay Controls */
#rightbar #localplay-control
{
	padding-left:5px;
}

#rightbar #localplay-control {
    border: 1px solid #e3e3e3;
    background: #f6f6f6;
    padding: 5px;
    text-align: center;
    margin: 7px 0px;
}

#rightbar #localplay-control img {
    vertical-align: bottom;
}

/***********************************************
           Content                            
***********************************************/
#ajax-loading
{
	position:absolute;
	background:#444;
	text-align:center;
	width:90px;
	top:0;
	color:#bbb;
	margin:0 auto;
	padding: 3px 1px 3px 10px;
	border: 2px solid #333;
	border-top: 0px;
	border-left: 0px;
	background: #444 url(../images/ajax-loader.gif) no-repeat 2px;
	display: none;
}

.box-content h3.box-title,#browse_content .box h3.box-title
{
	display:block;
	background:#888;
	color:#eee;
	border-bottom:1px solid #335b0d;
	border-top-right-radius:3px;
	border-top-left-radius:3px;
	font-weight:400;
	padding:7px;
	margin-bottom: 0px;
}

#browse_content .box.browse_song h3.box-title
{
	background:#66B717;
}

#browse_content .box.browse_album h3.box-title
{
	background:#09c;
}

#browse_content .box.browse_artist h3.box-title
{
	background:#c60;
}

.list-header
{
	border-left:1px solid #bbb;
	border-right:1px solid #bbb;
	border-bottom: 1px solid #bbb;
	padding:7px;
}

table.tabledata
{
	width:100%;
	text-align:left;
	border:1px solid #bbb;
}

table.tabledata th
{
	border:1px solid #bbb;
	border-left:1px solid #ccc;
	border-right:1px solid #ccc;
	background:#eee;
	font-weight:700;
	font-size:11px;
	color:#444;
	padding:7px 10px;
}

#browse_content table.tabledata th, #browse_content table.tabledata
{
    border-top: 0px;
}

table.tabledata tbody
{
	background:#fff;
}

table .th-bottom {
    border-top: 1px solid #ccc;
}

table.tabledata tbody td
{
	vertical-align:middle;
	white-space:nowrap;
	overflow:hidden;
	text-overflow:ellipsis;
	padding:4px 10px;
}

#browse_content table.tabledata tbody tr:hover
{
	background:#b3d6f7;
}

table.tabledata tbody .odd
{
	background:#eee;
}

table.tabledata tbody .cel_directplay
{
	width:14px;
	text-align: center;
}

table.tabledata tbody .cel_add
{
	width:14px;
	text-align: center;
}

table.tabledata tbody .cel_artist
{
	min-width:120px;
}

table.tabledata tbody .cel_action
{
	width:70px;
}

table.tabledata tbody td.cel_rating
{
	min-width:93px;
	padding:4px 3px;
}

table.tabledata tbody .cel_tags
{
	max-width:250px;
}

table.tabledata tbody .cel_cover img
{
    border: 4px double #bbb;
}

.box_preferences h4
{
	font-size:15px;
	background:#555;
	color:#eee;
	font-weight:400;
	border:1px solid #333;
	padding:5px;
}

span.page-nb {
    font-weight: bold;
    font-size: 1.3em;
}

/***********************************************
           Content (info-box)                 
***********************************************/
#content .info-box h3
{
	margin-top:10px;
}

#content .info-box .box-content div.star-rating
{
	width:150px;
	max-width:150px;
}


/* Random album (homepage) */
#random_selection .random_album
{
	float:left;
	width:125px;
    margin-bottom: 10px;
    text-align: center;
}

#random_selection .random_album div {
    display: inline;
}

#random_selection .random_album img {
    border: 4px double #ccc;
}

#random_selection .random_album .star-rating
{
    float: left;
}

#random_selection .random_album .play_album
{
    float: left;
    margin-left: 7px;
}

#random_selection .random_album .play_album a img
{
    border: 0px;
}

#random_selection .box-bottom
{
	clear:left;
}

/***********************************************
    Content (now playing)                 
***********************************************/
#now_playing {
    margin-bottom: 20px;
    width: auto;
}

#now_playing .np_group {
    float: left;
}

#now_playing .np_cell {
    line-height: 15px;
}

#now_playing .cel_rating label {
    display: none;
}

#now_playing .cel_userflag label {
    display: none;
}

#now_playing .np_group label {
    font-weight: bold;
}

#now_playing .cel_username {
    width: 140px;
}

#now_playing .cel_song, #now_playing .cel_album, #now_playing .cel_artist {
    width: 200px;
}

#now_playing .cel_albumart {
    float: left;
    width: 90px;
}

#now_playing .cel_albumart img {
    border: 4px double #ccc;
    float: left;
}

#now_playing .cel_lyrics {
    margin-top: 5px;
}

#now_playing .cel_lyrics a:hover {
    color: #0099CC;
}

#now_playing .similars {
    border-right: 1px solid;
    border-left: 1px solid;
    margin-right: 10px;
    padding-right: 5px;
    margin-left: 10px;
    padding-left: 5px;
}

/***********************************************
    Content (Tag cloud)                
***********************************************/
.box-content #tag_filter
{
	padding:5px 0px;
}

.clearfix {
    clear: left;
}

.box-bottom {
    clear: both;
}

span.fatalerror {
    color: #c60;
    padding: 5px;
    display: block;
}

span.nodata {
    padding: 5px;
    display: block;
    font-style: italic;
}

.box-content #tag_filter span
{
	padding: 2px 6px;
	border: 1px solid #bbb;
	margin: 1px;
	float: left;
	background: #e8e8e8;
}

.box-content #tag_filter span:hover
{
    background: #ddd;
    color: #222;
    border: 1px solid #888;
}

/***********************************************
    Content (inline edit)                 
***********************************************/
.inline-edit select {
    max-width: 200px;
}


/***********************************************
    Content (information-actions)      
***********************************************/
#information_actions
{
	margin-top:10px;
	width:300px;
}

#information_actions h3
{
     /* only showing up in album view, so strange..bug*/
}

#content .info-box .box-content .album_art
{
    float: right;
    border: 4px double #ccc;
}

#information_actions ul li
{
	border-bottom:1px solid #ccc;
	padding:3px 0;
}

#information_actions .star-rating li
{
	padding:0;
}

#information_actions li img
{
	vertical-align:top;
}

#information_actions li a
{
	vertical-align:bottom;
}

#information_actions li a:hover
{
	color:#09c;
}

/************************************************/
/*        Styles for the star ratings           */
/************************************************/
.star-rating
{
    position:relative;
}
.dynamic-star-rating
{
    width:95px;
}
.star-rating ul,
.star-rating a:hover,
.star-rating .current-rating
{
    background: url(../../../themes/fresh/images/ratings/star_rating.png) left -1000px repeat-x;
}
.star-rating ul
{
    position:relative;
    width:80px;
    height:15px;
    overflow:hidden;
    list-style:none;
    margin:0;
    padding:0;
    background-position: left top;
}
.star-rating li
{
    display: inline;
}

.star-rating a, .star-rating span,  
.star-rating .current-rating
{
    position:absolute;
    top:0;
    left:0;
    text-indent:-1000em;
    height:15px;
    line-height:15px;
    outline:none;
    overflow:hidden;
    border:none;
}

.star-rating .star1 { width:20%; z-index:6; }
.star-rating .star2 { width:40%; z-index:5; }
.star-rating .star3 { width:60%; z-index:4; }
.star-rating .star4 { width:80%; z-index:3; }
.star-rating .star5 { width:100%; z-index:2;}
.star-rating .current-rating { z-index:1; background-position: left bottom; }

.star-rating a.star0
{
    left:0px;
    width:16px;
    background: url(../../../images/ratings/x_off.gif) left top;
}

.dynamic-star-rating a:hover
{
    background-position: left center;
}

.dynamic-star-rating a:hover.star0
{
    background: url(../../../images/ratings/x.gif) left top;
}
.dynamic-star-rating ul
{
    left:16px;
}

/************************************************/
/*        Styles for user flags                 */
/************************************************/
.userflag
{
    position: relative;
    width:16px;
    height:16px;
}

.userflag a {
    position:absolute;
    display: inline;
}

.userflag a.userflag_true
{
    width:16px;
    height: 16px;
    background: url(../../../images/icon_flag.png) left top;
}

.userflag a:hover.userflag_true
{
    background: url(../../../images/icon_flag_off.png) left top;
}

.userflag a.userflag_false
{
    width:16px;
    height:16px;
    background: url(../../../images/icon_flag_off.png) left top;
}

.userflag a:hover.userflag_false
{
    background: url(../../../images/icon_flag.png) left top;
}

/***********************************************
        Content (Track view)                                
***********************************************/
dl.song_details
{
    padding: 0.5em;
}

dl.song_details dd
{
    margin: 0 0 0 95px;
    padding: 0 0 0.5em 0;
}

dl.song_details dt
{
    float: left;
    clear: left;
    width: 80px;
    text-align: right;
    font-weight: bold;
    color: #c60;
}

dl.song_details a:hover
{
    color: #09c;
    text-decoration: underline;
}


/***********************************************
        Footer                                
***********************************************/
#footer
{
	text-align:right;
}

#footer a:hover {
    color: #09c;
    text-decoration: underline;
}

/***********************************************
           Login                            
***********************************************/
#loginPage #header
{
    padding-left: 20px;
    border: 1px solid #000;
}

#loginPage #maincontainer {
    width: 470px;
    margin: 40px auto 0;
    background: #fff;
    border: 1px solid #ddd;
}

#loginPage #loginbox {
    padding: 20px;
}

#loginPage #loginbox h2
{
    display: none;
}

#loginPage #loginbox label
{
	float: left;
	width: 110px;
	font-weight: bold;
	color: #333;
	text-align: right;
	vertical-align: middle;
    line-height: 30px;
    margin-right: 20px;
}

#usernamefield, #passwordfield, #remembermefield {
    clear: both;
}

#loginPage #loginbox .loginfield input
{
	padding: 5px;
	border: 1px solid #ccc;
	width: 170px;
	color: #444;
	font-size: 12px;
    outline: 0px;
    vertical-align: middle;
}

#loginPage #loginbox a.button
{
    color: #777;
    cursor: pointer;
    padding: 4px 10px;
}

#loginPage #loginbox a:hover
{
    color: #111;
}

#loginPage .loginfield
{
    width: 400px;
}

#loginPage span.error
{
    display: block;
    clear: left;
    padding: 10px;
    background: #ff9999;
    border: 1px solid #cc3333;
    font-weight: bold;
    color: #990000;
    text-align: center;
    margin-bottom: 10px;
}

#loginPage .formValidation
{
    clear: left;
    background: #eee;
    padding: 5px 10px;
    border: 1px solid #ddd;
    text-align: center;
}

#loginPage #loginbox input.button
{
    padding: 4px 10px;
    border: 1px solid #bbb;
    font-weight: bold;
    color: #333;
    background: #e9e9e9;
    cursor: pointer;
}

#loginPage #loginbox .loginfield input#rememberme
{
    margin-top: 7px;
    width: 15px;
}

#loginPage input#lostpasswordbutton 
{
    margin-left: 130px;
}

#loginPage #loginbox input.button:hover 
{
    background: #ddd;
    border: 1px solid #aaa;
}

#loginPage #footer 
{
    width: 470px;
    margin: 10px auto;
    color: #888;
}

#loginPage #footer a 
{
    color: #555;
}

/***********************************************
        Server settings                                
***********************************************/
table.tabledata .cel_php_setting, table.tabledata .cel_configuration, .cel_preference 
{
    width: 200px;
}

/************************************************/
/*             HTML5 Player                     */
/************************************************/
#html5_player #playlist
{
	overflow-x: hidden;
	overflow-y: scroll;
	top: 85px;
	left: 210px;
	right: 5px;
	bottom: 5px;
}

/***********************************************
        Other                                
***********************************************/
ol,ul,#rightbar ul
{
	list-style:none;
}

ins,#rightbar a
{
	text-decoration:none;
}

.clearfix,#content .info-box .box-content,#additional_information
{
	clear:both;
}

#header #headerlogo
{
	float:left;
	margin-left: 7px;
}

#header .box-inside div,#header .box-inside form,#rightbar #rb_action li,.star-rating li
{
	display:inline;
}

.list-header a:hover
{
	text-decoration:underline;
}

#localplay-control span,.box-content #tag_filter span
{
	cursor:pointer;
}
=======
/* vim:set tabstop=8 softtabstop=8 shiftwidth=8 noexpandtab: */
/**
 *
 * LICENSE: GNU General Public License, version 2 (GPLv2)
 * Copyright 2001 - 2013 Ampache.org
 *
 * This program is free software; you can redistribute it and/or
 * modify it under the terms of the GNU General Public License v2
 * as published by the Free Software Foundation.
 *
 * This program is distributed in the hope that it will be useful,
 * but WITHOUT ANY WARRANTY; without even the implied warranty of
 * MERCHANTABILITY or FITNESS FOR A PARTICULAR PURPOSE.  See the
 * GNU General Public License for more details.
 *
 * You should have received a copy of the GNU General Public License
 * along with this program; if not, write to the Free Software
 * Foundation, Inc., 59 Temple Place - Suite 330, Boston, MA  02111-1307, USA.
 *
 */

/***********************************************
           General style rules                
***********************************************/
html,body,div,span,applet,object,iframe,h1,h2,h3,h4,h5,h6,p,blockquote,pre,a,abbr,acronym,address,big,cite,code,del,dfn,em,font,img,ins,kbd,q,s,samp,small,strike,strong,sub,sup,tt,var,b,u,i,center,dl,dt,dd,ol,ul,li,fieldset,form,label,legend,table,caption,tbody,tfoot,thead,tr,th,td
{
	border:0;
	outline:0;
	font-size:100%;
	vertical-align:baseline;
	background:transparent;
	margin:0;
	padding:0;
}

body
{
	line-height:1;
	font-family: "Helvetica Neue", Helvetica, Arial, sans-serif;
	font-size:12px;
	color:#111;
	background:#e8e8e8;
}

blockquote,q
{
	quotes:none;
}

blockquote:before,blockquote:after,q:before,q:after
{
	content:none;
}

:focus
{
	outline:0;
}

del
{
	text-decoration:line-through;
}

table
{
	border-collapse:collapse;
	border-spacing:0;
}

.error
{
	color:#c33;
}

a
{
	color:#111;
	text-decoration:none;
}

h3
{
	font-size:20px;
	margin-bottom: 5px;
}

hr {
  border-top: 1px solid #bbb; 
  border-bottom: 1px solid #eee; 
  border-right: 0;
  border-left: 0;
}

/***********************************************
           Wrappers                           
***********************************************/
#maincontainer
{
	width:100%;
}

#sidebar
{
	width:140px;
}

#content
{
	margin-top:32px;
	margin-left:160px;
	margin-right:230px;
	width:auto;
}

.box
{
	margin-top:5px;
}

#rightbar
{
	width:180px;
	margin-top:32px;
	right:10px;
    
    /* Set position to fixed to 'pin' the playlist */
	/*position:fixed;
    max-height: 85%;
    overflow-x: hidden;
	overflow-y: scroll;*/
    
    position: absolute;
	clear:both;
}

#footer
{
	width: auto;
	margin-top: 20px;
	margin-bottom: 120px;
	margin-right: 230px;
}

/***********************************************
           Header                             
***********************************************/
#header
{
	background:#222;
	line-height:30px;
	height:50px;
	padding-top:7px;
	padding-bottom:7px;
	width: 100%;
}

#headerbox
{
	margin-right: 7px;
}

#header .box-inside
{
	width:auto;
	text-align:right;
	float:right;
}

#header .clearfix
{
	clear:none;
}

#header .box-inside input
{
	border:2px solid #666;
	border-radius:2px;
	background:#000;
	font-weight:700;
	color:#eee;
	font-size:10px;
	width:120px;
	padding:4px;
}

#header input.button
{
	width:80px;
	background:#222;
}

#header #advSearchBtn
{
	color:#aaa;
	padding:4px;
}

#header #loginInfo
{
    display: block;
	color:#eee;
}

#header #loginInfo a
{
	color:#ccc;
}

/***********************************************
           Sidebar                            
***********************************************/
#sidebar-page
{
	position:absolute;
	padding-bottom:0.5em;
	width:140px;
	left:7px;
}

#sidebar-tabs
{
	width:140px;
	background:#e8e8e8;
	float:left;
	padding:7px;
	margin-left: 8px;
}

#sidebar-tabs li.sb1
{
	float:left;
	margin-right:5px;
}

#sidebar-tabs .sb2 li
{
	background:#fff;
	border-radius:4px;
	margin-top:7px;
	padding:7px;
}

#sidebar-tabs .sb2 li h4
{
	font-weight:700;
	display:block;
	border-radius:3px;
	background:#ddd;
	color:#222;
	padding:5px;
}

#sidebar-tabs .sb2 li ul li
{
	background:#fff;
	border-radius:0;
	margin-top:0;
	padding:0;
}

#sidebar-tabs .sb2 li ul li a
{
	font-weight:700;
	display:block;
	border-radius:3px;
	padding:5px;
}

#sidebar-tabs .sb2 li ul li a:hover
{
	background:#d2e6f9;
}

#sidebar-tabs .sb2 #browse_filters li
{
	background:#f9f9f9;
}

#sidebar-tabs .sb2 #browse_filters #multi_alpha_filterLabel
{
	margin:5px 3px 0;
	display: block;
}

#sidebar-tabs .sb2 #browse_filters #multi_alpha_filter
{
	border:1px solid #bbb;
	border-radius:2px;
	padding:4px;
	width: 115px;
}

#sidebar-tabs #catalog_select
{
    width:130px;
}

/* Localplay */
.active_instance {
    border: 1px inset #99ccff;
}

/***********************************************
                  Rightbar                    
***********************************************/
#rightbar
{
	background:#fff;
	border-radius:4px;
	padding:7px;
}

#rightbar #rb_action
{
	padding:4px;
}

#rightbar #rb_action li {
    margin-right: 5px;
}

#rightbar li#rb_add,#rightbar li#pl_add
{
	position:relative;
	z-index:10;
}

#rightbar li:hover .submenu
{
	display:block;
}

#rightbar .submenu
{
	display:none;
	position:absolute;
	left:-50px;
	top:14px;
	background:#fff;
	border:2px solid silver;
	width:120px;
	padding:0.6em;
}

#rightbar #rb_action .submenu li {
    margin: 0;
}

* html #rightbar .submenu
{
	right:100px;
}

/* IE6 fix */
#rightbar .submenu a
{
	display:block;
	border-bottom:1px dotted #ddd;
	color:#5b5b5b;
	text-decoration:none;
	text-align:left;
	padding:0.4em;
}

#rightbar .submenu a:hover
{
	color:#333;
}

#rightbar #rb_current_playlist li
{
	position:relative;
	padding-right:20px;
}

#rightbar #rb_current_playlist li a
{
	display:block;
	padding:0.2em;
	color:#5b5b5b;
	border-bottom: 1px solid #f3f3f3;
	line-height:16px;
}

#rightbar #rb_current_playlist li a:hover 
{
    color: #111;
}

#rightbar #rb_current_playlist li.odd
{
    background: #f9f9f9;
}

#rightbar .delitem
{
	position:absolute;
	right:0;
	top:0;
}

/* Rightbar Localplay Controls */
#rightbar #localplay-control
{
	padding-left:5px;
}

#rightbar #localplay-control {
    border: 1px solid #e3e3e3;
    background: #f6f6f6;
    padding: 5px;
    text-align: center;
    margin: 7px 0px;
}

#rightbar #localplay-control img {
    vertical-align: bottom;
}

/***********************************************
           Content                            
***********************************************/
#ajax-loading
{
	position:absolute;
	background:#444;
	text-align:center;
	width:90px;
	top:0;
	color:#bbb;
	margin:0 auto;
	padding: 3px 1px 3px 10px;
	border: 2px solid #333;
	border-top: 0px;
	border-left: 0px;
	background: #444 url(../images/ajax-loader.gif) no-repeat 2px;
	display: none;
}

.box-content h3.box-title,#browse_content .box h3.box-title
{
	display:block;
	background:#888;
	color:#eee;
	border-bottom:1px solid #335b0d;
	border-top-right-radius:3px;
	border-top-left-radius:3px;
	font-weight:400;
	padding:7px;
	margin-bottom: 0px;
}

#browse_content .box.browse_song h3.box-title
{
	background:#66B717;
}

#browse_content .box.browse_album h3.box-title
{
	background:#09c;
}

#browse_content .box.browse_artist h3.box-title
{
	background:#c60;
}

.list-header
{
	border-left:1px solid #bbb;
	border-right:1px solid #bbb;
	border-bottom: 1px solid #bbb;
	padding:7px;
}

table.tabledata
{
	width:100%;
	text-align:left;
	border:1px solid #bbb;
}

table.tabledata th
{
	border:1px solid #bbb;
	border-left:1px solid #ccc;
	border-right:1px solid #ccc;
	background:#eee;
	font-weight:700;
	font-size:11px;
	color:#444;
	padding:7px 10px;
}

#browse_content table.tabledata th, #browse_content table.tabledata
{
    border-top: 0px;
}

table.tabledata tbody
{
	background:#fff;
}

table .th-bottom {
    border-top: 1px solid #ccc;
}

table.tabledata tbody td
{
	vertical-align:middle;
	white-space:nowrap;
	overflow:hidden;
	text-overflow:ellipsis;
	padding:4px 10px;
}

#browse_content table.tabledata tbody tr:hover
{
	background:#b3d6f7;
}

table.tabledata tbody .odd
{
	background:#eee;
}

table.tabledata tbody .cel_directplay
{
	width:14px;
	text-align: center;
}

table.tabledata tbody .cel_add
{
	width:14px;
	text-align: center;
}

table.tabledata tbody .cel_artist
{
	min-width:120px;
}

table.tabledata tbody .cel_action
{
	width:70px;
}

table.tabledata tbody td.cel_rating
{
	min-width:93px;
	padding:4px 3px;
}

table.tabledata tbody .cel_tags
{
	max-width:80px;
}

table.tabledata tbody .cel_cover img
{
    border: 4px double #bbb;
}

.box_preferences h4
{
	font-size:15px;
	background:#555;
	color:#eee;
	font-weight:400;
	border:1px solid #333;
	padding:5px;
}

span.page-nb {
    font-weight: bold;
    font-size: 1.3em;
}

/***********************************************
           Content (info-box)                 
***********************************************/
#content .info-box h3
{
	margin-top:10px;
}

#content .info-box .box-content div.star-rating
{
	width:150px;
	max-width:150px;
}


/* Random album (homepage) */
#random_selection .random_album
{
	float:left;
	width:125px;
    margin-bottom: 10px;
    text-align: center;
}

#random_selection .random_album div {
    display: inline;
}

#random_selection .random_album img {
    border: 4px double #ccc;
}

#random_selection .random_album .star-rating
{
    float: left;
}

#random_selection .random_album .play_album
{
    float: left;
    margin-left: 7px;
}

#random_selection .random_album .play_album a img
{
    border: 0px;
}

#random_selection .box-bottom
{
	clear:left;
}

/***********************************************
    Content (now playing)                 
***********************************************/
#now_playing {
    margin-bottom: 20px;
    width: auto;
}

#now_playing .np_group {
    float: left;
}

#now_playing .np_cell {
    line-height: 15px;
}

#now_playing .cel_rating label {
    display: none;
}

#now_playing .cel_userflag label {
    display: none;
}

#now_playing .np_group label {
    font-weight: bold;
}

#now_playing .cel_username {
    width: 140px;
}

#now_playing .cel_song, #now_playing .cel_album, #now_playing .cel_artist {
    width: 200px;
}

#now_playing .cel_albumart {
    float: left;
    width: 90px;
}

#now_playing .cel_albumart img {
    border: 4px double #ccc;
    float: left;
}

#now_playing .cel_lyrics {
    margin-top: 5px;
}

#now_playing .cel_lyrics a:hover {
    color: #0099CC;
}

#now_playing .similars {
    border-right: 1px solid;
    border-left: 1px solid;
    margin-right: 10px;
    padding-right: 5px;
    margin-left: 10px;
    padding-left: 5px;
}

/***********************************************
    Content (Tag cloud)                
***********************************************/
.box-content #tag_filter
{
	padding:5px 0px;
}

.clearfix {
    clear: left;
}

.box-bottom {
    clear: both;
}

span.fatalerror {
    color: #c60;
    padding: 5px;
    display: block;
}

span.nodata {
    padding: 5px;
    display: block;
    font-style: italic;
}

.box-content #tag_filter span
{
	padding: 2px 6px;
	border: 1px solid #bbb;
	margin: 1px;
	float: left;
	background: #e8e8e8;
}

.box-content #tag_filter span:hover
{
    background: #ddd;
    color: #222;
    border: 1px solid #888;
}

/***********************************************
    Content (inline edit)                 
***********************************************/
.inline-edit select {
    max-width: 200px;
}


/***********************************************
    Content (information-actions)      
***********************************************/
#information_actions
{
	margin-top:10px;
	width:300px;
}

#information_actions h3
{
     /* only showing up in album view, so strange..bug*/
}

#content .info-box .box-content .album_art
{
    float: right;
    border: 4px double #ccc;
}

#information_actions ul li
{
	border-bottom:1px solid #ccc;
	padding:3px 0;
}

#information_actions .star-rating li
{
	padding:0;
}

#information_actions li img
{
	vertical-align:top;
}

#information_actions li a
{
	vertical-align:bottom;
}

#information_actions li a:hover
{
	color:#09c;
}

/************************************************/
/*        Styles for the star ratings           */
/************************************************/
.star-rating
{
    position:relative;
}
.dynamic-star-rating
{
    width:95px;
}
.star-rating ul,
.star-rating a:hover,
.star-rating .current-rating
{
    background: url(../../../themes/fresh/images/ratings/star_rating.png) left -1000px repeat-x;
}
.star-rating ul
{
    position:relative;
    width:80px;
    height:15px;
    overflow:hidden;
    list-style:none;
    margin:0;
    padding:0;
    background-position: left top;
}
.star-rating li
{
    display: inline;
}

.star-rating a, .star-rating span,  
.star-rating .current-rating
{
    position:absolute;
    top:0;
    left:0;
    text-indent:-1000em;
    height:15px;
    line-height:15px;
    outline:none;
    overflow:hidden;
    border:none;
}

.star-rating .star1 { width:20%; z-index:6; }
.star-rating .star2 { width:40%; z-index:5; }
.star-rating .star3 { width:60%; z-index:4; }
.star-rating .star4 { width:80%; z-index:3; }
.star-rating .star5 { width:100%; z-index:2;}
.star-rating .current-rating { z-index:1; background-position: left bottom; }

.star-rating a.star0
{
    left:0px;
    width:16px;
    background: url(../../../images/ratings/x_off.gif) left top;
}

.dynamic-star-rating a:hover
{
    background-position: left center;
}

.dynamic-star-rating a:hover.star0
{
    background: url(../../../images/ratings/x.gif) left top;
}
.dynamic-star-rating ul
{
    left:16px;
}

/************************************************/
/*        Styles for user flags                 */
/************************************************/
.userflag
{
    position: relative;
    width:16px;
    height:16px;
}

.userflag a {
    position:absolute;
    display: inline;
}

.userflag a.userflag_true
{
    width:16px;
    height: 16px;
    background: url(../../../images/icon_flag.png) left top;
}

.userflag a:hover.userflag_true
{
    background: url(../../../images/icon_flag_off.png) left top;
}

.userflag a.userflag_false
{
    width:16px;
    height:16px;
    background: url(../../../images/icon_flag_off.png) left top;
}

.userflag a:hover.userflag_false
{
    background: url(../../../images/icon_flag.png) left top;
}

/***********************************************
        Content (Track view)                                
***********************************************/
dl.song_details
{
    padding: 0.5em;
}

dl.song_details dd
{
    margin: 0 0 0 95px;
    padding: 0 0 0.5em 0;
}

dl.song_details dt
{
    float: left;
    clear: left;
    width: 80px;
    text-align: right;
    font-weight: bold;
    color: #c60;
}

dl.song_details a:hover
{
    color: #09c;
    text-decoration: underline;
}


/***********************************************
        Footer                                
***********************************************/
#footer
{
	text-align:right;
}

#footer a:hover {
    color: #09c;
    text-decoration: underline;
}

/***********************************************
           Login                            
***********************************************/
#loginPage #header
{
    padding-left: 0px;
    border: 1px solid #000;
}

#loginPage #maincontainer {
    width: 470px;
    margin: 40px auto 0;
    background: #fff;
    border: 1px solid #ddd;
}

#loginPage #loginbox {
    padding: 20px;
}

#loginPage #loginbox h2
{
    display: none;
}

#loginPage #loginbox label
{
	float: left;
	width: 110px;
	font-weight: bold;
	color: #333;
	text-align: right;
	vertical-align: middle;
    line-height: 30px;
    margin-right: 20px;
}

#usernamefield, #passwordfield, #remembermefield {
    clear: both;
}

#loginPage #loginbox .loginfield input
{
	padding: 5px;
	border: 1px solid #ccc;
	width: 170px;
	color: #444;
	font-size: 12px;
    outline: 0px;
    vertical-align: middle;
}

#loginPage #loginbox a.button
{
    color: #777;
    cursor: pointer;
    padding: 4px 10px;
}

#loginPage #loginbox a:hover
{
    color: #111;
}

#loginPage .loginfield
{
    width: 400px;
}

#loginPage span.error
{
    display: block;
    clear: left;
    padding: 10px;
    background: #ff9999;
    border: 1px solid #cc3333;
    font-weight: bold;
    color: #990000;
    text-align: center;
    margin-bottom: 10px;
}

#loginPage .formValidation
{
    clear: left;
    background: #eee;
    padding: 5px 10px;
    border: 1px solid #ddd;
    text-align: center;
}

#loginPage #loginbox input.button
{
    padding: 4px 10px;
    border: 1px solid #bbb;
    font-weight: bold;
    color: #333;
    background: #e9e9e9;
    cursor: pointer;
}

#loginPage #loginbox .loginfield input#rememberme
{
    margin-top: 7px;
    width: 15px;
}

#loginPage input#lostpasswordbutton 
{
    margin-left: 130px;
}

#loginPage #loginbox input.button:hover 
{
    background: #ddd;
    border: 1px solid #aaa;
}

#loginPage #footer 
{
    width: 470px;
    margin: 10px auto;
    color: #888;
}

#loginPage #footer a 
{
    color: #555;
}

/***********************************************
        Server settings                                
***********************************************/
table.tabledata .cel_php_setting, table.tabledata .cel_configuration, .cel_preference 
{
    width: 200px;
}

/************************************************/
/*             HTML5 Player                     */
/************************************************/
#html5_player #playlist
{
	overflow-x: hidden;
	overflow-y: scroll;
	top: 85px;
	left: 210px;
	right: 5px;
	bottom: 5px;
}

/***********************************************
        Other                                
***********************************************/
ol,ul,#rightbar ul
{
	list-style:none;
}

ins,#rightbar a
{
	text-decoration:none;
}

.clearfix,#content .info-box .box-content,#additional_information
{
	clear:both;
}

#header #headerlogo
{
	float:left;
	margin-left: 7px;
}

#header .box-inside div,#header .box-inside form,#rightbar #rb_action li,.star-rating li
{
	display:inline;
}

.list-header a:hover
{
	text-decoration:underline;
}

#localplay-control span,.box-content #tag_filter span
{
	cursor:pointer;
}
>>>>>>> c9141e56
<|MERGE_RESOLUTION|>--- conflicted
+++ resolved
@@ -1,4 +1,3 @@
-<<<<<<< HEAD
 /* vim:set tabstop=8 softtabstop=8 shiftwidth=8 noexpandtab: */
 /**
  *
@@ -957,7 +956,7 @@
 ***********************************************/
 #loginPage #header
 {
-    padding-left: 20px;
+    padding-left: 0px;
     border: 1px solid #000;
 }
 
@@ -1140,1148 +1139,4 @@
 #localplay-control span,.box-content #tag_filter span
 {
 	cursor:pointer;
-}
-=======
-/* vim:set tabstop=8 softtabstop=8 shiftwidth=8 noexpandtab: */
-/**
- *
- * LICENSE: GNU General Public License, version 2 (GPLv2)
- * Copyright 2001 - 2013 Ampache.org
- *
- * This program is free software; you can redistribute it and/or
- * modify it under the terms of the GNU General Public License v2
- * as published by the Free Software Foundation.
- *
- * This program is distributed in the hope that it will be useful,
- * but WITHOUT ANY WARRANTY; without even the implied warranty of
- * MERCHANTABILITY or FITNESS FOR A PARTICULAR PURPOSE.  See the
- * GNU General Public License for more details.
- *
- * You should have received a copy of the GNU General Public License
- * along with this program; if not, write to the Free Software
- * Foundation, Inc., 59 Temple Place - Suite 330, Boston, MA  02111-1307, USA.
- *
- */
-
-/***********************************************
-           General style rules                
-***********************************************/
-html,body,div,span,applet,object,iframe,h1,h2,h3,h4,h5,h6,p,blockquote,pre,a,abbr,acronym,address,big,cite,code,del,dfn,em,font,img,ins,kbd,q,s,samp,small,strike,strong,sub,sup,tt,var,b,u,i,center,dl,dt,dd,ol,ul,li,fieldset,form,label,legend,table,caption,tbody,tfoot,thead,tr,th,td
-{
-	border:0;
-	outline:0;
-	font-size:100%;
-	vertical-align:baseline;
-	background:transparent;
-	margin:0;
-	padding:0;
-}
-
-body
-{
-	line-height:1;
-	font-family: "Helvetica Neue", Helvetica, Arial, sans-serif;
-	font-size:12px;
-	color:#111;
-	background:#e8e8e8;
-}
-
-blockquote,q
-{
-	quotes:none;
-}
-
-blockquote:before,blockquote:after,q:before,q:after
-{
-	content:none;
-}
-
-:focus
-{
-	outline:0;
-}
-
-del
-{
-	text-decoration:line-through;
-}
-
-table
-{
-	border-collapse:collapse;
-	border-spacing:0;
-}
-
-.error
-{
-	color:#c33;
-}
-
-a
-{
-	color:#111;
-	text-decoration:none;
-}
-
-h3
-{
-	font-size:20px;
-	margin-bottom: 5px;
-}
-
-hr {
-  border-top: 1px solid #bbb; 
-  border-bottom: 1px solid #eee; 
-  border-right: 0;
-  border-left: 0;
-}
-
-/***********************************************
-           Wrappers                           
-***********************************************/
-#maincontainer
-{
-	width:100%;
-}
-
-#sidebar
-{
-	width:140px;
-}
-
-#content
-{
-	margin-top:32px;
-	margin-left:160px;
-	margin-right:230px;
-	width:auto;
-}
-
-.box
-{
-	margin-top:5px;
-}
-
-#rightbar
-{
-	width:180px;
-	margin-top:32px;
-	right:10px;
-    
-    /* Set position to fixed to 'pin' the playlist */
-	/*position:fixed;
-    max-height: 85%;
-    overflow-x: hidden;
-	overflow-y: scroll;*/
-    
-    position: absolute;
-	clear:both;
-}
-
-#footer
-{
-	width: auto;
-	margin-top: 20px;
-	margin-bottom: 120px;
-	margin-right: 230px;
-}
-
-/***********************************************
-           Header                             
-***********************************************/
-#header
-{
-	background:#222;
-	line-height:30px;
-	height:50px;
-	padding-top:7px;
-	padding-bottom:7px;
-	width: 100%;
-}
-
-#headerbox
-{
-	margin-right: 7px;
-}
-
-#header .box-inside
-{
-	width:auto;
-	text-align:right;
-	float:right;
-}
-
-#header .clearfix
-{
-	clear:none;
-}
-
-#header .box-inside input
-{
-	border:2px solid #666;
-	border-radius:2px;
-	background:#000;
-	font-weight:700;
-	color:#eee;
-	font-size:10px;
-	width:120px;
-	padding:4px;
-}
-
-#header input.button
-{
-	width:80px;
-	background:#222;
-}
-
-#header #advSearchBtn
-{
-	color:#aaa;
-	padding:4px;
-}
-
-#header #loginInfo
-{
-    display: block;
-	color:#eee;
-}
-
-#header #loginInfo a
-{
-	color:#ccc;
-}
-
-/***********************************************
-           Sidebar                            
-***********************************************/
-#sidebar-page
-{
-	position:absolute;
-	padding-bottom:0.5em;
-	width:140px;
-	left:7px;
-}
-
-#sidebar-tabs
-{
-	width:140px;
-	background:#e8e8e8;
-	float:left;
-	padding:7px;
-	margin-left: 8px;
-}
-
-#sidebar-tabs li.sb1
-{
-	float:left;
-	margin-right:5px;
-}
-
-#sidebar-tabs .sb2 li
-{
-	background:#fff;
-	border-radius:4px;
-	margin-top:7px;
-	padding:7px;
-}
-
-#sidebar-tabs .sb2 li h4
-{
-	font-weight:700;
-	display:block;
-	border-radius:3px;
-	background:#ddd;
-	color:#222;
-	padding:5px;
-}
-
-#sidebar-tabs .sb2 li ul li
-{
-	background:#fff;
-	border-radius:0;
-	margin-top:0;
-	padding:0;
-}
-
-#sidebar-tabs .sb2 li ul li a
-{
-	font-weight:700;
-	display:block;
-	border-radius:3px;
-	padding:5px;
-}
-
-#sidebar-tabs .sb2 li ul li a:hover
-{
-	background:#d2e6f9;
-}
-
-#sidebar-tabs .sb2 #browse_filters li
-{
-	background:#f9f9f9;
-}
-
-#sidebar-tabs .sb2 #browse_filters #multi_alpha_filterLabel
-{
-	margin:5px 3px 0;
-	display: block;
-}
-
-#sidebar-tabs .sb2 #browse_filters #multi_alpha_filter
-{
-	border:1px solid #bbb;
-	border-radius:2px;
-	padding:4px;
-	width: 115px;
-}
-
-#sidebar-tabs #catalog_select
-{
-    width:130px;
-}
-
-/* Localplay */
-.active_instance {
-    border: 1px inset #99ccff;
-}
-
-/***********************************************
-                  Rightbar                    
-***********************************************/
-#rightbar
-{
-	background:#fff;
-	border-radius:4px;
-	padding:7px;
-}
-
-#rightbar #rb_action
-{
-	padding:4px;
-}
-
-#rightbar #rb_action li {
-    margin-right: 5px;
-}
-
-#rightbar li#rb_add,#rightbar li#pl_add
-{
-	position:relative;
-	z-index:10;
-}
-
-#rightbar li:hover .submenu
-{
-	display:block;
-}
-
-#rightbar .submenu
-{
-	display:none;
-	position:absolute;
-	left:-50px;
-	top:14px;
-	background:#fff;
-	border:2px solid silver;
-	width:120px;
-	padding:0.6em;
-}
-
-#rightbar #rb_action .submenu li {
-    margin: 0;
-}
-
-* html #rightbar .submenu
-{
-	right:100px;
-}
-
-/* IE6 fix */
-#rightbar .submenu a
-{
-	display:block;
-	border-bottom:1px dotted #ddd;
-	color:#5b5b5b;
-	text-decoration:none;
-	text-align:left;
-	padding:0.4em;
-}
-
-#rightbar .submenu a:hover
-{
-	color:#333;
-}
-
-#rightbar #rb_current_playlist li
-{
-	position:relative;
-	padding-right:20px;
-}
-
-#rightbar #rb_current_playlist li a
-{
-	display:block;
-	padding:0.2em;
-	color:#5b5b5b;
-	border-bottom: 1px solid #f3f3f3;
-	line-height:16px;
-}
-
-#rightbar #rb_current_playlist li a:hover 
-{
-    color: #111;
-}
-
-#rightbar #rb_current_playlist li.odd
-{
-    background: #f9f9f9;
-}
-
-#rightbar .delitem
-{
-	position:absolute;
-	right:0;
-	top:0;
-}
-
-/* Rightbar Localplay Controls */
-#rightbar #localplay-control
-{
-	padding-left:5px;
-}
-
-#rightbar #localplay-control {
-    border: 1px solid #e3e3e3;
-    background: #f6f6f6;
-    padding: 5px;
-    text-align: center;
-    margin: 7px 0px;
-}
-
-#rightbar #localplay-control img {
-    vertical-align: bottom;
-}
-
-/***********************************************
-           Content                            
-***********************************************/
-#ajax-loading
-{
-	position:absolute;
-	background:#444;
-	text-align:center;
-	width:90px;
-	top:0;
-	color:#bbb;
-	margin:0 auto;
-	padding: 3px 1px 3px 10px;
-	border: 2px solid #333;
-	border-top: 0px;
-	border-left: 0px;
-	background: #444 url(../images/ajax-loader.gif) no-repeat 2px;
-	display: none;
-}
-
-.box-content h3.box-title,#browse_content .box h3.box-title
-{
-	display:block;
-	background:#888;
-	color:#eee;
-	border-bottom:1px solid #335b0d;
-	border-top-right-radius:3px;
-	border-top-left-radius:3px;
-	font-weight:400;
-	padding:7px;
-	margin-bottom: 0px;
-}
-
-#browse_content .box.browse_song h3.box-title
-{
-	background:#66B717;
-}
-
-#browse_content .box.browse_album h3.box-title
-{
-	background:#09c;
-}
-
-#browse_content .box.browse_artist h3.box-title
-{
-	background:#c60;
-}
-
-.list-header
-{
-	border-left:1px solid #bbb;
-	border-right:1px solid #bbb;
-	border-bottom: 1px solid #bbb;
-	padding:7px;
-}
-
-table.tabledata
-{
-	width:100%;
-	text-align:left;
-	border:1px solid #bbb;
-}
-
-table.tabledata th
-{
-	border:1px solid #bbb;
-	border-left:1px solid #ccc;
-	border-right:1px solid #ccc;
-	background:#eee;
-	font-weight:700;
-	font-size:11px;
-	color:#444;
-	padding:7px 10px;
-}
-
-#browse_content table.tabledata th, #browse_content table.tabledata
-{
-    border-top: 0px;
-}
-
-table.tabledata tbody
-{
-	background:#fff;
-}
-
-table .th-bottom {
-    border-top: 1px solid #ccc;
-}
-
-table.tabledata tbody td
-{
-	vertical-align:middle;
-	white-space:nowrap;
-	overflow:hidden;
-	text-overflow:ellipsis;
-	padding:4px 10px;
-}
-
-#browse_content table.tabledata tbody tr:hover
-{
-	background:#b3d6f7;
-}
-
-table.tabledata tbody .odd
-{
-	background:#eee;
-}
-
-table.tabledata tbody .cel_directplay
-{
-	width:14px;
-	text-align: center;
-}
-
-table.tabledata tbody .cel_add
-{
-	width:14px;
-	text-align: center;
-}
-
-table.tabledata tbody .cel_artist
-{
-	min-width:120px;
-}
-
-table.tabledata tbody .cel_action
-{
-	width:70px;
-}
-
-table.tabledata tbody td.cel_rating
-{
-	min-width:93px;
-	padding:4px 3px;
-}
-
-table.tabledata tbody .cel_tags
-{
-	max-width:80px;
-}
-
-table.tabledata tbody .cel_cover img
-{
-    border: 4px double #bbb;
-}
-
-.box_preferences h4
-{
-	font-size:15px;
-	background:#555;
-	color:#eee;
-	font-weight:400;
-	border:1px solid #333;
-	padding:5px;
-}
-
-span.page-nb {
-    font-weight: bold;
-    font-size: 1.3em;
-}
-
-/***********************************************
-           Content (info-box)                 
-***********************************************/
-#content .info-box h3
-{
-	margin-top:10px;
-}
-
-#content .info-box .box-content div.star-rating
-{
-	width:150px;
-	max-width:150px;
-}
-
-
-/* Random album (homepage) */
-#random_selection .random_album
-{
-	float:left;
-	width:125px;
-    margin-bottom: 10px;
-    text-align: center;
-}
-
-#random_selection .random_album div {
-    display: inline;
-}
-
-#random_selection .random_album img {
-    border: 4px double #ccc;
-}
-
-#random_selection .random_album .star-rating
-{
-    float: left;
-}
-
-#random_selection .random_album .play_album
-{
-    float: left;
-    margin-left: 7px;
-}
-
-#random_selection .random_album .play_album a img
-{
-    border: 0px;
-}
-
-#random_selection .box-bottom
-{
-	clear:left;
-}
-
-/***********************************************
-    Content (now playing)                 
-***********************************************/
-#now_playing {
-    margin-bottom: 20px;
-    width: auto;
-}
-
-#now_playing .np_group {
-    float: left;
-}
-
-#now_playing .np_cell {
-    line-height: 15px;
-}
-
-#now_playing .cel_rating label {
-    display: none;
-}
-
-#now_playing .cel_userflag label {
-    display: none;
-}
-
-#now_playing .np_group label {
-    font-weight: bold;
-}
-
-#now_playing .cel_username {
-    width: 140px;
-}
-
-#now_playing .cel_song, #now_playing .cel_album, #now_playing .cel_artist {
-    width: 200px;
-}
-
-#now_playing .cel_albumart {
-    float: left;
-    width: 90px;
-}
-
-#now_playing .cel_albumart img {
-    border: 4px double #ccc;
-    float: left;
-}
-
-#now_playing .cel_lyrics {
-    margin-top: 5px;
-}
-
-#now_playing .cel_lyrics a:hover {
-    color: #0099CC;
-}
-
-#now_playing .similars {
-    border-right: 1px solid;
-    border-left: 1px solid;
-    margin-right: 10px;
-    padding-right: 5px;
-    margin-left: 10px;
-    padding-left: 5px;
-}
-
-/***********************************************
-    Content (Tag cloud)                
-***********************************************/
-.box-content #tag_filter
-{
-	padding:5px 0px;
-}
-
-.clearfix {
-    clear: left;
-}
-
-.box-bottom {
-    clear: both;
-}
-
-span.fatalerror {
-    color: #c60;
-    padding: 5px;
-    display: block;
-}
-
-span.nodata {
-    padding: 5px;
-    display: block;
-    font-style: italic;
-}
-
-.box-content #tag_filter span
-{
-	padding: 2px 6px;
-	border: 1px solid #bbb;
-	margin: 1px;
-	float: left;
-	background: #e8e8e8;
-}
-
-.box-content #tag_filter span:hover
-{
-    background: #ddd;
-    color: #222;
-    border: 1px solid #888;
-}
-
-/***********************************************
-    Content (inline edit)                 
-***********************************************/
-.inline-edit select {
-    max-width: 200px;
-}
-
-
-/***********************************************
-    Content (information-actions)      
-***********************************************/
-#information_actions
-{
-	margin-top:10px;
-	width:300px;
-}
-
-#information_actions h3
-{
-     /* only showing up in album view, so strange..bug*/
-}
-
-#content .info-box .box-content .album_art
-{
-    float: right;
-    border: 4px double #ccc;
-}
-
-#information_actions ul li
-{
-	border-bottom:1px solid #ccc;
-	padding:3px 0;
-}
-
-#information_actions .star-rating li
-{
-	padding:0;
-}
-
-#information_actions li img
-{
-	vertical-align:top;
-}
-
-#information_actions li a
-{
-	vertical-align:bottom;
-}
-
-#information_actions li a:hover
-{
-	color:#09c;
-}
-
-/************************************************/
-/*        Styles for the star ratings           */
-/************************************************/
-.star-rating
-{
-    position:relative;
-}
-.dynamic-star-rating
-{
-    width:95px;
-}
-.star-rating ul,
-.star-rating a:hover,
-.star-rating .current-rating
-{
-    background: url(../../../themes/fresh/images/ratings/star_rating.png) left -1000px repeat-x;
-}
-.star-rating ul
-{
-    position:relative;
-    width:80px;
-    height:15px;
-    overflow:hidden;
-    list-style:none;
-    margin:0;
-    padding:0;
-    background-position: left top;
-}
-.star-rating li
-{
-    display: inline;
-}
-
-.star-rating a, .star-rating span,  
-.star-rating .current-rating
-{
-    position:absolute;
-    top:0;
-    left:0;
-    text-indent:-1000em;
-    height:15px;
-    line-height:15px;
-    outline:none;
-    overflow:hidden;
-    border:none;
-}
-
-.star-rating .star1 { width:20%; z-index:6; }
-.star-rating .star2 { width:40%; z-index:5; }
-.star-rating .star3 { width:60%; z-index:4; }
-.star-rating .star4 { width:80%; z-index:3; }
-.star-rating .star5 { width:100%; z-index:2;}
-.star-rating .current-rating { z-index:1; background-position: left bottom; }
-
-.star-rating a.star0
-{
-    left:0px;
-    width:16px;
-    background: url(../../../images/ratings/x_off.gif) left top;
-}
-
-.dynamic-star-rating a:hover
-{
-    background-position: left center;
-}
-
-.dynamic-star-rating a:hover.star0
-{
-    background: url(../../../images/ratings/x.gif) left top;
-}
-.dynamic-star-rating ul
-{
-    left:16px;
-}
-
-/************************************************/
-/*        Styles for user flags                 */
-/************************************************/
-.userflag
-{
-    position: relative;
-    width:16px;
-    height:16px;
-}
-
-.userflag a {
-    position:absolute;
-    display: inline;
-}
-
-.userflag a.userflag_true
-{
-    width:16px;
-    height: 16px;
-    background: url(../../../images/icon_flag.png) left top;
-}
-
-.userflag a:hover.userflag_true
-{
-    background: url(../../../images/icon_flag_off.png) left top;
-}
-
-.userflag a.userflag_false
-{
-    width:16px;
-    height:16px;
-    background: url(../../../images/icon_flag_off.png) left top;
-}
-
-.userflag a:hover.userflag_false
-{
-    background: url(../../../images/icon_flag.png) left top;
-}
-
-/***********************************************
-        Content (Track view)                                
-***********************************************/
-dl.song_details
-{
-    padding: 0.5em;
-}
-
-dl.song_details dd
-{
-    margin: 0 0 0 95px;
-    padding: 0 0 0.5em 0;
-}
-
-dl.song_details dt
-{
-    float: left;
-    clear: left;
-    width: 80px;
-    text-align: right;
-    font-weight: bold;
-    color: #c60;
-}
-
-dl.song_details a:hover
-{
-    color: #09c;
-    text-decoration: underline;
-}
-
-
-/***********************************************
-        Footer                                
-***********************************************/
-#footer
-{
-	text-align:right;
-}
-
-#footer a:hover {
-    color: #09c;
-    text-decoration: underline;
-}
-
-/***********************************************
-           Login                            
-***********************************************/
-#loginPage #header
-{
-    padding-left: 0px;
-    border: 1px solid #000;
-}
-
-#loginPage #maincontainer {
-    width: 470px;
-    margin: 40px auto 0;
-    background: #fff;
-    border: 1px solid #ddd;
-}
-
-#loginPage #loginbox {
-    padding: 20px;
-}
-
-#loginPage #loginbox h2
-{
-    display: none;
-}
-
-#loginPage #loginbox label
-{
-	float: left;
-	width: 110px;
-	font-weight: bold;
-	color: #333;
-	text-align: right;
-	vertical-align: middle;
-    line-height: 30px;
-    margin-right: 20px;
-}
-
-#usernamefield, #passwordfield, #remembermefield {
-    clear: both;
-}
-
-#loginPage #loginbox .loginfield input
-{
-	padding: 5px;
-	border: 1px solid #ccc;
-	width: 170px;
-	color: #444;
-	font-size: 12px;
-    outline: 0px;
-    vertical-align: middle;
-}
-
-#loginPage #loginbox a.button
-{
-    color: #777;
-    cursor: pointer;
-    padding: 4px 10px;
-}
-
-#loginPage #loginbox a:hover
-{
-    color: #111;
-}
-
-#loginPage .loginfield
-{
-    width: 400px;
-}
-
-#loginPage span.error
-{
-    display: block;
-    clear: left;
-    padding: 10px;
-    background: #ff9999;
-    border: 1px solid #cc3333;
-    font-weight: bold;
-    color: #990000;
-    text-align: center;
-    margin-bottom: 10px;
-}
-
-#loginPage .formValidation
-{
-    clear: left;
-    background: #eee;
-    padding: 5px 10px;
-    border: 1px solid #ddd;
-    text-align: center;
-}
-
-#loginPage #loginbox input.button
-{
-    padding: 4px 10px;
-    border: 1px solid #bbb;
-    font-weight: bold;
-    color: #333;
-    background: #e9e9e9;
-    cursor: pointer;
-}
-
-#loginPage #loginbox .loginfield input#rememberme
-{
-    margin-top: 7px;
-    width: 15px;
-}
-
-#loginPage input#lostpasswordbutton 
-{
-    margin-left: 130px;
-}
-
-#loginPage #loginbox input.button:hover 
-{
-    background: #ddd;
-    border: 1px solid #aaa;
-}
-
-#loginPage #footer 
-{
-    width: 470px;
-    margin: 10px auto;
-    color: #888;
-}
-
-#loginPage #footer a 
-{
-    color: #555;
-}
-
-/***********************************************
-        Server settings                                
-***********************************************/
-table.tabledata .cel_php_setting, table.tabledata .cel_configuration, .cel_preference 
-{
-    width: 200px;
-}
-
-/************************************************/
-/*             HTML5 Player                     */
-/************************************************/
-#html5_player #playlist
-{
-	overflow-x: hidden;
-	overflow-y: scroll;
-	top: 85px;
-	left: 210px;
-	right: 5px;
-	bottom: 5px;
-}
-
-/***********************************************
-        Other                                
-***********************************************/
-ol,ul,#rightbar ul
-{
-	list-style:none;
-}
-
-ins,#rightbar a
-{
-	text-decoration:none;
-}
-
-.clearfix,#content .info-box .box-content,#additional_information
-{
-	clear:both;
-}
-
-#header #headerlogo
-{
-	float:left;
-	margin-left: 7px;
-}
-
-#header .box-inside div,#header .box-inside form,#rightbar #rb_action li,.star-rating li
-{
-	display:inline;
-}
-
-.list-header a:hover
-{
-	text-decoration:underline;
-}
-
-#localplay-control span,.box-content #tag_filter span
-{
-	cursor:pointer;
-}
->>>>>>> c9141e56
+}