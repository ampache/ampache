<?php

/* vim:set softtabstop=4 shiftwidth=4 expandtab: */
/**
 *
 * LICENSE: GNU Affero General Public License, version 3 (AGPL-3.0-or-later)
 * Copyright 2001 - 2020 Ampache.org
 *
 * This program is free software: you can redistribute it and/or modify
 * it under the terms of the GNU Affero General Public License as published by
 * the Free Software Foundation, either version 3 of the License, or
 * (at your option) any later version.
 *
 * This program is distributed in the hope that it will be useful,
 * but WITHOUT ANY WARRANTY; without even the implied warranty of
 * MERCHANTABILITY or FITNESS FOR A PARTICULAR PURPOSE.  See the
 * GNU Affero General Public License for more details.
 *
 * You should have received a copy of the GNU Affero General Public License
 * along with this program.  If not, see <https://www.gnu.org/licenses/>.
 *
 */

declare(strict_types=1);

namespace Ampache\Config;

use Ampache\MockeryTestCase;

class ConfigContainerTest extends MockeryTestCase
{
    public function testGetReturnsValue(): void
    {
        $key   = 'some-key';
        $value = 'some-value';

        $subject = $this->createSubject([$key => $value]);

        static::assertSame(
            $value,
            $subject->get($key)
        );
    }

    public function testUpdateConfigMergesInternalConfigArray(): void
    {
        $existing_key   = 'some-existing-key';
        $existing_value = 'some-exsiting-value';
        $key            = 'some-key';
        $old_value      = 'some-old-value';
        $value          = 'some-value';
        $config_data    = [$key => $value];

        $config = $this->createSubject([$existing_key => $existing_value, $key => $old_value]);

        static::assertSame(
            $old_value,
            $config->get($key)
        );

        static::assertSame(
            $config,
            $config->updateConfig($config_data)
        );

        static::assertSame(
            $value,
            $config->get($key)
        );
        static::assertSame(
            $existing_value,
            $config->get($existing_key)
        );
    }

    public function testGetReturnsNullIfKeyNotSet(): void
    {
        static::assertNull(
            $this->createSubject([])->get('foobar')
        );
    }

    public function testGetSessionNameReturnsValue(): void
    {
        $value = 'some-value';

        $subject = $this->createSubject([
            ConfigurationKeyEnum::SESSION_NAME => $value
        ]);

        static::assertSame(
            $value,
            $subject->getSessionName()
        );
    }

    public function testGetSessionNameReturnsEmptyStringIfNotSet(): void
    {
        static::assertSame(
            '',
            $this->createSubject()->getSessionName()
        );
    }

    public function testIsWebDavEnabledReturnsValueCasted(): void
    {
        static::assertTrue(
            $this->createSubject([ConfigurationKeyEnum::BACKEND_WEBDAV => '1'])->isWebDavBackendEnabled()
        );
    }

    public function testIsWebDavEnabledReturnsDefault(): void
    {
        static::assertFalse(
            $this->createSubject()->isWebDavBackendEnabled()
        );
    }

    public function testIsAuthenticationEnabledReturnsValueCasted(): void
    {
        static::assertFalse(
            $this->createSubject([ConfigurationKeyEnum::USE_AUTH => '0'])->isAuthenticationEnabled()
        );
    }

    public function testIsAuthenticationEnabledReturnsDefault(): void
    {
        static::assertTrue(
            $this->createSubject()->isAuthenticationEnabled()
        );
    }

    public function testGetRawWebPathReturnsConfigValue(): void
    {
        $value = 'some-path';

        static::assertSame(
            $value,
            $this->createSubject([ConfigurationKeyEnum::RAW_WEB_PATH => $value])->getRawWebPath()
        );
    }

    public function testGetRawWebPathReturnsDefault(): void
    {
        static::assertSame(
            '',
            $this->createSubject()->getRawWebPath()
        );
    }

    public function testGetWebPathReturnsPath(): void
    {
        $value = 'some-path';

        static::assertSame(
            $value,
            $this->createSubject([ConfigurationKeyEnum::WEB_PATH => $value])->getWebPath()
        );
    }

    public function testGetWebPathReturnsDefault(): void
    {
        static::assertSame(
            '',
            $this->createSubject([])->getWebPath()
        );
    }

    public function testGetTypesAllowedForZipReturnsEmptyArrayIfNotSet(): void
    {
        static::assertSame(
            [],
            $this->createSubject([])->getTypesAllowedForZip()
        );
    }

    public function testGetTypesAllowedForZipReturnsValues(): void
    {
        $type1 = ' some-type';
        $type2 = 'some-other-type ';

        static::assertSame(
            [trim($type1), trim($type2)],
            $this->createSubject([
                ConfigurationKeyEnum::ALLOWED_ZIP_TYPES => $type1 . ',' . $type2
            ])->getTypesAllowedForZip()
        );
    }

    /**
     * @dataProvider featureEnabledDataProvider
     */
    public function testIsFeatureEnabledReturnsExpectedState(
        $value,
        bool $state
    ): void {
        $key = 'some-key';

        static::assertSame(
            $state,
            $this->createSubject([
                $key => $value
            ])->isFeatureEnabled($key)
        );
    }

    public function featureEnabledDataProvider(): array
    {
        return [
            [true, true],
            ['true', true],
            [1, true],
            ['1', true],
            ['0', false],
            ['', false],
            ['false', false],
            [0, false],
        ];
    }

    public function testGetThemePathReturnsValue(): void
    {
        $value = 'some-path';

        static::assertSame(
            $value,
            $this->createSubject([ConfigurationKeyEnum::THEME_PATH => $value])->getThemePath()
        );
    }

    public function testIsDebugModeReturnsValue(): void
    {
        $this->assertFalse(
            $this->createSubject([])->isDebugMode()
        );
    }

    public function testIsDemoModeReturnsValue(): void
    {
        $this->assertFalse(
            $this->createSubject([])->isDemoMode()
        );
    }

    public function testGetConfigFilePathReturnsPath(): void
    {
        $this->assertStringContainsString(
            '/config/ampache.cfg.php',
            $this->createSubject([])->getConfigFilePath()
        );
    }

<<<<<<< HEAD
    public function testGetPopularThresholdReturnsDefault(): void
    {
        $default = 666;

        $this->assertSame(
            $default,
            $this->createSubject([])->getPopularThreshold($default)
        );
    }

    public function testGetPopularThresholdReturnsValueFromConfig(): void
    {
        $value = 666;

        $this->assertSame(
            $value,
            $this->createSubject([ConfigurationKeyEnum::POPULAR_THRESHOLD => (string) $value])->getPopularThreshold(42)
=======
    public function testGetComposerBinaryPathReturnsDefault(): void
    {
        $this->assertSame(
            'composer',
            $this->createSubject([])->getComposerBinaryPath()
        );
    }

    public function testGetComposerBinaryPathReturnsValue(): void
    {
        $value = 'some-value';

        $this->assertSame(
            $value,
            $this->createSubject([
                ConfigurationKeyEnum::COMPOSER_BINARY_PATH => $value
            ])->getComposerBinaryPath()
>>>>>>> 707c32af
        );
    }

    private function createSubject(array $configuration = []): ConfigContainerInterface
    {
        return new ConfigContainer($configuration);
    }
}<|MERGE_RESOLUTION|>--- conflicted
+++ resolved
@@ -1,7 +1,7 @@
 <?php
 
-/* vim:set softtabstop=4 shiftwidth=4 expandtab: */
 /**
+ * vim:set softtabstop=4 shiftwidth=4 expandtab:
  *
  * LICENSE: GNU Affero General Public License, version 3 (AGPL-3.0-or-later)
  * Copyright 2001 - 2020 Ampache.org
@@ -250,7 +250,6 @@
         );
     }
 
-<<<<<<< HEAD
     public function testGetPopularThresholdReturnsDefault(): void
     {
         $default = 666;
@@ -268,7 +267,9 @@
         $this->assertSame(
             $value,
             $this->createSubject([ConfigurationKeyEnum::POPULAR_THRESHOLD => (string) $value])->getPopularThreshold(42)
-=======
+        );
+    }
+
     public function testGetComposerBinaryPathReturnsDefault(): void
     {
         $this->assertSame(
@@ -286,7 +287,6 @@
             $this->createSubject([
                 ConfigurationKeyEnum::COMPOSER_BINARY_PATH => $value
             ])->getComposerBinaryPath()
->>>>>>> 707c32af
         );
     }
 
