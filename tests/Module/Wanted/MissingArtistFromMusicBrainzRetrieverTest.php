<?php

declare(strict_types=1);

/**
 * vim:set softtabstop=4 shiftwidth=4 expandtab:
 *
 * LICENSE: GNU Affero General Public License, version 3 (AGPL-3.0-or-later)
 * Copyright Ampache.org, 2001-2024
 *
 * This program is free software: you can redistribute it and/or modify
 * it under the terms of the GNU Affero General Public License as published by
 * the Free Software Foundation, either version 3 of the License, or
 * (at your option) any later version.
 *
 * This program is distributed in the hope that it will be useful,
 * but WITHOUT ANY WARRANTY; without even the implied warranty of
 * MERCHANTABILITY or FITNESS FOR A PARTICULAR PURPOSE.  See the
 * GNU Affero General Public License for more details.
 *
 * You should have received a copy of the GNU Affero General Public License
 * along with this program.  If not, see <https://www.gnu.org/licenses/>.
 */

namespace Ampache\Module\Wanted;

use Ampache\Config\AmpConfig;
use Ampache\Module\System\LegacyLogger;
use Exception;
use MusicBrainz\MusicBrainz;
use PHPUnit\Framework\Attributes\RunTestsInSeparateProcesses;
use PHPUnit\Framework\MockObject\MockObject;
use PHPUnit\Framework\TestCase;
use Psr\Log\LoggerInterface;
use Psr\SimpleCache\CacheInterface;

#[RunTestsInSeparateProcesses]
class MissingArtistFromMusicBrainzRetrieverTest extends TestCase
{
    private MusicBrainz&MockObject $musicBrainz;

    private CacheInterface&MockObject $cache;

    private LoggerInterface&MockObject $logger;

    private MissingArtistFromMusicBrainzRetriever $subject;

    private string $mbid = '12345-foobar';

    protected function setup(): void
    {
        $this->musicBrainz = $this->createMock(MusicBrainz::class);
        $this->cache       = $this->createMock(CacheInterface::class);
        $this->logger      = $this->createMock(LoggerInterface::class);

        $this->subject = new MissingArtistFromMusicBrainzRetriever(
            $this->musicBrainz,
            $this->cache,
            $this->logger,
        );
    }

    public function testRetrieveReturnsNullIfMbidIsInvalid(): void
    {
        static::assertNull(
            $this->subject->retrieve(' ')
        );
    }

    public function testRetrieveReturnsCachedItem(): void
    {
        $item = ['some-item'];

        $this->cache->expects(static::once())
            ->method('get')
            ->with(sprintf('wanted:artist:%s', $this->mbid))
            ->willReturn($item);

        static::assertSame(
            $item,
            $this->subject->retrieve($this->mbid)
        );
    }

    public function testRetrieveCatchesServiceErrorAndReturnsDefaultResult(): void
    {
        $errorMessage = 'some baz error';

        $this->cache->expects(static::once())
            ->method('get')
            ->with(sprintf('wanted:artist:%s', $this->mbid))
            ->willReturn(null);

        $this->musicBrainz->expects(static::once())
            ->method('lookup')
            ->with('artist', $this->mbid)
            ->willThrowException(new Exception($errorMessage));

        $this->logger->expects(static::once())
            ->method('debug')
            ->with(
                sprintf(
                    'Error retrieving MusicBrainz info for artist `%s`: %s',
                    $this->mbid,
                    $errorMessage
                ),
                [LegacyLogger::CONTEXT_TYPE => $this->subject::class]
            );

        static::assertSame(
            [
                'mbid' => $this->mbid,
                'name' => 'Unknown Artist',
                'link' => '',
            ],
            $this->subject->retrieve($this->mbid)
        );
    }

    public function testRetrieveReturnsDefaultResultIfMbidIsNotKnown(): void
    {
        $defaultItem = [
            'mbid' => $this->mbid,
            'name' => 'Unknown Artist',
            'link' => '',
        ];

        $this->cache->expects(static::once())
            ->method('get')
            ->with(sprintf('wanted:artist:%s', $this->mbid))
            ->willReturn(null);
        $this->cache->expects(static::once())
            ->method('set')
            ->with(sprintf('wanted:artist:%s', $this->mbid), $defaultItem);

        $this->musicBrainz->expects(static::once())
            ->method('lookup')
            ->with('artist', $this->mbid)
            ->willReturn((object) ['error' => 'some-error']);

        static::assertSame(
            $defaultItem,
            $this->subject->retrieve($this->mbid)
        );
    }

    public function testRetrieveReturnsResult(): void
    {
        $artistName  = 'some-name';
        $defaultItem = [
            'mbid' => $this->mbid,
            'name' => $artistName,
            'link' => sprintf(
<<<<<<< HEAD
                '<a href="%s/client/artists.php?action=show_missing&mbid=%s" title="%s">%s</a>',
                AmpConfig::get('web_path', ''),
=======
                '<a href="%s/artists.php?action=show_missing&mbid=%s" title="%s">%s</a>',
                AmpConfig::get_web_path(),
>>>>>>> 871535f5
                $this->mbid,
                $artistName,
                $artistName
            ),
        ];

        $this->cache->expects(static::once())
            ->method('get')
            ->with(sprintf('wanted:artist:%s', $this->mbid))
            ->willReturn(null);
        $this->cache->expects(static::once())
            ->method('set')
            ->with(sprintf('wanted:artist:%s', $this->mbid), $defaultItem);

        $this->musicBrainz->expects(static::once())
            ->method('lookup')
            ->with('artist', $this->mbid)
            ->willReturn((object) ['name' => $artistName]);

        static::assertSame(
            $defaultItem,
            $this->subject->retrieve($this->mbid)
        );
    }
}<|MERGE_RESOLUTION|>--- conflicted
+++ resolved
@@ -151,13 +151,8 @@
             'mbid' => $this->mbid,
             'name' => $artistName,
             'link' => sprintf(
-<<<<<<< HEAD
-                '<a href="%s/client/artists.php?action=show_missing&mbid=%s" title="%s">%s</a>',
-                AmpConfig::get('web_path', ''),
-=======
                 '<a href="%s/artists.php?action=show_missing&mbid=%s" title="%s">%s</a>',
                 AmpConfig::get_web_path(),
->>>>>>> 871535f5
                 $this->mbid,
                 $artistName,
                 $artistName
