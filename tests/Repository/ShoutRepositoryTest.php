--- conflicted
+++ resolved
@@ -197,7 +197,6 @@
         );
     }
 
-<<<<<<< HEAD
     public function testCreateCreatesNewShoutItem(): void
     {
         $user    = $this->createMock(User::class);
@@ -249,7 +248,9 @@
                 $objectType,
                 $offset
             )
-=======
+        );
+    }
+
     public function testGetTopReturnsData(): void
     {
         $limit    = 1;
@@ -306,7 +307,6 @@
         static::assertSame(
             [$shout1, $shout2],
             iterator_to_array($this->subject->getTop($limit, $userName))
->>>>>>> becbaf62
         );
     }
 }