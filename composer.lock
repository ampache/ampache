{
    "_readme": [
        "This file locks the dependencies of your project to a known state",
        "Read more about it at https://getcomposer.org/doc/01-basic-usage.md#installing-dependencies",
        "This file is @generated automatically"
    ],
<<<<<<< HEAD
    "content-hash": "c585d1dcc391f1fac1bc4979f733f4d8",
=======
    "content-hash": "3a6d813f3cb3a513e4526d3f9b702eb2",
>>>>>>> 23fd3e02
    "packages": [
        {
            "name": "adhocore/cli",
            "version": "0.8.4",
            "source": {
                "type": "git",
                "url": "https://github.com/adhocore/php-cli.git",
                "reference": "c17fdec05954b3bd2df49adff56284a511dd1083"
            },
            "dist": {
                "type": "zip",
                "url": "https://api.github.com/repos/adhocore/php-cli/zipball/c17fdec05954b3bd2df49adff56284a511dd1083",
                "reference": "c17fdec05954b3bd2df49adff56284a511dd1083",
                "shasum": ""
            },
            "require": {
                "php": ">=7.0"
            },
            "require-dev": {
                "phpunit/phpunit": "^6.0"
            },
            "type": "library",
            "autoload": {
                "psr-4": {
                    "Ahc\\Cli\\": "src/"
                }
            },
            "notification-url": "https://packagist.org/downloads/",
            "license": [
                "MIT"
            ],
            "authors": [
                {
                    "name": "Jitendra Adhikari",
                    "email": "jiten.adhikary@gmail.com"
                }
            ],
            "description": "Command line interface library for PHP",
            "keywords": [
                "PHP7",
                "argument-parser",
                "argv-parser",
                "cli",
                "cli-action",
                "cli-app",
                "cli-color",
                "cli-option",
                "cli-writer",
                "command",
                "console",
                "console-app",
                "php-cli",
                "stream-input",
                "stream-output"
            ],
            "funding": [
                {
                    "url": "https://paypal.me/ji10",
                    "type": "custom"
                }
            ],
            "time": "2020-10-09T00:51:05+00:00"
        },
        {
            "name": "aehlke/tag-it",
            "version": "2.0",
            "source": {
                "type": "git",
                "url": "https://github.com/aehlke/tag-it.git",
                "reference": "v2.0"
            },
            "type": "component",
            "extra": {
                "component": {
                    "scripts": [
                        "js/tag-it.js"
                    ],
                    "styles": [
                        "css/jquery.tagit.css"
                    ],
                    "files": [
                        "js/tag-it.min.js"
                    ]
                }
            }
        },
        {
            "name": "ampache/ampacheapi-php",
            "version": "1.0.1",
            "source": {
                "type": "git",
                "url": "https://github.com/ampache/ampacheapi-php.git",
                "reference": "7185626d7bf806e9b25927a66dbca5d9ce64d319"
            },
            "dist": {
                "type": "zip",
                "url": "https://api.github.com/repos/ampache/ampacheapi-php/zipball/7185626d7bf806e9b25927a66dbca5d9ce64d319",
                "reference": "7185626d7bf806e9b25927a66dbca5d9ce64d319",
                "shasum": ""
            },
            "require": {
                "php": ">=5.4.0"
            },
            "type": "library",
            "autoload": {
                "psr-4": {
                    "AmpacheApi\\": "src/"
                }
            },
            "notification-url": "https://packagist.org/downloads/",
            "license": [
                "AGPL-3.0"
            ],
            "description": "Ampache API PHP Library.",
            "homepage": "https://github.com/ampache/ampacheapi-php",
            "keywords": [
                "ampache",
                "api",
                "library"
            ],
            "time": "2016-01-21T20:36:19+00:00"
        },
        {
            "name": "aterrien/jQuery-Knob",
            "version": "1.2.11",
            "source": {
                "type": "git",
                "url": "https://github.com/aterrien/jQuery-Knob.git",
                "reference": "1.2.11"
            },
            "type": "component",
            "extra": {
                "component": {
                    "scripts": [
                        "js/jquery.knob.js"
                    ]
                }
            }
        },
        {
            "name": "blueimp/jquery-file-upload",
            "version": "v10.2.0",
            "source": {
                "type": "git",
                "url": "https://github.com/vkhramtsov/jQuery-File-Upload.git",
                "reference": "bc9ef60d7d705883af08a1cbf95b504134e28ad6"
            },
            "dist": {
                "type": "zip",
                "url": "https://api.github.com/repos/vkhramtsov/jQuery-File-Upload/zipball/bc9ef60d7d705883af08a1cbf95b504134e28ad6",
                "reference": "bc9ef60d7d705883af08a1cbf95b504134e28ad6",
                "shasum": ""
            },
            "type": "library",
            "autoload": {
                "classmap": [
                    "server/php/UploadHandler.php"
                ]
            },
            "notification-url": "https://packagist.org/downloads/",
            "license": [
                "MIT"
            ],
            "authors": [
                {
                    "name": "Sebastian Tschan",
                    "homepage": "https://blueimp.net"
                }
            ],
            "description": "File Upload widget for jQuery.",
            "homepage": "https://github.com/blueimp/jQuery-File-Upload",
            "keywords": [
                "bootstrap",
                "chunk",
                "cross-domain",
                "cross-site",
                "drag",
                "drop",
                "file",
                "gae",
                "go",
                "jquery",
                "multiple",
                "php",
                "preview",
                "progress",
                "python",
                "resume",
                "selection",
                "upload",
                "widget"
            ],
            "time": "2019-09-16T05:43:34+00:00"
        },
        {
            "name": "carhartl/jquery-cookie",
            "version": "1.4.1",
            "source": {
                "type": "git",
                "url": "https://github.com/carhartl/jquery-cookie.git",
                "reference": "v1.4.1"
            },
            "type": "component",
            "extra": {
                "component": {
                    "scripts": [
                        "jquery.cookie.js"
                    ]
                }
            }
        },
        {
            "name": "cboden/ratchet",
            "version": "v0.4.3",
            "source": {
                "type": "git",
                "url": "https://github.com/ratchetphp/Ratchet.git",
                "reference": "466a0ecc83209c75b76645eb823401b5c52e5f21"
            },
            "dist": {
                "type": "zip",
                "url": "https://api.github.com/repos/ratchetphp/Ratchet/zipball/466a0ecc83209c75b76645eb823401b5c52e5f21",
                "reference": "466a0ecc83209c75b76645eb823401b5c52e5f21",
                "shasum": ""
            },
            "require": {
                "guzzlehttp/psr7": "^1.0",
                "php": ">=5.4.2",
                "ratchet/rfc6455": "^0.3",
                "react/socket": "^1.0 || ^0.8 || ^0.7 || ^0.6 || ^0.5",
                "symfony/http-foundation": "^2.6|^3.0|^4.0|^5.0",
                "symfony/routing": "^2.6|^3.0|^4.0|^5.0"
            },
            "require-dev": {
                "phpunit/phpunit": "~4.8"
            },
            "type": "library",
            "autoload": {
                "psr-4": {
                    "Ratchet\\": "src/Ratchet"
                }
            },
            "notification-url": "https://packagist.org/downloads/",
            "license": [
                "MIT"
            ],
            "authors": [
                {
                    "name": "Chris Boden",
                    "email": "cboden@gmail.com",
                    "role": "Developer"
                },
                {
                    "name": "Matt Bonneau",
                    "role": "Developer"
                }
            ],
            "description": "PHP WebSocket library",
            "homepage": "http://socketo.me",
            "keywords": [
                "Ratchet",
                "WebSockets",
                "server",
                "sockets",
                "websocket"
            ],
            "time": "2020-07-07T15:50:14+00:00"
        },
        {
            "name": "components/bootstrap",
            "version": "3.4.1",
            "source": {
                "type": "git",
                "url": "https://github.com/components/bootstrap.git",
                "reference": "427f4d414fc6ae8385aee02b7efc8e391eb141ad"
            },
            "dist": {
                "type": "zip",
                "url": "https://api.github.com/repos/components/bootstrap/zipball/427f4d414fc6ae8385aee02b7efc8e391eb141ad",
                "reference": "427f4d414fc6ae8385aee02b7efc8e391eb141ad",
                "shasum": ""
            },
            "require": {
                "components/jquery": "1.9.1 - 3"
            },
            "suggest": {
                "components/bootstrap-default": "Provide a theme for Bootstrap as components/bootstrap only provides the CSS as file assets"
            },
            "type": "component",
            "extra": {
                "component": {
                    "scripts": [
                        "js/bootstrap.js"
                    ],
                    "files": [
                        "js/*.js",
                        "css/*.css",
                        "css/*.map",
                        "fonts/*",
                        "less/mixins/*.less",
                        "less/*.less"
                    ],
                    "shim": {
                        "deps": [
                            "jquery"
                        ]
                    }
                }
            },
            "notification-url": "https://packagist.org/downloads/",
            "license": [
                "MIT"
            ],
            "authors": [
                {
                    "name": "Jacob Thornton",
                    "email": "jacobthornton@gmail.com"
                },
                {
                    "name": "Mark Otto",
                    "email": "markdotto@gmail.com"
                }
            ],
            "description": "The most popular front-end framework for developing responsive, mobile first projects on the web.",
            "homepage": "http://getbootstrap.com",
            "keywords": [
                "css",
                "framework",
                "front-end",
                "less",
                "mobile-first",
                "responsive",
                "web"
            ],
            "time": "2019-05-08T19:36:29+00:00"
        },
        {
            "name": "components/jquery",
            "version": "2.2.4",
            "source": {
                "type": "git",
                "url": "https://github.com/components/jquery.git",
                "reference": "981036fcb56668433a7eb0d1e71190324b4574df"
            },
            "dist": {
                "type": "zip",
                "url": "https://api.github.com/repos/components/jquery/zipball/981036fcb56668433a7eb0d1e71190324b4574df",
                "reference": "981036fcb56668433a7eb0d1e71190324b4574df",
                "shasum": ""
            },
            "type": "component",
            "extra": {
                "component": {
                    "scripts": [
                        "jquery.js"
                    ],
                    "files": [
                        "jquery.min.js",
                        "jquery.min.map",
                        "jquery-migrate.js",
                        "jquery-migrate.min.js"
                    ]
                }
            },
            "notification-url": "https://packagist.org/downloads/",
            "license": [
                "MIT"
            ],
            "authors": [
                {
                    "name": "John Resig",
                    "email": "jeresig@gmail.com"
                }
            ],
            "description": "jQuery JavaScript Library",
            "homepage": "http://jquery.com",
            "time": "2016-05-25T06:43:59+00:00"
        },
        {
            "name": "components/jqueryui",
            "version": "1.12.1",
            "source": {
                "type": "git",
                "url": "https://github.com/components/jqueryui.git",
                "reference": "44ecf3794cc56b65954cc19737234a3119d036cc"
            },
            "dist": {
                "type": "zip",
                "url": "https://api.github.com/repos/components/jqueryui/zipball/44ecf3794cc56b65954cc19737234a3119d036cc",
                "reference": "44ecf3794cc56b65954cc19737234a3119d036cc",
                "shasum": ""
            },
            "require": {
                "components/jquery": ">=1.6"
            },
            "type": "component",
            "extra": {
                "component": {
                    "name": "jquery-ui",
                    "scripts": [
                        "jquery-ui.js"
                    ],
                    "files": [
                        "ui/**",
                        "themes/**",
                        "jquery-ui.min.js"
                    ],
                    "shim": {
                        "deps": [
                            "jquery"
                        ],
                        "exports": "jQuery"
                    }
                }
            },
            "notification-url": "https://packagist.org/downloads/",
            "license": [
                "MIT"
            ],
            "authors": [
                {
                    "name": "jQuery UI Team",
                    "homepage": "http://jqueryui.com/about"
                },
                {
                    "name": "Joern Zaefferer",
                    "email": "joern.zaefferer@gmail.com",
                    "homepage": "http://bassistance.de"
                },
                {
                    "name": "Scott Gonzalez",
                    "email": "scott.gonzalez@gmail.com",
                    "homepage": "http://scottgonzalez.com"
                },
                {
                    "name": "Kris Borchers",
                    "email": "kris.borchers@gmail.com",
                    "homepage": "http://krisborchers.com"
                },
                {
                    "name": "Mike Sherov",
                    "email": "mike.sherov@gmail.com",
                    "homepage": "http://mike.sherov.com"
                },
                {
                    "name": "TJ VanToll",
                    "email": "tj.vantoll@gmail.com",
                    "homepage": "http://tjvantoll.com"
                },
                {
                    "name": "Corey Frang",
                    "email": "gnarf37@gmail.com",
                    "homepage": "http://gnarf.net"
                },
                {
                    "name": "Felix Nagel",
                    "email": "info@felixnagel.com",
                    "homepage": "http://www.felixnagel.com"
                }
            ],
            "description": "jQuery UI is a curated set of user interface interactions, effects, widgets, and themes built on top of the jQuery JavaScript Library. Whether you're building highly interactive web applications or you just need to add a date picker to a form control, jQuery UI is the perfect choice.",
            "time": "2016-09-16T05:47:55+00:00"
        },
        {
            "name": "composer/installers",
            "version": "v1.9.0",
            "source": {
                "type": "git",
                "url": "https://github.com/composer/installers.git",
                "reference": "b93bcf0fa1fccb0b7d176b0967d969691cd74cca"
            },
            "dist": {
                "type": "zip",
                "url": "https://api.github.com/repos/composer/installers/zipball/b93bcf0fa1fccb0b7d176b0967d969691cd74cca",
                "reference": "b93bcf0fa1fccb0b7d176b0967d969691cd74cca",
                "shasum": ""
            },
            "require": {
                "composer-plugin-api": "^1.0 || ^2.0"
            },
            "replace": {
                "roundcube/plugin-installer": "*",
                "shama/baton": "*"
            },
            "require-dev": {
                "composer/composer": "1.6.* || 2.0.*@dev",
                "composer/semver": "1.0.* || 2.0.*@dev",
                "phpunit/phpunit": "^4.8.36",
                "sebastian/comparator": "^1.2.4",
                "symfony/process": "^2.3"
            },
            "type": "composer-plugin",
            "extra": {
                "class": "Composer\\Installers\\Plugin",
                "branch-alias": {
                    "dev-master": "1.0-dev"
                }
            },
            "autoload": {
                "psr-4": {
                    "Composer\\Installers\\": "src/Composer/Installers"
                }
            },
            "notification-url": "https://packagist.org/downloads/",
            "license": [
                "MIT"
            ],
            "authors": [
                {
                    "name": "Kyle Robinson Young",
                    "email": "kyle@dontkry.com",
                    "homepage": "https://github.com/shama"
                }
            ],
            "description": "A multi-framework Composer library installer",
            "homepage": "https://composer.github.io/installers/",
            "keywords": [
                "Craft",
                "Dolibarr",
                "Eliasis",
                "Hurad",
                "ImageCMS",
                "Kanboard",
                "Lan Management System",
                "MODX Evo",
                "MantisBT",
                "Mautic",
                "Maya",
                "OXID",
                "Plentymarkets",
                "Porto",
                "RadPHP",
                "SMF",
                "Thelia",
                "Whmcs",
                "WolfCMS",
                "agl",
                "aimeos",
                "annotatecms",
                "attogram",
                "bitrix",
                "cakephp",
                "chef",
                "cockpit",
                "codeigniter",
                "concrete5",
                "croogo",
                "dokuwiki",
                "drupal",
                "eZ Platform",
                "elgg",
                "expressionengine",
                "fuelphp",
                "grav",
                "installer",
                "itop",
                "joomla",
                "known",
                "kohana",
                "laravel",
                "lavalite",
                "lithium",
                "magento",
                "majima",
                "mako",
                "mediawiki",
                "modulework",
                "modx",
                "moodle",
                "osclass",
                "phpbb",
                "piwik",
                "ppi",
                "puppet",
                "pxcms",
                "reindex",
                "roundcube",
                "shopware",
                "silverstripe",
                "sydes",
                "sylius",
                "symfony",
                "typo3",
                "wordpress",
                "yawik",
                "zend",
                "zikula"
            ],
            "funding": [
                {
                    "url": "https://packagist.com",
                    "type": "custom"
                },
                {
                    "url": "https://tidelift.com/funding/github/packagist/composer/composer",
                    "type": "tidelift"
                }
            ],
            "time": "2020-04-07T06:57:05+00:00"
        },
        {
            "name": "doctrine/cache",
            "version": "1.10.2",
            "source": {
                "type": "git",
                "url": "https://github.com/doctrine/cache.git",
                "reference": "13e3381b25847283a91948d04640543941309727"
            },
            "dist": {
                "type": "zip",
                "url": "https://api.github.com/repos/doctrine/cache/zipball/13e3381b25847283a91948d04640543941309727",
                "reference": "13e3381b25847283a91948d04640543941309727",
                "shasum": ""
            },
            "require": {
                "php": "~7.1 || ^8.0"
            },
            "conflict": {
                "doctrine/common": ">2.2,<2.4"
            },
            "require-dev": {
                "alcaeus/mongo-php-adapter": "^1.1",
                "doctrine/coding-standard": "^6.0",
                "mongodb/mongodb": "^1.1",
                "phpunit/phpunit": "^7.0",
                "predis/predis": "~1.0"
            },
            "suggest": {
                "alcaeus/mongo-php-adapter": "Required to use legacy MongoDB driver"
            },
            "type": "library",
            "extra": {
                "branch-alias": {
                    "dev-master": "1.9.x-dev"
                }
            },
            "autoload": {
                "psr-4": {
                    "Doctrine\\Common\\Cache\\": "lib/Doctrine/Common/Cache"
                }
            },
            "notification-url": "https://packagist.org/downloads/",
            "license": [
                "MIT"
            ],
            "authors": [
                {
                    "name": "Guilherme Blanco",
                    "email": "guilhermeblanco@gmail.com"
                },
                {
                    "name": "Roman Borschel",
                    "email": "roman@code-factory.org"
                },
                {
                    "name": "Benjamin Eberlei",
                    "email": "kontakt@beberlei.de"
                },
                {
                    "name": "Jonathan Wage",
                    "email": "jonwage@gmail.com"
                },
                {
                    "name": "Johannes Schmitt",
                    "email": "schmittjoh@gmail.com"
                }
            ],
            "description": "PHP Doctrine Cache library is a popular cache implementation that supports many different drivers such as redis, memcache, apc, mongodb and others.",
            "homepage": "https://www.doctrine-project.org/projects/cache.html",
            "keywords": [
                "abstraction",
                "apcu",
                "cache",
                "caching",
                "couchdb",
                "memcached",
                "php",
                "redis",
                "xcache"
            ],
            "funding": [
                {
                    "url": "https://www.doctrine-project.org/sponsorship.html",
                    "type": "custom"
                },
                {
                    "url": "https://www.patreon.com/phpdoctrine",
                    "type": "patreon"
                },
                {
                    "url": "https://tidelift.com/funding/github/packagist/doctrine%2Fcache",
                    "type": "tidelift"
                }
            ],
            "time": "2020-07-07T18:54:01+00:00"
        },
        {
            "name": "evenement/evenement",
            "version": "v2.1.0",
            "source": {
                "type": "git",
                "url": "https://github.com/igorw/evenement.git",
                "reference": "6ba9a777870ab49f417e703229d53931ed40fd7a"
            },
            "dist": {
                "type": "zip",
                "url": "https://api.github.com/repos/igorw/evenement/zipball/6ba9a777870ab49f417e703229d53931ed40fd7a",
                "reference": "6ba9a777870ab49f417e703229d53931ed40fd7a",
                "shasum": ""
            },
            "require": {
                "php": ">=5.4.0"
            },
            "require-dev": {
                "phpunit/phpunit": "^6.0||^5.7||^4.8.35"
            },
            "type": "library",
            "extra": {
                "branch-alias": {
                    "dev-master": "2.0-dev"
                }
            },
            "autoload": {
                "psr-0": {
                    "Evenement": "src"
                }
            },
            "notification-url": "https://packagist.org/downloads/",
            "license": [
                "MIT"
            ],
            "authors": [
                {
                    "name": "Igor Wiedler",
                    "email": "igor@wiedler.ch"
                }
            ],
            "description": "Événement is a very simple event dispatching library for PHP",
            "keywords": [
                "event-dispatcher",
                "event-emitter"
            ],
            "time": "2017-07-17T17:39:19+00:00"
        },
        {
            "name": "gettext/gettext",
            "version": "v4.8.2",
            "source": {
                "type": "git",
                "url": "https://github.com/php-gettext/Gettext.git",
                "reference": "e474f872f2c8636cf53fd283ec4ce1218f3d236a"
            },
            "dist": {
                "type": "zip",
                "url": "https://api.github.com/repos/php-gettext/Gettext/zipball/e474f872f2c8636cf53fd283ec4ce1218f3d236a",
                "reference": "e474f872f2c8636cf53fd283ec4ce1218f3d236a",
                "shasum": ""
            },
            "require": {
                "gettext/languages": "^2.3",
                "php": ">=5.4.0"
            },
            "require-dev": {
                "illuminate/view": "*",
                "phpunit/phpunit": "^4.8|^5.7|^6.5",
                "squizlabs/php_codesniffer": "^3.0",
                "symfony/yaml": "~2",
                "twig/extensions": "*",
                "twig/twig": "^1.31|^2.0"
            },
            "suggest": {
                "illuminate/view": "Is necessary if you want to use the Blade extractor",
                "symfony/yaml": "Is necessary if you want to use the Yaml extractor/generator",
                "twig/extensions": "Is necessary if you want to use the Twig extractor",
                "twig/twig": "Is necessary if you want to use the Twig extractor"
            },
            "type": "library",
            "autoload": {
                "psr-4": {
                    "Gettext\\": "src"
                }
            },
            "notification-url": "https://packagist.org/downloads/",
            "license": [
                "MIT"
            ],
            "authors": [
                {
                    "name": "Oscar Otero",
                    "email": "oom@oscarotero.com",
                    "homepage": "http://oscarotero.com",
                    "role": "Developer"
                }
            ],
            "description": "PHP gettext manager",
            "homepage": "https://github.com/oscarotero/Gettext",
            "keywords": [
                "JS",
                "gettext",
                "i18n",
                "mo",
                "po",
                "translation"
            ],
            "time": "2019-12-02T10:21:14+00:00"
        },
        {
            "name": "gettext/languages",
            "version": "2.6.0",
            "source": {
                "type": "git",
                "url": "https://github.com/php-gettext/Languages.git",
                "reference": "38ea0482f649e0802e475f0ed19fa993bcb7a618"
            },
            "dist": {
                "type": "zip",
                "url": "https://api.github.com/repos/php-gettext/Languages/zipball/38ea0482f649e0802e475f0ed19fa993bcb7a618",
                "reference": "38ea0482f649e0802e475f0ed19fa993bcb7a618",
                "shasum": ""
            },
            "require": {
                "php": ">=5.3"
            },
            "require-dev": {
                "friendsofphp/php-cs-fixer": "^2.16.0",
                "phpunit/phpunit": "^4.8 || ^5.7 || ^6.5 || ^7.5 || ^8.4"
            },
            "bin": [
                "bin/export-plural-rules"
            ],
            "type": "library",
            "autoload": {
                "psr-4": {
                    "Gettext\\Languages\\": "src/"
                }
            },
            "notification-url": "https://packagist.org/downloads/",
            "license": [
                "MIT"
            ],
            "authors": [
                {
                    "name": "Michele Locati",
                    "email": "mlocati@gmail.com",
                    "role": "Developer"
                }
            ],
            "description": "gettext languages with plural rules",
            "homepage": "https://github.com/php-gettext/Languages",
            "keywords": [
                "cldr",
                "i18n",
                "internationalization",
                "l10n",
                "language",
                "languages",
                "localization",
                "php",
                "plural",
                "plural rules",
                "plurals",
                "translate",
                "translations",
                "unicode"
            ],
            "time": "2019-11-13T10:30:21+00:00"
        },
        {
            "name": "guzzlehttp/guzzle",
            "version": "6.5.5",
            "source": {
                "type": "git",
                "url": "https://github.com/guzzle/guzzle.git",
                "reference": "9d4290de1cfd701f38099ef7e183b64b4b7b0c5e"
            },
            "dist": {
                "type": "zip",
                "url": "https://api.github.com/repos/guzzle/guzzle/zipball/9d4290de1cfd701f38099ef7e183b64b4b7b0c5e",
                "reference": "9d4290de1cfd701f38099ef7e183b64b4b7b0c5e",
                "shasum": ""
            },
            "require": {
                "ext-json": "*",
                "guzzlehttp/promises": "^1.0",
                "guzzlehttp/psr7": "^1.6.1",
                "php": ">=5.5",
                "symfony/polyfill-intl-idn": "^1.17.0"
            },
            "require-dev": {
                "ext-curl": "*",
                "phpunit/phpunit": "^4.8.35 || ^5.7 || ^6.4 || ^7.0",
                "psr/log": "^1.1"
            },
            "suggest": {
                "psr/log": "Required for using the Log middleware"
            },
            "type": "library",
            "extra": {
                "branch-alias": {
                    "dev-master": "6.5-dev"
                }
            },
            "autoload": {
                "psr-4": {
                    "GuzzleHttp\\": "src/"
                },
                "files": [
                    "src/functions_include.php"
                ]
            },
            "notification-url": "https://packagist.org/downloads/",
            "license": [
                "MIT"
            ],
            "authors": [
                {
                    "name": "Michael Dowling",
                    "email": "mtdowling@gmail.com",
                    "homepage": "https://github.com/mtdowling"
                }
            ],
            "description": "Guzzle is a PHP HTTP client library",
            "homepage": "http://guzzlephp.org/",
            "keywords": [
                "client",
                "curl",
                "framework",
                "http",
                "http client",
                "rest",
                "web service"
            ],
            "time": "2020-06-16T21:01:06+00:00"
        },
        {
            "name": "guzzlehttp/promises",
            "version": "1.4.0",
            "source": {
                "type": "git",
                "url": "https://github.com/guzzle/promises.git",
                "reference": "60d379c243457e073cff02bc323a2a86cb355631"
            },
            "dist": {
                "type": "zip",
                "url": "https://api.github.com/repos/guzzle/promises/zipball/60d379c243457e073cff02bc323a2a86cb355631",
                "reference": "60d379c243457e073cff02bc323a2a86cb355631",
                "shasum": ""
            },
            "require": {
                "php": ">=5.5"
            },
            "require-dev": {
                "symfony/phpunit-bridge": "^4.4 || ^5.1"
            },
            "type": "library",
            "extra": {
                "branch-alias": {
                    "dev-master": "1.4-dev"
                }
            },
            "autoload": {
                "psr-4": {
                    "GuzzleHttp\\Promise\\": "src/"
                },
                "files": [
                    "src/functions_include.php"
                ]
            },
            "notification-url": "https://packagist.org/downloads/",
            "license": [
                "MIT"
            ],
            "authors": [
                {
                    "name": "Michael Dowling",
                    "email": "mtdowling@gmail.com",
                    "homepage": "https://github.com/mtdowling"
                }
            ],
            "description": "Guzzle promises library",
            "keywords": [
                "promise"
            ],
            "time": "2020-09-30T07:37:28+00:00"
        },
        {
            "name": "guzzlehttp/psr7",
            "version": "1.7.0",
            "source": {
                "type": "git",
                "url": "https://github.com/guzzle/psr7.git",
                "reference": "53330f47520498c0ae1f61f7e2c90f55690c06a3"
            },
            "dist": {
                "type": "zip",
                "url": "https://api.github.com/repos/guzzle/psr7/zipball/53330f47520498c0ae1f61f7e2c90f55690c06a3",
                "reference": "53330f47520498c0ae1f61f7e2c90f55690c06a3",
                "shasum": ""
            },
            "require": {
                "php": ">=5.4.0",
                "psr/http-message": "~1.0",
                "ralouphie/getallheaders": "^2.0.5 || ^3.0.0"
            },
            "provide": {
                "psr/http-message-implementation": "1.0"
            },
            "require-dev": {
                "ext-zlib": "*",
                "phpunit/phpunit": "~4.8.36 || ^5.7.27 || ^6.5.14 || ^7.5.20 || ^8.5.8 || ^9.3.10"
            },
            "suggest": {
                "laminas/laminas-httphandlerrunner": "Emit PSR-7 responses"
            },
            "type": "library",
            "extra": {
                "branch-alias": {
                    "dev-master": "1.7-dev"
                }
            },
            "autoload": {
                "psr-4": {
                    "GuzzleHttp\\Psr7\\": "src/"
                },
                "files": [
                    "src/functions_include.php"
                ]
            },
            "notification-url": "https://packagist.org/downloads/",
            "license": [
                "MIT"
            ],
            "authors": [
                {
                    "name": "Michael Dowling",
                    "email": "mtdowling@gmail.com",
                    "homepage": "https://github.com/mtdowling"
                },
                {
                    "name": "Tobias Schultze",
                    "homepage": "https://github.com/Tobion"
                }
            ],
            "description": "PSR-7 message implementation that also provides common utility methods",
            "keywords": [
                "http",
                "message",
                "psr-7",
                "request",
                "response",
                "stream",
                "uri",
                "url"
            ],
            "time": "2020-09-30T07:37:11+00:00"
        },
        {
            "name": "happyworm/jplayer",
            "version": "2.9.2",
            "source": {
                "type": "git",
                "url": "https://github.com/happyworm/jPlayer.git",
                "reference": "34e55cd7694552447bd0dbc38d886fdc96df0d06"
            },
            "dist": {
                "type": "zip",
                "url": "https://api.github.com/repos/happyworm/jPlayer/zipball/34e55cd7694552447bd0dbc38d886fdc96df0d06",
                "reference": "34e55cd7694552447bd0dbc38d886fdc96df0d06",
                "shasum": ""
            },
            "require": {
                "robloach/component-installer": "*"
            },
            "suggest": {
                "components/jquery": ">=1.7.2"
            },
            "type": "component",
            "extra": {
                "component": {
                    "scripts": [
                        "dist/jplayer/jquery.jplayer.js"
                    ],
                    "files": [
                        "dist"
                    ],
                    "shim": {
                        "deps": [
                            "jquery"
                        ]
                    }
                }
            },
            "notification-url": "https://packagist.org/downloads/",
            "license": [
                "MIT"
            ],
            "authors": [
                {
                    "name": "Mark J Panaghiston",
                    "email": "markp@happyworm.com"
                }
            ],
            "description": "jPlayer allows you to create a media player with a consistent interface and experience across all browsers.",
            "homepage": "http://jplayer.org/",
            "keywords": [
                "HTML5",
                "audio",
                "jplayer",
                "media",
                "player",
                "streaming",
                "video"
            ],
            "time": "2014-12-15T00:55:35+00:00"
        },
        {
            "name": "james-heinrich/getid3",
            "version": "dev-master",
            "source": {
                "type": "git",
                "url": "https://github.com/JamesHeinrich/getID3.git",
                "reference": "d869456fd195601f2cd4f358f082eb3aec9decf4"
            },
            "dist": {
                "type": "zip",
                "url": "https://api.github.com/repos/JamesHeinrich/getID3/zipball/d869456fd195601f2cd4f358f082eb3aec9decf4",
                "reference": "d869456fd195601f2cd4f358f082eb3aec9decf4",
                "shasum": ""
            },
            "require": {
                "php": ">=5.3.0"
            },
            "require-dev": {
                "php-parallel-lint/php-parallel-lint": "^1.0"
            },
            "suggest": {
                "ext-SimpleXML": "SimpleXML extension is required to analyze RIFF/WAV/BWF audio files (also requires `ext-libxml`).",
                "ext-com_dotnet": "COM extension is required when loading files larger than 2GB on Windows.",
                "ext-ctype": "ctype extension is required when loading files larger than 2GB on 32-bit PHP (also on 64-bit PHP on Windows) or executing `getid3_lib::CopyTagsToComments`.",
                "ext-dba": "DBA extension is required to use the DBA database as a cache storage.",
                "ext-exif": "EXIF extension is required for graphic modules.",
                "ext-iconv": "iconv extension is required to work with different character sets (when `ext-mbstring` is not available).",
                "ext-json": "JSON extension is required to analyze Apple Quicktime videos.",
                "ext-libxml": "libxml extension is required to analyze RIFF/WAV/BWF audio files.",
                "ext-mbstring": "mbstring extension is required to work with different character sets.",
                "ext-mysql": "MySQL extension is required to use the MySQL database as a cache storage (deprecated in PHP 5.5, removed in PHP >= 7.0, use `ext-mysqli` instead).",
                "ext-mysqli": "MySQLi extension is required to use the MySQL database as a cache storage.",
                "ext-rar": "RAR extension is required for RAR archive module.",
                "ext-sqlite3": "SQLite3 extension is required to use the SQLite3 database as a cache storage.",
                "ext-xml": "XML extension is required for graphic modules to analyze the XML metadata.",
                "ext-zlib": "Zlib extension is required for archive modules and compressed metadata."
            },
            "type": "library",
            "extra": {
                "branch-alias": {
                    "dev-master": "1.9.x-dev"
                }
            },
            "autoload": {
                "classmap": [
                    "getid3/"
                ]
            },
            "notification-url": "https://packagist.org/downloads/",
            "license": [
                "GPL-1.0-or-later",
                "LGPL-3.0-only",
                "MPL-2.0"
            ],
            "description": "PHP script that extracts useful information from popular multimedia file formats",
            "homepage": "https://www.getid3.org/",
            "keywords": [
                "codecs",
                "php",
                "tags"
            ],
            "time": "2020-10-21T22:27:26+00:00"
        },
        {
            "name": "jeromeetienne/jquery-qrcode",
            "version": "dev-master",
            "source": {
                "type": "git",
                "url": "https://github.com/jeromeetienne/jquery-qrcode.git",
                "reference": "master"
            },
            "type": "component",
            "extra": {
                "component": {
                    "scripts": [
                        "src/jquery.qrcode.js",
                        "src/qrcode.js"
                    ]
                }
            },
            "time": "2020-08-06T05:49:39+00:00"
        },
        {
            "name": "jwilsson/spotify-web-api-php",
            "version": "3.6.2",
            "source": {
                "type": "git",
                "url": "https://github.com/jwilsson/spotify-web-api-php.git",
                "reference": "0d259539545726fa6ba2b2bda36b427496157602"
            },
            "dist": {
                "type": "zip",
                "url": "https://api.github.com/repos/jwilsson/spotify-web-api-php/zipball/0d259539545726fa6ba2b2bda36b427496157602",
                "reference": "0d259539545726fa6ba2b2bda36b427496157602",
                "shasum": ""
            },
            "require": {
                "ext-curl": "*",
                "php": "^7.0"
            },
            "require-dev": {
                "php-coveralls/php-coveralls": "^2.0",
                "phpunit/phpunit": "^6.0",
                "squizlabs/php_codesniffer": "^3.0"
            },
            "type": "library",
            "autoload": {
                "psr-4": {
                    "SpotifyWebAPI\\": "src/"
                }
            },
            "notification-url": "https://packagist.org/downloads/",
            "license": [
                "MIT"
            ],
            "authors": [
                {
                    "name": "Jonathan Wilsson",
                    "email": "jonathan.wilsson@gmail.com"
                }
            ],
            "description": "A PHP wrapper for Spotify's Web API.",
            "homepage": "https://github.com/jwilsson/spotify-web-api-php",
            "keywords": [
                "spotify"
            ],
            "time": "2020-10-19T19:41:24+00:00"
        },
        {
            "name": "kevinrob/guzzle-cache-middleware",
            "version": "v2.1.1",
            "source": {
                "type": "git",
                "url": "https://github.com/Kevinrob/guzzle-cache-middleware.git",
                "reference": "6952064f7747756b0be7b4c234c0fd7535ea4c8c"
            },
            "dist": {
                "type": "zip",
                "url": "https://api.github.com/repos/Kevinrob/guzzle-cache-middleware/zipball/6952064f7747756b0be7b4c234c0fd7535ea4c8c",
                "reference": "6952064f7747756b0be7b4c234c0fd7535ea4c8c",
                "shasum": ""
            },
            "require": {
                "php": ">=5.5.0"
            },
            "require-dev": {
                "cache/array-adapter": "^0.4",
                "doctrine/cache": "^1.0",
                "guzzlehttp/guzzle": "^6.0",
                "illuminate/cache": "^5.0",
                "league/flysystem": "^1.0",
                "phpunit/phpunit": "^4.0 || ^5.0",
                "psr/cache": "^1.0"
            },
            "suggest": {
                "doctrine/cache": "This library have a lot of ready-to-use cache storage (to be use with Kevinrob\\GuzzleCache\\Storage\\DoctrineCacheStorage)",
                "guzzlehttp/guzzle": "For using this library. It was created for Guzzle6. (but you can use it with any PSR-7 HTTP Client)",
                "laravel/framework": "To be use with Kevinrob\\GuzzleCache\\Storage\\LaravelCacheStorage",
                "league/flysystem": "To be use with Kevinrob\\GuzzleCache\\Storage\\FlysystemStorage",
                "psr/cache": "To be use with Kevinrob\\GuzzleCache\\Storage\\Psr6CacheStorage"
            },
            "type": "library",
            "autoload": {
                "psr-4": {
                    "Kevinrob\\GuzzleCache\\": "src/"
                }
            },
            "notification-url": "https://packagist.org/downloads/",
            "license": [
                "MIT"
            ],
            "authors": [
                {
                    "name": "Kevin Robatel",
                    "email": "kevinrob2@gmail.com",
                    "homepage": "https://github.com/Kevinrob"
                }
            ],
            "description": "A HTTP/1.1 Cache for Guzzle 6. It's a simple Middleware to be added in the HandlerStack. (RFC 7234)",
            "homepage": "https://github.com/Kevinrob/guzzle-cache-middleware",
            "keywords": [
                "Etag",
                "Flysystem",
                "Guzzle",
                "cache",
                "cache-control",
                "doctrine",
                "expiration",
                "guzzle6",
                "handler",
                "http",
                "http 1.1",
                "middleware",
                "performance",
                "php",
                "promise",
                "psr6",
                "psr7",
                "rfc7234",
                "validation"
            ],
            "time": "2017-08-17T12:23:43+00:00"
        },
        {
            "name": "kriswallsmith/assetic",
            "version": "v1.4.0",
            "source": {
                "type": "git",
                "url": "https://github.com/kriswallsmith/assetic.git",
                "reference": "e911c437dbdf006a8f62c2f59b15b2d69a5e0aa1"
            },
            "dist": {
                "type": "zip",
                "url": "https://api.github.com/repos/kriswallsmith/assetic/zipball/e911c437dbdf006a8f62c2f59b15b2d69a5e0aa1",
                "reference": "e911c437dbdf006a8f62c2f59b15b2d69a5e0aa1",
                "shasum": ""
            },
            "require": {
                "php": ">=5.3.1",
                "symfony/process": "~2.1|~3.0"
            },
            "conflict": {
                "twig/twig": "<1.27"
            },
            "require-dev": {
                "leafo/lessphp": "^0.3.7",
                "leafo/scssphp": "~0.1",
                "meenie/javascript-packer": "^1.1",
                "mrclay/minify": "<2.3",
                "natxet/cssmin": "3.0.4",
                "patchwork/jsqueeze": "~1.0|~2.0",
                "phpunit/phpunit": "~4.8 || ^5.6",
                "psr/log": "~1.0",
                "ptachoire/cssembed": "~1.0",
                "symfony/phpunit-bridge": "~2.7|~3.0",
                "twig/twig": "~1.23|~2.0",
                "yfix/packager": "dev-master"
            },
            "suggest": {
                "leafo/lessphp": "Assetic provides the integration with the lessphp LESS compiler",
                "leafo/scssphp": "Assetic provides the integration with the scssphp SCSS compiler",
                "leafo/scssphp-compass": "Assetic provides the integration with the SCSS compass plugin",
                "patchwork/jsqueeze": "Assetic provides the integration with the JSqueeze JavaScript compressor",
                "ptachoire/cssembed": "Assetic provides the integration with phpcssembed to embed data uris",
                "twig/twig": "Assetic provides the integration with the Twig templating engine"
            },
            "type": "library",
            "extra": {
                "branch-alias": {
                    "dev-master": "1.4-dev"
                }
            },
            "autoload": {
                "psr-0": {
                    "Assetic": "src/"
                },
                "files": [
                    "src/functions.php"
                ]
            },
            "notification-url": "https://packagist.org/downloads/",
            "license": [
                "MIT"
            ],
            "authors": [
                {
                    "name": "Kris Wallsmith",
                    "email": "kris.wallsmith@gmail.com",
                    "homepage": "http://kriswallsmith.net/"
                }
            ],
            "description": "Asset Management for PHP",
            "homepage": "https://github.com/kriswallsmith/assetic",
            "keywords": [
                "assets",
                "compression",
                "minification"
            ],
            "time": "2016-11-11T18:43:20+00:00"
        },
        {
            "name": "krixon/xbmc-php-rpc",
            "version": "dev-master",
            "source": {
                "type": "git",
                "url": "https://github.com/krixon/xbmc-php-rpc.git",
                "reference": "master"
            },
            "type": "library",
            "time": "2016-06-14T20:05:00+00:00"
        },
        {
            "name": "kumailht/responsive-elements",
            "version": "dev-master",
            "source": {
                "type": "git",
                "url": "https://github.com/kumailht/responsive-elements.git",
                "reference": "master"
            },
            "type": "component",
            "extra": {
                "component": {
                    "scripts": [
                        "responsive-elements.js"
                    ]
                }
            },
            "time": "2020-08-06T05:49:39+00:00"
        },
        {
            "name": "kunalvarma05/dropbox-php-sdk",
            "version": "v0.2.1",
            "source": {
                "type": "git",
                "url": "https://github.com/kunalvarma05/dropbox-php-sdk.git",
                "reference": "27036f20b7eeb59d5e559e03d4280851f6eb789b"
            },
            "dist": {
                "type": "zip",
                "url": "https://api.github.com/repos/kunalvarma05/dropbox-php-sdk/zipball/27036f20b7eeb59d5e559e03d4280851f6eb789b",
                "reference": "27036f20b7eeb59d5e559e03d4280851f6eb789b",
                "shasum": ""
            },
            "require": {
                "guzzlehttp/guzzle": "~6.0",
                "tightenco/collect": "^5.2"
            },
            "require-dev": {
                "phpunit/phpunit": "^6.0"
            },
            "type": "library",
            "autoload": {
                "psr-4": {
                    "Kunnu\\Dropbox\\": "src/Dropbox"
                }
            },
            "notification-url": "https://packagist.org/downloads/",
            "license": [
                "MIT"
            ],
            "authors": [
                {
                    "name": "Kunal Varma",
                    "email": "kunalvarma05@gmail.com"
                }
            ],
            "description": "Dropbox PHP API V2 SDK (Unofficial)",
            "keywords": [
                "api",
                "client",
                "dropbox",
                "php",
                "sdk",
                "unofficial"
            ],
            "time": "2017-06-26T09:37:16+00:00"
        },
        {
            "name": "maennchen/zipstream-php",
            "version": "v0.4.1",
            "source": {
                "type": "git",
                "url": "https://github.com/maennchen/ZipStream-PHP.git",
                "reference": "89e0cdb3c9ecabef4da988852003781a7802afb7"
            },
            "dist": {
                "type": "zip",
                "url": "https://api.github.com/repos/maennchen/ZipStream-PHP/zipball/89e0cdb3c9ecabef4da988852003781a7802afb7",
                "reference": "89e0cdb3c9ecabef4da988852003781a7802afb7",
                "shasum": ""
            },
            "require": {
                "ext-mbstring": "*",
                "php": ">= 5.6"
            },
            "require-dev": {
                "phpunit/phpunit": "4.3.*"
            },
            "type": "library",
            "autoload": {
                "psr-4": {
                    "ZipStream\\": "src/"
                }
            },
            "notification-url": "https://packagist.org/downloads/",
            "license": [
                "MIT"
            ],
            "authors": [
                {
                    "name": "Paul Duncan",
                    "email": "pabs@pablotron.org"
                },
                {
                    "name": "Jesse Donat",
                    "email": "donatj@gmail.com"
                },
                {
                    "name": "Jonatan Männchen",
                    "email": "jonatan@maennchen.ch"
                }
            ],
            "description": "ZipStream is a library for dynamically streaming dynamic zip files from PHP without writing to the disk at all on the server.",
            "keywords": [
                "stream",
                "zip"
            ],
            "time": "2016-09-13T10:29:17+00:00"
        },
        {
            "name": "mikealmond/musicbrainz",
            "version": "dev-master",
            "source": {
                "type": "git",
                "url": "https://github.com/mikealmond/MusicBrainz.git",
                "reference": "98d1aa1c57dbb609d71db9d3d1487a5729f149de"
            },
            "dist": {
                "type": "zip",
                "url": "https://api.github.com/repos/mikealmond/MusicBrainz/zipball/98d1aa1c57dbb609d71db9d3d1487a5729f149de",
                "reference": "98d1aa1c57dbb609d71db9d3d1487a5729f149de",
                "shasum": ""
            },
            "require": {
                "php": ">=5.3.8"
            },
            "require-dev": {
                "guzzle/guzzle": "~3.8.0",
                "phpunit/phpunit": "3.7.*"
            },
            "suggest": {
                "guzzle/guzzle": "Allows you to use the GuzzleHttpAdapter. You must install one of the supported adapters.",
                "rmccue/requests": "Allows you to use the RequestsHttpAdapter. You must install one of the supported adapters."
            },
            "type": "library",
            "extra": {
                "branch-alias": {
                    "dev-master": "0.2.x-dev"
                }
            },
            "autoload": {
                "psr-0": {
                    "MusicBrainz": "src/"
                }
            },
            "notification-url": "https://packagist.org/downloads/",
            "license": [
                "MIT"
            ],
            "authors": [
                {
                    "name": "Mike Almond",
                    "email": "mike.almond@gmail.com",
                    "homepage": "http://mikealmond.com",
                    "role": "Developer"
                }
            ],
            "description": "A PHP library for accessing the MusicBrainz API",
            "homepage": "https://github.com/mikealmond/musicbrainz",
            "keywords": [
                "api",
                "library",
                "musicbrainz",
                "php"
            ],
            "funding": [
                {
                    "url": "https://github.com/mikealmond",
                    "type": "github"
                }
            ],
            "time": "2020-02-14T19:39:17+00:00"
        },
        {
            "name": "moinax/tvdb",
            "version": "v1.0.6",
            "source": {
                "type": "git",
                "url": "https://github.com/Moinax/TvDb.git",
                "reference": "26f33df9e0ddf9b0b6ba9deeb43f1fa83b483085"
            },
            "dist": {
                "type": "zip",
                "url": "https://api.github.com/repos/Moinax/TvDb/zipball/26f33df9e0ddf9b0b6ba9deeb43f1fa83b483085",
                "reference": "26f33df9e0ddf9b0b6ba9deeb43f1fa83b483085",
                "shasum": ""
            },
            "require": {
                "php": ">=5.3.3"
            },
            "type": "library",
            "autoload": {
                "psr-0": {
                    "Moinax\\TvDb": "src"
                }
            },
            "notification-url": "https://packagist.org/downloads/",
            "license": [
                "MIT"
            ],
            "authors": [
                {
                    "name": "Moinax",
                    "email": "moinax@gmail.com"
                }
            ],
            "description": "PHPTVDB is a PHP library for accessing TV show information such as episodes, actors, showtimes and descriptions.",
            "homepage": "http://moinax.github.io/TvDb/",
            "keywords": [
                "api"
            ],
            "time": "2016-10-25T08:14:27+00:00"
        },
        {
            "name": "mptre/php-soundcloud",
            "version": "2.3.2",
            "source": {
                "type": "git",
                "url": "https://github.com/mptre/php-soundcloud.git",
                "reference": "v2.3.2"
            },
            "type": "library"
        },
        {
            "name": "nabil1337/case-helper",
            "version": "0.1.0",
            "source": {
                "type": "git",
                "url": "https://github.com/nabil1337/case-helper.git",
                "reference": "8cead5fe6470402d127ae0d759168f9778078992"
            },
            "dist": {
                "type": "zip",
                "url": "https://api.github.com/repos/nabil1337/case-helper/zipball/8cead5fe6470402d127ae0d759168f9778078992",
                "reference": "8cead5fe6470402d127ae0d759168f9778078992",
                "shasum": ""
            },
            "require-dev": {
                "phpunit/phpunit": "4.4.0"
            },
            "type": "library",
            "autoload": {
                "psr-4": {
                    "CaseHelper\\": "src/",
                    "CaseHelper\\Test\\": "tests/"
                }
            },
            "notification-url": "https://packagist.org/downloads/",
            "license": [
                "MIT"
            ],
            "description": "Easily convert between camelCase, PascalCase, kebab-case, snake_case, SCREAMING_SNAKE_CASE, Train-Case, and string case!",
            "time": "2014-12-06T02:33:17+00:00"
        },
        {
            "name": "narrowspark/http-emitter",
            "version": "1.0.0",
            "source": {
                "type": "git",
                "url": "https://github.com/narrowspark/http-emitter.git",
                "reference": "1e51e1ebe58bd2ed0b7a4cfeda7b7aab35b59329"
            },
            "dist": {
                "type": "zip",
                "url": "https://api.github.com/repos/narrowspark/http-emitter/zipball/1e51e1ebe58bd2ed0b7a4cfeda7b7aab35b59329",
                "reference": "1e51e1ebe58bd2ed0b7a4cfeda7b7aab35b59329",
                "shasum": ""
            },
            "require": {
                "php": "^7.2",
                "psr/http-message": "^1.0"
            },
            "provide": {
                "psr/http-message-implementation": "^1.0"
            },
            "require-dev": {
                "narrowspark/coding-standard": "^3.0.0",
                "phpunit/phpunit": "^8.3.4",
                "zendframework/zend-diactoros": "^1.8.0 || ^2.0.0"
            },
            "type": "library",
            "autoload": {
                "psr-4": {
                    "Narrowspark\\HttpEmitter\\": "src/"
                },
                "exclude-from-classmap": [
                    "tests/"
                ]
            },
            "notification-url": "https://packagist.org/downloads/",
            "license": [
                "MIT"
            ],
            "authors": [
                {
                    "name": "Daniel Bannert",
                    "email": "d.bannert@anolilab.de",
                    "homepage": "http://www.anolilab.de",
                    "role": "Developer"
                }
            ],
            "description": "Emitting psr-7 responses.",
            "keywords": [
                "emitter",
                "http",
                "narrowspark",
                "psr-7",
                "sapi"
            ],
            "time": "2019-09-12T21:29:46+00:00"
        },
        {
            "name": "needim/noty",
            "version": "v2.4.1",
            "source": {
                "type": "git",
                "url": "https://github.com/needim/noty.git",
                "reference": "ebb543ef0a3c039cdb7cdae887197ffa43433d52"
            },
            "dist": {
                "type": "zip",
                "url": "https://api.github.com/repos/needim/noty/zipball/ebb543ef0a3c039cdb7cdae887197ffa43433d52",
                "reference": "ebb543ef0a3c039cdb7cdae887197ffa43433d52",
                "shasum": ""
            },
            "suggest": {
                "components/jquery": ">=1.8",
                "twbs/bootstrap": "~3.0.0"
            },
            "type": "library",
            "notification-url": "https://packagist.org/downloads/",
            "license": [
                "MIT"
            ],
            "authors": [
                {
                    "name": "Nedim Arabaci",
                    "homepage": "https://github.com/needim",
                    "role": "Developer"
                }
            ],
            "description": "noty is a jQuery plugin that makes it easy to create alert - success - error - warning - information - confirmation messages as an alternative the standard alert dialog.",
            "homepage": "https://github.com/needim/noty",
            "keywords": [
                "notification",
                "noty"
            ],
            "time": "2017-02-16T04:28:54+00:00"
        },
        {
            "name": "nyholm/psr7",
            "version": "1.3.1",
            "source": {
                "type": "git",
                "url": "https://github.com/Nyholm/psr7.git",
                "reference": "21b71a31eab5c0c2caf967b9c0fd97020254ed75"
            },
            "dist": {
                "type": "zip",
                "url": "https://api.github.com/repos/Nyholm/psr7/zipball/21b71a31eab5c0c2caf967b9c0fd97020254ed75",
                "reference": "21b71a31eab5c0c2caf967b9c0fd97020254ed75",
                "shasum": ""
            },
            "require": {
                "php": ">=7.1",
                "php-http/message-factory": "^1.0",
                "psr/http-factory": "^1.0",
                "psr/http-message": "^1.0"
            },
            "provide": {
                "psr/http-factory-implementation": "1.0",
                "psr/http-message-implementation": "1.0"
            },
            "require-dev": {
                "http-interop/http-factory-tests": "dev-master",
                "php-http/psr7-integration-tests": "^1.0",
                "phpunit/phpunit": "^7.5",
                "symfony/error-handler": "^4.4"
            },
            "type": "library",
            "extra": {
                "branch-alias": {
                    "dev-master": "1.0-dev"
                }
            },
            "autoload": {
                "psr-4": {
                    "Nyholm\\Psr7\\": "src/"
                }
            },
            "notification-url": "https://packagist.org/downloads/",
            "license": [
                "MIT"
            ],
            "authors": [
                {
                    "name": "Tobias Nyholm",
                    "email": "tobias.nyholm@gmail.com"
                },
                {
                    "name": "Martijn van der Ven",
                    "email": "martijn@vanderven.se"
                }
            ],
            "description": "A fast PHP7 implementation of PSR-7",
            "homepage": "http://tnyholm.se",
            "keywords": [
                "psr-17",
                "psr-7"
            ],
            "funding": [
                {
                    "url": "https://github.com/Zegnat",
                    "type": "github"
                },
                {
                    "url": "https://github.com/nyholm",
                    "type": "github"
                }
            ],
            "time": "2020-06-13T15:59:10+00:00"
        },
        {
            "name": "nyholm/psr7-server",
            "version": "1.0.0",
            "source": {
                "type": "git",
                "url": "https://github.com/Nyholm/psr7-server.git",
                "reference": "862529918766fb3825116d39e96feabf1e4bee4e"
            },
            "dist": {
                "type": "zip",
                "url": "https://api.github.com/repos/Nyholm/psr7-server/zipball/862529918766fb3825116d39e96feabf1e4bee4e",
                "reference": "862529918766fb3825116d39e96feabf1e4bee4e",
                "shasum": ""
            },
            "require": {
                "php": "^7.1",
                "psr/http-factory": "^1.0",
                "psr/http-message": "^1.0"
            },
            "require-dev": {
                "nyholm/nsa": "^1.1",
                "nyholm/psr7": "^1.3",
                "phpunit/phpunit": "^7.0"
            },
            "type": "library",
            "autoload": {
                "psr-4": {
                    "Nyholm\\Psr7Server\\": "src/"
                }
            },
            "notification-url": "https://packagist.org/downloads/",
            "license": [
                "MIT"
            ],
            "authors": [
                {
                    "name": "Tobias Nyholm",
                    "email": "tobias.nyholm@gmail.com"
                },
                {
                    "name": "Martijn van der Ven",
                    "email": "martijn@vanderven.se"
                }
            ],
            "description": "Helper classes to handle PSR-7 server requests",
            "homepage": "http://tnyholm.se",
            "keywords": [
                "psr-17",
                "psr-7"
            ],
            "funding": [
                {
                    "url": "https://github.com/Zegnat",
                    "type": "github"
                },
                {
                    "url": "https://github.com/nyholm",
                    "type": "github"
                }
            ],
            "time": "2020-06-06T12:17:00+00:00"
        },
        {
            "name": "oomphinc/composer-installers-extender",
            "version": "2.0.0",
            "source": {
                "type": "git",
                "url": "https://github.com/oomphinc/composer-installers-extender.git",
                "reference": "8d3fe38a1723e0e91076920c8bb946b1696e28ca"
            },
            "dist": {
                "type": "zip",
                "url": "https://api.github.com/repos/oomphinc/composer-installers-extender/zipball/8d3fe38a1723e0e91076920c8bb946b1696e28ca",
                "reference": "8d3fe38a1723e0e91076920c8bb946b1696e28ca",
                "shasum": ""
            },
            "require": {
                "composer-plugin-api": "^1.1 || ^2.0",
                "composer/installers": "^1.0",
                "php": ">=7.1"
            },
            "require-dev": {
                "composer/composer": "^2.0",
                "phpunit/phpunit": "^7.2",
                "squizlabs/php_codesniffer": "^3.3"
            },
            "type": "composer-plugin",
            "extra": {
                "class": "OomphInc\\ComposerInstallersExtender\\Plugin"
            },
            "autoload": {
                "psr-4": {
                    "OomphInc\\ComposerInstallersExtender\\": "src/"
                }
            },
            "notification-url": "https://packagist.org/downloads/",
            "license": [
                "MIT"
            ],
            "authors": [
                {
                    "name": "Stephen Beemsterboer",
                    "email": "stephen@oomphinc.com",
                    "homepage": "https://github.com/balbuf"
                },
                {
                    "name": "Nathan Dentzau",
                    "email": "nate@oomphinc.com",
                    "homepage": "http://oomph.is/ndentzau"
                }
            ],
            "description": "Extend the composer/installers plugin to accept any arbitrary package type.",
            "homepage": "http://www.oomphinc.com/",
            "time": "2020-08-11T21:06:11+00:00"
        },
        {
            "name": "openid/php-openid",
            "version": "3.0.2",
            "source": {
                "type": "git",
                "url": "https://github.com/openid/php-openid.git",
                "reference": "f68aae1136b15c8084ce2f5c06bc7f0cf2228682"
            },
            "dist": {
                "type": "zip",
                "url": "https://api.github.com/repos/openid/php-openid/zipball/f68aae1136b15c8084ce2f5c06bc7f0cf2228682",
                "reference": "f68aae1136b15c8084ce2f5c06bc7f0cf2228682",
                "shasum": ""
            },
            "require": {
                "ext-curl": "*",
                "ext-dom": "*",
                "ext-gmp": "*",
                "php": ">=5.6"
            },
            "type": "library",
            "autoload": {
                "classmap": [
                    "Auth"
                ]
            },
            "notification-url": "https://packagist.org/downloads/",
            "include-path": [
                "."
            ],
            "license": [
                "Apache-2.0"
            ],
            "authors": [
                {
                    "name": "JanRain Inc.",
                    "homepage": "http://www.openidenabled.com"
                }
            ],
            "description": "OpenID library for PHP5",
            "homepage": "http://github.com/openid/php-openid",
            "keywords": [
                "Authentication",
                "OpenId",
                "auth",
                "yadis"
            ],
            "time": "2020-04-23T00:48:41+00:00"
        },
        {
            "name": "opis/closure",
            "version": "3.6.1",
            "source": {
                "type": "git",
                "url": "https://github.com/opis/closure.git",
                "reference": "943b5d70cc5ae7483f6aff6ff43d7e34592ca0f5"
            },
            "dist": {
                "type": "zip",
                "url": "https://api.github.com/repos/opis/closure/zipball/943b5d70cc5ae7483f6aff6ff43d7e34592ca0f5",
                "reference": "943b5d70cc5ae7483f6aff6ff43d7e34592ca0f5",
                "shasum": ""
            },
            "require": {
                "php": "^5.4 || ^7.0 || ^8.0"
            },
            "require-dev": {
                "jeremeamia/superclosure": "^2.0",
                "phpunit/phpunit": "^4.0 || ^5.0 || ^6.0 || ^7.0 || ^8.0 || ^9.0"
            },
            "type": "library",
            "extra": {
                "branch-alias": {
                    "dev-master": "3.6.x-dev"
                }
            },
            "autoload": {
                "psr-4": {
                    "Opis\\Closure\\": "src/"
                },
                "files": [
                    "functions.php"
                ]
            },
            "notification-url": "https://packagist.org/downloads/",
            "license": [
                "MIT"
            ],
            "authors": [
                {
                    "name": "Marius Sarca",
                    "email": "marius.sarca@gmail.com"
                },
                {
                    "name": "Sorin Sarca",
                    "email": "sarca_sorin@hotmail.com"
                }
            ],
            "description": "A library that can be used to serialize closures (anonymous functions) and arbitrary objects.",
            "homepage": "https://opis.io/closure",
            "keywords": [
                "anonymous functions",
                "closure",
                "function",
                "serializable",
                "serialization",
                "serialize"
            ],
            "time": "2020-11-07T02:01:34+00:00"
        },
        {
            "name": "php-di/invoker",
            "version": "2.2.0",
            "source": {
                "type": "git",
                "url": "https://github.com/PHP-DI/Invoker.git",
                "reference": "e08a7c87068daeaeef464b95d81643ea530bc535"
            },
            "dist": {
                "type": "zip",
                "url": "https://api.github.com/repos/PHP-DI/Invoker/zipball/e08a7c87068daeaeef464b95d81643ea530bc535",
                "reference": "e08a7c87068daeaeef464b95d81643ea530bc535",
                "shasum": ""
            },
            "require": {
                "php": ">=7.3",
                "psr/container": "~1.0"
            },
            "require-dev": {
                "athletic/athletic": "~0.1.8",
                "mnapoli/hard-mode": "~0.3.0",
                "phpunit/phpunit": "^9.0"
            },
            "type": "library",
            "autoload": {
                "psr-4": {
                    "Invoker\\": "src/"
                }
            },
            "notification-url": "https://packagist.org/downloads/",
            "license": [
                "MIT"
            ],
            "description": "Generic and extensible callable invoker",
            "homepage": "https://github.com/PHP-DI/Invoker",
            "keywords": [
                "callable",
                "dependency",
                "dependency-injection",
                "injection",
                "invoke",
                "invoker"
            ],
            "funding": [
                {
                    "url": "https://github.com/mnapoli",
                    "type": "github"
                }
            ],
            "time": "2020-10-12T12:15:50+00:00"
        },
        {
            "name": "php-di/php-di",
            "version": "6.3.0",
            "source": {
                "type": "git",
                "url": "https://github.com/PHP-DI/PHP-DI.git",
                "reference": "955cacea6b0beaba07e8c11b8367f5b3d5abe89f"
            },
            "dist": {
                "type": "zip",
                "url": "https://api.github.com/repos/PHP-DI/PHP-DI/zipball/955cacea6b0beaba07e8c11b8367f5b3d5abe89f",
                "reference": "955cacea6b0beaba07e8c11b8367f5b3d5abe89f",
                "shasum": ""
            },
            "require": {
                "opis/closure": "^3.5.5",
                "php": ">=7.2.0",
                "php-di/invoker": "^2.0",
                "php-di/phpdoc-reader": "^2.0.1",
                "psr/container": "^1.0"
            },
            "provide": {
                "psr/container-implementation": "^1.0"
            },
            "require-dev": {
                "doctrine/annotations": "~1.2",
                "friendsofphp/php-cs-fixer": "^2.4",
                "mnapoli/phpunit-easymock": "^1.2",
                "ocramius/proxy-manager": "~2.0.2",
                "phpstan/phpstan": "^0.12",
                "phpunit/phpunit": "^8.5|^9.0"
            },
            "suggest": {
                "doctrine/annotations": "Install it if you want to use annotations (version ~1.2)",
                "ocramius/proxy-manager": "Install it if you want to use lazy injection (version ~2.0)"
            },
            "type": "library",
            "autoload": {
                "psr-4": {
                    "DI\\": "src/"
                },
                "files": [
                    "src/functions.php"
                ]
            },
            "notification-url": "https://packagist.org/downloads/",
            "license": [
                "MIT"
            ],
            "description": "The dependency injection container for humans",
            "homepage": "https://php-di.org/",
            "keywords": [
                "PSR-11",
                "container",
                "container-interop",
                "dependency injection",
                "di",
                "ioc",
                "psr11"
            ],
            "funding": [
                {
                    "url": "https://github.com/mnapoli",
                    "type": "github"
                },
                {
                    "url": "https://tidelift.com/funding/github/packagist/php-di/php-di",
                    "type": "tidelift"
                }
            ],
            "time": "2020-10-12T14:39:15+00:00"
        },
        {
            "name": "php-di/phpdoc-reader",
            "version": "2.2.1",
            "source": {
                "type": "git",
                "url": "https://github.com/PHP-DI/PhpDocReader.git",
                "reference": "66daff34cbd2627740ffec9469ffbac9f8c8185c"
            },
            "dist": {
                "type": "zip",
                "url": "https://api.github.com/repos/PHP-DI/PhpDocReader/zipball/66daff34cbd2627740ffec9469ffbac9f8c8185c",
                "reference": "66daff34cbd2627740ffec9469ffbac9f8c8185c",
                "shasum": ""
            },
            "require": {
                "php": ">=7.2.0"
            },
            "require-dev": {
                "mnapoli/hard-mode": "~0.3.0",
                "phpunit/phpunit": "^8.5|^9.0"
            },
            "type": "library",
            "autoload": {
                "psr-4": {
                    "PhpDocReader\\": "src/PhpDocReader"
                }
            },
            "notification-url": "https://packagist.org/downloads/",
            "license": [
                "MIT"
            ],
            "description": "PhpDocReader parses @var and @param values in PHP docblocks (supports namespaced class names with the same resolution rules as PHP)",
            "keywords": [
                "phpdoc",
                "reflection"
            ],
            "time": "2020-10-12T12:39:22+00:00"
        },
        {
            "name": "php-http/message-factory",
            "version": "v1.0.2",
            "source": {
                "type": "git",
                "url": "https://github.com/php-http/message-factory.git",
                "reference": "a478cb11f66a6ac48d8954216cfed9aa06a501a1"
            },
            "dist": {
                "type": "zip",
                "url": "https://api.github.com/repos/php-http/message-factory/zipball/a478cb11f66a6ac48d8954216cfed9aa06a501a1",
                "reference": "a478cb11f66a6ac48d8954216cfed9aa06a501a1",
                "shasum": ""
            },
            "require": {
                "php": ">=5.4",
                "psr/http-message": "^1.0"
            },
            "type": "library",
            "extra": {
                "branch-alias": {
                    "dev-master": "1.0-dev"
                }
            },
            "autoload": {
                "psr-4": {
                    "Http\\Message\\": "src/"
                }
            },
            "notification-url": "https://packagist.org/downloads/",
            "license": [
                "MIT"
            ],
            "authors": [
                {
                    "name": "Márk Sági-Kazár",
                    "email": "mark.sagikazar@gmail.com"
                }
            ],
            "description": "Factory interfaces for PSR-7 HTTP Message",
            "homepage": "http://php-http.org",
            "keywords": [
                "factory",
                "http",
                "message",
                "stream",
                "uri"
            ],
            "time": "2015-12-19T14:08:53+00:00"
        },
        {
            "name": "php-tmdb/api",
            "version": "2.1.17",
            "source": {
                "type": "git",
                "url": "https://github.com/php-tmdb/api.git",
                "reference": "09fa8dcc37dd65a7bbe1bd35320d764e2490e511"
            },
            "dist": {
                "type": "zip",
                "url": "https://api.github.com/repos/php-tmdb/api/zipball/09fa8dcc37dd65a7bbe1bd35320d764e2490e511",
                "reference": "09fa8dcc37dd65a7bbe1bd35320d764e2490e511",
                "shasum": ""
            },
            "require": {
                "doctrine/cache": "^1.6",
                "ext-curl": "*",
                "guzzlehttp/guzzle": "~6.0",
                "kevinrob/guzzle-cache-middleware": "^1.2 || ^2.0",
                "php": ">=5.6.0",
                "psr/log": "~1.0",
                "rtheunissen/guzzle-log-middleware": "^0.4.0",
                "symfony/event-dispatcher": ">=2.4,<5",
                "symfony/options-resolver": ">=2.6,<5"
            },
            "require-dev": {
                "monolog/monolog": ">=1.11.0",
                "phpunit/phpunit": ">=5.7,<6"
            },
            "suggest": {
                "monolog/monolog": "Required if you want to make use of logging features."
            },
            "type": "library",
            "extra": {
                "branch-alias": {
                    "dev-master": "2.1-dev"
                }
            },
            "autoload": {
                "psr-4": {
                    "Tmdb\\": "lib/Tmdb"
                }
            },
            "notification-url": "https://packagist.org/downloads/",
            "license": [
                "MIT"
            ],
            "authors": [
                {
                    "name": "Michael Roterman",
                    "email": "michael@wtfz.net",
                    "homepage": "http://wtfz.net"
                }
            ],
            "description": "PHP wrapper for TMDB (TheMovieDatabase) API v3. Supports two types of approaches, one modelled with repositories, models and factories. And the other by simple array access to RAW data from The Movie Database.",
            "homepage": "https://github.com/wtfzdotnet/php-tmdb-api",
            "keywords": [
                "api",
                "movie",
                "php",
                "tmdb",
                "tv",
                "tv show",
                "tvdb",
                "wrapper"
            ],
            "time": "2019-09-04T16:21:08+00:00"
        },
        {
            "name": "phpmailer/phpmailer",
            "version": "v6.1.8",
            "source": {
                "type": "git",
                "url": "https://github.com/PHPMailer/PHPMailer.git",
                "reference": "917ab212fa00dc6eacbb26e8bc387ebe40993bc1"
            },
            "dist": {
                "type": "zip",
                "url": "https://api.github.com/repos/PHPMailer/PHPMailer/zipball/917ab212fa00dc6eacbb26e8bc387ebe40993bc1",
                "reference": "917ab212fa00dc6eacbb26e8bc387ebe40993bc1",
                "shasum": ""
            },
            "require": {
                "ext-ctype": "*",
                "ext-filter": "*",
                "ext-hash": "*",
                "php": ">=5.5.0"
            },
            "require-dev": {
                "doctrine/annotations": "^1.2",
                "friendsofphp/php-cs-fixer": "^2.2",
                "phpunit/phpunit": "^4.8 || ^5.7"
            },
            "suggest": {
                "ext-mbstring": "Needed to send email in multibyte encoding charset",
                "hayageek/oauth2-yahoo": "Needed for Yahoo XOAUTH2 authentication",
                "league/oauth2-google": "Needed for Google XOAUTH2 authentication",
                "psr/log": "For optional PSR-3 debug logging",
                "stevenmaguire/oauth2-microsoft": "Needed for Microsoft XOAUTH2 authentication",
                "symfony/polyfill-mbstring": "To support UTF-8 if the Mbstring PHP extension is not enabled (^1.2)"
            },
            "type": "library",
            "autoload": {
                "psr-4": {
                    "PHPMailer\\PHPMailer\\": "src/"
                }
            },
            "notification-url": "https://packagist.org/downloads/",
            "license": [
                "LGPL-2.1-only"
            ],
            "authors": [
                {
                    "name": "Marcus Bointon",
                    "email": "phpmailer@synchromedia.co.uk"
                },
                {
                    "name": "Jim Jagielski",
                    "email": "jimjag@gmail.com"
                },
                {
                    "name": "Andy Prevost",
                    "email": "codeworxtech@users.sourceforge.net"
                },
                {
                    "name": "Brent R. Matzelle"
                }
            ],
            "description": "PHPMailer is a full-featured email creation and transfer class for PHP",
            "funding": [
                {
                    "url": "https://github.com/synchro",
                    "type": "github"
                }
            ],
            "time": "2020-10-09T14:55:58+00:00"
        },
        {
            "name": "pklauzinski/jscroll",
            "version": "2.3.4",
            "source": {
                "type": "git",
                "url": "https://github.com/pklauzinski/jscroll.git",
                "reference": "v2.3.4"
            },
            "type": "component",
            "extra": {
                "component": {
                    "scripts": [
                        "jquery.jscroll.js"
                    ],
                    "files": [
                        "jquery.jscroll.min.js"
                    ]
                }
            }
        },
        {
            "name": "psr/container",
            "version": "1.0.0",
            "source": {
                "type": "git",
                "url": "https://github.com/php-fig/container.git",
                "reference": "b7ce3b176482dbbc1245ebf52b181af44c2cf55f"
            },
            "dist": {
                "type": "zip",
                "url": "https://api.github.com/repos/php-fig/container/zipball/b7ce3b176482dbbc1245ebf52b181af44c2cf55f",
                "reference": "b7ce3b176482dbbc1245ebf52b181af44c2cf55f",
                "shasum": ""
            },
            "require": {
                "php": ">=5.3.0"
            },
            "type": "library",
            "extra": {
                "branch-alias": {
                    "dev-master": "1.0.x-dev"
                }
            },
            "autoload": {
                "psr-4": {
                    "Psr\\Container\\": "src/"
                }
            },
            "notification-url": "https://packagist.org/downloads/",
            "license": [
                "MIT"
            ],
            "authors": [
                {
                    "name": "PHP-FIG",
                    "homepage": "http://www.php-fig.org/"
                }
            ],
            "description": "Common Container Interface (PHP FIG PSR-11)",
            "homepage": "https://github.com/php-fig/container",
            "keywords": [
                "PSR-11",
                "container",
                "container-interface",
                "container-interop",
                "psr"
            ],
            "time": "2017-02-14T16:28:37+00:00"
        },
        {
            "name": "psr/http-factory",
            "version": "1.0.1",
            "source": {
                "type": "git",
                "url": "https://github.com/php-fig/http-factory.git",
                "reference": "12ac7fcd07e5b077433f5f2bee95b3a771bf61be"
            },
            "dist": {
                "type": "zip",
                "url": "https://api.github.com/repos/php-fig/http-factory/zipball/12ac7fcd07e5b077433f5f2bee95b3a771bf61be",
                "reference": "12ac7fcd07e5b077433f5f2bee95b3a771bf61be",
                "shasum": ""
            },
            "require": {
                "php": ">=7.0.0",
                "psr/http-message": "^1.0"
            },
            "type": "library",
            "extra": {
                "branch-alias": {
                    "dev-master": "1.0.x-dev"
                }
            },
            "autoload": {
                "psr-4": {
                    "Psr\\Http\\Message\\": "src/"
                }
            },
            "notification-url": "https://packagist.org/downloads/",
            "license": [
                "MIT"
            ],
            "authors": [
                {
                    "name": "PHP-FIG",
                    "homepage": "http://www.php-fig.org/"
                }
            ],
            "description": "Common interfaces for PSR-7 HTTP message factories",
            "keywords": [
                "factory",
                "http",
                "message",
                "psr",
                "psr-17",
                "psr-7",
                "request",
                "response"
            ],
            "time": "2019-04-30T12:38:16+00:00"
        },
        {
            "name": "psr/http-message",
            "version": "1.0.1",
            "source": {
                "type": "git",
                "url": "https://github.com/php-fig/http-message.git",
                "reference": "f6561bf28d520154e4b0ec72be95418abe6d9363"
            },
            "dist": {
                "type": "zip",
                "url": "https://api.github.com/repos/php-fig/http-message/zipball/f6561bf28d520154e4b0ec72be95418abe6d9363",
                "reference": "f6561bf28d520154e4b0ec72be95418abe6d9363",
                "shasum": ""
            },
            "require": {
                "php": ">=5.3.0"
            },
            "type": "library",
            "extra": {
                "branch-alias": {
                    "dev-master": "1.0.x-dev"
                }
            },
            "autoload": {
                "psr-4": {
                    "Psr\\Http\\Message\\": "src/"
                }
            },
            "notification-url": "https://packagist.org/downloads/",
            "license": [
                "MIT"
            ],
            "authors": [
                {
                    "name": "PHP-FIG",
                    "homepage": "http://www.php-fig.org/"
                }
            ],
            "description": "Common interface for HTTP messages",
            "homepage": "https://github.com/php-fig/http-message",
            "keywords": [
                "http",
                "http-message",
                "psr",
                "psr-7",
                "request",
                "response"
            ],
            "time": "2016-08-06T14:39:51+00:00"
        },
        {
            "name": "psr/log",
            "version": "1.1.3",
            "source": {
                "type": "git",
                "url": "https://github.com/php-fig/log.git",
                "reference": "0f73288fd15629204f9d42b7055f72dacbe811fc"
            },
            "dist": {
                "type": "zip",
                "url": "https://api.github.com/repos/php-fig/log/zipball/0f73288fd15629204f9d42b7055f72dacbe811fc",
                "reference": "0f73288fd15629204f9d42b7055f72dacbe811fc",
                "shasum": ""
            },
            "require": {
                "php": ">=5.3.0"
            },
            "type": "library",
            "extra": {
                "branch-alias": {
                    "dev-master": "1.1.x-dev"
                }
            },
            "autoload": {
                "psr-4": {
                    "Psr\\Log\\": "Psr/Log/"
                }
            },
            "notification-url": "https://packagist.org/downloads/",
            "license": [
                "MIT"
            ],
            "authors": [
                {
                    "name": "PHP-FIG",
                    "homepage": "http://www.php-fig.org/"
                }
            ],
            "description": "Common interface for logging libraries",
            "homepage": "https://github.com/php-fig/log",
            "keywords": [
                "log",
                "psr",
                "psr-3"
            ],
            "time": "2020-03-23T09:12:05+00:00"
        },
        {
            "name": "ralouphie/getallheaders",
            "version": "3.0.3",
            "source": {
                "type": "git",
                "url": "https://github.com/ralouphie/getallheaders.git",
                "reference": "120b605dfeb996808c31b6477290a714d356e822"
            },
            "dist": {
                "type": "zip",
                "url": "https://api.github.com/repos/ralouphie/getallheaders/zipball/120b605dfeb996808c31b6477290a714d356e822",
                "reference": "120b605dfeb996808c31b6477290a714d356e822",
                "shasum": ""
            },
            "require": {
                "php": ">=5.6"
            },
            "require-dev": {
                "php-coveralls/php-coveralls": "^2.1",
                "phpunit/phpunit": "^5 || ^6.5"
            },
            "type": "library",
            "autoload": {
                "files": [
                    "src/getallheaders.php"
                ]
            },
            "notification-url": "https://packagist.org/downloads/",
            "license": [
                "MIT"
            ],
            "authors": [
                {
                    "name": "Ralph Khattar",
                    "email": "ralph.khattar@gmail.com"
                }
            ],
            "description": "A polyfill for getallheaders.",
            "time": "2019-03-08T08:55:37+00:00"
        },
        {
            "name": "ratchet/rfc6455",
            "version": "v0.3",
            "source": {
                "type": "git",
                "url": "https://github.com/ratchetphp/RFC6455.git",
                "reference": "c8651c7938651c2d55f5d8c2422ac5e57a183341"
            },
            "dist": {
                "type": "zip",
                "url": "https://api.github.com/repos/ratchetphp/RFC6455/zipball/c8651c7938651c2d55f5d8c2422ac5e57a183341",
                "reference": "c8651c7938651c2d55f5d8c2422ac5e57a183341",
                "shasum": ""
            },
            "require": {
                "guzzlehttp/psr7": "^1.0",
                "php": ">=5.4.2"
            },
            "require-dev": {
                "phpunit/phpunit": "5.7.*",
                "react/socket": "^1.3"
            },
            "type": "library",
            "autoload": {
                "psr-4": {
                    "Ratchet\\RFC6455\\": "src"
                }
            },
            "notification-url": "https://packagist.org/downloads/",
            "license": [
                "MIT"
            ],
            "authors": [
                {
                    "name": "Chris Boden",
                    "email": "cboden@gmail.com",
                    "role": "Developer"
                },
                {
                    "name": "Matt Bonneau",
                    "role": "Developer"
                }
            ],
            "description": "RFC6455 WebSocket protocol handler",
            "homepage": "http://socketo.me",
            "keywords": [
                "WebSockets",
                "rfc6455",
                "websocket"
            ],
            "time": "2020-05-15T18:31:24+00:00"
        },
        {
            "name": "react/cache",
            "version": "v1.1.0",
            "source": {
                "type": "git",
                "url": "https://github.com/reactphp/cache.git",
                "reference": "44a568925556b0bd8cacc7b49fb0f1cf0d706a0c"
            },
            "dist": {
                "type": "zip",
                "url": "https://api.github.com/repos/reactphp/cache/zipball/44a568925556b0bd8cacc7b49fb0f1cf0d706a0c",
                "reference": "44a568925556b0bd8cacc7b49fb0f1cf0d706a0c",
                "shasum": ""
            },
            "require": {
                "php": ">=5.3.0",
                "react/promise": "^3.0 || ^2.0 || ^1.1"
            },
            "require-dev": {
                "phpunit/phpunit": "^9.3 || ^5.7 || ^4.8.35"
            },
            "type": "library",
            "autoload": {
                "psr-4": {
                    "React\\Cache\\": "src/"
                }
            },
            "notification-url": "https://packagist.org/downloads/",
            "license": [
                "MIT"
            ],
            "authors": [
                {
                    "name": "Christian Lück",
                    "email": "christian@clue.engineering",
                    "homepage": "https://clue.engineering/"
                },
                {
                    "name": "Cees-Jan Kiewiet",
                    "email": "reactphp@ceesjankiewiet.nl",
                    "homepage": "https://wyrihaximus.net/"
                },
                {
                    "name": "Jan Sorgalla",
                    "email": "jsorgalla@gmail.com",
                    "homepage": "https://sorgalla.com/"
                },
                {
                    "name": "Chris Boden",
                    "email": "cboden@gmail.com",
                    "homepage": "https://cboden.dev/"
                }
            ],
            "description": "Async, Promise-based cache interface for ReactPHP",
            "keywords": [
                "cache",
                "caching",
                "promise",
                "reactphp"
            ],
            "funding": [
                {
                    "url": "https://github.com/WyriHaximus",
                    "type": "github"
                },
                {
                    "url": "https://github.com/clue",
                    "type": "github"
                }
            ],
            "time": "2020-09-18T12:12:35+00:00"
        },
        {
            "name": "react/dns",
            "version": "v1.4.0",
            "source": {
                "type": "git",
                "url": "https://github.com/reactphp/dns.git",
                "reference": "665260757171e2ab17485b44e7ffffa7acb6ca1f"
            },
            "dist": {
                "type": "zip",
                "url": "https://api.github.com/repos/reactphp/dns/zipball/665260757171e2ab17485b44e7ffffa7acb6ca1f",
                "reference": "665260757171e2ab17485b44e7ffffa7acb6ca1f",
                "shasum": ""
            },
            "require": {
                "php": ">=5.3.0",
                "react/cache": "^1.0 || ^0.6 || ^0.5",
                "react/event-loop": "^1.0 || ^0.5",
                "react/promise": "^3.0 || ^2.7 || ^1.2.1",
                "react/promise-timer": "^1.2"
            },
            "require-dev": {
                "clue/block-react": "^1.2",
                "phpunit/phpunit": "^9.3 || ^4.8.35"
            },
            "type": "library",
            "autoload": {
                "psr-4": {
                    "React\\Dns\\": "src"
                }
            },
            "notification-url": "https://packagist.org/downloads/",
            "license": [
                "MIT"
            ],
            "authors": [
                {
                    "name": "Christian Lück",
                    "email": "christian@clue.engineering",
                    "homepage": "https://clue.engineering/"
                },
                {
                    "name": "Cees-Jan Kiewiet",
                    "email": "reactphp@ceesjankiewiet.nl",
                    "homepage": "https://wyrihaximus.net/"
                },
                {
                    "name": "Jan Sorgalla",
                    "email": "jsorgalla@gmail.com",
                    "homepage": "https://sorgalla.com/"
                },
                {
                    "name": "Chris Boden",
                    "email": "cboden@gmail.com",
                    "homepage": "https://cboden.dev/"
                }
            ],
            "description": "Async DNS resolver for ReactPHP",
            "keywords": [
                "async",
                "dns",
                "dns-resolver",
                "reactphp"
            ],
            "funding": [
                {
                    "url": "https://github.com/WyriHaximus",
                    "type": "github"
                },
                {
                    "url": "https://github.com/clue",
                    "type": "github"
                }
            ],
            "time": "2020-09-18T12:12:55+00:00"
        },
        {
            "name": "react/event-loop",
            "version": "v1.1.1",
            "source": {
                "type": "git",
                "url": "https://github.com/reactphp/event-loop.git",
                "reference": "6d24de090cd59cfc830263cfba965be77b563c13"
            },
            "dist": {
                "type": "zip",
                "url": "https://api.github.com/repos/reactphp/event-loop/zipball/6d24de090cd59cfc830263cfba965be77b563c13",
                "reference": "6d24de090cd59cfc830263cfba965be77b563c13",
                "shasum": ""
            },
            "require": {
                "php": ">=5.3.0"
            },
            "require-dev": {
                "phpunit/phpunit": "^7.0 || ^6.4 || ^5.7 || ^4.8.35"
            },
            "suggest": {
                "ext-event": "~1.0 for ExtEventLoop",
                "ext-pcntl": "For signal handling support when using the StreamSelectLoop",
                "ext-uv": "* for ExtUvLoop"
            },
            "type": "library",
            "autoload": {
                "psr-4": {
                    "React\\EventLoop\\": "src"
                }
            },
            "notification-url": "https://packagist.org/downloads/",
            "license": [
                "MIT"
            ],
            "description": "ReactPHP's core reactor event loop that libraries can use for evented I/O.",
            "keywords": [
                "asynchronous",
                "event-loop"
            ],
            "time": "2020-01-01T18:39:52+00:00"
        },
        {
            "name": "react/promise",
            "version": "v2.8.0",
            "source": {
                "type": "git",
                "url": "https://github.com/reactphp/promise.git",
                "reference": "f3cff96a19736714524ca0dd1d4130de73dbbbc4"
            },
            "dist": {
                "type": "zip",
                "url": "https://api.github.com/repos/reactphp/promise/zipball/f3cff96a19736714524ca0dd1d4130de73dbbbc4",
                "reference": "f3cff96a19736714524ca0dd1d4130de73dbbbc4",
                "shasum": ""
            },
            "require": {
                "php": ">=5.4.0"
            },
            "require-dev": {
                "phpunit/phpunit": "^7.0 || ^6.5 || ^5.7 || ^4.8.36"
            },
            "type": "library",
            "autoload": {
                "psr-4": {
                    "React\\Promise\\": "src/"
                },
                "files": [
                    "src/functions_include.php"
                ]
            },
            "notification-url": "https://packagist.org/downloads/",
            "license": [
                "MIT"
            ],
            "authors": [
                {
                    "name": "Jan Sorgalla",
                    "email": "jsorgalla@gmail.com"
                }
            ],
            "description": "A lightweight implementation of CommonJS Promises/A for PHP",
            "keywords": [
                "promise",
                "promises"
            ],
            "time": "2020-05-12T15:16:56+00:00"
        },
        {
            "name": "react/promise-timer",
            "version": "v1.6.0",
            "source": {
                "type": "git",
                "url": "https://github.com/reactphp/promise-timer.git",
                "reference": "daee9baf6ef30c43ea4c86399f828bb5f558f6e6"
            },
            "dist": {
                "type": "zip",
                "url": "https://api.github.com/repos/reactphp/promise-timer/zipball/daee9baf6ef30c43ea4c86399f828bb5f558f6e6",
                "reference": "daee9baf6ef30c43ea4c86399f828bb5f558f6e6",
                "shasum": ""
            },
            "require": {
                "php": ">=5.3",
                "react/event-loop": "^1.0 || ^0.5 || ^0.4 || ^0.3.5",
                "react/promise": "^3.0 || ^2.7.0 || ^1.2.1"
            },
            "require-dev": {
                "phpunit/phpunit": "^9.0 || ^5.7 || ^4.8.35"
            },
            "type": "library",
            "autoload": {
                "psr-4": {
                    "React\\Promise\\Timer\\": "src/"
                },
                "files": [
                    "src/functions_include.php"
                ]
            },
            "notification-url": "https://packagist.org/downloads/",
            "license": [
                "MIT"
            ],
            "authors": [
                {
                    "name": "Christian Lück",
                    "email": "christian@lueck.tv"
                }
            ],
            "description": "A trivial implementation of timeouts for Promises, built on top of ReactPHP.",
            "homepage": "https://github.com/reactphp/promise-timer",
            "keywords": [
                "async",
                "event-loop",
                "promise",
                "reactphp",
                "timeout",
                "timer"
            ],
            "time": "2020-07-10T12:18:06+00:00"
        },
        {
            "name": "react/socket",
            "version": "v1.6.0",
            "source": {
                "type": "git",
                "url": "https://github.com/reactphp/socket.git",
                "reference": "e2b96b23a13ca9b41ab343268dbce3f8ef4d524a"
            },
            "dist": {
                "type": "zip",
                "url": "https://api.github.com/repos/reactphp/socket/zipball/e2b96b23a13ca9b41ab343268dbce3f8ef4d524a",
                "reference": "e2b96b23a13ca9b41ab343268dbce3f8ef4d524a",
                "shasum": ""
            },
            "require": {
                "evenement/evenement": "^3.0 || ^2.0 || ^1.0",
                "php": ">=5.3.0",
                "react/dns": "^1.1",
                "react/event-loop": "^1.0 || ^0.5",
                "react/promise": "^2.6.0 || ^1.2.1",
                "react/promise-timer": "^1.4.0",
                "react/stream": "^1.1"
            },
            "require-dev": {
                "clue/block-react": "^1.2",
                "phpunit/phpunit": "^9.3 || ^5.7 || ^4.8.35",
                "react/promise-stream": "^1.2"
            },
            "type": "library",
            "autoload": {
                "psr-4": {
                    "React\\Socket\\": "src"
                }
            },
            "notification-url": "https://packagist.org/downloads/",
            "license": [
                "MIT"
            ],
            "authors": [
                {
                    "name": "Christian Lück",
                    "email": "christian@clue.engineering",
                    "homepage": "https://clue.engineering/"
                },
                {
                    "name": "Cees-Jan Kiewiet",
                    "email": "reactphp@ceesjankiewiet.nl",
                    "homepage": "https://wyrihaximus.net/"
                },
                {
                    "name": "Jan Sorgalla",
                    "email": "jsorgalla@gmail.com",
                    "homepage": "https://sorgalla.com/"
                },
                {
                    "name": "Chris Boden",
                    "email": "cboden@gmail.com",
                    "homepage": "https://cboden.dev/"
                }
            ],
            "description": "Async, streaming plaintext TCP/IP and secure TLS socket server and client connections for ReactPHP",
            "keywords": [
                "Connection",
                "Socket",
                "async",
                "reactphp",
                "stream"
            ],
            "funding": [
                {
                    "url": "https://github.com/WyriHaximus",
                    "type": "github"
                },
                {
                    "url": "https://github.com/clue",
                    "type": "github"
                }
            ],
            "time": "2020-08-28T12:49:05+00:00"
        },
        {
            "name": "react/stream",
            "version": "v1.1.1",
            "source": {
                "type": "git",
                "url": "https://github.com/reactphp/stream.git",
                "reference": "7c02b510ee3f582c810aeccd3a197b9c2f52ff1a"
            },
            "dist": {
                "type": "zip",
                "url": "https://api.github.com/repos/reactphp/stream/zipball/7c02b510ee3f582c810aeccd3a197b9c2f52ff1a",
                "reference": "7c02b510ee3f582c810aeccd3a197b9c2f52ff1a",
                "shasum": ""
            },
            "require": {
                "evenement/evenement": "^3.0 || ^2.0 || ^1.0",
                "php": ">=5.3.8",
                "react/event-loop": "^1.0 || ^0.5 || ^0.4 || ^0.3.5"
            },
            "require-dev": {
                "clue/stream-filter": "~1.2",
                "phpunit/phpunit": "^7.0 || ^6.4 || ^5.7 || ^4.8.35"
            },
            "type": "library",
            "autoload": {
                "psr-4": {
                    "React\\Stream\\": "src"
                }
            },
            "notification-url": "https://packagist.org/downloads/",
            "license": [
                "MIT"
            ],
            "description": "Event-driven readable and writable streams for non-blocking I/O in ReactPHP",
            "keywords": [
                "event-driven",
                "io",
                "non-blocking",
                "pipe",
                "reactphp",
                "readable",
                "stream",
                "writable"
            ],
            "time": "2020-05-04T10:17:57+00:00"
        },
        {
            "name": "rmccue/requests",
            "version": "v1.7.0",
            "source": {
                "type": "git",
                "url": "https://github.com/rmccue/Requests.git",
                "reference": "87932f52ffad70504d93f04f15690cf16a089546"
            },
            "dist": {
                "type": "zip",
                "url": "https://api.github.com/repos/rmccue/Requests/zipball/87932f52ffad70504d93f04f15690cf16a089546",
                "reference": "87932f52ffad70504d93f04f15690cf16a089546",
                "shasum": ""
            },
            "require": {
                "php": ">=5.2"
            },
            "require-dev": {
                "requests/test-server": "dev-master"
            },
            "type": "library",
            "autoload": {
                "psr-0": {
                    "Requests": "library/"
                }
            },
            "notification-url": "https://packagist.org/downloads/",
            "license": [
                "ISC"
            ],
            "authors": [
                {
                    "name": "Ryan McCue",
                    "homepage": "http://ryanmccue.info"
                }
            ],
            "description": "A HTTP library written in PHP, for human beings.",
            "homepage": "http://github.com/rmccue/Requests",
            "keywords": [
                "curl",
                "fsockopen",
                "http",
                "idna",
                "ipv6",
                "iri",
                "sockets"
            ],
            "time": "2016-10-13T00:11:37+00:00"
        },
        {
            "name": "robloach/component-installer",
            "version": "0.2.3",
            "source": {
                "type": "git",
                "url": "https://github.com/RobLoach/component-installer.git",
                "reference": "908a859aa7c4949ba9ad67091e67bac10b66d3d7"
            },
            "dist": {
                "type": "zip",
                "url": "https://api.github.com/repos/RobLoach/component-installer/zipball/908a859aa7c4949ba9ad67091e67bac10b66d3d7",
                "reference": "908a859aa7c4949ba9ad67091e67bac10b66d3d7",
                "shasum": ""
            },
            "require": {
                "composer-plugin-api": "^1.0",
                "kriswallsmith/assetic": "1.*",
                "php": ">=5.3.2"
            },
            "require-dev": {
                "composer/composer": "1.*@alpha",
                "phpunit/phpunit": "4.*"
            },
            "type": "composer-plugin",
            "extra": {
                "branch-alias": {
                    "dev-master": "1.0.x-dev"
                },
                "class": "ComponentInstaller\\ComponentInstallerPlugin"
            },
            "autoload": {
                "psr-0": {
                    "ComponentInstaller": "src/"
                }
            },
            "notification-url": "https://packagist.org/downloads/",
            "license": [
                "MIT"
            ],
            "authors": [
                {
                    "name": "Rob Loach",
                    "homepage": "http://robloach.net"
                }
            ],
            "description": "Allows installation of Components via Composer.",
            "abandoned": "oomphinc/composer-installers-extender",
            "time": "2015-08-10T12:35:38+00:00"
        },
        {
            "name": "rsd/seafile-php-sdk",
            "version": "v1.0.1",
            "source": {
                "type": "git",
                "url": "https://github.com/Schmidt-DevOps/Seafile-PHP-SDK.git",
                "reference": "dade78e83bda373ca6e83cb04b8ac203871d0121"
            },
            "dist": {
                "type": "zip",
                "url": "https://api.github.com/repos/Schmidt-DevOps/Seafile-PHP-SDK/zipball/dade78e83bda373ca6e83cb04b8ac203871d0121",
                "reference": "dade78e83bda373ca6e83cb04b8ac203871d0121",
                "shasum": ""
            },
            "require": {
                "guzzlehttp/guzzle": "~6.0",
                "nabil1337/case-helper": "0.1.*",
                "php": ">=5.5"
            },
            "require-dev": {
                "codeclimate/php-test-reporter": "dev-master",
                "monolog/monolog": "^1.17",
                "phpunit/php-code-coverage": "2.2.*",
                "phpunit/php-invoker": "1.1.*",
                "phpunit/php-token-stream": "1.4.*",
                "phpunit/phpunit": "4.5.*",
                "phpunit/phpunit-mock-objects": "2.3.*",
                "sebastian/phpcpd": "2.0.*",
                "squizlabs/php_codesniffer": "2.3.*"
            },
            "type": "library",
            "autoload": {
                "psr-4": {
                    "Seafile\\Client\\": "src/"
                }
            },
            "notification-url": "https://packagist.org/downloads/",
            "license": [
                "MIT"
            ],
            "authors": [
                {
                    "name": "René Schmidt",
                    "email": "rene+_sfphpsdk@sdo.sh",
                    "homepage": "https://sdo.sh",
                    "role": "Developer"
                }
            ],
            "description": "This is a PHP package for accessing Seafile Web API",
            "homepage": "https://github.com/rene-s/Seafile-PHP-SDK",
            "keywords": [
                "cloud",
                "collaboration",
                "encrypted",
                "php",
                "sdk",
                "seafile",
                "storage"
            ],
            "time": "2017-01-23T22:34:28+00:00"
        },
        {
            "name": "rtheunissen/guzzle-log-middleware",
            "version": "v0.4.2",
            "source": {
                "type": "git",
                "url": "https://github.com/rtheunissen/guzzle-log-middleware.git",
                "reference": "6a15b7f71c6fc3f8456abeed530b2f12846f075f"
            },
            "dist": {
                "type": "zip",
                "url": "https://api.github.com/repos/rtheunissen/guzzle-log-middleware/zipball/6a15b7f71c6fc3f8456abeed530b2f12846f075f",
                "reference": "6a15b7f71c6fc3f8456abeed530b2f12846f075f",
                "shasum": ""
            },
            "require": {
                "guzzlehttp/guzzle": "~6.0",
                "php": ">=5.5",
                "psr/log": "~1.0"
            },
            "require-dev": {
                "mockery/mockery": "^0.9.4",
                "phpunit/phpunit": "~4.6"
            },
            "suggest": {
                "monolog/monolog": "Recommended PSR-3 logger"
            },
            "type": "library",
            "autoload": {
                "psr-4": {
                    "Concat\\Http\\Middleware\\": "src/"
                }
            },
            "notification-url": "https://packagist.org/downloads/",
            "license": [
                "MIT"
            ],
            "authors": [
                {
                    "name": "Rudi Theunissen",
                    "email": "rudolf.theunissen@gmail.com"
                }
            ],
            "description": "Guzzle middleware to log requests and responses",
            "keywords": [
                "Guzzle",
                "http",
                "log",
                "middleware",
                "psr7"
            ],
            "time": "2019-02-07T18:58:23+00:00"
        },
        {
            "name": "sabre/dav",
            "version": "3.2.3",
            "source": {
                "type": "git",
                "url": "https://github.com/sabre-io/dav.git",
                "reference": "a9780ce4f35560ecbd0af524ad32d9d2c8954b80"
            },
            "dist": {
                "type": "zip",
                "url": "https://api.github.com/repos/sabre-io/dav/zipball/a9780ce4f35560ecbd0af524ad32d9d2c8954b80",
                "reference": "a9780ce4f35560ecbd0af524ad32d9d2c8954b80",
                "shasum": ""
            },
            "require": {
                "ext-ctype": "*",
                "ext-date": "*",
                "ext-dom": "*",
                "ext-iconv": "*",
                "ext-mbstring": "*",
                "ext-pcre": "*",
                "ext-simplexml": "*",
                "ext-spl": "*",
                "lib-libxml": ">=2.7.0",
                "php": ">=5.5.0",
                "psr/log": "^1.0",
                "sabre/event": ">=2.0.0, <4.0.0",
                "sabre/http": "^4.2.1",
                "sabre/uri": "^1.0.1",
                "sabre/vobject": "^4.1.0",
                "sabre/xml": "^1.4.0"
            },
            "require-dev": {
                "evert/phpdoc-md": "~0.1.0",
                "monolog/monolog": "^1.18",
                "phpunit/phpunit": "> 4.8, <6.0.0",
                "sabre/cs": "^1.0.0"
            },
            "suggest": {
                "ext-curl": "*",
                "ext-pdo": "*"
            },
            "bin": [
                "bin/sabredav",
                "bin/naturalselection"
            ],
            "type": "library",
            "extra": {
                "branch-alias": {
                    "dev-master": "3.1.0-dev"
                }
            },
            "autoload": {
                "psr-4": {
                    "Sabre\\DAV\\": "lib/DAV/",
                    "Sabre\\DAVACL\\": "lib/DAVACL/",
                    "Sabre\\CalDAV\\": "lib/CalDAV/",
                    "Sabre\\CardDAV\\": "lib/CardDAV/"
                }
            },
            "notification-url": "https://packagist.org/downloads/",
            "license": [
                "BSD-3-Clause"
            ],
            "authors": [
                {
                    "name": "Evert Pot",
                    "email": "me@evertpot.com",
                    "homepage": "http://evertpot.com/",
                    "role": "Developer"
                }
            ],
            "description": "WebDAV Framework for PHP",
            "homepage": "http://sabre.io/",
            "keywords": [
                "CalDAV",
                "CardDAV",
                "WebDAV",
                "framework",
                "iCalendar"
            ],
            "time": "2018-10-19T09:58:27+00:00"
        },
        {
            "name": "sabre/event",
            "version": "3.0.0",
            "source": {
                "type": "git",
                "url": "https://github.com/sabre-io/event.git",
                "reference": "831d586f5a442dceacdcf5e9c4c36a4db99a3534"
            },
            "dist": {
                "type": "zip",
                "url": "https://api.github.com/repos/sabre-io/event/zipball/831d586f5a442dceacdcf5e9c4c36a4db99a3534",
                "reference": "831d586f5a442dceacdcf5e9c4c36a4db99a3534",
                "shasum": ""
            },
            "require": {
                "php": ">=5.5"
            },
            "require-dev": {
                "phpunit/phpunit": "*",
                "sabre/cs": "~0.0.4"
            },
            "type": "library",
            "autoload": {
                "psr-4": {
                    "Sabre\\Event\\": "lib/"
                },
                "files": [
                    "lib/coroutine.php",
                    "lib/Loop/functions.php",
                    "lib/Promise/functions.php"
                ]
            },
            "notification-url": "https://packagist.org/downloads/",
            "license": [
                "BSD-3-Clause"
            ],
            "authors": [
                {
                    "name": "Evert Pot",
                    "email": "me@evertpot.com",
                    "homepage": "http://evertpot.com/",
                    "role": "Developer"
                }
            ],
            "description": "sabre/event is a library for lightweight event-based programming",
            "homepage": "http://sabre.io/event/",
            "keywords": [
                "EventEmitter",
                "async",
                "events",
                "hooks",
                "plugin",
                "promise",
                "signal"
            ],
            "time": "2015-11-05T20:14:39+00:00"
        },
        {
            "name": "sabre/http",
            "version": "v4.2.4",
            "source": {
                "type": "git",
                "url": "https://github.com/sabre-io/http.git",
                "reference": "acccec4ba863959b2d10c1fa0fb902736c5c8956"
            },
            "dist": {
                "type": "zip",
                "url": "https://api.github.com/repos/sabre-io/http/zipball/acccec4ba863959b2d10c1fa0fb902736c5c8956",
                "reference": "acccec4ba863959b2d10c1fa0fb902736c5c8956",
                "shasum": ""
            },
            "require": {
                "ext-ctype": "*",
                "ext-mbstring": "*",
                "php": ">=5.4",
                "sabre/event": ">=1.0.0,<4.0.0",
                "sabre/uri": "~1.0"
            },
            "require-dev": {
                "phpunit/phpunit": "~4.3",
                "sabre/cs": "~0.0.1"
            },
            "suggest": {
                "ext-curl": " to make http requests with the Client class"
            },
            "type": "library",
            "autoload": {
                "files": [
                    "lib/functions.php"
                ],
                "psr-4": {
                    "Sabre\\HTTP\\": "lib/"
                }
            },
            "notification-url": "https://packagist.org/downloads/",
            "license": [
                "BSD-3-Clause"
            ],
            "authors": [
                {
                    "name": "Evert Pot",
                    "email": "me@evertpot.com",
                    "homepage": "http://evertpot.com/",
                    "role": "Developer"
                }
            ],
            "description": "The sabre/http library provides utilities for dealing with http requests and responses. ",
            "homepage": "https://github.com/fruux/sabre-http",
            "keywords": [
                "http"
            ],
            "time": "2018-02-23T11:10:29+00:00"
        },
        {
            "name": "sabre/uri",
            "version": "1.2.1",
            "source": {
                "type": "git",
                "url": "https://github.com/sabre-io/uri.git",
                "reference": "ada354d83579565949d80b2e15593c2371225e61"
            },
            "dist": {
                "type": "zip",
                "url": "https://api.github.com/repos/sabre-io/uri/zipball/ada354d83579565949d80b2e15593c2371225e61",
                "reference": "ada354d83579565949d80b2e15593c2371225e61",
                "shasum": ""
            },
            "require": {
                "php": ">=5.4.7"
            },
            "require-dev": {
                "phpunit/phpunit": ">=4.0,<6.0",
                "sabre/cs": "~1.0.0"
            },
            "type": "library",
            "autoload": {
                "files": [
                    "lib/functions.php"
                ],
                "psr-4": {
                    "Sabre\\Uri\\": "lib/"
                }
            },
            "notification-url": "https://packagist.org/downloads/",
            "license": [
                "BSD-3-Clause"
            ],
            "authors": [
                {
                    "name": "Evert Pot",
                    "email": "me@evertpot.com",
                    "homepage": "http://evertpot.com/",
                    "role": "Developer"
                }
            ],
            "description": "Functions for making sense out of URIs.",
            "homepage": "http://sabre.io/uri/",
            "keywords": [
                "rfc3986",
                "uri",
                "url"
            ],
            "time": "2017-02-20T19:59:28+00:00"
        },
        {
            "name": "sabre/vobject",
            "version": "4.2.2",
            "source": {
                "type": "git",
                "url": "https://github.com/sabre-io/vobject.git",
                "reference": "449616b2d45b95c8973975de23f34a3d14f63b4b"
            },
            "dist": {
                "type": "zip",
                "url": "https://api.github.com/repos/sabre-io/vobject/zipball/449616b2d45b95c8973975de23f34a3d14f63b4b",
                "reference": "449616b2d45b95c8973975de23f34a3d14f63b4b",
                "shasum": ""
            },
            "require": {
                "ext-mbstring": "*",
                "php": ">=5.5",
                "sabre/xml": ">=1.5 <3.0"
            },
            "require-dev": {
                "phpunit/phpunit": "> 4.8.35, <6.0.0"
            },
            "suggest": {
                "hoa/bench": "If you would like to run the benchmark scripts"
            },
            "bin": [
                "bin/vobject",
                "bin/generate_vcards"
            ],
            "type": "library",
            "extra": {
                "branch-alias": {
                    "dev-master": "4.0.x-dev"
                }
            },
            "autoload": {
                "psr-4": {
                    "Sabre\\VObject\\": "lib/"
                }
            },
            "notification-url": "https://packagist.org/downloads/",
            "license": [
                "BSD-3-Clause"
            ],
            "authors": [
                {
                    "name": "Evert Pot",
                    "email": "me@evertpot.com",
                    "homepage": "http://evertpot.com/",
                    "role": "Developer"
                },
                {
                    "name": "Dominik Tobschall",
                    "email": "dominik@fruux.com",
                    "homepage": "http://tobschall.de/",
                    "role": "Developer"
                },
                {
                    "name": "Ivan Enderlin",
                    "email": "ivan.enderlin@hoa-project.net",
                    "homepage": "http://mnt.io/",
                    "role": "Developer"
                }
            ],
            "description": "The VObject library for PHP allows you to easily parse and manipulate iCalendar and vCard objects",
            "homepage": "http://sabre.io/vobject/",
            "keywords": [
                "availability",
                "freebusy",
                "iCalendar",
                "ical",
                "ics",
                "jCal",
                "jCard",
                "recurrence",
                "rfc2425",
                "rfc2426",
                "rfc2739",
                "rfc4770",
                "rfc5545",
                "rfc5546",
                "rfc6321",
                "rfc6350",
                "rfc6351",
                "rfc6474",
                "rfc6638",
                "rfc6715",
                "rfc6868",
                "vCalendar",
                "vCard",
                "vcf",
                "xCal",
                "xCard"
            ],
            "time": "2020-01-14T10:18:45+00:00"
        },
        {
            "name": "sabre/xml",
            "version": "1.5.1",
            "source": {
                "type": "git",
                "url": "https://github.com/sabre-io/xml.git",
                "reference": "a367665f1df614c3b8fefc30a54de7cd295e444e"
            },
            "dist": {
                "type": "zip",
                "url": "https://api.github.com/repos/sabre-io/xml/zipball/a367665f1df614c3b8fefc30a54de7cd295e444e",
                "reference": "a367665f1df614c3b8fefc30a54de7cd295e444e",
                "shasum": ""
            },
            "require": {
                "ext-dom": "*",
                "ext-xmlreader": "*",
                "ext-xmlwriter": "*",
                "lib-libxml": ">=2.6.20",
                "php": ">=5.5.5",
                "sabre/uri": ">=1.0,<3.0.0"
            },
            "require-dev": {
                "phpunit/phpunit": "~4.8|~5.7",
                "sabre/cs": "~1.0.0"
            },
            "type": "library",
            "autoload": {
                "psr-4": {
                    "Sabre\\Xml\\": "lib/"
                },
                "files": [
                    "lib/Deserializer/functions.php",
                    "lib/Serializer/functions.php"
                ]
            },
            "notification-url": "https://packagist.org/downloads/",
            "license": [
                "BSD-3-Clause"
            ],
            "authors": [
                {
                    "name": "Evert Pot",
                    "email": "me@evertpot.com",
                    "homepage": "http://evertpot.com/",
                    "role": "Developer"
                },
                {
                    "name": "Markus Staab",
                    "email": "markus.staab@redaxo.de",
                    "role": "Developer"
                }
            ],
            "description": "sabre/xml is an XML library that you may not hate.",
            "homepage": "https://sabre.io/xml/",
            "keywords": [
                "XMLReader",
                "XMLWriter",
                "dom",
                "xml"
            ],
            "time": "2019-01-09T13:51:57+00:00"
        },
        {
            "name": "scaron/prettyphoto",
            "version": "3.1.6",
            "source": {
                "type": "git",
                "url": "https://github.com/scaron/prettyphoto.git",
                "reference": "3.1.6"
            },
            "type": "component",
            "extra": {
                "component": {
                    "scripts": [
                        "js/jquery.prettyPhoto.js"
                    ],
                    "styles": [
                        "css/prettyPhoto.css"
                    ]
                }
            }
        },
        {
            "name": "swisnl/jQuery-contextMenu",
            "version": "2.1.0",
            "source": {
                "type": "git",
                "url": "https://github.com/swisnl/jQuery-contextMenu.git",
                "reference": "2.1.0"
            },
            "type": "component",
            "extra": {
                "component": {
                    "scripts": [
                        "dist/jquery.contextMenu.js"
                    ],
                    "styles": [
                        "dist/jquery.contextMenu.css"
                    ],
                    "files": [
                        "dist/jquery.contextMenu.js",
                        "dist/jquery.contextMenu.min.js",
                        "dist/jquery.contextMenu.min.css"
                    ]
                }
            }
        },
        {
            "name": "symfony/event-dispatcher",
            "version": "v3.4.46",
            "source": {
                "type": "git",
                "url": "https://github.com/symfony/event-dispatcher.git",
                "reference": "31fde73757b6bad247c54597beef974919ec6860"
            },
            "dist": {
                "type": "zip",
                "url": "https://api.github.com/repos/symfony/event-dispatcher/zipball/31fde73757b6bad247c54597beef974919ec6860",
                "reference": "31fde73757b6bad247c54597beef974919ec6860",
                "shasum": ""
            },
            "require": {
                "php": "^5.5.9|>=7.0.8"
            },
            "conflict": {
                "symfony/dependency-injection": "<3.3"
            },
            "require-dev": {
                "psr/log": "~1.0",
                "symfony/config": "~2.8|~3.0|~4.0",
                "symfony/debug": "~3.4|~4.4",
                "symfony/dependency-injection": "~3.3|~4.0",
                "symfony/expression-language": "~2.8|~3.0|~4.0",
                "symfony/stopwatch": "~2.8|~3.0|~4.0"
            },
            "suggest": {
                "symfony/dependency-injection": "",
                "symfony/http-kernel": ""
            },
            "type": "library",
            "autoload": {
                "psr-4": {
                    "Symfony\\Component\\EventDispatcher\\": ""
                },
                "exclude-from-classmap": [
                    "/Tests/"
                ]
            },
            "notification-url": "https://packagist.org/downloads/",
            "license": [
                "MIT"
            ],
            "authors": [
                {
                    "name": "Fabien Potencier",
                    "email": "fabien@symfony.com"
                },
                {
                    "name": "Symfony Community",
                    "homepage": "https://symfony.com/contributors"
                }
            ],
            "description": "Symfony EventDispatcher Component",
            "homepage": "https://symfony.com",
            "funding": [
                {
                    "url": "https://symfony.com/sponsor",
                    "type": "custom"
                },
                {
                    "url": "https://github.com/fabpot",
                    "type": "github"
                },
                {
                    "url": "https://tidelift.com/funding/github/packagist/symfony/symfony",
                    "type": "tidelift"
                }
            ],
            "time": "2020-10-24T10:57:07+00:00"
        },
        {
            "name": "symfony/http-foundation",
            "version": "v3.4.46",
            "source": {
                "type": "git",
                "url": "https://github.com/symfony/http-foundation.git",
                "reference": "b9885fcce6fe494201da4f70a9309770e9d13dc8"
            },
            "dist": {
                "type": "zip",
                "url": "https://api.github.com/repos/symfony/http-foundation/zipball/b9885fcce6fe494201da4f70a9309770e9d13dc8",
                "reference": "b9885fcce6fe494201da4f70a9309770e9d13dc8",
                "shasum": ""
            },
            "require": {
                "php": "^5.5.9|>=7.0.8",
                "symfony/polyfill-mbstring": "~1.1",
                "symfony/polyfill-php70": "~1.6"
            },
            "require-dev": {
                "symfony/expression-language": "~2.8|~3.0|~4.0"
            },
            "type": "library",
            "autoload": {
                "psr-4": {
                    "Symfony\\Component\\HttpFoundation\\": ""
                },
                "exclude-from-classmap": [
                    "/Tests/"
                ]
            },
            "notification-url": "https://packagist.org/downloads/",
            "license": [
                "MIT"
            ],
            "authors": [
                {
                    "name": "Fabien Potencier",
                    "email": "fabien@symfony.com"
                },
                {
                    "name": "Symfony Community",
                    "homepage": "https://symfony.com/contributors"
                }
            ],
            "description": "Symfony HttpFoundation Component",
            "homepage": "https://symfony.com",
            "funding": [
                {
                    "url": "https://symfony.com/sponsor",
                    "type": "custom"
                },
                {
                    "url": "https://github.com/fabpot",
                    "type": "github"
                },
                {
                    "url": "https://tidelift.com/funding/github/packagist/symfony/symfony",
                    "type": "tidelift"
                }
            ],
            "time": "2020-10-24T10:57:07+00:00"
        },
        {
            "name": "symfony/options-resolver",
            "version": "v4.4.16",
            "source": {
                "type": "git",
                "url": "https://github.com/symfony/options-resolver.git",
                "reference": "157a252222251310fe50c71012b4e72f01325850"
            },
            "dist": {
                "type": "zip",
                "url": "https://api.github.com/repos/symfony/options-resolver/zipball/157a252222251310fe50c71012b4e72f01325850",
                "reference": "157a252222251310fe50c71012b4e72f01325850",
                "shasum": ""
            },
            "require": {
                "php": ">=7.1.3"
            },
            "type": "library",
            "autoload": {
                "psr-4": {
                    "Symfony\\Component\\OptionsResolver\\": ""
                },
                "exclude-from-classmap": [
                    "/Tests/"
                ]
            },
            "notification-url": "https://packagist.org/downloads/",
            "license": [
                "MIT"
            ],
            "authors": [
                {
                    "name": "Fabien Potencier",
                    "email": "fabien@symfony.com"
                },
                {
                    "name": "Symfony Community",
                    "homepage": "https://symfony.com/contributors"
                }
            ],
            "description": "Symfony OptionsResolver Component",
            "homepage": "https://symfony.com",
            "keywords": [
                "config",
                "configuration",
                "options"
            ],
            "funding": [
                {
                    "url": "https://symfony.com/sponsor",
                    "type": "custom"
                },
                {
                    "url": "https://github.com/fabpot",
                    "type": "github"
                },
                {
                    "url": "https://tidelift.com/funding/github/packagist/symfony/symfony",
                    "type": "tidelift"
                }
            ],
            "time": "2020-10-24T11:50:19+00:00"
        },
        {
            "name": "symfony/polyfill-intl-idn",
            "version": "v1.20.0",
            "source": {
                "type": "git",
                "url": "https://github.com/symfony/polyfill-intl-idn.git",
                "reference": "3b75acd829741c768bc8b1f84eb33265e7cc5117"
            },
            "dist": {
                "type": "zip",
                "url": "https://api.github.com/repos/symfony/polyfill-intl-idn/zipball/3b75acd829741c768bc8b1f84eb33265e7cc5117",
                "reference": "3b75acd829741c768bc8b1f84eb33265e7cc5117",
                "shasum": ""
            },
            "require": {
                "php": ">=7.1",
                "symfony/polyfill-intl-normalizer": "^1.10",
                "symfony/polyfill-php72": "^1.10"
            },
            "suggest": {
                "ext-intl": "For best performance"
            },
            "type": "library",
            "extra": {
                "branch-alias": {
                    "dev-main": "1.20-dev"
                },
                "thanks": {
                    "name": "symfony/polyfill",
                    "url": "https://github.com/symfony/polyfill"
                }
            },
            "autoload": {
                "psr-4": {
                    "Symfony\\Polyfill\\Intl\\Idn\\": ""
                },
                "files": [
                    "bootstrap.php"
                ]
            },
            "notification-url": "https://packagist.org/downloads/",
            "license": [
                "MIT"
            ],
            "authors": [
                {
                    "name": "Laurent Bassin",
                    "email": "laurent@bassin.info"
                },
                {
                    "name": "Trevor Rowbotham",
                    "email": "trevor.rowbotham@pm.me"
                },
                {
                    "name": "Symfony Community",
                    "homepage": "https://symfony.com/contributors"
                }
            ],
            "description": "Symfony polyfill for intl's idn_to_ascii and idn_to_utf8 functions",
            "homepage": "https://symfony.com",
            "keywords": [
                "compatibility",
                "idn",
                "intl",
                "polyfill",
                "portable",
                "shim"
            ],
            "funding": [
                {
                    "url": "https://symfony.com/sponsor",
                    "type": "custom"
                },
                {
                    "url": "https://github.com/fabpot",
                    "type": "github"
                },
                {
                    "url": "https://tidelift.com/funding/github/packagist/symfony/symfony",
                    "type": "tidelift"
                }
            ],
            "time": "2020-10-23T14:02:19+00:00"
        },
        {
            "name": "symfony/polyfill-intl-normalizer",
            "version": "v1.20.0",
            "source": {
                "type": "git",
                "url": "https://github.com/symfony/polyfill-intl-normalizer.git",
                "reference": "727d1096295d807c309fb01a851577302394c897"
            },
            "dist": {
                "type": "zip",
                "url": "https://api.github.com/repos/symfony/polyfill-intl-normalizer/zipball/727d1096295d807c309fb01a851577302394c897",
                "reference": "727d1096295d807c309fb01a851577302394c897",
                "shasum": ""
            },
            "require": {
                "php": ">=7.1"
            },
            "suggest": {
                "ext-intl": "For best performance"
            },
            "type": "library",
            "extra": {
                "branch-alias": {
                    "dev-main": "1.20-dev"
                },
                "thanks": {
                    "name": "symfony/polyfill",
                    "url": "https://github.com/symfony/polyfill"
                }
            },
            "autoload": {
                "psr-4": {
                    "Symfony\\Polyfill\\Intl\\Normalizer\\": ""
                },
                "files": [
                    "bootstrap.php"
                ],
                "classmap": [
                    "Resources/stubs"
                ]
            },
            "notification-url": "https://packagist.org/downloads/",
            "license": [
                "MIT"
            ],
            "authors": [
                {
                    "name": "Nicolas Grekas",
                    "email": "p@tchwork.com"
                },
                {
                    "name": "Symfony Community",
                    "homepage": "https://symfony.com/contributors"
                }
            ],
            "description": "Symfony polyfill for intl's Normalizer class and related functions",
            "homepage": "https://symfony.com",
            "keywords": [
                "compatibility",
                "intl",
                "normalizer",
                "polyfill",
                "portable",
                "shim"
            ],
            "funding": [
                {
                    "url": "https://symfony.com/sponsor",
                    "type": "custom"
                },
                {
                    "url": "https://github.com/fabpot",
                    "type": "github"
                },
                {
                    "url": "https://tidelift.com/funding/github/packagist/symfony/symfony",
                    "type": "tidelift"
                }
            ],
            "time": "2020-10-23T14:02:19+00:00"
        },
        {
            "name": "symfony/polyfill-mbstring",
            "version": "v1.20.0",
            "source": {
                "type": "git",
                "url": "https://github.com/symfony/polyfill-mbstring.git",
                "reference": "39d483bdf39be819deabf04ec872eb0b2410b531"
            },
            "dist": {
                "type": "zip",
                "url": "https://api.github.com/repos/symfony/polyfill-mbstring/zipball/39d483bdf39be819deabf04ec872eb0b2410b531",
                "reference": "39d483bdf39be819deabf04ec872eb0b2410b531",
                "shasum": ""
            },
            "require": {
                "php": ">=7.1"
            },
            "suggest": {
                "ext-mbstring": "For best performance"
            },
            "type": "library",
            "extra": {
                "branch-alias": {
                    "dev-main": "1.20-dev"
                },
                "thanks": {
                    "name": "symfony/polyfill",
                    "url": "https://github.com/symfony/polyfill"
                }
            },
            "autoload": {
                "psr-4": {
                    "Symfony\\Polyfill\\Mbstring\\": ""
                },
                "files": [
                    "bootstrap.php"
                ]
            },
            "notification-url": "https://packagist.org/downloads/",
            "license": [
                "MIT"
            ],
            "authors": [
                {
                    "name": "Nicolas Grekas",
                    "email": "p@tchwork.com"
                },
                {
                    "name": "Symfony Community",
                    "homepage": "https://symfony.com/contributors"
                }
            ],
            "description": "Symfony polyfill for the Mbstring extension",
            "homepage": "https://symfony.com",
            "keywords": [
                "compatibility",
                "mbstring",
                "polyfill",
                "portable",
                "shim"
            ],
            "funding": [
                {
                    "url": "https://symfony.com/sponsor",
                    "type": "custom"
                },
                {
                    "url": "https://github.com/fabpot",
                    "type": "github"
                },
                {
                    "url": "https://tidelift.com/funding/github/packagist/symfony/symfony",
                    "type": "tidelift"
                }
            ],
            "time": "2020-10-23T14:02:19+00:00"
        },
        {
            "name": "symfony/polyfill-php70",
            "version": "v1.20.0",
            "source": {
                "type": "git",
                "url": "https://github.com/symfony/polyfill-php70.git",
                "reference": "5f03a781d984aae42cebd18e7912fa80f02ee644"
            },
            "dist": {
                "type": "zip",
                "url": "https://api.github.com/repos/symfony/polyfill-php70/zipball/5f03a781d984aae42cebd18e7912fa80f02ee644",
                "reference": "5f03a781d984aae42cebd18e7912fa80f02ee644",
                "shasum": ""
            },
            "require": {
                "php": ">=7.1"
            },
            "type": "metapackage",
            "extra": {
                "branch-alias": {
                    "dev-main": "1.20-dev"
                },
                "thanks": {
                    "name": "symfony/polyfill",
                    "url": "https://github.com/symfony/polyfill"
                }
            },
            "notification-url": "https://packagist.org/downloads/",
            "license": [
                "MIT"
            ],
            "authors": [
                {
                    "name": "Nicolas Grekas",
                    "email": "p@tchwork.com"
                },
                {
                    "name": "Symfony Community",
                    "homepage": "https://symfony.com/contributors"
                }
            ],
            "description": "Symfony polyfill backporting some PHP 7.0+ features to lower PHP versions",
            "homepage": "https://symfony.com",
            "keywords": [
                "compatibility",
                "polyfill",
                "portable",
                "shim"
            ],
            "funding": [
                {
                    "url": "https://symfony.com/sponsor",
                    "type": "custom"
                },
                {
                    "url": "https://github.com/fabpot",
                    "type": "github"
                },
                {
                    "url": "https://tidelift.com/funding/github/packagist/symfony/symfony",
                    "type": "tidelift"
                }
            ],
            "time": "2020-10-23T14:02:19+00:00"
        },
        {
            "name": "symfony/polyfill-php72",
            "version": "v1.20.0",
            "source": {
                "type": "git",
                "url": "https://github.com/symfony/polyfill-php72.git",
                "reference": "cede45fcdfabdd6043b3592e83678e42ec69e930"
            },
            "dist": {
                "type": "zip",
                "url": "https://api.github.com/repos/symfony/polyfill-php72/zipball/cede45fcdfabdd6043b3592e83678e42ec69e930",
                "reference": "cede45fcdfabdd6043b3592e83678e42ec69e930",
                "shasum": ""
            },
            "require": {
                "php": ">=7.1"
            },
            "type": "library",
            "extra": {
                "branch-alias": {
                    "dev-main": "1.20-dev"
                },
                "thanks": {
                    "name": "symfony/polyfill",
                    "url": "https://github.com/symfony/polyfill"
                }
            },
            "autoload": {
                "psr-4": {
                    "Symfony\\Polyfill\\Php72\\": ""
                },
                "files": [
                    "bootstrap.php"
                ]
            },
            "notification-url": "https://packagist.org/downloads/",
            "license": [
                "MIT"
            ],
            "authors": [
                {
                    "name": "Nicolas Grekas",
                    "email": "p@tchwork.com"
                },
                {
                    "name": "Symfony Community",
                    "homepage": "https://symfony.com/contributors"
                }
            ],
            "description": "Symfony polyfill backporting some PHP 7.2+ features to lower PHP versions",
            "homepage": "https://symfony.com",
            "keywords": [
                "compatibility",
                "polyfill",
                "portable",
                "shim"
            ],
            "funding": [
                {
                    "url": "https://symfony.com/sponsor",
                    "type": "custom"
                },
                {
                    "url": "https://github.com/fabpot",
                    "type": "github"
                },
                {
                    "url": "https://tidelift.com/funding/github/packagist/symfony/symfony",
                    "type": "tidelift"
                }
            ],
            "time": "2020-10-23T14:02:19+00:00"
        },
        {
            "name": "symfony/process",
            "version": "v3.4.46",
            "source": {
                "type": "git",
                "url": "https://github.com/symfony/process.git",
                "reference": "b8648cf1d5af12a44a51d07ef9bf980921f15fca"
            },
            "dist": {
                "type": "zip",
                "url": "https://api.github.com/repos/symfony/process/zipball/b8648cf1d5af12a44a51d07ef9bf980921f15fca",
                "reference": "b8648cf1d5af12a44a51d07ef9bf980921f15fca",
                "shasum": ""
            },
            "require": {
                "php": "^5.5.9|>=7.0.8"
            },
            "type": "library",
            "autoload": {
                "psr-4": {
                    "Symfony\\Component\\Process\\": ""
                },
                "exclude-from-classmap": [
                    "/Tests/"
                ]
            },
            "notification-url": "https://packagist.org/downloads/",
            "license": [
                "MIT"
            ],
            "authors": [
                {
                    "name": "Fabien Potencier",
                    "email": "fabien@symfony.com"
                },
                {
                    "name": "Symfony Community",
                    "homepage": "https://symfony.com/contributors"
                }
            ],
            "description": "Symfony Process Component",
            "homepage": "https://symfony.com",
            "funding": [
                {
                    "url": "https://symfony.com/sponsor",
                    "type": "custom"
                },
                {
                    "url": "https://github.com/fabpot",
                    "type": "github"
                },
                {
                    "url": "https://tidelift.com/funding/github/packagist/symfony/symfony",
                    "type": "tidelift"
                }
            ],
            "time": "2020-10-24T10:57:07+00:00"
        },
        {
            "name": "symfony/routing",
            "version": "v3.4.46",
            "source": {
                "type": "git",
                "url": "https://github.com/symfony/routing.git",
                "reference": "3e522ac69cadffd8131cc2b22157fa7662331a6c"
            },
            "dist": {
                "type": "zip",
                "url": "https://api.github.com/repos/symfony/routing/zipball/3e522ac69cadffd8131cc2b22157fa7662331a6c",
                "reference": "3e522ac69cadffd8131cc2b22157fa7662331a6c",
                "shasum": ""
            },
            "require": {
                "php": "^5.5.9|>=7.0.8"
            },
            "conflict": {
                "symfony/config": "<3.3.1",
                "symfony/dependency-injection": "<3.3",
                "symfony/yaml": "<3.4"
            },
            "require-dev": {
                "doctrine/annotations": "~1.0",
                "psr/log": "~1.0",
                "symfony/config": "^3.3.1|~4.0",
                "symfony/dependency-injection": "~3.3|~4.0",
                "symfony/expression-language": "~2.8|~3.0|~4.0",
                "symfony/http-foundation": "~2.8|~3.0|~4.0",
                "symfony/yaml": "~3.4|~4.0"
            },
            "suggest": {
                "doctrine/annotations": "For using the annotation loader",
                "symfony/config": "For using the all-in-one router or any loader",
                "symfony/expression-language": "For using expression matching",
                "symfony/http-foundation": "For using a Symfony Request object",
                "symfony/yaml": "For using the YAML loader"
            },
            "type": "library",
            "autoload": {
                "psr-4": {
                    "Symfony\\Component\\Routing\\": ""
                },
                "exclude-from-classmap": [
                    "/Tests/"
                ]
            },
            "notification-url": "https://packagist.org/downloads/",
            "license": [
                "MIT"
            ],
            "authors": [
                {
                    "name": "Fabien Potencier",
                    "email": "fabien@symfony.com"
                },
                {
                    "name": "Symfony Community",
                    "homepage": "https://symfony.com/contributors"
                }
            ],
            "description": "Symfony Routing Component",
            "homepage": "https://symfony.com",
            "keywords": [
                "router",
                "routing",
                "uri",
                "url"
            ],
            "funding": [
                {
                    "url": "https://symfony.com/sponsor",
                    "type": "custom"
                },
                {
                    "url": "https://github.com/fabpot",
                    "type": "github"
                },
                {
                    "url": "https://tidelift.com/funding/github/packagist/symfony/symfony",
                    "type": "tidelift"
                }
            ],
            "time": "2020-10-24T10:57:07+00:00"
        },
        {
            "name": "tightenco/collect",
            "version": "v5.2.43",
            "source": {
                "type": "git",
                "url": "https://github.com/tighten/collect.git",
                "reference": "6add72fba3816232c71a3338081ed8cbef41974d"
            },
            "dist": {
                "type": "zip",
                "url": "https://api.github.com/repos/tighten/collect/zipball/6add72fba3816232c71a3338081ed8cbef41974d",
                "reference": "6add72fba3816232c71a3338081ed8cbef41974d",
                "shasum": ""
            },
            "require": {
                "php": ">=5.5.9"
            },
            "require-dev": {
                "mockery/mockery": "~0.9.4",
                "phpunit/phpunit": "~4.1"
            },
            "type": "library",
            "autoload": {
                "files": [
                    "src/Illuminate/Support/helpers.php"
                ],
                "psr-4": {
                    "Illuminate\\": "src/Illuminate"
                }
            },
            "notification-url": "https://packagist.org/downloads/",
            "license": [
                "MIT"
            ],
            "authors": [
                {
                    "name": "Taylor Otwell",
                    "email": "taylorotwell@gmail.com"
                }
            ],
            "description": "Collect - Illuminate Collections as a separate package.",
            "keywords": [
                "collection",
                "laravel"
            ],
            "time": "2016-08-10T15:40:20+00:00"
        },
        {
            "name": "vakata/jstree",
            "version": "3.3.10",
            "source": {
                "type": "git",
                "url": "https://github.com/vakata/jstree.git",
                "reference": "6dce2271757dd0bd4cd0e941bd093c6678e98faf"
            },
            "dist": {
                "type": "zip",
                "url": "https://api.github.com/repos/vakata/jstree/zipball/6dce2271757dd0bd4cd0e941bd093c6678e98faf",
                "reference": "6dce2271757dd0bd4cd0e941bd093c6678e98faf",
                "shasum": ""
            },
            "require": {
                "components/jquery": ">=1.9.1"
            },
            "suggest": {
                "robloach/component-installer": "Allows installation of Components via Composer"
            },
            "type": "component",
            "extra": {
                "component": {
                    "scripts": [
                        "dist/jstree.js"
                    ],
                    "styles": [
                        "dist/themes/default/style.css"
                    ],
                    "images": [
                        "dist/themes/default/32px.png",
                        "dist/themes/default/40px.png",
                        "dist/themes/default/throbber.gif"
                    ],
                    "files": [
                        "dist/jstree.min.js",
                        "dist/themes/default/style.min.css",
                        "dist/themes/default/32px.png",
                        "dist/themes/default/40px.png",
                        "dist/themes/default/throbber.gif"
                    ]
                }
            },
            "notification-url": "https://packagist.org/downloads/",
            "license": [
                "MIT"
            ],
            "authors": [
                {
                    "name": "Ivan Bozhanov",
                    "email": "jstree@jstree.com"
                }
            ],
            "description": "jsTree is jquery plugin, that provides interactive trees.",
            "homepage": "http://jstree.com",
            "time": "2020-06-16T11:17:46+00:00"
        },
        {
            "name": "xdan/datetimepicker",
            "version": "2.4.5",
            "source": {
                "type": "git",
                "url": "https://github.com/xdan/datetimepicker.git",
                "reference": "2.4.5"
            },
            "type": "component",
            "extra": {
                "component": {
                    "scripts": [
                        "jquery.datetimepicker.js"
                    ],
                    "styles": [
                        "jquery.datetimepicker.css"
                    ]
                }
            }
        }
    ],
    "packages-dev": [
        {
            "name": "composer/semver",
            "version": "3.2.4",
            "source": {
                "type": "git",
                "url": "https://github.com/composer/semver.git",
                "reference": "a02fdf930a3c1c3ed3a49b5f63859c0c20e10464"
            },
            "dist": {
                "type": "zip",
                "url": "https://api.github.com/repos/composer/semver/zipball/a02fdf930a3c1c3ed3a49b5f63859c0c20e10464",
                "reference": "a02fdf930a3c1c3ed3a49b5f63859c0c20e10464",
                "shasum": ""
            },
            "require": {
                "php": "^5.3.2 || ^7.0 || ^8.0"
            },
            "require-dev": {
                "phpstan/phpstan": "^0.12.54",
                "symfony/phpunit-bridge": "^4.2 || ^5"
            },
            "type": "library",
            "extra": {
                "branch-alias": {
                    "dev-main": "3.x-dev"
                }
            },
            "autoload": {
                "psr-4": {
                    "Composer\\Semver\\": "src"
                }
            },
            "notification-url": "https://packagist.org/downloads/",
            "license": [
                "MIT"
            ],
            "authors": [
                {
                    "name": "Nils Adermann",
                    "email": "naderman@naderman.de",
                    "homepage": "http://www.naderman.de"
                },
                {
                    "name": "Jordi Boggiano",
                    "email": "j.boggiano@seld.be",
                    "homepage": "http://seld.be"
                },
                {
                    "name": "Rob Bast",
                    "email": "rob.bast@gmail.com",
                    "homepage": "http://robbast.nl"
                }
            ],
            "description": "Semver library that offers utilities, version constraint parsing and validation.",
            "keywords": [
                "semantic",
                "semver",
                "validation",
                "versioning"
            ],
            "funding": [
                {
                    "url": "https://packagist.com",
                    "type": "custom"
                },
                {
                    "url": "https://github.com/composer",
                    "type": "github"
                },
                {
                    "url": "https://tidelift.com/funding/github/packagist/composer/composer",
                    "type": "tidelift"
                }
            ],
            "time": "2020-11-13T08:59:24+00:00"
        },
        {
            "name": "composer/xdebug-handler",
            "version": "1.4.5",
            "source": {
                "type": "git",
                "url": "https://github.com/composer/xdebug-handler.git",
                "reference": "f28d44c286812c714741478d968104c5e604a1d4"
            },
            "dist": {
                "type": "zip",
                "url": "https://api.github.com/repos/composer/xdebug-handler/zipball/f28d44c286812c714741478d968104c5e604a1d4",
                "reference": "f28d44c286812c714741478d968104c5e604a1d4",
                "shasum": ""
            },
            "require": {
                "php": "^5.3.2 || ^7.0 || ^8.0",
                "psr/log": "^1.0"
            },
            "require-dev": {
                "phpunit/phpunit": "^4.8.35 || ^5.7 || 6.5 - 8"
            },
            "type": "library",
            "autoload": {
                "psr-4": {
                    "Composer\\XdebugHandler\\": "src"
                }
            },
            "notification-url": "https://packagist.org/downloads/",
            "license": [
                "MIT"
            ],
            "authors": [
                {
                    "name": "John Stevenson",
                    "email": "john-stevenson@blueyonder.co.uk"
                }
            ],
            "description": "Restarts a process without Xdebug.",
            "keywords": [
                "Xdebug",
                "performance"
            ],
            "funding": [
                {
                    "url": "https://packagist.com",
                    "type": "custom"
                },
                {
                    "url": "https://github.com/composer",
                    "type": "github"
                },
                {
                    "url": "https://tidelift.com/funding/github/packagist/composer/composer",
                    "type": "tidelift"
                }
            ],
            "time": "2020-11-13T08:04:11+00:00"
        },
        {
            "name": "doctrine/annotations",
            "version": "1.11.1",
            "source": {
                "type": "git",
                "url": "https://github.com/doctrine/annotations.git",
                "reference": "ce77a7ba1770462cd705a91a151b6c3746f9c6ad"
            },
            "dist": {
                "type": "zip",
                "url": "https://api.github.com/repos/doctrine/annotations/zipball/ce77a7ba1770462cd705a91a151b6c3746f9c6ad",
                "reference": "ce77a7ba1770462cd705a91a151b6c3746f9c6ad",
                "shasum": ""
            },
            "require": {
                "doctrine/lexer": "1.*",
                "ext-tokenizer": "*",
                "php": "^7.1 || ^8.0"
            },
            "require-dev": {
                "doctrine/cache": "1.*",
                "doctrine/coding-standard": "^6.0 || ^8.1",
                "phpstan/phpstan": "^0.12.20",
                "phpunit/phpunit": "^7.5 || ^9.1.5"
            },
            "type": "library",
            "extra": {
                "branch-alias": {
                    "dev-master": "1.11.x-dev"
                }
            },
            "autoload": {
                "psr-4": {
                    "Doctrine\\Common\\Annotations\\": "lib/Doctrine/Common/Annotations"
                }
            },
            "notification-url": "https://packagist.org/downloads/",
            "license": [
                "MIT"
            ],
            "authors": [
                {
                    "name": "Guilherme Blanco",
                    "email": "guilhermeblanco@gmail.com"
                },
                {
                    "name": "Roman Borschel",
                    "email": "roman@code-factory.org"
                },
                {
                    "name": "Benjamin Eberlei",
                    "email": "kontakt@beberlei.de"
                },
                {
                    "name": "Jonathan Wage",
                    "email": "jonwage@gmail.com"
                },
                {
                    "name": "Johannes Schmitt",
                    "email": "schmittjoh@gmail.com"
                }
            ],
            "description": "Docblock Annotations Parser",
            "homepage": "https://www.doctrine-project.org/projects/annotations.html",
            "keywords": [
                "annotations",
                "docblock",
                "parser"
            ],
            "time": "2020-10-26T10:28:16+00:00"
        },
        {
            "name": "doctrine/instantiator",
            "version": "1.4.0",
            "source": {
                "type": "git",
                "url": "https://github.com/doctrine/instantiator.git",
                "reference": "d56bf6102915de5702778fe20f2de3b2fe570b5b"
            },
            "dist": {
                "type": "zip",
                "url": "https://api.github.com/repos/doctrine/instantiator/zipball/d56bf6102915de5702778fe20f2de3b2fe570b5b",
                "reference": "d56bf6102915de5702778fe20f2de3b2fe570b5b",
                "shasum": ""
            },
            "require": {
                "php": "^7.1 || ^8.0"
            },
            "require-dev": {
                "doctrine/coding-standard": "^8.0",
                "ext-pdo": "*",
                "ext-phar": "*",
                "phpbench/phpbench": "^0.13 || 1.0.0-alpha2",
                "phpstan/phpstan": "^0.12",
                "phpstan/phpstan-phpunit": "^0.12",
                "phpunit/phpunit": "^7.0 || ^8.0 || ^9.0"
            },
            "type": "library",
            "autoload": {
                "psr-4": {
                    "Doctrine\\Instantiator\\": "src/Doctrine/Instantiator/"
                }
            },
            "notification-url": "https://packagist.org/downloads/",
            "license": [
                "MIT"
            ],
            "authors": [
                {
                    "name": "Marco Pivetta",
                    "email": "ocramius@gmail.com",
                    "homepage": "https://ocramius.github.io/"
                }
            ],
            "description": "A small, lightweight utility to instantiate objects in PHP without invoking their constructors",
            "homepage": "https://www.doctrine-project.org/projects/instantiator.html",
            "keywords": [
                "constructor",
                "instantiate"
            ],
            "funding": [
                {
                    "url": "https://www.doctrine-project.org/sponsorship.html",
                    "type": "custom"
                },
                {
                    "url": "https://www.patreon.com/phpdoctrine",
                    "type": "patreon"
                },
                {
                    "url": "https://tidelift.com/funding/github/packagist/doctrine%2Finstantiator",
                    "type": "tidelift"
                }
            ],
            "time": "2020-11-10T18:47:58+00:00"
        },
        {
            "name": "doctrine/lexer",
            "version": "1.2.1",
            "source": {
                "type": "git",
                "url": "https://github.com/doctrine/lexer.git",
                "reference": "e864bbf5904cb8f5bb334f99209b48018522f042"
            },
            "dist": {
                "type": "zip",
                "url": "https://api.github.com/repos/doctrine/lexer/zipball/e864bbf5904cb8f5bb334f99209b48018522f042",
                "reference": "e864bbf5904cb8f5bb334f99209b48018522f042",
                "shasum": ""
            },
            "require": {
                "php": "^7.2 || ^8.0"
            },
            "require-dev": {
                "doctrine/coding-standard": "^6.0",
                "phpstan/phpstan": "^0.11.8",
                "phpunit/phpunit": "^8.2"
            },
            "type": "library",
            "extra": {
                "branch-alias": {
                    "dev-master": "1.2.x-dev"
                }
            },
            "autoload": {
                "psr-4": {
                    "Doctrine\\Common\\Lexer\\": "lib/Doctrine/Common/Lexer"
                }
            },
            "notification-url": "https://packagist.org/downloads/",
            "license": [
                "MIT"
            ],
            "authors": [
                {
                    "name": "Guilherme Blanco",
                    "email": "guilhermeblanco@gmail.com"
                },
                {
                    "name": "Roman Borschel",
                    "email": "roman@code-factory.org"
                },
                {
                    "name": "Johannes Schmitt",
                    "email": "schmittjoh@gmail.com"
                }
            ],
            "description": "PHP Doctrine Lexer parser library that can be used in Top-Down, Recursive Descent Parsers.",
            "homepage": "https://www.doctrine-project.org/projects/lexer.html",
            "keywords": [
                "annotations",
                "docblock",
                "lexer",
                "parser",
                "php"
            ],
            "funding": [
                {
                    "url": "https://www.doctrine-project.org/sponsorship.html",
                    "type": "custom"
                },
                {
                    "url": "https://www.patreon.com/phpdoctrine",
                    "type": "patreon"
                },
                {
                    "url": "https://tidelift.com/funding/github/packagist/doctrine%2Flexer",
                    "type": "tidelift"
                }
            ],
            "time": "2020-05-25T17:44:05+00:00"
        },
        {
            "name": "friendsofphp/php-cs-fixer",
            "version": "v2.16.7",
            "source": {
                "type": "git",
                "url": "https://github.com/FriendsOfPHP/PHP-CS-Fixer.git",
                "reference": "4e35806a6d7d8510d6842ae932e8832363d22c87"
            },
            "dist": {
                "type": "zip",
                "url": "https://api.github.com/repos/FriendsOfPHP/PHP-CS-Fixer/zipball/4e35806a6d7d8510d6842ae932e8832363d22c87",
                "reference": "4e35806a6d7d8510d6842ae932e8832363d22c87",
                "shasum": ""
            },
            "require": {
                "composer/semver": "^1.4 || ^2.0 || ^3.0",
                "composer/xdebug-handler": "^1.2",
                "doctrine/annotations": "^1.2",
                "ext-json": "*",
                "ext-tokenizer": "*",
                "php": "^7.1",
                "php-cs-fixer/diff": "^1.3",
                "symfony/console": "^3.4.43 || ^4.1.6 || ^5.0",
                "symfony/event-dispatcher": "^3.0 || ^4.0 || ^5.0",
                "symfony/filesystem": "^3.0 || ^4.0 || ^5.0",
                "symfony/finder": "^3.0 || ^4.0 || ^5.0",
                "symfony/options-resolver": "^3.0 || ^4.0 || ^5.0",
                "symfony/polyfill-php70": "^1.0",
                "symfony/polyfill-php72": "^1.4",
                "symfony/process": "^3.0 || ^4.0 || ^5.0",
                "symfony/stopwatch": "^3.0 || ^4.0 || ^5.0"
            },
            "require-dev": {
                "johnkary/phpunit-speedtrap": "^1.1 || ^2.0 || ^3.0",
                "justinrainbow/json-schema": "^5.0",
                "keradus/cli-executor": "^1.4",
                "mikey179/vfsstream": "^1.6",
                "php-coveralls/php-coveralls": "^2.4.1",
                "php-cs-fixer/accessible-object": "^1.0",
                "php-cs-fixer/phpunit-constraint-isidenticalstring": "^1.2",
                "php-cs-fixer/phpunit-constraint-xmlmatchesxsd": "^1.2.1",
                "phpunit/phpunit": "^5.7.27 || ^6.5.14 || ^7.1",
                "phpunitgoodpractices/traits": "^1.9.1",
                "symfony/phpunit-bridge": "^5.1",
                "symfony/yaml": "^3.0 || ^4.0 || ^5.0"
            },
            "suggest": {
                "ext-dom": "For handling output formats in XML",
                "ext-mbstring": "For handling non-UTF8 characters.",
                "php-cs-fixer/phpunit-constraint-isidenticalstring": "For IsIdenticalString constraint.",
                "php-cs-fixer/phpunit-constraint-xmlmatchesxsd": "For XmlMatchesXsd constraint.",
                "symfony/polyfill-mbstring": "When enabling `ext-mbstring` is not possible."
            },
            "bin": [
                "php-cs-fixer"
            ],
            "type": "application",
            "autoload": {
                "psr-4": {
                    "PhpCsFixer\\": "src/"
                },
                "classmap": [
                    "tests/Test/AbstractFixerTestCase.php",
                    "tests/Test/AbstractIntegrationCaseFactory.php",
                    "tests/Test/AbstractIntegrationTestCase.php",
                    "tests/Test/Assert/AssertTokensTrait.php",
                    "tests/Test/IntegrationCase.php",
                    "tests/Test/IntegrationCaseFactory.php",
                    "tests/Test/IntegrationCaseFactoryInterface.php",
                    "tests/Test/InternalIntegrationCaseFactory.php",
                    "tests/Test/IsIdenticalConstraint.php",
                    "tests/TestCase.php"
                ]
            },
            "notification-url": "https://packagist.org/downloads/",
            "license": [
                "MIT"
            ],
            "authors": [
                {
                    "name": "Fabien Potencier",
                    "email": "fabien@symfony.com"
                },
                {
                    "name": "Dariusz Rumiński",
                    "email": "dariusz.ruminski@gmail.com"
                }
            ],
            "description": "A tool to automatically fix PHP code style",
            "funding": [
                {
                    "url": "https://github.com/keradus",
                    "type": "github"
                }
            ],
            "time": "2020-10-27T22:44:27+00:00"
        },
        {
            "name": "hamcrest/hamcrest-php",
            "version": "v2.0.1",
            "source": {
                "type": "git",
                "url": "https://github.com/hamcrest/hamcrest-php.git",
                "reference": "8c3d0a3f6af734494ad8f6fbbee0ba92422859f3"
            },
            "dist": {
                "type": "zip",
                "url": "https://api.github.com/repos/hamcrest/hamcrest-php/zipball/8c3d0a3f6af734494ad8f6fbbee0ba92422859f3",
                "reference": "8c3d0a3f6af734494ad8f6fbbee0ba92422859f3",
                "shasum": ""
            },
            "require": {
                "php": "^5.3|^7.0|^8.0"
            },
            "replace": {
                "cordoval/hamcrest-php": "*",
                "davedevelopment/hamcrest-php": "*",
                "kodova/hamcrest-php": "*"
            },
            "require-dev": {
                "phpunit/php-file-iterator": "^1.4 || ^2.0",
                "phpunit/phpunit": "^4.8.36 || ^5.7 || ^6.5 || ^7.0"
            },
            "type": "library",
            "extra": {
                "branch-alias": {
                    "dev-master": "2.1-dev"
                }
            },
            "autoload": {
                "classmap": [
                    "hamcrest"
                ]
            },
            "notification-url": "https://packagist.org/downloads/",
            "license": [
                "BSD-3-Clause"
            ],
            "description": "This is the PHP port of Hamcrest Matchers",
            "keywords": [
                "test"
            ],
            "time": "2020-07-09T08:09:16+00:00"
        },
        {
            "name": "mockery/mockery",
            "version": "1.4.2",
            "source": {
                "type": "git",
                "url": "https://github.com/mockery/mockery.git",
                "reference": "20cab678faed06fac225193be281ea0fddb43b93"
            },
            "dist": {
                "type": "zip",
                "url": "https://api.github.com/repos/mockery/mockery/zipball/20cab678faed06fac225193be281ea0fddb43b93",
                "reference": "20cab678faed06fac225193be281ea0fddb43b93",
                "shasum": ""
            },
            "require": {
                "hamcrest/hamcrest-php": "^2.0.1",
                "lib-pcre": ">=7.0",
                "php": "^7.3 || ^8.0"
            },
            "conflict": {
                "phpunit/phpunit": "<8.0"
            },
            "require-dev": {
                "phpunit/phpunit": "^8.5 || ^9.3"
            },
            "type": "library",
            "extra": {
                "branch-alias": {
                    "dev-master": "1.4.x-dev"
                }
            },
            "autoload": {
                "psr-0": {
                    "Mockery": "library/"
                }
            },
            "notification-url": "https://packagist.org/downloads/",
            "license": [
                "BSD-3-Clause"
            ],
            "authors": [
                {
                    "name": "Pádraic Brady",
                    "email": "padraic.brady@gmail.com",
                    "homepage": "http://blog.astrumfutura.com"
                },
                {
                    "name": "Dave Marshall",
                    "email": "dave.marshall@atstsolutions.co.uk",
                    "homepage": "http://davedevelopment.co.uk"
                }
            ],
            "description": "Mockery is a simple yet flexible PHP mock object framework",
            "homepage": "https://github.com/mockery/mockery",
            "keywords": [
                "BDD",
                "TDD",
                "library",
                "mock",
                "mock objects",
                "mockery",
                "stub",
                "test",
                "test double",
                "testing"
            ],
            "time": "2020-08-11T18:10:13+00:00"
        },
        {
            "name": "myclabs/deep-copy",
            "version": "1.10.2",
            "source": {
                "type": "git",
                "url": "https://github.com/myclabs/DeepCopy.git",
                "reference": "776f831124e9c62e1a2c601ecc52e776d8bb7220"
            },
            "dist": {
                "type": "zip",
                "url": "https://api.github.com/repos/myclabs/DeepCopy/zipball/776f831124e9c62e1a2c601ecc52e776d8bb7220",
                "reference": "776f831124e9c62e1a2c601ecc52e776d8bb7220",
                "shasum": ""
            },
            "require": {
                "php": "^7.1 || ^8.0"
            },
            "replace": {
                "myclabs/deep-copy": "self.version"
            },
            "require-dev": {
                "doctrine/collections": "^1.0",
                "doctrine/common": "^2.6",
                "phpunit/phpunit": "^7.1"
            },
            "type": "library",
            "autoload": {
                "psr-4": {
                    "DeepCopy\\": "src/DeepCopy/"
                },
                "files": [
                    "src/DeepCopy/deep_copy.php"
                ]
            },
            "notification-url": "https://packagist.org/downloads/",
            "license": [
                "MIT"
            ],
            "description": "Create deep copies (clones) of your objects",
            "keywords": [
                "clone",
                "copy",
                "duplicate",
                "object",
                "object graph"
            ],
            "funding": [
                {
                    "url": "https://tidelift.com/funding/github/packagist/myclabs/deep-copy",
                    "type": "tidelift"
                }
            ],
            "time": "2020-11-13T09:40:50+00:00"
        },
        {
            "name": "nikic/php-parser",
            "version": "v4.10.2",
            "source": {
                "type": "git",
                "url": "https://github.com/nikic/PHP-Parser.git",
                "reference": "658f1be311a230e0907f5dfe0213742aff0596de"
            },
            "dist": {
                "type": "zip",
                "url": "https://api.github.com/repos/nikic/PHP-Parser/zipball/658f1be311a230e0907f5dfe0213742aff0596de",
                "reference": "658f1be311a230e0907f5dfe0213742aff0596de",
                "shasum": ""
            },
            "require": {
                "ext-tokenizer": "*",
                "php": ">=7.0"
            },
            "require-dev": {
                "ircmaxell/php-yacc": "^0.0.7",
                "phpunit/phpunit": "^6.5 || ^7.0 || ^8.0 || ^9.0"
            },
            "bin": [
                "bin/php-parse"
            ],
            "type": "library",
            "extra": {
                "branch-alias": {
                    "dev-master": "4.9-dev"
                }
            },
            "autoload": {
                "psr-4": {
                    "PhpParser\\": "lib/PhpParser"
                }
            },
            "notification-url": "https://packagist.org/downloads/",
            "license": [
                "BSD-3-Clause"
            ],
            "authors": [
                {
                    "name": "Nikita Popov"
                }
            ],
            "description": "A PHP parser written in PHP",
            "keywords": [
                "parser",
                "php"
            ],
            "time": "2020-09-26T10:30:38+00:00"
        },
        {
            "name": "phar-io/manifest",
            "version": "2.0.1",
            "source": {
                "type": "git",
                "url": "https://github.com/phar-io/manifest.git",
                "reference": "85265efd3af7ba3ca4b2a2c34dbfc5788dd29133"
            },
            "dist": {
                "type": "zip",
                "url": "https://api.github.com/repos/phar-io/manifest/zipball/85265efd3af7ba3ca4b2a2c34dbfc5788dd29133",
                "reference": "85265efd3af7ba3ca4b2a2c34dbfc5788dd29133",
                "shasum": ""
            },
            "require": {
                "ext-dom": "*",
                "ext-phar": "*",
                "ext-xmlwriter": "*",
                "phar-io/version": "^3.0.1",
                "php": "^7.2 || ^8.0"
            },
            "type": "library",
            "extra": {
                "branch-alias": {
                    "dev-master": "2.0.x-dev"
                }
            },
            "autoload": {
                "classmap": [
                    "src/"
                ]
            },
            "notification-url": "https://packagist.org/downloads/",
            "license": [
                "BSD-3-Clause"
            ],
            "authors": [
                {
                    "name": "Arne Blankerts",
                    "email": "arne@blankerts.de",
                    "role": "Developer"
                },
                {
                    "name": "Sebastian Heuer",
                    "email": "sebastian@phpeople.de",
                    "role": "Developer"
                },
                {
                    "name": "Sebastian Bergmann",
                    "email": "sebastian@phpunit.de",
                    "role": "Developer"
                }
            ],
            "description": "Component for reading phar.io manifest information from a PHP Archive (PHAR)",
            "time": "2020-06-27T14:33:11+00:00"
        },
        {
            "name": "phar-io/version",
            "version": "3.0.2",
            "source": {
                "type": "git",
                "url": "https://github.com/phar-io/version.git",
                "reference": "c6bb6825def89e0a32220f88337f8ceaf1975fa0"
            },
            "dist": {
                "type": "zip",
                "url": "https://api.github.com/repos/phar-io/version/zipball/c6bb6825def89e0a32220f88337f8ceaf1975fa0",
                "reference": "c6bb6825def89e0a32220f88337f8ceaf1975fa0",
                "shasum": ""
            },
            "require": {
                "php": "^7.2 || ^8.0"
            },
            "type": "library",
            "autoload": {
                "classmap": [
                    "src/"
                ]
            },
            "notification-url": "https://packagist.org/downloads/",
            "license": [
                "BSD-3-Clause"
            ],
            "authors": [
                {
                    "name": "Arne Blankerts",
                    "email": "arne@blankerts.de",
                    "role": "Developer"
                },
                {
                    "name": "Sebastian Heuer",
                    "email": "sebastian@phpeople.de",
                    "role": "Developer"
                },
                {
                    "name": "Sebastian Bergmann",
                    "email": "sebastian@phpunit.de",
                    "role": "Developer"
                }
            ],
            "description": "Library for handling version information and constraints",
            "time": "2020-06-27T14:39:04+00:00"
        },
        {
            "name": "php-cs-fixer/diff",
            "version": "v1.3.1",
            "source": {
                "type": "git",
                "url": "https://github.com/PHP-CS-Fixer/diff.git",
                "reference": "dbd31aeb251639ac0b9e7e29405c1441907f5759"
            },
            "dist": {
                "type": "zip",
                "url": "https://api.github.com/repos/PHP-CS-Fixer/diff/zipball/dbd31aeb251639ac0b9e7e29405c1441907f5759",
                "reference": "dbd31aeb251639ac0b9e7e29405c1441907f5759",
                "shasum": ""
            },
            "require": {
                "php": "^5.6 || ^7.0 || ^8.0"
            },
            "require-dev": {
                "phpunit/phpunit": "^5.7.23 || ^6.4.3 || ^7.0",
                "symfony/process": "^3.3"
            },
            "type": "library",
            "autoload": {
                "classmap": [
                    "src/"
                ]
            },
            "notification-url": "https://packagist.org/downloads/",
            "license": [
                "BSD-3-Clause"
            ],
            "authors": [
                {
                    "name": "Sebastian Bergmann",
                    "email": "sebastian@phpunit.de"
                },
                {
                    "name": "Kore Nordmann",
                    "email": "mail@kore-nordmann.de"
                },
                {
                    "name": "SpacePossum"
                }
            ],
            "description": "sebastian/diff v2 backport support for PHP5.6",
            "homepage": "https://github.com/PHP-CS-Fixer",
            "keywords": [
                "diff"
            ],
            "time": "2020-10-14T08:39:05+00:00"
        },
        {
            "name": "phpdocumentor/reflection-common",
            "version": "2.2.0",
            "source": {
                "type": "git",
                "url": "https://github.com/phpDocumentor/ReflectionCommon.git",
                "reference": "1d01c49d4ed62f25aa84a747ad35d5a16924662b"
            },
            "dist": {
                "type": "zip",
                "url": "https://api.github.com/repos/phpDocumentor/ReflectionCommon/zipball/1d01c49d4ed62f25aa84a747ad35d5a16924662b",
                "reference": "1d01c49d4ed62f25aa84a747ad35d5a16924662b",
                "shasum": ""
            },
            "require": {
                "php": "^7.2 || ^8.0"
            },
            "type": "library",
            "extra": {
                "branch-alias": {
                    "dev-2.x": "2.x-dev"
                }
            },
            "autoload": {
                "psr-4": {
                    "phpDocumentor\\Reflection\\": "src/"
                }
            },
            "notification-url": "https://packagist.org/downloads/",
            "license": [
                "MIT"
            ],
            "authors": [
                {
                    "name": "Jaap van Otterdijk",
                    "email": "opensource@ijaap.nl"
                }
            ],
            "description": "Common reflection classes used by phpdocumentor to reflect the code structure",
            "homepage": "http://www.phpdoc.org",
            "keywords": [
                "FQSEN",
                "phpDocumentor",
                "phpdoc",
                "reflection",
                "static analysis"
            ],
            "time": "2020-06-27T09:03:43+00:00"
        },
        {
            "name": "phpdocumentor/reflection-docblock",
            "version": "5.2.2",
            "source": {
                "type": "git",
                "url": "https://github.com/phpDocumentor/ReflectionDocBlock.git",
                "reference": "069a785b2141f5bcf49f3e353548dc1cce6df556"
            },
            "dist": {
                "type": "zip",
                "url": "https://api.github.com/repos/phpDocumentor/ReflectionDocBlock/zipball/069a785b2141f5bcf49f3e353548dc1cce6df556",
                "reference": "069a785b2141f5bcf49f3e353548dc1cce6df556",
                "shasum": ""
            },
            "require": {
                "ext-filter": "*",
                "php": "^7.2 || ^8.0",
                "phpdocumentor/reflection-common": "^2.2",
                "phpdocumentor/type-resolver": "^1.3",
                "webmozart/assert": "^1.9.1"
            },
            "require-dev": {
                "mockery/mockery": "~1.3.2"
            },
            "type": "library",
            "extra": {
                "branch-alias": {
                    "dev-master": "5.x-dev"
                }
            },
            "autoload": {
                "psr-4": {
                    "phpDocumentor\\Reflection\\": "src"
                }
            },
            "notification-url": "https://packagist.org/downloads/",
            "license": [
                "MIT"
            ],
            "authors": [
                {
                    "name": "Mike van Riel",
                    "email": "me@mikevanriel.com"
                },
                {
                    "name": "Jaap van Otterdijk",
                    "email": "account@ijaap.nl"
                }
            ],
            "description": "With this component, a library can provide support for annotations via DocBlocks or otherwise retrieve information that is embedded in a DocBlock.",
            "time": "2020-09-03T19:13:55+00:00"
        },
        {
            "name": "phpdocumentor/type-resolver",
            "version": "1.4.0",
            "source": {
                "type": "git",
                "url": "https://github.com/phpDocumentor/TypeResolver.git",
                "reference": "6a467b8989322d92aa1c8bf2bebcc6e5c2ba55c0"
            },
            "dist": {
                "type": "zip",
                "url": "https://api.github.com/repos/phpDocumentor/TypeResolver/zipball/6a467b8989322d92aa1c8bf2bebcc6e5c2ba55c0",
                "reference": "6a467b8989322d92aa1c8bf2bebcc6e5c2ba55c0",
                "shasum": ""
            },
            "require": {
                "php": "^7.2 || ^8.0",
                "phpdocumentor/reflection-common": "^2.0"
            },
            "require-dev": {
                "ext-tokenizer": "*"
            },
            "type": "library",
            "extra": {
                "branch-alias": {
                    "dev-1.x": "1.x-dev"
                }
            },
            "autoload": {
                "psr-4": {
                    "phpDocumentor\\Reflection\\": "src"
                }
            },
            "notification-url": "https://packagist.org/downloads/",
            "license": [
                "MIT"
            ],
            "authors": [
                {
                    "name": "Mike van Riel",
                    "email": "me@mikevanriel.com"
                }
            ],
            "description": "A PSR-5 based resolver of Class names, Types and Structural Element Names",
            "time": "2020-09-17T18:55:26+00:00"
        },
        {
            "name": "phpspec/prophecy",
            "version": "1.12.1",
            "source": {
                "type": "git",
                "url": "https://github.com/phpspec/prophecy.git",
                "reference": "8ce87516be71aae9b956f81906aaf0338e0d8a2d"
            },
            "dist": {
                "type": "zip",
                "url": "https://api.github.com/repos/phpspec/prophecy/zipball/8ce87516be71aae9b956f81906aaf0338e0d8a2d",
                "reference": "8ce87516be71aae9b956f81906aaf0338e0d8a2d",
                "shasum": ""
            },
            "require": {
                "doctrine/instantiator": "^1.2",
                "php": "^7.2 || ~8.0, <8.1",
                "phpdocumentor/reflection-docblock": "^5.2",
                "sebastian/comparator": "^3.0 || ^4.0",
                "sebastian/recursion-context": "^3.0 || ^4.0"
            },
            "require-dev": {
                "phpspec/phpspec": "^6.0",
                "phpunit/phpunit": "^8.0 || ^9.0 <9.3"
            },
            "type": "library",
            "extra": {
                "branch-alias": {
                    "dev-master": "1.11.x-dev"
                }
            },
            "autoload": {
                "psr-4": {
                    "Prophecy\\": "src/Prophecy"
                }
            },
            "notification-url": "https://packagist.org/downloads/",
            "license": [
                "MIT"
            ],
            "authors": [
                {
                    "name": "Konstantin Kudryashov",
                    "email": "ever.zet@gmail.com",
                    "homepage": "http://everzet.com"
                },
                {
                    "name": "Marcello Duarte",
                    "email": "marcello.duarte@gmail.com"
                }
            ],
            "description": "Highly opinionated mocking framework for PHP 5.3+",
            "homepage": "https://github.com/phpspec/prophecy",
            "keywords": [
                "Double",
                "Dummy",
                "fake",
                "mock",
                "spy",
                "stub"
            ],
            "time": "2020-09-29T09:10:42+00:00"
        },
        {
            "name": "phpunit/php-code-coverage",
            "version": "9.2.3",
            "source": {
                "type": "git",
                "url": "https://github.com/sebastianbergmann/php-code-coverage.git",
                "reference": "6b20e2055f7c29b56cb3870b3de7cc463d7add41"
            },
            "dist": {
                "type": "zip",
                "url": "https://api.github.com/repos/sebastianbergmann/php-code-coverage/zipball/6b20e2055f7c29b56cb3870b3de7cc463d7add41",
                "reference": "6b20e2055f7c29b56cb3870b3de7cc463d7add41",
                "shasum": ""
            },
            "require": {
                "ext-dom": "*",
                "ext-libxml": "*",
                "ext-xmlwriter": "*",
                "nikic/php-parser": "^4.10.2",
                "php": ">=7.3",
                "phpunit/php-file-iterator": "^3.0.3",
                "phpunit/php-text-template": "^2.0.2",
                "sebastian/code-unit-reverse-lookup": "^2.0.2",
                "sebastian/complexity": "^2.0",
                "sebastian/environment": "^5.1.2",
                "sebastian/lines-of-code": "^1.0",
                "sebastian/version": "^3.0.1",
                "theseer/tokenizer": "^1.2.0"
            },
            "require-dev": {
                "phpunit/phpunit": "^9.3"
            },
            "suggest": {
                "ext-pcov": "*",
                "ext-xdebug": "*"
            },
            "type": "library",
            "extra": {
                "branch-alias": {
                    "dev-master": "9.2-dev"
                }
            },
            "autoload": {
                "classmap": [
                    "src/"
                ]
            },
            "notification-url": "https://packagist.org/downloads/",
            "license": [
                "BSD-3-Clause"
            ],
            "authors": [
                {
                    "name": "Sebastian Bergmann",
                    "email": "sebastian@phpunit.de",
                    "role": "lead"
                }
            ],
            "description": "Library that provides collection, processing, and rendering functionality for PHP code coverage information.",
            "homepage": "https://github.com/sebastianbergmann/php-code-coverage",
            "keywords": [
                "coverage",
                "testing",
                "xunit"
            ],
            "funding": [
                {
                    "url": "https://github.com/sebastianbergmann",
                    "type": "github"
                }
            ],
            "time": "2020-10-30T10:46:41+00:00"
        },
        {
            "name": "phpunit/php-file-iterator",
            "version": "3.0.5",
            "source": {
                "type": "git",
                "url": "https://github.com/sebastianbergmann/php-file-iterator.git",
                "reference": "aa4be8575f26070b100fccb67faabb28f21f66f8"
            },
            "dist": {
                "type": "zip",
                "url": "https://api.github.com/repos/sebastianbergmann/php-file-iterator/zipball/aa4be8575f26070b100fccb67faabb28f21f66f8",
                "reference": "aa4be8575f26070b100fccb67faabb28f21f66f8",
                "shasum": ""
            },
            "require": {
                "php": ">=7.3"
            },
            "require-dev": {
                "phpunit/phpunit": "^9.3"
            },
            "type": "library",
            "extra": {
                "branch-alias": {
                    "dev-master": "3.0-dev"
                }
            },
            "autoload": {
                "classmap": [
                    "src/"
                ]
            },
            "notification-url": "https://packagist.org/downloads/",
            "license": [
                "BSD-3-Clause"
            ],
            "authors": [
                {
                    "name": "Sebastian Bergmann",
                    "email": "sebastian@phpunit.de",
                    "role": "lead"
                }
            ],
            "description": "FilterIterator implementation that filters files based on a list of suffixes.",
            "homepage": "https://github.com/sebastianbergmann/php-file-iterator/",
            "keywords": [
                "filesystem",
                "iterator"
            ],
            "funding": [
                {
                    "url": "https://github.com/sebastianbergmann",
                    "type": "github"
                }
            ],
            "time": "2020-09-28T05:57:25+00:00"
        },
        {
            "name": "phpunit/php-invoker",
            "version": "3.1.1",
            "source": {
                "type": "git",
                "url": "https://github.com/sebastianbergmann/php-invoker.git",
                "reference": "5a10147d0aaf65b58940a0b72f71c9ac0423cc67"
            },
            "dist": {
                "type": "zip",
                "url": "https://api.github.com/repos/sebastianbergmann/php-invoker/zipball/5a10147d0aaf65b58940a0b72f71c9ac0423cc67",
                "reference": "5a10147d0aaf65b58940a0b72f71c9ac0423cc67",
                "shasum": ""
            },
            "require": {
                "php": ">=7.3"
            },
            "require-dev": {
                "ext-pcntl": "*",
                "phpunit/phpunit": "^9.3"
            },
            "suggest": {
                "ext-pcntl": "*"
            },
            "type": "library",
            "extra": {
                "branch-alias": {
                    "dev-master": "3.1-dev"
                }
            },
            "autoload": {
                "classmap": [
                    "src/"
                ]
            },
            "notification-url": "https://packagist.org/downloads/",
            "license": [
                "BSD-3-Clause"
            ],
            "authors": [
                {
                    "name": "Sebastian Bergmann",
                    "email": "sebastian@phpunit.de",
                    "role": "lead"
                }
            ],
            "description": "Invoke callables with a timeout",
            "homepage": "https://github.com/sebastianbergmann/php-invoker/",
            "keywords": [
                "process"
            ],
            "funding": [
                {
                    "url": "https://github.com/sebastianbergmann",
                    "type": "github"
                }
            ],
            "time": "2020-09-28T05:58:55+00:00"
        },
        {
            "name": "phpunit/php-text-template",
            "version": "2.0.4",
            "source": {
                "type": "git",
                "url": "https://github.com/sebastianbergmann/php-text-template.git",
                "reference": "5da5f67fc95621df9ff4c4e5a84d6a8a2acf7c28"
            },
            "dist": {
                "type": "zip",
                "url": "https://api.github.com/repos/sebastianbergmann/php-text-template/zipball/5da5f67fc95621df9ff4c4e5a84d6a8a2acf7c28",
                "reference": "5da5f67fc95621df9ff4c4e5a84d6a8a2acf7c28",
                "shasum": ""
            },
            "require": {
                "php": ">=7.3"
            },
            "require-dev": {
                "phpunit/phpunit": "^9.3"
            },
            "type": "library",
            "extra": {
                "branch-alias": {
                    "dev-master": "2.0-dev"
                }
            },
            "autoload": {
                "classmap": [
                    "src/"
                ]
            },
            "notification-url": "https://packagist.org/downloads/",
            "license": [
                "BSD-3-Clause"
            ],
            "authors": [
                {
                    "name": "Sebastian Bergmann",
                    "email": "sebastian@phpunit.de",
                    "role": "lead"
                }
            ],
            "description": "Simple template engine.",
            "homepage": "https://github.com/sebastianbergmann/php-text-template/",
            "keywords": [
                "template"
            ],
            "funding": [
                {
                    "url": "https://github.com/sebastianbergmann",
                    "type": "github"
                }
            ],
            "time": "2020-10-26T05:33:50+00:00"
        },
        {
            "name": "phpunit/php-timer",
            "version": "5.0.3",
            "source": {
                "type": "git",
                "url": "https://github.com/sebastianbergmann/php-timer.git",
                "reference": "5a63ce20ed1b5bf577850e2c4e87f4aa902afbd2"
            },
            "dist": {
                "type": "zip",
                "url": "https://api.github.com/repos/sebastianbergmann/php-timer/zipball/5a63ce20ed1b5bf577850e2c4e87f4aa902afbd2",
                "reference": "5a63ce20ed1b5bf577850e2c4e87f4aa902afbd2",
                "shasum": ""
            },
            "require": {
                "php": ">=7.3"
            },
            "require-dev": {
                "phpunit/phpunit": "^9.3"
            },
            "type": "library",
            "extra": {
                "branch-alias": {
                    "dev-master": "5.0-dev"
                }
            },
            "autoload": {
                "classmap": [
                    "src/"
                ]
            },
            "notification-url": "https://packagist.org/downloads/",
            "license": [
                "BSD-3-Clause"
            ],
            "authors": [
                {
                    "name": "Sebastian Bergmann",
                    "email": "sebastian@phpunit.de",
                    "role": "lead"
                }
            ],
            "description": "Utility class for timing",
            "homepage": "https://github.com/sebastianbergmann/php-timer/",
            "keywords": [
                "timer"
            ],
            "funding": [
                {
                    "url": "https://github.com/sebastianbergmann",
                    "type": "github"
                }
            ],
            "time": "2020-10-26T13:16:10+00:00"
        },
        {
            "name": "phpunit/phpunit",
            "version": "9.4.3",
            "source": {
                "type": "git",
                "url": "https://github.com/sebastianbergmann/phpunit.git",
                "reference": "9fa359ff5ddaa5eb2be2bedb08a6a5787a5807ab"
            },
            "dist": {
                "type": "zip",
                "url": "https://api.github.com/repos/sebastianbergmann/phpunit/zipball/9fa359ff5ddaa5eb2be2bedb08a6a5787a5807ab",
                "reference": "9fa359ff5ddaa5eb2be2bedb08a6a5787a5807ab",
                "shasum": ""
            },
            "require": {
                "doctrine/instantiator": "^1.3.1",
                "ext-dom": "*",
                "ext-json": "*",
                "ext-libxml": "*",
                "ext-mbstring": "*",
                "ext-xml": "*",
                "ext-xmlwriter": "*",
                "myclabs/deep-copy": "^1.10.1",
                "phar-io/manifest": "^2.0.1",
                "phar-io/version": "^3.0.2",
                "php": ">=7.3",
                "phpspec/prophecy": "^1.12.1",
                "phpunit/php-code-coverage": "^9.2",
                "phpunit/php-file-iterator": "^3.0.5",
                "phpunit/php-invoker": "^3.1.1",
                "phpunit/php-text-template": "^2.0.3",
                "phpunit/php-timer": "^5.0.2",
                "sebastian/cli-parser": "^1.0.1",
                "sebastian/code-unit": "^1.0.6",
                "sebastian/comparator": "^4.0.5",
                "sebastian/diff": "^4.0.3",
                "sebastian/environment": "^5.1.3",
                "sebastian/exporter": "^4.0.3",
                "sebastian/global-state": "^5.0.1",
                "sebastian/object-enumerator": "^4.0.3",
                "sebastian/resource-operations": "^3.0.3",
                "sebastian/type": "^2.3",
                "sebastian/version": "^3.0.2"
            },
            "require-dev": {
                "ext-pdo": "*",
                "phpspec/prophecy-phpunit": "^2.0.1"
            },
            "suggest": {
                "ext-soap": "*",
                "ext-xdebug": "*"
            },
            "bin": [
                "phpunit"
            ],
            "type": "library",
            "extra": {
                "branch-alias": {
                    "dev-master": "9.4-dev"
                }
            },
            "autoload": {
                "classmap": [
                    "src/"
                ],
                "files": [
                    "src/Framework/Assert/Functions.php"
                ]
            },
            "notification-url": "https://packagist.org/downloads/",
            "license": [
                "BSD-3-Clause"
            ],
            "authors": [
                {
                    "name": "Sebastian Bergmann",
                    "email": "sebastian@phpunit.de",
                    "role": "lead"
                }
            ],
            "description": "The PHP Unit Testing framework.",
            "homepage": "https://phpunit.de/",
            "keywords": [
                "phpunit",
                "testing",
                "xunit"
            ],
            "funding": [
                {
                    "url": "https://phpunit.de/donate.html",
                    "type": "custom"
                },
                {
                    "url": "https://github.com/sebastianbergmann",
                    "type": "github"
                }
            ],
            "time": "2020-11-10T12:53:30+00:00"
        },
        {
            "name": "psr/cache",
            "version": "1.0.1",
            "source": {
                "type": "git",
                "url": "https://github.com/php-fig/cache.git",
                "reference": "d11b50ad223250cf17b86e38383413f5a6764bf8"
            },
            "dist": {
                "type": "zip",
                "url": "https://api.github.com/repos/php-fig/cache/zipball/d11b50ad223250cf17b86e38383413f5a6764bf8",
                "reference": "d11b50ad223250cf17b86e38383413f5a6764bf8",
                "shasum": ""
            },
            "require": {
                "php": ">=5.3.0"
            },
            "type": "library",
            "extra": {
                "branch-alias": {
                    "dev-master": "1.0.x-dev"
                }
            },
            "autoload": {
                "psr-4": {
                    "Psr\\Cache\\": "src/"
                }
            },
            "notification-url": "https://packagist.org/downloads/",
            "license": [
                "MIT"
            ],
            "authors": [
                {
                    "name": "PHP-FIG",
                    "homepage": "http://www.php-fig.org/"
                }
            ],
            "description": "Common interface for caching libraries",
            "keywords": [
                "cache",
                "psr",
                "psr-6"
            ],
            "time": "2016-08-06T20:24:11+00:00"
        },
        {
            "name": "sebastian/cli-parser",
            "version": "1.0.1",
            "source": {
                "type": "git",
                "url": "https://github.com/sebastianbergmann/cli-parser.git",
                "reference": "442e7c7e687e42adc03470c7b668bc4b2402c0b2"
            },
            "dist": {
                "type": "zip",
                "url": "https://api.github.com/repos/sebastianbergmann/cli-parser/zipball/442e7c7e687e42adc03470c7b668bc4b2402c0b2",
                "reference": "442e7c7e687e42adc03470c7b668bc4b2402c0b2",
                "shasum": ""
            },
            "require": {
                "php": ">=7.3"
            },
            "require-dev": {
                "phpunit/phpunit": "^9.3"
            },
            "type": "library",
            "extra": {
                "branch-alias": {
                    "dev-master": "1.0-dev"
                }
            },
            "autoload": {
                "classmap": [
                    "src/"
                ]
            },
            "notification-url": "https://packagist.org/downloads/",
            "license": [
                "BSD-3-Clause"
            ],
            "authors": [
                {
                    "name": "Sebastian Bergmann",
                    "email": "sebastian@phpunit.de",
                    "role": "lead"
                }
            ],
            "description": "Library for parsing CLI options",
            "homepage": "https://github.com/sebastianbergmann/cli-parser",
            "funding": [
                {
                    "url": "https://github.com/sebastianbergmann",
                    "type": "github"
                }
            ],
            "time": "2020-09-28T06:08:49+00:00"
        },
        {
            "name": "sebastian/code-unit",
            "version": "1.0.8",
            "source": {
                "type": "git",
                "url": "https://github.com/sebastianbergmann/code-unit.git",
                "reference": "1fc9f64c0927627ef78ba436c9b17d967e68e120"
            },
            "dist": {
                "type": "zip",
                "url": "https://api.github.com/repos/sebastianbergmann/code-unit/zipball/1fc9f64c0927627ef78ba436c9b17d967e68e120",
                "reference": "1fc9f64c0927627ef78ba436c9b17d967e68e120",
                "shasum": ""
            },
            "require": {
                "php": ">=7.3"
            },
            "require-dev": {
                "phpunit/phpunit": "^9.3"
            },
            "type": "library",
            "extra": {
                "branch-alias": {
                    "dev-master": "1.0-dev"
                }
            },
            "autoload": {
                "classmap": [
                    "src/"
                ]
            },
            "notification-url": "https://packagist.org/downloads/",
            "license": [
                "BSD-3-Clause"
            ],
            "authors": [
                {
                    "name": "Sebastian Bergmann",
                    "email": "sebastian@phpunit.de",
                    "role": "lead"
                }
            ],
            "description": "Collection of value objects that represent the PHP code units",
            "homepage": "https://github.com/sebastianbergmann/code-unit",
            "funding": [
                {
                    "url": "https://github.com/sebastianbergmann",
                    "type": "github"
                }
            ],
            "time": "2020-10-26T13:08:54+00:00"
        },
        {
            "name": "sebastian/code-unit-reverse-lookup",
            "version": "2.0.3",
            "source": {
                "type": "git",
                "url": "https://github.com/sebastianbergmann/code-unit-reverse-lookup.git",
                "reference": "ac91f01ccec49fb77bdc6fd1e548bc70f7faa3e5"
            },
            "dist": {
                "type": "zip",
                "url": "https://api.github.com/repos/sebastianbergmann/code-unit-reverse-lookup/zipball/ac91f01ccec49fb77bdc6fd1e548bc70f7faa3e5",
                "reference": "ac91f01ccec49fb77bdc6fd1e548bc70f7faa3e5",
                "shasum": ""
            },
            "require": {
                "php": ">=7.3"
            },
            "require-dev": {
                "phpunit/phpunit": "^9.3"
            },
            "type": "library",
            "extra": {
                "branch-alias": {
                    "dev-master": "2.0-dev"
                }
            },
            "autoload": {
                "classmap": [
                    "src/"
                ]
            },
            "notification-url": "https://packagist.org/downloads/",
            "license": [
                "BSD-3-Clause"
            ],
            "authors": [
                {
                    "name": "Sebastian Bergmann",
                    "email": "sebastian@phpunit.de"
                }
            ],
            "description": "Looks up which function or method a line of code belongs to",
            "homepage": "https://github.com/sebastianbergmann/code-unit-reverse-lookup/",
            "funding": [
                {
                    "url": "https://github.com/sebastianbergmann",
                    "type": "github"
                }
            ],
            "time": "2020-09-28T05:30:19+00:00"
        },
        {
            "name": "sebastian/comparator",
            "version": "4.0.6",
            "source": {
                "type": "git",
                "url": "https://github.com/sebastianbergmann/comparator.git",
                "reference": "55f4261989e546dc112258c7a75935a81a7ce382"
            },
            "dist": {
                "type": "zip",
                "url": "https://api.github.com/repos/sebastianbergmann/comparator/zipball/55f4261989e546dc112258c7a75935a81a7ce382",
                "reference": "55f4261989e546dc112258c7a75935a81a7ce382",
                "shasum": ""
            },
            "require": {
                "php": ">=7.3",
                "sebastian/diff": "^4.0",
                "sebastian/exporter": "^4.0"
            },
            "require-dev": {
                "phpunit/phpunit": "^9.3"
            },
            "type": "library",
            "extra": {
                "branch-alias": {
                    "dev-master": "4.0-dev"
                }
            },
            "autoload": {
                "classmap": [
                    "src/"
                ]
            },
            "notification-url": "https://packagist.org/downloads/",
            "license": [
                "BSD-3-Clause"
            ],
            "authors": [
                {
                    "name": "Sebastian Bergmann",
                    "email": "sebastian@phpunit.de"
                },
                {
                    "name": "Jeff Welch",
                    "email": "whatthejeff@gmail.com"
                },
                {
                    "name": "Volker Dusch",
                    "email": "github@wallbash.com"
                },
                {
                    "name": "Bernhard Schussek",
                    "email": "bschussek@2bepublished.at"
                }
            ],
            "description": "Provides the functionality to compare PHP values for equality",
            "homepage": "https://github.com/sebastianbergmann/comparator",
            "keywords": [
                "comparator",
                "compare",
                "equality"
            ],
            "funding": [
                {
                    "url": "https://github.com/sebastianbergmann",
                    "type": "github"
                }
            ],
            "time": "2020-10-26T15:49:45+00:00"
        },
        {
            "name": "sebastian/complexity",
            "version": "2.0.2",
            "source": {
                "type": "git",
                "url": "https://github.com/sebastianbergmann/complexity.git",
                "reference": "739b35e53379900cc9ac327b2147867b8b6efd88"
            },
            "dist": {
                "type": "zip",
                "url": "https://api.github.com/repos/sebastianbergmann/complexity/zipball/739b35e53379900cc9ac327b2147867b8b6efd88",
                "reference": "739b35e53379900cc9ac327b2147867b8b6efd88",
                "shasum": ""
            },
            "require": {
                "nikic/php-parser": "^4.7",
                "php": ">=7.3"
            },
            "require-dev": {
                "phpunit/phpunit": "^9.3"
            },
            "type": "library",
            "extra": {
                "branch-alias": {
                    "dev-master": "2.0-dev"
                }
            },
            "autoload": {
                "classmap": [
                    "src/"
                ]
            },
            "notification-url": "https://packagist.org/downloads/",
            "license": [
                "BSD-3-Clause"
            ],
            "authors": [
                {
                    "name": "Sebastian Bergmann",
                    "email": "sebastian@phpunit.de",
                    "role": "lead"
                }
            ],
            "description": "Library for calculating the complexity of PHP code units",
            "homepage": "https://github.com/sebastianbergmann/complexity",
            "funding": [
                {
                    "url": "https://github.com/sebastianbergmann",
                    "type": "github"
                }
            ],
            "time": "2020-10-26T15:52:27+00:00"
        },
        {
            "name": "sebastian/diff",
            "version": "4.0.4",
            "source": {
                "type": "git",
                "url": "https://github.com/sebastianbergmann/diff.git",
                "reference": "3461e3fccc7cfdfc2720be910d3bd73c69be590d"
            },
            "dist": {
                "type": "zip",
                "url": "https://api.github.com/repos/sebastianbergmann/diff/zipball/3461e3fccc7cfdfc2720be910d3bd73c69be590d",
                "reference": "3461e3fccc7cfdfc2720be910d3bd73c69be590d",
                "shasum": ""
            },
            "require": {
                "php": ">=7.3"
            },
            "require-dev": {
                "phpunit/phpunit": "^9.3",
                "symfony/process": "^4.2 || ^5"
            },
            "type": "library",
            "extra": {
                "branch-alias": {
                    "dev-master": "4.0-dev"
                }
            },
            "autoload": {
                "classmap": [
                    "src/"
                ]
            },
            "notification-url": "https://packagist.org/downloads/",
            "license": [
                "BSD-3-Clause"
            ],
            "authors": [
                {
                    "name": "Sebastian Bergmann",
                    "email": "sebastian@phpunit.de"
                },
                {
                    "name": "Kore Nordmann",
                    "email": "mail@kore-nordmann.de"
                }
            ],
            "description": "Diff implementation",
            "homepage": "https://github.com/sebastianbergmann/diff",
            "keywords": [
                "diff",
                "udiff",
                "unidiff",
                "unified diff"
            ],
            "funding": [
                {
                    "url": "https://github.com/sebastianbergmann",
                    "type": "github"
                }
            ],
            "time": "2020-10-26T13:10:38+00:00"
        },
        {
            "name": "sebastian/environment",
            "version": "5.1.3",
            "source": {
                "type": "git",
                "url": "https://github.com/sebastianbergmann/environment.git",
                "reference": "388b6ced16caa751030f6a69e588299fa09200ac"
            },
            "dist": {
                "type": "zip",
                "url": "https://api.github.com/repos/sebastianbergmann/environment/zipball/388b6ced16caa751030f6a69e588299fa09200ac",
                "reference": "388b6ced16caa751030f6a69e588299fa09200ac",
                "shasum": ""
            },
            "require": {
                "php": ">=7.3"
            },
            "require-dev": {
                "phpunit/phpunit": "^9.3"
            },
            "suggest": {
                "ext-posix": "*"
            },
            "type": "library",
            "extra": {
                "branch-alias": {
                    "dev-master": "5.1-dev"
                }
            },
            "autoload": {
                "classmap": [
                    "src/"
                ]
            },
            "notification-url": "https://packagist.org/downloads/",
            "license": [
                "BSD-3-Clause"
            ],
            "authors": [
                {
                    "name": "Sebastian Bergmann",
                    "email": "sebastian@phpunit.de"
                }
            ],
            "description": "Provides functionality to handle HHVM/PHP environments",
            "homepage": "http://www.github.com/sebastianbergmann/environment",
            "keywords": [
                "Xdebug",
                "environment",
                "hhvm"
            ],
            "funding": [
                {
                    "url": "https://github.com/sebastianbergmann",
                    "type": "github"
                }
            ],
            "time": "2020-09-28T05:52:38+00:00"
        },
        {
            "name": "sebastian/exporter",
            "version": "4.0.3",
            "source": {
                "type": "git",
                "url": "https://github.com/sebastianbergmann/exporter.git",
                "reference": "d89cc98761b8cb5a1a235a6b703ae50d34080e65"
            },
            "dist": {
                "type": "zip",
                "url": "https://api.github.com/repos/sebastianbergmann/exporter/zipball/d89cc98761b8cb5a1a235a6b703ae50d34080e65",
                "reference": "d89cc98761b8cb5a1a235a6b703ae50d34080e65",
                "shasum": ""
            },
            "require": {
                "php": ">=7.3",
                "sebastian/recursion-context": "^4.0"
            },
            "require-dev": {
                "ext-mbstring": "*",
                "phpunit/phpunit": "^9.3"
            },
            "type": "library",
            "extra": {
                "branch-alias": {
                    "dev-master": "4.0-dev"
                }
            },
            "autoload": {
                "classmap": [
                    "src/"
                ]
            },
            "notification-url": "https://packagist.org/downloads/",
            "license": [
                "BSD-3-Clause"
            ],
            "authors": [
                {
                    "name": "Sebastian Bergmann",
                    "email": "sebastian@phpunit.de"
                },
                {
                    "name": "Jeff Welch",
                    "email": "whatthejeff@gmail.com"
                },
                {
                    "name": "Volker Dusch",
                    "email": "github@wallbash.com"
                },
                {
                    "name": "Adam Harvey",
                    "email": "aharvey@php.net"
                },
                {
                    "name": "Bernhard Schussek",
                    "email": "bschussek@gmail.com"
                }
            ],
            "description": "Provides the functionality to export PHP variables for visualization",
            "homepage": "http://www.github.com/sebastianbergmann/exporter",
            "keywords": [
                "export",
                "exporter"
            ],
            "funding": [
                {
                    "url": "https://github.com/sebastianbergmann",
                    "type": "github"
                }
            ],
            "time": "2020-09-28T05:24:23+00:00"
        },
        {
            "name": "sebastian/global-state",
            "version": "5.0.2",
            "source": {
                "type": "git",
                "url": "https://github.com/sebastianbergmann/global-state.git",
                "reference": "a90ccbddffa067b51f574dea6eb25d5680839455"
            },
            "dist": {
                "type": "zip",
                "url": "https://api.github.com/repos/sebastianbergmann/global-state/zipball/a90ccbddffa067b51f574dea6eb25d5680839455",
                "reference": "a90ccbddffa067b51f574dea6eb25d5680839455",
                "shasum": ""
            },
            "require": {
                "php": ">=7.3",
                "sebastian/object-reflector": "^2.0",
                "sebastian/recursion-context": "^4.0"
            },
            "require-dev": {
                "ext-dom": "*",
                "phpunit/phpunit": "^9.3"
            },
            "suggest": {
                "ext-uopz": "*"
            },
            "type": "library",
            "extra": {
                "branch-alias": {
                    "dev-master": "5.0-dev"
                }
            },
            "autoload": {
                "classmap": [
                    "src/"
                ]
            },
            "notification-url": "https://packagist.org/downloads/",
            "license": [
                "BSD-3-Clause"
            ],
            "authors": [
                {
                    "name": "Sebastian Bergmann",
                    "email": "sebastian@phpunit.de"
                }
            ],
            "description": "Snapshotting of global state",
            "homepage": "http://www.github.com/sebastianbergmann/global-state",
            "keywords": [
                "global state"
            ],
            "funding": [
                {
                    "url": "https://github.com/sebastianbergmann",
                    "type": "github"
                }
            ],
            "time": "2020-10-26T15:55:19+00:00"
        },
        {
            "name": "sebastian/lines-of-code",
            "version": "1.0.2",
            "source": {
                "type": "git",
                "url": "https://github.com/sebastianbergmann/lines-of-code.git",
                "reference": "acf76492a65401babcf5283296fa510782783a7a"
            },
            "dist": {
                "type": "zip",
                "url": "https://api.github.com/repos/sebastianbergmann/lines-of-code/zipball/acf76492a65401babcf5283296fa510782783a7a",
                "reference": "acf76492a65401babcf5283296fa510782783a7a",
                "shasum": ""
            },
            "require": {
                "nikic/php-parser": "^4.6",
                "php": ">=7.3"
            },
            "require-dev": {
                "phpunit/phpunit": "^9.3"
            },
            "type": "library",
            "extra": {
                "branch-alias": {
                    "dev-master": "1.0-dev"
                }
            },
            "autoload": {
                "classmap": [
                    "src/"
                ]
            },
            "notification-url": "https://packagist.org/downloads/",
            "license": [
                "BSD-3-Clause"
            ],
            "authors": [
                {
                    "name": "Sebastian Bergmann",
                    "email": "sebastian@phpunit.de",
                    "role": "lead"
                }
            ],
            "description": "Library for counting the lines of code in PHP source code",
            "homepage": "https://github.com/sebastianbergmann/lines-of-code",
            "funding": [
                {
                    "url": "https://github.com/sebastianbergmann",
                    "type": "github"
                }
            ],
            "time": "2020-10-26T17:03:56+00:00"
        },
        {
            "name": "sebastian/object-enumerator",
            "version": "4.0.4",
            "source": {
                "type": "git",
                "url": "https://github.com/sebastianbergmann/object-enumerator.git",
                "reference": "5c9eeac41b290a3712d88851518825ad78f45c71"
            },
            "dist": {
                "type": "zip",
                "url": "https://api.github.com/repos/sebastianbergmann/object-enumerator/zipball/5c9eeac41b290a3712d88851518825ad78f45c71",
                "reference": "5c9eeac41b290a3712d88851518825ad78f45c71",
                "shasum": ""
            },
            "require": {
                "php": ">=7.3",
                "sebastian/object-reflector": "^2.0",
                "sebastian/recursion-context": "^4.0"
            },
            "require-dev": {
                "phpunit/phpunit": "^9.3"
            },
            "type": "library",
            "extra": {
                "branch-alias": {
                    "dev-master": "4.0-dev"
                }
            },
            "autoload": {
                "classmap": [
                    "src/"
                ]
            },
            "notification-url": "https://packagist.org/downloads/",
            "license": [
                "BSD-3-Clause"
            ],
            "authors": [
                {
                    "name": "Sebastian Bergmann",
                    "email": "sebastian@phpunit.de"
                }
            ],
            "description": "Traverses array structures and object graphs to enumerate all referenced objects",
            "homepage": "https://github.com/sebastianbergmann/object-enumerator/",
            "funding": [
                {
                    "url": "https://github.com/sebastianbergmann",
                    "type": "github"
                }
            ],
            "time": "2020-10-26T13:12:34+00:00"
        },
        {
            "name": "sebastian/object-reflector",
            "version": "2.0.4",
            "source": {
                "type": "git",
                "url": "https://github.com/sebastianbergmann/object-reflector.git",
                "reference": "b4f479ebdbf63ac605d183ece17d8d7fe49c15c7"
            },
            "dist": {
                "type": "zip",
                "url": "https://api.github.com/repos/sebastianbergmann/object-reflector/zipball/b4f479ebdbf63ac605d183ece17d8d7fe49c15c7",
                "reference": "b4f479ebdbf63ac605d183ece17d8d7fe49c15c7",
                "shasum": ""
            },
            "require": {
                "php": ">=7.3"
            },
            "require-dev": {
                "phpunit/phpunit": "^9.3"
            },
            "type": "library",
            "extra": {
                "branch-alias": {
                    "dev-master": "2.0-dev"
                }
            },
            "autoload": {
                "classmap": [
                    "src/"
                ]
            },
            "notification-url": "https://packagist.org/downloads/",
            "license": [
                "BSD-3-Clause"
            ],
            "authors": [
                {
                    "name": "Sebastian Bergmann",
                    "email": "sebastian@phpunit.de"
                }
            ],
            "description": "Allows reflection of object attributes, including inherited and non-public ones",
            "homepage": "https://github.com/sebastianbergmann/object-reflector/",
            "funding": [
                {
                    "url": "https://github.com/sebastianbergmann",
                    "type": "github"
                }
            ],
            "time": "2020-10-26T13:14:26+00:00"
        },
        {
            "name": "sebastian/recursion-context",
            "version": "4.0.4",
            "source": {
                "type": "git",
                "url": "https://github.com/sebastianbergmann/recursion-context.git",
                "reference": "cd9d8cf3c5804de4341c283ed787f099f5506172"
            },
            "dist": {
                "type": "zip",
                "url": "https://api.github.com/repos/sebastianbergmann/recursion-context/zipball/cd9d8cf3c5804de4341c283ed787f099f5506172",
                "reference": "cd9d8cf3c5804de4341c283ed787f099f5506172",
                "shasum": ""
            },
            "require": {
                "php": ">=7.3"
            },
            "require-dev": {
                "phpunit/phpunit": "^9.3"
            },
            "type": "library",
            "extra": {
                "branch-alias": {
                    "dev-master": "4.0-dev"
                }
            },
            "autoload": {
                "classmap": [
                    "src/"
                ]
            },
            "notification-url": "https://packagist.org/downloads/",
            "license": [
                "BSD-3-Clause"
            ],
            "authors": [
                {
                    "name": "Sebastian Bergmann",
                    "email": "sebastian@phpunit.de"
                },
                {
                    "name": "Jeff Welch",
                    "email": "whatthejeff@gmail.com"
                },
                {
                    "name": "Adam Harvey",
                    "email": "aharvey@php.net"
                }
            ],
            "description": "Provides functionality to recursively process PHP variables",
            "homepage": "http://www.github.com/sebastianbergmann/recursion-context",
            "funding": [
                {
                    "url": "https://github.com/sebastianbergmann",
                    "type": "github"
                }
            ],
            "time": "2020-10-26T13:17:30+00:00"
        },
        {
            "name": "sebastian/resource-operations",
            "version": "3.0.3",
            "source": {
                "type": "git",
                "url": "https://github.com/sebastianbergmann/resource-operations.git",
                "reference": "0f4443cb3a1d92ce809899753bc0d5d5a8dd19a8"
            },
            "dist": {
                "type": "zip",
                "url": "https://api.github.com/repos/sebastianbergmann/resource-operations/zipball/0f4443cb3a1d92ce809899753bc0d5d5a8dd19a8",
                "reference": "0f4443cb3a1d92ce809899753bc0d5d5a8dd19a8",
                "shasum": ""
            },
            "require": {
                "php": ">=7.3"
            },
            "require-dev": {
                "phpunit/phpunit": "^9.0"
            },
            "type": "library",
            "extra": {
                "branch-alias": {
                    "dev-master": "3.0-dev"
                }
            },
            "autoload": {
                "classmap": [
                    "src/"
                ]
            },
            "notification-url": "https://packagist.org/downloads/",
            "license": [
                "BSD-3-Clause"
            ],
            "authors": [
                {
                    "name": "Sebastian Bergmann",
                    "email": "sebastian@phpunit.de"
                }
            ],
            "description": "Provides a list of PHP built-in functions that operate on resources",
            "homepage": "https://www.github.com/sebastianbergmann/resource-operations",
            "funding": [
                {
                    "url": "https://github.com/sebastianbergmann",
                    "type": "github"
                }
            ],
            "time": "2020-09-28T06:45:17+00:00"
        },
        {
            "name": "sebastian/type",
            "version": "2.3.1",
            "source": {
                "type": "git",
                "url": "https://github.com/sebastianbergmann/type.git",
                "reference": "81cd61ab7bbf2de744aba0ea61fae32f721df3d2"
            },
            "dist": {
                "type": "zip",
                "url": "https://api.github.com/repos/sebastianbergmann/type/zipball/81cd61ab7bbf2de744aba0ea61fae32f721df3d2",
                "reference": "81cd61ab7bbf2de744aba0ea61fae32f721df3d2",
                "shasum": ""
            },
            "require": {
                "php": ">=7.3"
            },
            "require-dev": {
                "phpunit/phpunit": "^9.3"
            },
            "type": "library",
            "extra": {
                "branch-alias": {
                    "dev-master": "2.3-dev"
                }
            },
            "autoload": {
                "classmap": [
                    "src/"
                ]
            },
            "notification-url": "https://packagist.org/downloads/",
            "license": [
                "BSD-3-Clause"
            ],
            "authors": [
                {
                    "name": "Sebastian Bergmann",
                    "email": "sebastian@phpunit.de",
                    "role": "lead"
                }
            ],
            "description": "Collection of value objects that represent the types of the PHP type system",
            "homepage": "https://github.com/sebastianbergmann/type",
            "funding": [
                {
                    "url": "https://github.com/sebastianbergmann",
                    "type": "github"
                }
            ],
            "time": "2020-10-26T13:18:59+00:00"
        },
        {
            "name": "sebastian/version",
            "version": "3.0.2",
            "source": {
                "type": "git",
                "url": "https://github.com/sebastianbergmann/version.git",
                "reference": "c6c1022351a901512170118436c764e473f6de8c"
            },
            "dist": {
                "type": "zip",
                "url": "https://api.github.com/repos/sebastianbergmann/version/zipball/c6c1022351a901512170118436c764e473f6de8c",
                "reference": "c6c1022351a901512170118436c764e473f6de8c",
                "shasum": ""
            },
            "require": {
                "php": ">=7.3"
            },
            "type": "library",
            "extra": {
                "branch-alias": {
                    "dev-master": "3.0-dev"
                }
            },
            "autoload": {
                "classmap": [
                    "src/"
                ]
            },
            "notification-url": "https://packagist.org/downloads/",
            "license": [
                "BSD-3-Clause"
            ],
            "authors": [
                {
                    "name": "Sebastian Bergmann",
                    "email": "sebastian@phpunit.de",
                    "role": "lead"
                }
            ],
            "description": "Library that helps with managing the version number of Git-hosted PHP projects",
            "homepage": "https://github.com/sebastianbergmann/version",
            "funding": [
                {
                    "url": "https://github.com/sebastianbergmann",
                    "type": "github"
                }
            ],
            "time": "2020-09-28T06:39:44+00:00"
        },
        {
            "name": "symfony/console",
            "version": "v4.2.12",
            "source": {
                "type": "git",
                "url": "https://github.com/symfony/console.git",
                "reference": "fc2e274aade6567a750551942094b2145ade9b6c"
            },
            "dist": {
                "type": "zip",
                "url": "https://api.github.com/repos/symfony/console/zipball/fc2e274aade6567a750551942094b2145ade9b6c",
                "reference": "fc2e274aade6567a750551942094b2145ade9b6c",
                "shasum": ""
            },
            "require": {
                "php": "^7.1.3",
                "symfony/contracts": "^1.0",
                "symfony/polyfill-mbstring": "~1.0"
            },
            "conflict": {
                "symfony/dependency-injection": "<3.4",
                "symfony/process": "<3.3"
            },
            "provide": {
                "psr/log-implementation": "1.0"
            },
            "require-dev": {
                "psr/log": "~1.0",
                "symfony/config": "~3.4|~4.0",
                "symfony/dependency-injection": "~3.4|~4.0",
                "symfony/event-dispatcher": "~3.4|~4.0",
                "symfony/lock": "~3.4|~4.0",
                "symfony/process": "~3.4|~4.0"
            },
            "suggest": {
                "psr/log": "For using the console logger",
                "symfony/event-dispatcher": "",
                "symfony/lock": "",
                "symfony/process": ""
            },
            "type": "library",
            "extra": {
                "branch-alias": {
                    "dev-master": "4.2-dev"
                }
            },
            "autoload": {
                "psr-4": {
                    "Symfony\\Component\\Console\\": ""
                },
                "exclude-from-classmap": [
                    "/Tests/"
                ]
            },
            "notification-url": "https://packagist.org/downloads/",
            "license": [
                "MIT"
            ],
            "authors": [
                {
                    "name": "Fabien Potencier",
                    "email": "fabien@symfony.com"
                },
                {
                    "name": "Symfony Community",
                    "homepage": "https://symfony.com/contributors"
                }
            ],
            "description": "Symfony Console Component",
            "homepage": "https://symfony.com",
            "time": "2019-07-24T17:13:20+00:00"
        },
        {
            "name": "symfony/contracts",
            "version": "v1.1.10",
            "source": {
                "type": "git",
                "url": "https://github.com/symfony/contracts.git",
                "reference": "011c20407c4b99d454f44021d023fb39ce23b73d"
            },
            "dist": {
                "type": "zip",
                "url": "https://api.github.com/repos/symfony/contracts/zipball/011c20407c4b99d454f44021d023fb39ce23b73d",
                "reference": "011c20407c4b99d454f44021d023fb39ce23b73d",
                "shasum": ""
            },
            "require": {
                "php": ">=7.1.3",
                "psr/cache": "^1.0",
                "psr/container": "^1.0"
            },
            "replace": {
                "symfony/cache-contracts": "self.version",
                "symfony/event-dispatcher-contracts": "self.version",
                "symfony/http-client-contracts": "self.version",
                "symfony/service-contracts": "self.version",
                "symfony/translation-contracts": "self.version"
            },
            "require-dev": {
                "symfony/polyfill-intl-idn": "^1.10"
            },
            "suggest": {
                "psr/event-dispatcher": "When using the EventDispatcher contracts",
                "symfony/cache-implementation": "",
                "symfony/event-dispatcher-implementation": "",
                "symfony/http-client-implementation": "",
                "symfony/service-implementation": "",
                "symfony/translation-implementation": ""
            },
            "type": "library",
            "extra": {
                "branch-alias": {
                    "dev-master": "1.1-dev"
                }
            },
            "autoload": {
                "psr-4": {
                    "Symfony\\Contracts\\": ""
                },
                "exclude-from-classmap": [
                    "**/Tests/"
                ]
            },
            "notification-url": "https://packagist.org/downloads/",
            "license": [
                "MIT"
            ],
            "authors": [
                {
                    "name": "Nicolas Grekas",
                    "email": "p@tchwork.com"
                },
                {
                    "name": "Symfony Community",
                    "homepage": "https://symfony.com/contributors"
                }
            ],
            "description": "A set of abstractions extracted out of the Symfony components",
            "homepage": "https://symfony.com",
            "keywords": [
                "abstractions",
                "contracts",
                "decoupling",
                "interfaces",
                "interoperability",
                "standards"
            ],
            "funding": [
                {
                    "url": "https://symfony.com/sponsor",
                    "type": "custom"
                },
                {
                    "url": "https://github.com/fabpot",
                    "type": "github"
                },
                {
                    "url": "https://tidelift.com/funding/github/packagist/symfony/symfony",
                    "type": "tidelift"
                }
            ],
            "time": "2020-09-02T16:08:58+00:00"
        },
        {
            "name": "symfony/filesystem",
            "version": "v5.1.8",
            "source": {
                "type": "git",
                "url": "https://github.com/symfony/filesystem.git",
                "reference": "df08650ea7aee2d925380069c131a66124d79177"
            },
            "dist": {
                "type": "zip",
                "url": "https://api.github.com/repos/symfony/filesystem/zipball/df08650ea7aee2d925380069c131a66124d79177",
                "reference": "df08650ea7aee2d925380069c131a66124d79177",
                "shasum": ""
            },
            "require": {
                "php": ">=7.2.5",
                "symfony/polyfill-ctype": "~1.8"
            },
            "type": "library",
            "autoload": {
                "psr-4": {
                    "Symfony\\Component\\Filesystem\\": ""
                },
                "exclude-from-classmap": [
                    "/Tests/"
                ]
            },
            "notification-url": "https://packagist.org/downloads/",
            "license": [
                "MIT"
            ],
            "authors": [
                {
                    "name": "Fabien Potencier",
                    "email": "fabien@symfony.com"
                },
                {
                    "name": "Symfony Community",
                    "homepage": "https://symfony.com/contributors"
                }
            ],
            "description": "Symfony Filesystem Component",
            "homepage": "https://symfony.com",
            "funding": [
                {
                    "url": "https://symfony.com/sponsor",
                    "type": "custom"
                },
                {
                    "url": "https://github.com/fabpot",
                    "type": "github"
                },
                {
                    "url": "https://tidelift.com/funding/github/packagist/symfony/symfony",
                    "type": "tidelift"
                }
            ],
            "time": "2020-10-24T12:01:57+00:00"
        },
        {
            "name": "symfony/finder",
            "version": "v5.1.8",
            "source": {
                "type": "git",
                "url": "https://github.com/symfony/finder.git",
                "reference": "e70eb5a69c2ff61ea135a13d2266e8914a67b3a0"
            },
            "dist": {
                "type": "zip",
                "url": "https://api.github.com/repos/symfony/finder/zipball/e70eb5a69c2ff61ea135a13d2266e8914a67b3a0",
                "reference": "e70eb5a69c2ff61ea135a13d2266e8914a67b3a0",
                "shasum": ""
            },
            "require": {
                "php": ">=7.2.5"
            },
            "type": "library",
            "autoload": {
                "psr-4": {
                    "Symfony\\Component\\Finder\\": ""
                },
                "exclude-from-classmap": [
                    "/Tests/"
                ]
            },
            "notification-url": "https://packagist.org/downloads/",
            "license": [
                "MIT"
            ],
            "authors": [
                {
                    "name": "Fabien Potencier",
                    "email": "fabien@symfony.com"
                },
                {
                    "name": "Symfony Community",
                    "homepage": "https://symfony.com/contributors"
                }
            ],
            "description": "Symfony Finder Component",
            "homepage": "https://symfony.com",
            "funding": [
                {
                    "url": "https://symfony.com/sponsor",
                    "type": "custom"
                },
                {
                    "url": "https://github.com/fabpot",
                    "type": "github"
                },
                {
                    "url": "https://tidelift.com/funding/github/packagist/symfony/symfony",
                    "type": "tidelift"
                }
            ],
            "time": "2020-10-24T12:01:57+00:00"
        },
        {
            "name": "symfony/polyfill-ctype",
            "version": "v1.20.0",
            "source": {
                "type": "git",
                "url": "https://github.com/symfony/polyfill-ctype.git",
                "reference": "f4ba089a5b6366e453971d3aad5fe8e897b37f41"
            },
            "dist": {
                "type": "zip",
                "url": "https://api.github.com/repos/symfony/polyfill-ctype/zipball/f4ba089a5b6366e453971d3aad5fe8e897b37f41",
                "reference": "f4ba089a5b6366e453971d3aad5fe8e897b37f41",
                "shasum": ""
            },
            "require": {
                "php": ">=7.1"
            },
            "suggest": {
                "ext-ctype": "For best performance"
            },
            "type": "library",
            "extra": {
                "branch-alias": {
                    "dev-main": "1.20-dev"
                },
                "thanks": {
                    "name": "symfony/polyfill",
                    "url": "https://github.com/symfony/polyfill"
                }
            },
            "autoload": {
                "psr-4": {
                    "Symfony\\Polyfill\\Ctype\\": ""
                },
                "files": [
                    "bootstrap.php"
                ]
            },
            "notification-url": "https://packagist.org/downloads/",
            "license": [
                "MIT"
            ],
            "authors": [
                {
                    "name": "Gert de Pagter",
                    "email": "BackEndTea@gmail.com"
                },
                {
                    "name": "Symfony Community",
                    "homepage": "https://symfony.com/contributors"
                }
            ],
            "description": "Symfony polyfill for ctype functions",
            "homepage": "https://symfony.com",
            "keywords": [
                "compatibility",
                "ctype",
                "polyfill",
                "portable"
            ],
            "funding": [
                {
                    "url": "https://symfony.com/sponsor",
                    "type": "custom"
                },
                {
                    "url": "https://github.com/fabpot",
                    "type": "github"
                },
                {
                    "url": "https://tidelift.com/funding/github/packagist/symfony/symfony",
                    "type": "tidelift"
                }
            ],
            "time": "2020-10-23T14:02:19+00:00"
        },
        {
            "name": "symfony/stopwatch",
            "version": "v5.1.8",
            "source": {
                "type": "git",
                "url": "https://github.com/symfony/stopwatch.git",
                "reference": "3d9f57c89011f0266e6b1d469e5c0110513859d5"
            },
            "dist": {
                "type": "zip",
                "url": "https://api.github.com/repos/symfony/stopwatch/zipball/3d9f57c89011f0266e6b1d469e5c0110513859d5",
                "reference": "3d9f57c89011f0266e6b1d469e5c0110513859d5",
                "shasum": ""
            },
            "require": {
                "php": ">=7.2.5",
                "symfony/service-contracts": "^1.0|^2"
            },
            "type": "library",
            "autoload": {
                "psr-4": {
                    "Symfony\\Component\\Stopwatch\\": ""
                },
                "exclude-from-classmap": [
                    "/Tests/"
                ]
            },
            "notification-url": "https://packagist.org/downloads/",
            "license": [
                "MIT"
            ],
            "authors": [
                {
                    "name": "Fabien Potencier",
                    "email": "fabien@symfony.com"
                },
                {
                    "name": "Symfony Community",
                    "homepage": "https://symfony.com/contributors"
                }
            ],
            "description": "Symfony Stopwatch Component",
            "homepage": "https://symfony.com",
            "funding": [
                {
                    "url": "https://symfony.com/sponsor",
                    "type": "custom"
                },
                {
                    "url": "https://github.com/fabpot",
                    "type": "github"
                },
                {
                    "url": "https://tidelift.com/funding/github/packagist/symfony/symfony",
                    "type": "tidelift"
                }
            ],
            "time": "2020-10-24T12:01:57+00:00"
        },
        {
            "name": "szymach/c-pchart",
            "version": "v3.0.9",
            "source": {
                "type": "git",
                "url": "https://github.com/szymach/c-pchart.git",
                "reference": "c71e1d8f08037148e684dd7b7bf22a3d2eeefe06"
            },
            "dist": {
                "type": "zip",
                "url": "https://api.github.com/repos/szymach/c-pchart/zipball/c71e1d8f08037148e684dd7b7bf22a3d2eeefe06",
                "reference": "c71e1d8f08037148e684dd7b7bf22a3d2eeefe06",
                "shasum": ""
            },
            "require": {
                "ext-gd": "*",
                "php": ">=5.4"
            },
            "require-dev": {
                "codeception/codeception": "^2.4",
                "phpunit/phpunit": "^4.8|^7.1",
                "squizlabs/php_codesniffer": "^3.4"
            },
            "type": "library",
            "extra": {
                "branch-alias": {
                    "dev-master": "3.0.x-dev",
                    "2.0": "2.0.x-dev"
                }
            },
            "autoload": {
                "psr-4": {
                    "CpChart\\": "src/"
                },
                "files": [
                    "constants.php"
                ]
            },
            "notification-url": "https://packagist.org/downloads/",
            "license": [
                "GPL-3.0-only"
            ],
            "authors": [
                {
                    "name": "Jean-Damien Pogolotti",
                    "homepage": "http://www.pchart.net",
                    "role": "Creator of the original pChart library"
                },
                {
                    "name": "Piotr Szymaszek",
                    "homepage": "https://github.com/szymach",
                    "role": "Developer of the CpChart wrapper package"
                }
            ],
            "description": "Port of \"pChart\" library into PHP 5+",
            "homepage": "https://github.com/szymach/c-pchart",
            "keywords": [
                "CpChart",
                "c-pChart",
                "charts",
                "pchart",
                "statistics"
            ],
            "time": "2020-09-17T17:48:29+00:00"
        },
        {
            "name": "theseer/tokenizer",
            "version": "1.2.0",
            "source": {
                "type": "git",
                "url": "https://github.com/theseer/tokenizer.git",
                "reference": "75a63c33a8577608444246075ea0af0d052e452a"
            },
            "dist": {
                "type": "zip",
                "url": "https://api.github.com/repos/theseer/tokenizer/zipball/75a63c33a8577608444246075ea0af0d052e452a",
                "reference": "75a63c33a8577608444246075ea0af0d052e452a",
                "shasum": ""
            },
            "require": {
                "ext-dom": "*",
                "ext-tokenizer": "*",
                "ext-xmlwriter": "*",
                "php": "^7.2 || ^8.0"
            },
            "type": "library",
            "autoload": {
                "classmap": [
                    "src/"
                ]
            },
            "notification-url": "https://packagist.org/downloads/",
            "license": [
                "BSD-3-Clause"
            ],
            "authors": [
                {
                    "name": "Arne Blankerts",
                    "email": "arne@blankerts.de",
                    "role": "Developer"
                }
            ],
            "description": "A small library for converting tokenized PHP source code into XML and potentially other formats",
            "funding": [
                {
                    "url": "https://github.com/theseer",
                    "type": "github"
                }
            ],
            "time": "2020-07-12T23:59:07+00:00"
        },
        {
            "name": "webmozart/assert",
            "version": "1.9.1",
            "source": {
                "type": "git",
                "url": "https://github.com/webmozart/assert.git",
                "reference": "bafc69caeb4d49c39fd0779086c03a3738cbb389"
            },
            "dist": {
                "type": "zip",
                "url": "https://api.github.com/repos/webmozart/assert/zipball/bafc69caeb4d49c39fd0779086c03a3738cbb389",
                "reference": "bafc69caeb4d49c39fd0779086c03a3738cbb389",
                "shasum": ""
            },
            "require": {
                "php": "^5.3.3 || ^7.0 || ^8.0",
                "symfony/polyfill-ctype": "^1.8"
            },
            "conflict": {
                "phpstan/phpstan": "<0.12.20",
                "vimeo/psalm": "<3.9.1"
            },
            "require-dev": {
                "phpunit/phpunit": "^4.8.36 || ^7.5.13"
            },
            "type": "library",
            "autoload": {
                "psr-4": {
                    "Webmozart\\Assert\\": "src/"
                }
            },
            "notification-url": "https://packagist.org/downloads/",
            "license": [
                "MIT"
            ],
            "authors": [
                {
                    "name": "Bernhard Schussek",
                    "email": "bschussek@gmail.com"
                }
            ],
            "description": "Assertions to validate method input/output with nice error messages.",
            "keywords": [
                "assert",
                "check",
                "validate"
            ],
            "time": "2020-07-08T17:02:28+00:00"
        }
    ],
    "aliases": [],
    "minimum-stability": "stable",
    "stability-flags": {
        "james-heinrich/getid3": 20,
        "jeromeetienne/jquery-qrcode": 20,
        "krixon/xbmc-php-rpc": 20,
        "kumailht/responsive-elements": 20,
        "mikealmond/musicbrainz": 20
    },
    "prefer-stable": false,
    "prefer-lowest": false,
    "platform": {
        "php": ">=7.4",
        "ext-curl": "*",
        "ext-dom": "*",
        "ext-gd": "*",
        "ext-http": "*",
        "ext-iconv": "*",
        "ext-intl": "*",
        "ext-json": "*",
        "ext-libxml": "*",
        "ext-mbstring": "*",
        "ext-openssl": "*",
        "ext-pdo": "*",
        "ext-simplexml": "*",
        "ext-xml": "*"
    },
    "platform-dev": [],
    "platform-overrides": {
        "ext-curl": "1.0",
        "ext-date": "1.0",
        "ext-dom": "1.0",
        "ext-gd": "1.0",
        "ext-gmp": "1.0",
        "ext-http": "1.0",
        "ext-mbstring": "1.0",
        "ext-openssl": "1.0",
        "ext-pcre": "1.0",
        "ext-spl": "1.0",
        "ext-simplexml": "1.0",
        "ext-ctype": "1.0",
        "ext-iconv": "1.0",
        "ext-libxml": "1.0",
        "ext-xml": "1.0",
        "ext-xmlwriter": "1.0",
        "ext-xmlreader": "1.0",
        "lib-libxml": "2.7.0"
    },
    "plugin-api-version": "1.1.0"
}<|MERGE_RESOLUTION|>--- conflicted
+++ resolved
@@ -4,11 +4,7 @@
         "Read more about it at https://getcomposer.org/doc/01-basic-usage.md#installing-dependencies",
         "This file is @generated automatically"
     ],
-<<<<<<< HEAD
-    "content-hash": "c585d1dcc391f1fac1bc4979f733f4d8",
-=======
-    "content-hash": "3a6d813f3cb3a513e4526d3f9b702eb2",
->>>>>>> 23fd3e02
+    "content-hash": "f02e7ac362c6e3b45a8b33b36a444c0e",
     "packages": [
         {
             "name": "adhocore/cli",
@@ -1775,16 +1771,16 @@
         },
         {
             "name": "nyholm/psr7",
-            "version": "1.3.1",
+            "version": "1.3.2",
             "source": {
                 "type": "git",
                 "url": "https://github.com/Nyholm/psr7.git",
-                "reference": "21b71a31eab5c0c2caf967b9c0fd97020254ed75"
-            },
-            "dist": {
-                "type": "zip",
-                "url": "https://api.github.com/repos/Nyholm/psr7/zipball/21b71a31eab5c0c2caf967b9c0fd97020254ed75",
-                "reference": "21b71a31eab5c0c2caf967b9c0fd97020254ed75",
+                "reference": "a272953743c454ac4af9626634daaf5ab3ce1173"
+            },
+            "dist": {
+                "type": "zip",
+                "url": "https://api.github.com/repos/Nyholm/psr7/zipball/a272953743c454ac4af9626634daaf5ab3ce1173",
+                "reference": "a272953743c454ac4af9626634daaf5ab3ce1173",
                 "shasum": ""
             },
             "require": {
@@ -1798,9 +1794,9 @@
                 "psr/http-message-implementation": "1.0"
             },
             "require-dev": {
-                "http-interop/http-factory-tests": "dev-master",
+                "http-interop/http-factory-tests": "^0.8",
                 "php-http/psr7-integration-tests": "^1.0",
-                "phpunit/phpunit": "^7.5",
+                "phpunit/phpunit": "^7.5 || 8.5 || 9.4",
                 "symfony/error-handler": "^4.4"
             },
             "type": "library",
@@ -1829,7 +1825,7 @@
                 }
             ],
             "description": "A fast PHP7 implementation of PSR-7",
-            "homepage": "http://tnyholm.se",
+            "homepage": "https://tnyholm.se",
             "keywords": [
                 "psr-17",
                 "psr-7"
@@ -1844,7 +1840,7 @@
                     "type": "github"
                 }
             ],
-            "time": "2020-06-13T15:59:10+00:00"
+            "time": "2020-11-14T17:35:34+00:00"
         },
         {
             "name": "nyholm/psr7-server",
