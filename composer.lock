{
    "_readme": [
        "This file locks the dependencies of your project to a known state",
        "Read more about it at https://getcomposer.org/doc/01-basic-usage.md#installing-dependencies",
        "This file is @generated automatically"
    ],
<<<<<<< HEAD
    "content-hash": "243d68d3a359f2b8d6d8c56630b7dd3e",
=======
    "content-hash": "afb9858175b09c481007f1ae3c4fdeb9",
>>>>>>> 0d50c259
    "packages": [
        {
            "name": "adhocore/cli",
            "version": "0.9.0",
            "source": {
                "type": "git",
                "url": "https://github.com/adhocore/php-cli.git",
                "reference": "319c7dd0092c0346d9ad03366cc13d3491b57e34"
            },
            "dist": {
                "type": "zip",
                "url": "https://api.github.com/repos/adhocore/php-cli/zipball/319c7dd0092c0346d9ad03366cc13d3491b57e34",
                "reference": "319c7dd0092c0346d9ad03366cc13d3491b57e34",
                "shasum": ""
            },
            "require": {
                "php": ">=7.0"
            },
            "require-dev": {
                "phpunit/phpunit": "^6.0"
            },
            "type": "library",
            "autoload": {
                "psr-4": {
                    "Ahc\\Cli\\": "src/"
                }
            },
            "notification-url": "https://packagist.org/downloads/",
            "license": [
                "MIT"
            ],
            "authors": [
                {
                    "name": "Jitendra Adhikari",
                    "email": "jiten.adhikary@gmail.com"
                }
            ],
            "description": "Command line interface library for PHP",
            "keywords": [
                "PHP7",
                "argument-parser",
                "argv-parser",
                "cli",
                "cli-action",
                "cli-app",
                "cli-color",
                "cli-option",
                "cli-writer",
                "command",
                "console",
                "console-app",
                "php-cli",
                "stream-input",
                "stream-output"
            ],
            "support": {
                "issues": "https://github.com/adhocore/php-cli/issues",
                "source": "https://github.com/adhocore/php-cli/tree/0.9.0"
            },
            "funding": [
                {
                    "url": "https://paypal.me/ji10",
                    "type": "custom"
                }
            ],
            "time": "2021-01-06T00:25:50+00:00"
        },
        {
            "name": "aehlke/tag-it",
            "version": "2.0",
            "source": {
                "type": "git",
                "url": "https://github.com/aehlke/tag-it.git",
                "reference": "v2.0"
            },
            "type": "component",
            "extra": {
                "component": {
                    "scripts": [
                        "js/tag-it.js"
                    ],
                    "styles": [
                        "css/jquery.tagit.css"
                    ],
                    "files": [
                        "js/tag-it.min.js"
                    ]
                }
            }
        },
        {
            "name": "ampache/ampacheapi-php",
            "version": "1.0.1",
            "source": {
                "type": "git",
                "url": "https://github.com/ampache/ampacheapi-php.git",
                "reference": "7185626d7bf806e9b25927a66dbca5d9ce64d319"
            },
            "dist": {
                "type": "zip",
                "url": "https://api.github.com/repos/ampache/ampacheapi-php/zipball/7185626d7bf806e9b25927a66dbca5d9ce64d319",
                "reference": "7185626d7bf806e9b25927a66dbca5d9ce64d319",
                "shasum": ""
            },
            "require": {
                "php": ">=5.4.0"
            },
            "type": "library",
            "autoload": {
                "psr-4": {
                    "AmpacheApi\\": "src/"
                }
            },
            "notification-url": "https://packagist.org/downloads/",
            "license": [
                "AGPL-3.0"
            ],
            "description": "Ampache API PHP Library.",
            "homepage": "https://github.com/ampache/ampacheapi-php",
            "keywords": [
                "ampache",
                "api",
                "library"
            ],
            "support": {
                "issues": "https://github.com/ampache/ampacheapi-php/issues",
                "source": "https://github.com/ampache/ampacheapi-php/tree/master"
            },
            "time": "2016-01-21T20:36:19+00:00"
        },
        {
            "name": "aterrien/jQuery-Knob",
            "version": "1.2.11",
            "source": {
                "type": "git",
                "url": "https://github.com/aterrien/jQuery-Knob.git",
                "reference": "1.2.11"
            },
            "type": "component",
            "extra": {
                "component": {
                    "scripts": [
                        "js/jquery.knob.js"
                    ]
                }
            }
        },
        {
            "name": "bacon/bacon-qr-code",
            "version": "2.0.3",
            "source": {
                "type": "git",
                "url": "https://github.com/Bacon/BaconQrCode.git",
                "reference": "3e9d791b67d0a2912922b7b7c7312f4b37af41e4"
            },
            "dist": {
                "type": "zip",
                "url": "https://api.github.com/repos/Bacon/BaconQrCode/zipball/3e9d791b67d0a2912922b7b7c7312f4b37af41e4",
                "reference": "3e9d791b67d0a2912922b7b7c7312f4b37af41e4",
                "shasum": ""
            },
            "require": {
                "dasprid/enum": "^1.0.3",
                "ext-iconv": "*",
                "php": "^7.1 || ^8.0"
            },
            "require-dev": {
                "phly/keep-a-changelog": "^1.4",
                "phpunit/phpunit": "^7 | ^8 | ^9",
                "squizlabs/php_codesniffer": "^3.4"
            },
            "suggest": {
                "ext-imagick": "to generate QR code images"
            },
            "type": "library",
            "autoload": {
                "psr-4": {
                    "BaconQrCode\\": "src/"
                }
            },
            "notification-url": "https://packagist.org/downloads/",
            "license": [
                "BSD-2-Clause"
            ],
            "authors": [
                {
                    "name": "Ben Scholzen 'DASPRiD'",
                    "email": "mail@dasprids.de",
                    "homepage": "https://dasprids.de/",
                    "role": "Developer"
                }
            ],
            "description": "BaconQrCode is a QR code generator for PHP.",
            "homepage": "https://github.com/Bacon/BaconQrCode",
            "support": {
                "issues": "https://github.com/Bacon/BaconQrCode/issues",
                "source": "https://github.com/Bacon/BaconQrCode/tree/2.0.3"
            },
            "time": "2020-10-30T02:02:47+00:00"
        },
        {
            "name": "blueimp/jQuery-File-Upload",
            "version": "v10.2.0",
            "source": {
                "type": "git",
                "url": "https://github.com/blueimp/jQuery-File-Upload.git",
                "reference": "v10.2.0"
            },
            "type": "component",
            "extra": {
                "component": {
                    "scripts": [
                        "js/jquery.fileupload.js",
                        "js/jquery.iframe-transport.js"
                    ],
                    "files": [
                        "js/jquery.fileupload.js",
                        "js/jquery.iframe-transport.js"
                    ]
                }
            }
        },
        {
            "name": "cboden/ratchet",
            "version": "v0.4.3",
            "source": {
                "type": "git",
                "url": "https://github.com/ratchetphp/Ratchet.git",
                "reference": "466a0ecc83209c75b76645eb823401b5c52e5f21"
            },
            "dist": {
                "type": "zip",
                "url": "https://api.github.com/repos/ratchetphp/Ratchet/zipball/466a0ecc83209c75b76645eb823401b5c52e5f21",
                "reference": "466a0ecc83209c75b76645eb823401b5c52e5f21",
                "shasum": ""
            },
            "require": {
                "guzzlehttp/psr7": "^1.0",
                "php": ">=5.4.2",
                "ratchet/rfc6455": "^0.3",
                "react/socket": "^1.0 || ^0.8 || ^0.7 || ^0.6 || ^0.5",
                "symfony/http-foundation": "^2.6|^3.0|^4.0|^5.0",
                "symfony/routing": "^2.6|^3.0|^4.0|^5.0"
            },
            "require-dev": {
                "phpunit/phpunit": "~4.8"
            },
            "type": "library",
            "autoload": {
                "psr-4": {
                    "Ratchet\\": "src/Ratchet"
                }
            },
            "notification-url": "https://packagist.org/downloads/",
            "license": [
                "MIT"
            ],
            "authors": [
                {
                    "name": "Chris Boden",
                    "email": "cboden@gmail.com",
                    "role": "Developer"
                },
                {
                    "name": "Matt Bonneau",
                    "role": "Developer"
                }
            ],
            "description": "PHP WebSocket library",
            "homepage": "http://socketo.me",
            "keywords": [
                "Ratchet",
                "WebSockets",
                "server",
                "sockets",
                "websocket"
            ],
            "support": {
                "chat": "https://gitter.im/reactphp/reactphp",
                "issues": "https://github.com/ratchetphp/Ratchet/issues",
                "source": "https://github.com/ratchetphp/Ratchet/tree/master"
            },
            "time": "2020-07-07T15:50:14+00:00"
        },
        {
            "name": "clue/multicast-react",
            "version": "v1.1.0",
            "source": {
                "type": "git",
                "url": "https://github.com/clue/reactphp-multicast.git",
                "reference": "a81d0b945a453548e573b2b644077036fa4e5601"
            },
            "dist": {
                "type": "zip",
                "url": "https://api.github.com/repos/clue/reactphp-multicast/zipball/a81d0b945a453548e573b2b644077036fa4e5601",
                "reference": "a81d0b945a453548e573b2b644077036fa4e5601",
                "shasum": ""
            },
            "require": {
                "php": ">=5.3",
                "react/datagram": "~1.0",
                "react/event-loop": "^1.0 || ^0.5 || ^0.4 || ^0.3"
            },
            "require-dev": {
                "clue/hexdump": "0.2.*",
                "phpunit/phpunit": "^9.3 ||^6.0 || ^5.7 || ^4.8.35"
            },
            "suggest": {
                "ext-sockets": "Requires PHP 5.4+ and the low level socket API for listening on multicast addresses (socket options to send IGMP announcements)"
            },
            "type": "library",
            "autoload": {
                "psr-4": {
                    "Clue\\React\\Multicast\\": "src/"
                }
            },
            "notification-url": "https://packagist.org/downloads/",
            "license": [
                "MIT"
            ],
            "authors": [
                {
                    "name": "Christian Lück",
                    "email": "christian@clue.engineering"
                }
            ],
            "description": "Simple, event-driven multicast UDP message client and server for ReactPHP.",
            "homepage": "https://github.com/clue/reactphp-multicast",
            "keywords": [
                "async",
                "mcast",
                "multicast",
                "reactphp",
                "udp"
            ],
            "support": {
                "issues": "https://github.com/clue/reactphp-multicast/issues",
                "source": "https://github.com/clue/reactphp-multicast/tree/v1.1.0"
            },
            "funding": [
                {
                    "url": "https://clue.engineering/support",
                    "type": "custom"
                },
                {
                    "url": "https://github.com/clue",
                    "type": "github"
                }
            ],
            "time": "2020-12-06T15:24:48+00:00"
        },
        {
            "name": "components/bootstrap",
            "version": "3.4.1",
            "source": {
                "type": "git",
                "url": "https://github.com/components/bootstrap.git",
                "reference": "427f4d414fc6ae8385aee02b7efc8e391eb141ad"
            },
            "dist": {
                "type": "zip",
                "url": "https://api.github.com/repos/components/bootstrap/zipball/427f4d414fc6ae8385aee02b7efc8e391eb141ad",
                "reference": "427f4d414fc6ae8385aee02b7efc8e391eb141ad",
                "shasum": ""
            },
            "require": {
                "components/jquery": "1.9.1 - 3"
            },
            "suggest": {
                "components/bootstrap-default": "Provide a theme for Bootstrap as components/bootstrap only provides the CSS as file assets"
            },
            "type": "component",
            "extra": {
                "component": {
                    "scripts": [
                        "js/bootstrap.js"
                    ],
                    "files": [
                        "js/*.js",
                        "css/*.css",
                        "css/*.map",
                        "fonts/*",
                        "less/mixins/*.less",
                        "less/*.less"
                    ],
                    "shim": {
                        "deps": [
                            "jquery"
                        ]
                    }
                }
            },
            "notification-url": "https://packagist.org/downloads/",
            "license": [
                "MIT"
            ],
            "authors": [
                {
                    "name": "Jacob Thornton",
                    "email": "jacobthornton@gmail.com"
                },
                {
                    "name": "Mark Otto",
                    "email": "markdotto@gmail.com"
                }
            ],
            "description": "The most popular front-end framework for developing responsive, mobile first projects on the web.",
            "homepage": "http://getbootstrap.com",
            "keywords": [
                "css",
                "framework",
                "front-end",
                "less",
                "mobile-first",
                "responsive",
                "web"
            ],
            "support": {
                "issues": "https://github.com/components/bootstrap/issues",
                "source": "https://github.com/components/bootstrap/tree/3.4.1"
            },
            "time": "2019-05-08T19:36:29+00:00"
        },
        {
            "name": "components/jquery",
            "version": "2.2.4",
            "source": {
                "type": "git",
                "url": "https://github.com/components/jquery.git",
                "reference": "981036fcb56668433a7eb0d1e71190324b4574df"
            },
            "dist": {
                "type": "zip",
                "url": "https://api.github.com/repos/components/jquery/zipball/981036fcb56668433a7eb0d1e71190324b4574df",
                "reference": "981036fcb56668433a7eb0d1e71190324b4574df",
                "shasum": ""
            },
            "type": "component",
            "extra": {
                "component": {
                    "scripts": [
                        "jquery.js"
                    ],
                    "files": [
                        "jquery.min.js",
                        "jquery.min.map",
                        "jquery-migrate.js",
                        "jquery-migrate.min.js"
                    ]
                }
            },
            "notification-url": "https://packagist.org/downloads/",
            "license": [
                "MIT"
            ],
            "authors": [
                {
                    "name": "John Resig",
                    "email": "jeresig@gmail.com"
                }
            ],
            "description": "jQuery JavaScript Library",
            "homepage": "http://jquery.com",
            "support": {
                "forum": "http://forum.jquery.com",
                "irc": "irc://irc.freenode.org/jquery",
                "issues": "http://bugs.jquery.com",
                "source": "https://github.com/jquery/jquery",
                "wiki": "http://docs.jquery.com/"
            },
            "time": "2016-05-25T06:43:59+00:00"
        },
        {
            "name": "components/jqueryui",
            "version": "1.12.1",
            "source": {
                "type": "git",
                "url": "https://github.com/components/jqueryui.git",
                "reference": "44ecf3794cc56b65954cc19737234a3119d036cc"
            },
            "dist": {
                "type": "zip",
                "url": "https://api.github.com/repos/components/jqueryui/zipball/44ecf3794cc56b65954cc19737234a3119d036cc",
                "reference": "44ecf3794cc56b65954cc19737234a3119d036cc",
                "shasum": ""
            },
            "require": {
                "components/jquery": ">=1.6"
            },
            "type": "component",
            "extra": {
                "component": {
                    "name": "jquery-ui",
                    "scripts": [
                        "jquery-ui.js"
                    ],
                    "files": [
                        "ui/**",
                        "themes/**",
                        "jquery-ui.min.js"
                    ],
                    "shim": {
                        "deps": [
                            "jquery"
                        ],
                        "exports": "jQuery"
                    }
                }
            },
            "notification-url": "https://packagist.org/downloads/",
            "license": [
                "MIT"
            ],
            "authors": [
                {
                    "name": "jQuery UI Team",
                    "homepage": "http://jqueryui.com/about"
                },
                {
                    "name": "Joern Zaefferer",
                    "email": "joern.zaefferer@gmail.com",
                    "homepage": "http://bassistance.de"
                },
                {
                    "name": "Scott Gonzalez",
                    "email": "scott.gonzalez@gmail.com",
                    "homepage": "http://scottgonzalez.com"
                },
                {
                    "name": "Kris Borchers",
                    "email": "kris.borchers@gmail.com",
                    "homepage": "http://krisborchers.com"
                },
                {
                    "name": "Mike Sherov",
                    "email": "mike.sherov@gmail.com",
                    "homepage": "http://mike.sherov.com"
                },
                {
                    "name": "TJ VanToll",
                    "email": "tj.vantoll@gmail.com",
                    "homepage": "http://tjvantoll.com"
                },
                {
                    "name": "Corey Frang",
                    "email": "gnarf37@gmail.com",
                    "homepage": "http://gnarf.net"
                },
                {
                    "name": "Felix Nagel",
                    "email": "info@felixnagel.com",
                    "homepage": "http://www.felixnagel.com"
                }
            ],
            "description": "jQuery UI is a curated set of user interface interactions, effects, widgets, and themes built on top of the jQuery JavaScript Library. Whether you're building highly interactive web applications or you just need to add a date picker to a form control, jQuery UI is the perfect choice.",
            "support": {
                "issues": "https://github.com/components/jqueryui/issues",
                "source": "https://github.com/components/jqueryui/tree/master"
            },
            "time": "2016-09-16T05:47:55+00:00"
        },
        {
            "name": "composer/installers",
            "version": "v1.11.0",
            "source": {
                "type": "git",
                "url": "https://github.com/composer/installers.git",
                "reference": "ae03311f45dfe194412081526be2e003960df74b"
            },
            "dist": {
                "type": "zip",
                "url": "https://api.github.com/repos/composer/installers/zipball/ae03311f45dfe194412081526be2e003960df74b",
                "reference": "ae03311f45dfe194412081526be2e003960df74b",
                "shasum": ""
            },
            "require": {
                "composer-plugin-api": "^1.0 || ^2.0"
            },
            "replace": {
                "roundcube/plugin-installer": "*",
                "shama/baton": "*"
            },
            "require-dev": {
                "composer/composer": "1.6.* || ^2.0",
                "composer/semver": "^1 || ^3",
                "phpstan/phpstan": "^0.12.55",
                "phpstan/phpstan-phpunit": "^0.12.16",
                "symfony/phpunit-bridge": "^4.2 || ^5",
                "symfony/process": "^2.3"
            },
            "type": "composer-plugin",
            "extra": {
                "class": "Composer\\Installers\\Plugin",
                "branch-alias": {
                    "dev-main": "1.x-dev"
                }
            },
            "autoload": {
                "psr-4": {
                    "Composer\\Installers\\": "src/Composer/Installers"
                }
            },
            "notification-url": "https://packagist.org/downloads/",
            "license": [
                "MIT"
            ],
            "authors": [
                {
                    "name": "Kyle Robinson Young",
                    "email": "kyle@dontkry.com",
                    "homepage": "https://github.com/shama"
                }
            ],
            "description": "A multi-framework Composer library installer",
            "homepage": "https://composer.github.io/installers/",
            "keywords": [
                "Craft",
                "Dolibarr",
                "Eliasis",
                "Hurad",
                "ImageCMS",
                "Kanboard",
                "Lan Management System",
                "MODX Evo",
                "MantisBT",
                "Mautic",
                "Maya",
                "OXID",
                "Plentymarkets",
                "Porto",
                "RadPHP",
                "SMF",
                "Starbug",
                "Thelia",
                "Whmcs",
                "WolfCMS",
                "agl",
                "aimeos",
                "annotatecms",
                "attogram",
                "bitrix",
                "cakephp",
                "chef",
                "cockpit",
                "codeigniter",
                "concrete5",
                "croogo",
                "dokuwiki",
                "drupal",
                "eZ Platform",
                "elgg",
                "expressionengine",
                "fuelphp",
                "grav",
                "installer",
                "itop",
                "joomla",
                "known",
                "kohana",
                "laravel",
                "lavalite",
                "lithium",
                "magento",
                "majima",
                "mako",
                "mediawiki",
                "miaoxing",
                "modulework",
                "modx",
                "moodle",
                "osclass",
                "phpbb",
                "piwik",
                "ppi",
                "processwire",
                "puppet",
                "pxcms",
                "reindex",
                "roundcube",
                "shopware",
                "silverstripe",
                "sydes",
                "sylius",
                "symfony",
                "tastyigniter",
                "typo3",
                "wordpress",
                "yawik",
                "zend",
                "zikula"
            ],
            "support": {
                "issues": "https://github.com/composer/installers/issues",
                "source": "https://github.com/composer/installers/tree/v1.11.0"
<<<<<<< HEAD
            },
            "funding": [
                {
                    "url": "https://packagist.com",
                    "type": "custom"
                },
                {
                    "url": "https://github.com/composer",
                    "type": "github"
                },
                {
                    "url": "https://tidelift.com/funding/github/packagist/composer/composer",
                    "type": "tidelift"
                }
            ],
            "time": "2021-04-28T06:42:17+00:00"
        },
        {
            "name": "composer/package-versions-deprecated",
            "version": "1.11.99.1",
            "source": {
                "type": "git",
                "url": "https://github.com/composer/package-versions-deprecated.git",
                "reference": "7413f0b55a051e89485c5cb9f765fe24bb02a7b6"
            },
            "dist": {
                "type": "zip",
                "url": "https://api.github.com/repos/composer/package-versions-deprecated/zipball/7413f0b55a051e89485c5cb9f765fe24bb02a7b6",
                "reference": "7413f0b55a051e89485c5cb9f765fe24bb02a7b6",
                "shasum": ""
            },
            "require": {
                "composer-plugin-api": "^1.1.0 || ^2.0",
                "php": "^7 || ^8"
            },
            "replace": {
                "ocramius/package-versions": "1.11.99"
            },
            "require-dev": {
                "composer/composer": "^1.9.3 || ^2.0@dev",
                "ext-zip": "^1.13",
                "phpunit/phpunit": "^6.5 || ^7"
            },
            "type": "composer-plugin",
            "extra": {
                "class": "PackageVersions\\Installer",
                "branch-alias": {
                    "dev-master": "1.x-dev"
                }
            },
            "autoload": {
                "psr-4": {
                    "PackageVersions\\": "src/PackageVersions"
                }
            },
            "notification-url": "https://packagist.org/downloads/",
            "license": [
                "MIT"
            ],
            "authors": [
                {
                    "name": "Marco Pivetta",
                    "email": "ocramius@gmail.com"
                },
                {
                    "name": "Jordi Boggiano",
                    "email": "j.boggiano@seld.be"
                }
            ],
            "description": "Composer plugin that provides efficient querying for installed package versions (no runtime IO)",
            "support": {
                "issues": "https://github.com/composer/package-versions-deprecated/issues",
                "source": "https://github.com/composer/package-versions-deprecated/tree/1.11.99.1"
=======
>>>>>>> 0d50c259
            },
            "funding": [
                {
                    "url": "https://packagist.com",
                    "type": "custom"
                },
                {
                    "url": "https://github.com/composer",
                    "type": "github"
                },
                {
                    "url": "https://tidelift.com/funding/github/packagist/composer/composer",
                    "type": "tidelift"
                }
            ],
<<<<<<< HEAD
            "time": "2020-11-11T10:22:58+00:00"
        },
        {
            "name": "dasprid/enum",
            "version": "1.0.3",
            "source": {
                "type": "git",
                "url": "https://github.com/DASPRiD/Enum.git",
                "reference": "5abf82f213618696dda8e3bf6f64dd042d8542b2"
            },
            "dist": {
                "type": "zip",
                "url": "https://api.github.com/repos/DASPRiD/Enum/zipball/5abf82f213618696dda8e3bf6f64dd042d8542b2",
                "reference": "5abf82f213618696dda8e3bf6f64dd042d8542b2",
                "shasum": ""
            },
            "require-dev": {
                "phpunit/phpunit": "^7 | ^8 | ^9",
                "squizlabs/php_codesniffer": "^3.4"
            },
            "type": "library",
            "autoload": {
                "psr-4": {
                    "DASPRiD\\Enum\\": "src/"
                }
            },
            "notification-url": "https://packagist.org/downloads/",
            "license": [
                "BSD-2-Clause"
            ],
            "authors": [
                {
                    "name": "Ben Scholzen 'DASPRiD'",
                    "email": "mail@dasprids.de",
                    "homepage": "https://dasprids.de/",
                    "role": "Developer"
                }
            ],
            "description": "PHP 7.1 enum implementation",
            "keywords": [
                "enum",
                "map"
            ],
            "support": {
                "issues": "https://github.com/DASPRiD/Enum/issues",
                "source": "https://github.com/DASPRiD/Enum/tree/1.0.3"
            },
            "time": "2020-10-02T16:03:48+00:00"
=======
            "time": "2021-04-28T06:42:17+00:00"
>>>>>>> 0d50c259
        },
        {
            "name": "doctrine/cache",
            "version": "1.11.0",
            "source": {
                "type": "git",
                "url": "https://github.com/doctrine/cache.git",
                "reference": "a9c1b59eba5a08ca2770a76eddb88922f504e8e0"
            },
            "dist": {
                "type": "zip",
                "url": "https://api.github.com/repos/doctrine/cache/zipball/a9c1b59eba5a08ca2770a76eddb88922f504e8e0",
                "reference": "a9c1b59eba5a08ca2770a76eddb88922f504e8e0",
                "shasum": ""
            },
            "require": {
                "php": "~7.1 || ^8.0"
            },
            "conflict": {
                "doctrine/common": ">2.2,<2.4",
                "psr/cache": ">=3"
            },
            "require-dev": {
                "alcaeus/mongo-php-adapter": "^1.1",
                "cache/integration-tests": "dev-master",
                "doctrine/coding-standard": "^8.0",
                "mongodb/mongodb": "^1.1",
                "phpunit/phpunit": "^7.0 || ^8.0 || ^9.0",
                "predis/predis": "~1.0",
                "psr/cache": "^1.0 || ^2.0",
                "symfony/cache": "^4.4 || ^5.2"
            },
            "suggest": {
                "alcaeus/mongo-php-adapter": "Required to use legacy MongoDB driver"
            },
            "type": "library",
            "autoload": {
                "psr-4": {
                    "Doctrine\\Common\\Cache\\": "lib/Doctrine/Common/Cache"
                }
            },
            "notification-url": "https://packagist.org/downloads/",
            "license": [
                "MIT"
            ],
            "authors": [
                {
                    "name": "Guilherme Blanco",
                    "email": "guilhermeblanco@gmail.com"
                },
                {
                    "name": "Roman Borschel",
                    "email": "roman@code-factory.org"
                },
                {
                    "name": "Benjamin Eberlei",
                    "email": "kontakt@beberlei.de"
                },
                {
                    "name": "Jonathan Wage",
                    "email": "jonwage@gmail.com"
                },
                {
                    "name": "Johannes Schmitt",
                    "email": "schmittjoh@gmail.com"
                }
            ],
            "description": "PHP Doctrine Cache library is a popular cache implementation that supports many different drivers such as redis, memcache, apc, mongodb and others.",
            "homepage": "https://www.doctrine-project.org/projects/cache.html",
            "keywords": [
                "abstraction",
                "apcu",
                "cache",
                "caching",
                "couchdb",
                "memcached",
                "php",
                "redis",
                "xcache"
            ],
            "support": {
                "issues": "https://github.com/doctrine/cache/issues",
                "source": "https://github.com/doctrine/cache/tree/1.11.0"
            },
            "funding": [
                {
                    "url": "https://www.doctrine-project.org/sponsorship.html",
                    "type": "custom"
                },
                {
                    "url": "https://www.patreon.com/phpdoctrine",
                    "type": "patreon"
                },
                {
                    "url": "https://tidelift.com/funding/github/packagist/doctrine%2Fcache",
                    "type": "tidelift"
                }
            ],
            "time": "2021-04-13T14:46:17+00:00"
        },
        {
            "name": "doctrine/dbal",
            "version": "3.1.0",
            "source": {
                "type": "git",
                "url": "https://github.com/doctrine/dbal.git",
                "reference": "5ba62e7e40df119424866064faf2cef66cb5232a"
            },
            "dist": {
                "type": "zip",
                "url": "https://api.github.com/repos/doctrine/dbal/zipball/5ba62e7e40df119424866064faf2cef66cb5232a",
                "reference": "5ba62e7e40df119424866064faf2cef66cb5232a",
                "shasum": ""
            },
            "require": {
                "composer/package-versions-deprecated": "^1.11.99",
                "doctrine/cache": "^1.0",
                "doctrine/deprecations": "^0.5.3",
                "doctrine/event-manager": "^1.0",
                "php": "^7.3 || ^8.0"
            },
            "require-dev": {
                "doctrine/coding-standard": "8.2.0",
                "jetbrains/phpstorm-stubs": "2020.2",
                "phpstan/phpstan": "0.12.81",
                "phpstan/phpstan-strict-rules": "^0.12.2",
                "phpunit/phpunit": "9.5.0",
                "psalm/plugin-phpunit": "0.13.0",
                "squizlabs/php_codesniffer": "3.6.0",
                "symfony/console": "^2.0.5|^3.0|^4.0|^5.0",
                "vimeo/psalm": "4.6.4"
            },
            "suggest": {
                "symfony/console": "For helpful console commands such as SQL execution and import of files."
            },
            "bin": [
                "bin/doctrine-dbal"
            ],
            "type": "library",
            "autoload": {
                "psr-4": {
                    "Doctrine\\DBAL\\": "src"
                }
            },
            "notification-url": "https://packagist.org/downloads/",
            "license": [
                "MIT"
            ],
            "authors": [
                {
                    "name": "Guilherme Blanco",
                    "email": "guilhermeblanco@gmail.com"
                },
                {
                    "name": "Roman Borschel",
                    "email": "roman@code-factory.org"
                },
                {
                    "name": "Benjamin Eberlei",
                    "email": "kontakt@beberlei.de"
                },
                {
                    "name": "Jonathan Wage",
                    "email": "jonwage@gmail.com"
                }
            ],
            "description": "Powerful PHP database abstraction layer (DBAL) with many features for database schema introspection and management.",
            "homepage": "https://www.doctrine-project.org/projects/dbal.html",
            "keywords": [
                "abstraction",
                "database",
                "db2",
                "dbal",
                "mariadb",
                "mssql",
                "mysql",
                "oci8",
                "oracle",
                "pdo",
                "pgsql",
                "postgresql",
                "queryobject",
                "sasql",
                "sql",
                "sqlite",
                "sqlserver",
                "sqlsrv"
            ],
            "support": {
                "issues": "https://github.com/doctrine/dbal/issues",
                "source": "https://github.com/doctrine/dbal/tree/3.1.0"
            },
            "funding": [
                {
                    "url": "https://www.doctrine-project.org/sponsorship.html",
                    "type": "custom"
                },
                {
                    "url": "https://www.patreon.com/phpdoctrine",
                    "type": "patreon"
                },
                {
                    "url": "https://tidelift.com/funding/github/packagist/doctrine%2Fdbal",
                    "type": "tidelift"
                }
            ],
            "time": "2021-04-19T17:51:23+00:00"
        },
        {
            "name": "doctrine/deprecations",
            "version": "v0.5.3",
            "source": {
                "type": "git",
                "url": "https://github.com/doctrine/deprecations.git",
                "reference": "9504165960a1f83cc1480e2be1dd0a0478561314"
            },
            "dist": {
                "type": "zip",
                "url": "https://api.github.com/repos/doctrine/deprecations/zipball/9504165960a1f83cc1480e2be1dd0a0478561314",
                "reference": "9504165960a1f83cc1480e2be1dd0a0478561314",
                "shasum": ""
            },
            "require": {
                "php": "^7.1|^8.0"
            },
            "require-dev": {
                "doctrine/coding-standard": "^6.0|^7.0|^8.0",
                "phpunit/phpunit": "^7.0|^8.0|^9.0",
                "psr/log": "^1.0"
            },
            "suggest": {
                "psr/log": "Allows logging deprecations via PSR-3 logger implementation"
            },
            "type": "library",
            "autoload": {
                "psr-4": {
                    "Doctrine\\Deprecations\\": "lib/Doctrine/Deprecations"
                }
            },
            "notification-url": "https://packagist.org/downloads/",
            "license": [
                "MIT"
            ],
            "description": "A small layer on top of trigger_error(E_USER_DEPRECATED) or PSR-3 logging with options to disable all deprecations or selectively for packages.",
            "homepage": "https://www.doctrine-project.org/",
            "support": {
                "issues": "https://github.com/doctrine/deprecations/issues",
                "source": "https://github.com/doctrine/deprecations/tree/v0.5.3"
            },
            "time": "2021-03-21T12:59:47+00:00"
        },
        {
            "name": "doctrine/event-manager",
            "version": "1.1.1",
            "source": {
                "type": "git",
                "url": "https://github.com/doctrine/event-manager.git",
                "reference": "41370af6a30faa9dc0368c4a6814d596e81aba7f"
            },
            "dist": {
                "type": "zip",
                "url": "https://api.github.com/repos/doctrine/event-manager/zipball/41370af6a30faa9dc0368c4a6814d596e81aba7f",
                "reference": "41370af6a30faa9dc0368c4a6814d596e81aba7f",
                "shasum": ""
            },
            "require": {
                "php": "^7.1 || ^8.0"
            },
            "conflict": {
                "doctrine/common": "<2.9@dev"
            },
            "require-dev": {
                "doctrine/coding-standard": "^6.0",
                "phpunit/phpunit": "^7.0"
            },
            "type": "library",
            "extra": {
                "branch-alias": {
                    "dev-master": "1.0.x-dev"
                }
            },
            "autoload": {
                "psr-4": {
                    "Doctrine\\Common\\": "lib/Doctrine/Common"
                }
            },
            "notification-url": "https://packagist.org/downloads/",
            "license": [
                "MIT"
            ],
            "authors": [
                {
                    "name": "Guilherme Blanco",
                    "email": "guilhermeblanco@gmail.com"
                },
                {
                    "name": "Roman Borschel",
                    "email": "roman@code-factory.org"
                },
                {
                    "name": "Benjamin Eberlei",
                    "email": "kontakt@beberlei.de"
                },
                {
                    "name": "Jonathan Wage",
                    "email": "jonwage@gmail.com"
                },
                {
                    "name": "Johannes Schmitt",
                    "email": "schmittjoh@gmail.com"
                },
                {
                    "name": "Marco Pivetta",
                    "email": "ocramius@gmail.com"
                }
            ],
            "description": "The Doctrine Event Manager is a simple PHP event system that was built to be used with the various Doctrine projects.",
            "homepage": "https://www.doctrine-project.org/projects/event-manager.html",
            "keywords": [
                "event",
                "event dispatcher",
                "event manager",
                "event system",
                "events"
            ],
            "support": {
                "issues": "https://github.com/doctrine/event-manager/issues",
                "source": "https://github.com/doctrine/event-manager/tree/1.1.x"
            },
            "funding": [
                {
                    "url": "https://www.doctrine-project.org/sponsorship.html",
                    "type": "custom"
                },
                {
                    "url": "https://www.patreon.com/phpdoctrine",
                    "type": "patreon"
                },
                {
                    "url": "https://tidelift.com/funding/github/packagist/doctrine%2Fevent-manager",
                    "type": "tidelift"
                }
            ],
            "time": "2020-05-29T18:28:51+00:00"
        },
        {
            "name": "endroid/qr-code",
            "version": "4.1.3",
            "source": {
                "type": "git",
                "url": "https://github.com/endroid/qr-code.git",
                "reference": "35141df51e11f4a13bc74d33737b6bfbeb456159"
            },
            "dist": {
                "type": "zip",
                "url": "https://api.github.com/repos/endroid/qr-code/zipball/35141df51e11f4a13bc74d33737b6bfbeb456159",
                "reference": "35141df51e11f4a13bc74d33737b6bfbeb456159",
                "shasum": ""
            },
            "require": {
                "bacon/bacon-qr-code": "^2.0",
                "php": "^7.3||^8.0"
            },
            "require-dev": {
                "endroid/quality": "dev-master",
                "ext-gd": "*",
                "khanamiryan/qrcode-detector-decoder": "^1.0.4",
                "setasign/fpdf": "^1.8.2"
            },
            "suggest": {
                "ext-gd": "Enables you to write PNG images",
                "khanamiryan/qrcode-detector-decoder": "Enables you to use the image validator",
                "roave/security-advisories": "Makes sure package versions with known security issues are not installed",
                "setasign/fpdf": "Enables you to use the PDF writer"
            },
            "type": "library",
            "extra": {
                "branch-alias": {
                    "dev-master": "4.x-dev"
                }
            },
            "autoload": {
                "psr-4": {
                    "Endroid\\QrCode\\": "src/"
                }
            },
            "notification-url": "https://packagist.org/downloads/",
            "license": [
                "MIT"
            ],
            "authors": [
                {
                    "name": "Jeroen van den Enden",
                    "email": "info@endroid.nl"
                }
            ],
            "description": "Endroid QR Code",
            "homepage": "https://github.com/endroid/qr-code",
            "keywords": [
                "code",
                "endroid",
                "php",
                "qr",
                "qrcode"
            ],
            "support": {
                "issues": "https://github.com/endroid/qr-code/issues",
                "source": "https://github.com/endroid/qr-code/tree/4.1.3"
            },
            "funding": [
                {
                    "url": "https://github.com/endroid",
                    "type": "github"
                }
            ],
            "time": "2021-04-26T21:00:37+00:00"
        },
        {
            "name": "evenement/evenement",
            "version": "v2.1.0",
            "source": {
                "type": "git",
                "url": "https://github.com/igorw/evenement.git",
                "reference": "6ba9a777870ab49f417e703229d53931ed40fd7a"
            },
            "dist": {
                "type": "zip",
                "url": "https://api.github.com/repos/igorw/evenement/zipball/6ba9a777870ab49f417e703229d53931ed40fd7a",
                "reference": "6ba9a777870ab49f417e703229d53931ed40fd7a",
                "shasum": ""
            },
            "require": {
                "php": ">=5.4.0"
            },
            "require-dev": {
                "phpunit/phpunit": "^6.0||^5.7||^4.8.35"
            },
            "type": "library",
            "extra": {
                "branch-alias": {
                    "dev-master": "2.0-dev"
                }
            },
            "autoload": {
                "psr-0": {
                    "Evenement": "src"
                }
            },
            "notification-url": "https://packagist.org/downloads/",
            "license": [
                "MIT"
            ],
            "authors": [
                {
                    "name": "Igor Wiedler",
                    "email": "igor@wiedler.ch"
                }
            ],
            "description": "Événement is a very simple event dispatching library for PHP",
            "keywords": [
                "event-dispatcher",
                "event-emitter"
            ],
            "support": {
                "issues": "https://github.com/igorw/evenement/issues",
                "source": "https://github.com/igorw/evenement/tree/master"
            },
            "time": "2017-07-17T17:39:19+00:00"
        },
        {
            "name": "gettext/gettext",
            "version": "v4.8.4",
            "source": {
                "type": "git",
                "url": "https://github.com/php-gettext/Gettext.git",
                "reference": "58bc0f7f37e78efb0f9758f93d4a0f669f0f84a1"
            },
            "dist": {
                "type": "zip",
                "url": "https://api.github.com/repos/php-gettext/Gettext/zipball/58bc0f7f37e78efb0f9758f93d4a0f669f0f84a1",
                "reference": "58bc0f7f37e78efb0f9758f93d4a0f669f0f84a1",
                "shasum": ""
            },
            "require": {
                "gettext/languages": "^2.3",
                "php": ">=5.4.0"
            },
            "require-dev": {
                "illuminate/view": "*",
                "phpunit/phpunit": "^4.8|^5.7|^6.5",
                "squizlabs/php_codesniffer": "^3.0",
                "symfony/yaml": "~2",
                "twig/extensions": "*",
                "twig/twig": "^1.31|^2.0"
            },
            "suggest": {
                "illuminate/view": "Is necessary if you want to use the Blade extractor",
                "symfony/yaml": "Is necessary if you want to use the Yaml extractor/generator",
                "twig/extensions": "Is necessary if you want to use the Twig extractor",
                "twig/twig": "Is necessary if you want to use the Twig extractor"
            },
            "type": "library",
            "autoload": {
                "psr-4": {
                    "Gettext\\": "src"
                }
            },
            "notification-url": "https://packagist.org/downloads/",
            "license": [
                "MIT"
            ],
            "authors": [
                {
                    "name": "Oscar Otero",
                    "email": "oom@oscarotero.com",
                    "homepage": "http://oscarotero.com",
                    "role": "Developer"
                }
            ],
            "description": "PHP gettext manager",
            "homepage": "https://github.com/oscarotero/Gettext",
            "keywords": [
                "JS",
                "gettext",
                "i18n",
                "mo",
                "po",
                "translation"
            ],
            "support": {
                "email": "oom@oscarotero.com",
                "issues": "https://github.com/oscarotero/Gettext/issues",
                "source": "https://github.com/php-gettext/Gettext/tree/v4.8.4"
            },
            "funding": [
                {
                    "url": "https://paypal.me/oscarotero",
                    "type": "custom"
                },
                {
                    "url": "https://github.com/oscarotero",
                    "type": "github"
                },
                {
                    "url": "https://www.patreon.com/misteroom",
                    "type": "patreon"
                }
            ],
            "time": "2021-03-10T19:35:49+00:00"
        },
        {
            "name": "gettext/languages",
            "version": "2.6.0",
            "source": {
                "type": "git",
                "url": "https://github.com/php-gettext/Languages.git",
                "reference": "38ea0482f649e0802e475f0ed19fa993bcb7a618"
            },
            "dist": {
                "type": "zip",
                "url": "https://api.github.com/repos/php-gettext/Languages/zipball/38ea0482f649e0802e475f0ed19fa993bcb7a618",
                "reference": "38ea0482f649e0802e475f0ed19fa993bcb7a618",
                "shasum": ""
            },
            "require": {
                "php": ">=5.3"
            },
            "require-dev": {
                "friendsofphp/php-cs-fixer": "^2.16.0",
                "phpunit/phpunit": "^4.8 || ^5.7 || ^6.5 || ^7.5 || ^8.4"
            },
            "bin": [
                "bin/export-plural-rules"
            ],
            "type": "library",
            "autoload": {
                "psr-4": {
                    "Gettext\\Languages\\": "src/"
                }
            },
            "notification-url": "https://packagist.org/downloads/",
            "license": [
                "MIT"
            ],
            "authors": [
                {
                    "name": "Michele Locati",
                    "email": "mlocati@gmail.com",
                    "role": "Developer"
                }
            ],
            "description": "gettext languages with plural rules",
            "homepage": "https://github.com/php-gettext/Languages",
            "keywords": [
                "cldr",
                "i18n",
                "internationalization",
                "l10n",
                "language",
                "languages",
                "localization",
                "php",
                "plural",
                "plural rules",
                "plurals",
                "translate",
                "translations",
                "unicode"
            ],
            "support": {
                "issues": "https://github.com/php-gettext/Languages/issues",
                "source": "https://github.com/php-gettext/Languages/tree/2.6.0"
            },
            "time": "2019-11-13T10:30:21+00:00"
        },
        {
            "name": "guzzlehttp/guzzle",
            "version": "6.5.5",
            "source": {
                "type": "git",
                "url": "https://github.com/guzzle/guzzle.git",
                "reference": "9d4290de1cfd701f38099ef7e183b64b4b7b0c5e"
            },
            "dist": {
                "type": "zip",
                "url": "https://api.github.com/repos/guzzle/guzzle/zipball/9d4290de1cfd701f38099ef7e183b64b4b7b0c5e",
                "reference": "9d4290de1cfd701f38099ef7e183b64b4b7b0c5e",
                "shasum": ""
            },
            "require": {
                "ext-json": "*",
                "guzzlehttp/promises": "^1.0",
                "guzzlehttp/psr7": "^1.6.1",
                "php": ">=5.5",
                "symfony/polyfill-intl-idn": "^1.17.0"
            },
            "require-dev": {
                "ext-curl": "*",
                "phpunit/phpunit": "^4.8.35 || ^5.7 || ^6.4 || ^7.0",
                "psr/log": "^1.1"
            },
            "suggest": {
                "psr/log": "Required for using the Log middleware"
            },
            "type": "library",
            "extra": {
                "branch-alias": {
                    "dev-master": "6.5-dev"
                }
            },
            "autoload": {
                "psr-4": {
                    "GuzzleHttp\\": "src/"
                },
                "files": [
                    "src/functions_include.php"
                ]
            },
            "notification-url": "https://packagist.org/downloads/",
            "license": [
                "MIT"
            ],
            "authors": [
                {
                    "name": "Michael Dowling",
                    "email": "mtdowling@gmail.com",
                    "homepage": "https://github.com/mtdowling"
                }
            ],
            "description": "Guzzle is a PHP HTTP client library",
            "homepage": "http://guzzlephp.org/",
            "keywords": [
                "client",
                "curl",
                "framework",
                "http",
                "http client",
                "rest",
                "web service"
            ],
            "support": {
                "issues": "https://github.com/guzzle/guzzle/issues",
                "source": "https://github.com/guzzle/guzzle/tree/6.5"
            },
            "time": "2020-06-16T21:01:06+00:00"
        },
        {
            "name": "guzzlehttp/promises",
            "version": "1.4.1",
            "source": {
                "type": "git",
                "url": "https://github.com/guzzle/promises.git",
                "reference": "8e7d04f1f6450fef59366c399cfad4b9383aa30d"
            },
            "dist": {
                "type": "zip",
                "url": "https://api.github.com/repos/guzzle/promises/zipball/8e7d04f1f6450fef59366c399cfad4b9383aa30d",
                "reference": "8e7d04f1f6450fef59366c399cfad4b9383aa30d",
                "shasum": ""
            },
            "require": {
                "php": ">=5.5"
            },
            "require-dev": {
                "symfony/phpunit-bridge": "^4.4 || ^5.1"
            },
            "type": "library",
            "extra": {
                "branch-alias": {
                    "dev-master": "1.4-dev"
                }
            },
            "autoload": {
                "psr-4": {
                    "GuzzleHttp\\Promise\\": "src/"
                },
                "files": [
                    "src/functions_include.php"
                ]
            },
            "notification-url": "https://packagist.org/downloads/",
            "license": [
                "MIT"
            ],
            "authors": [
                {
                    "name": "Michael Dowling",
                    "email": "mtdowling@gmail.com",
                    "homepage": "https://github.com/mtdowling"
                }
            ],
            "description": "Guzzle promises library",
            "keywords": [
                "promise"
            ],
            "support": {
                "issues": "https://github.com/guzzle/promises/issues",
                "source": "https://github.com/guzzle/promises/tree/1.4.1"
            },
            "time": "2021-03-07T09:25:29+00:00"
        },
        {
            "name": "guzzlehttp/psr7",
            "version": "1.8.2",
            "source": {
                "type": "git",
                "url": "https://github.com/guzzle/psr7.git",
                "reference": "dc960a912984efb74d0a90222870c72c87f10c91"
            },
            "dist": {
                "type": "zip",
                "url": "https://api.github.com/repos/guzzle/psr7/zipball/dc960a912984efb74d0a90222870c72c87f10c91",
                "reference": "dc960a912984efb74d0a90222870c72c87f10c91",
                "shasum": ""
            },
            "require": {
                "php": ">=5.4.0",
                "psr/http-message": "~1.0",
                "ralouphie/getallheaders": "^2.0.5 || ^3.0.0"
            },
            "provide": {
                "psr/http-message-implementation": "1.0"
            },
            "require-dev": {
                "ext-zlib": "*",
                "phpunit/phpunit": "~4.8.36 || ^5.7.27 || ^6.5.14 || ^7.5.20 || ^8.5.8 || ^9.3.10"
            },
            "suggest": {
                "laminas/laminas-httphandlerrunner": "Emit PSR-7 responses"
            },
            "type": "library",
            "extra": {
                "branch-alias": {
                    "dev-master": "1.7-dev"
                }
            },
            "autoload": {
                "psr-4": {
                    "GuzzleHttp\\Psr7\\": "src/"
                },
                "files": [
                    "src/functions_include.php"
                ]
            },
            "notification-url": "https://packagist.org/downloads/",
            "license": [
                "MIT"
            ],
            "authors": [
                {
                    "name": "Michael Dowling",
                    "email": "mtdowling@gmail.com",
                    "homepage": "https://github.com/mtdowling"
                },
                {
                    "name": "Tobias Schultze",
                    "homepage": "https://github.com/Tobion"
                }
            ],
            "description": "PSR-7 message implementation that also provides common utility methods",
            "keywords": [
                "http",
                "message",
                "psr-7",
                "request",
                "response",
                "stream",
                "uri",
                "url"
            ],
            "support": {
                "issues": "https://github.com/guzzle/psr7/issues",
                "source": "https://github.com/guzzle/psr7/tree/1.8.2"
            },
            "time": "2021-04-26T09:17:50+00:00"
        },
        {
            "name": "happyworm/jplayer",
            "version": "2.9.2",
            "source": {
                "type": "git",
                "url": "https://github.com/happyworm/jPlayer.git",
                "reference": "34e55cd7694552447bd0dbc38d886fdc96df0d06"
            },
            "dist": {
                "type": "zip",
                "url": "https://api.github.com/repos/happyworm/jPlayer/zipball/34e55cd7694552447bd0dbc38d886fdc96df0d06",
                "reference": "34e55cd7694552447bd0dbc38d886fdc96df0d06",
                "shasum": ""
            },
            "require": {
                "robloach/component-installer": "*"
            },
            "suggest": {
                "components/jquery": ">=1.7.2"
            },
            "type": "component",
            "extra": {
                "component": {
                    "scripts": [
                        "dist/jplayer/jquery.jplayer.js"
                    ],
                    "files": [
                        "dist"
                    ],
                    "shim": {
                        "deps": [
                            "jquery"
                        ]
                    }
                }
            },
            "notification-url": "https://packagist.org/downloads/",
            "license": [
                "MIT"
            ],
            "authors": [
                {
                    "name": "Mark J Panaghiston",
                    "email": "markp@happyworm.com"
                }
            ],
            "description": "jPlayer allows you to create a media player with a consistent interface and experience across all browsers.",
            "homepage": "http://jplayer.org/",
            "keywords": [
                "HTML5",
                "audio",
                "jplayer",
                "media",
                "player",
                "streaming",
                "video"
            ],
            "support": {
                "issues": "https://github.com/happyworm/jPlayer/issues",
                "source": "https://github.com/happyworm/jPlayer/tree/master"
            },
            "time": "2014-12-15T00:55:35+00:00"
        },
        {
            "name": "james-heinrich/getid3",
            "version": "dev-master",
            "source": {
                "type": "git",
                "url": "https://github.com/JamesHeinrich/getID3.git",
                "reference": "422485c471958a56b4197854303a8aaa3004cce0"
            },
            "dist": {
                "type": "zip",
                "url": "https://api.github.com/repos/JamesHeinrich/getID3/zipball/422485c471958a56b4197854303a8aaa3004cce0",
                "reference": "422485c471958a56b4197854303a8aaa3004cce0",
                "shasum": ""
            },
            "require": {
                "php": ">=5.3.0"
            },
            "require-dev": {
                "php-parallel-lint/php-parallel-lint": "^1.0"
            },
            "suggest": {
                "ext-SimpleXML": "SimpleXML extension is required to analyze RIFF/WAV/BWF audio files (also requires `ext-libxml`).",
                "ext-com_dotnet": "COM extension is required when loading files larger than 2GB on Windows.",
                "ext-ctype": "ctype extension is required when loading files larger than 2GB on 32-bit PHP (also on 64-bit PHP on Windows) or executing `getid3_lib::CopyTagsToComments`.",
                "ext-dba": "DBA extension is required to use the DBA database as a cache storage.",
                "ext-exif": "EXIF extension is required for graphic modules.",
                "ext-iconv": "iconv extension is required to work with different character sets (when `ext-mbstring` is not available).",
                "ext-json": "JSON extension is required to analyze Apple Quicktime videos.",
                "ext-libxml": "libxml extension is required to analyze RIFF/WAV/BWF audio files.",
                "ext-mbstring": "mbstring extension is required to work with different character sets.",
                "ext-mysql": "MySQL extension is required to use the MySQL database as a cache storage (deprecated in PHP 5.5, removed in PHP >= 7.0, use `ext-mysqli` instead).",
                "ext-mysqli": "MySQLi extension is required to use the MySQL database as a cache storage.",
                "ext-rar": "RAR extension is required for RAR archive module.",
                "ext-sqlite3": "SQLite3 extension is required to use the SQLite3 database as a cache storage.",
                "ext-xml": "XML extension is required for graphic modules to analyze the XML metadata.",
                "ext-zlib": "Zlib extension is required for archive modules and compressed metadata."
            },
            "default-branch": true,
            "type": "library",
            "extra": {
                "branch-alias": {
                    "dev-master": "1.9.x-dev"
                }
            },
            "autoload": {
                "classmap": [
                    "getid3/"
                ]
            },
            "notification-url": "https://packagist.org/downloads/",
            "license": [
                "GPL-1.0-or-later",
                "LGPL-3.0-only",
                "MPL-2.0"
            ],
            "description": "PHP script that extracts useful information from popular multimedia file formats",
            "homepage": "https://www.getid3.org/",
            "keywords": [
                "codecs",
                "php",
                "tags"
            ],
            "support": {
                "issues": "https://github.com/JamesHeinrich/getID3/issues",
                "source": "https://github.com/JamesHeinrich/getID3/tree/master"
            },
            "time": "2021-04-16T16:46:20+00:00"
        },
        {
<<<<<<< HEAD
=======
            "name": "jeromeetienne/jquery-qrcode",
            "version": "dev-master",
            "source": {
                "type": "git",
                "url": "https://github.com/jeromeetienne/jquery-qrcode.git",
                "reference": "master"
            },
            "type": "component",
            "extra": {
                "component": {
                    "scripts": [
                        "src/jquery.qrcode.js",
                        "src/qrcode.js"
                    ]
                }
            }
        },
        {
            "name": "js-cookie/js-cookie",
            "version": "2.2.1",
            "source": {
                "type": "git",
                "url": "https://github.com/js-cookie/js-cookie.git",
                "reference": "v2.2.1"
            },
            "type": "component",
            "extra": {
                "component": {
                    "scripts": [
                        "src/js.cookie.js"
                    ]
                }
            }
        },
        {
>>>>>>> 0d50c259
            "name": "jwilsson/spotify-web-api-php",
            "version": "4.3.0",
            "source": {
                "type": "git",
                "url": "https://github.com/jwilsson/spotify-web-api-php.git",
                "reference": "adcea818d7a850dc42202def000f818c0207b512"
            },
            "dist": {
                "type": "zip",
                "url": "https://api.github.com/repos/jwilsson/spotify-web-api-php/zipball/adcea818d7a850dc42202def000f818c0207b512",
                "reference": "adcea818d7a850dc42202def000f818c0207b512",
                "shasum": ""
            },
            "require": {
                "ext-curl": "*",
                "php": "^7.2 || ^8.0"
            },
            "require-dev": {
                "php-coveralls/php-coveralls": "^2.0",
                "phpunit/phpunit": "^8.5",
                "squizlabs/php_codesniffer": "^3.0"
            },
            "type": "library",
            "autoload": {
                "psr-4": {
                    "SpotifyWebAPI\\": "src/"
                }
            },
            "notification-url": "https://packagist.org/downloads/",
            "license": [
                "MIT"
            ],
            "authors": [
                {
                    "name": "Jonathan Wilsson",
                    "email": "jonathan.wilsson@gmail.com"
                }
            ],
            "description": "A PHP wrapper for Spotify's Web API.",
            "homepage": "https://github.com/jwilsson/spotify-web-api-php",
            "keywords": [
                "spotify"
            ],
            "support": {
                "issues": "https://github.com/jwilsson/spotify-web-api-php/issues",
                "source": "https://github.com/jwilsson/spotify-web-api-php/tree/4.3.0"
            },
            "time": "2021-03-28T12:27:47+00:00"
        },
        {
            "name": "kriswallsmith/assetic",
            "version": "v1.4.0",
            "source": {
                "type": "git",
                "url": "https://github.com/kriswallsmith/assetic.git",
                "reference": "e911c437dbdf006a8f62c2f59b15b2d69a5e0aa1"
            },
            "dist": {
                "type": "zip",
                "url": "https://api.github.com/repos/kriswallsmith/assetic/zipball/e911c437dbdf006a8f62c2f59b15b2d69a5e0aa1",
                "reference": "e911c437dbdf006a8f62c2f59b15b2d69a5e0aa1",
                "shasum": ""
            },
            "require": {
                "php": ">=5.3.1",
                "symfony/process": "~2.1|~3.0"
            },
            "conflict": {
                "twig/twig": "<1.27"
            },
            "require-dev": {
                "leafo/lessphp": "^0.3.7",
                "leafo/scssphp": "~0.1",
                "meenie/javascript-packer": "^1.1",
                "mrclay/minify": "<2.3",
                "natxet/cssmin": "3.0.4",
                "patchwork/jsqueeze": "~1.0|~2.0",
                "phpunit/phpunit": "~4.8 || ^5.6",
                "psr/log": "~1.0",
                "ptachoire/cssembed": "~1.0",
                "symfony/phpunit-bridge": "~2.7|~3.0",
                "twig/twig": "~1.23|~2.0",
                "yfix/packager": "dev-master"
            },
            "suggest": {
                "leafo/lessphp": "Assetic provides the integration with the lessphp LESS compiler",
                "leafo/scssphp": "Assetic provides the integration with the scssphp SCSS compiler",
                "leafo/scssphp-compass": "Assetic provides the integration with the SCSS compass plugin",
                "patchwork/jsqueeze": "Assetic provides the integration with the JSqueeze JavaScript compressor",
                "ptachoire/cssembed": "Assetic provides the integration with phpcssembed to embed data uris",
                "twig/twig": "Assetic provides the integration with the Twig templating engine"
            },
            "type": "library",
            "extra": {
                "branch-alias": {
                    "dev-master": "1.4-dev"
                }
            },
            "autoload": {
                "psr-0": {
                    "Assetic": "src/"
                },
                "files": [
                    "src/functions.php"
                ]
            },
            "notification-url": "https://packagist.org/downloads/",
            "license": [
                "MIT"
            ],
            "authors": [
                {
                    "name": "Kris Wallsmith",
                    "email": "kris.wallsmith@gmail.com",
                    "homepage": "http://kriswallsmith.net/"
                }
            ],
            "description": "Asset Management for PHP",
            "homepage": "https://github.com/kriswallsmith/assetic",
            "keywords": [
                "assets",
                "compression",
                "minification"
            ],
            "support": {
                "issues": "https://github.com/kriswallsmith/assetic/issues",
                "source": "https://github.com/kriswallsmith/assetic/tree/master"
            },
            "time": "2016-11-11T18:43:20+00:00"
        },
        {
            "name": "krixon/xbmc-php-rpc",
            "version": "dev-master",
            "source": {
                "type": "git",
                "url": "https://github.com/krixon/xbmc-php-rpc.git",
                "reference": "master"
            },
            "type": "library",
            "autoload": {
                "classmap": [
                    "."
                ]
            }
        },
        {
            "name": "kumailht/responsive-elements",
            "version": "dev-master",
            "source": {
                "type": "git",
                "url": "https://github.com/kumailht/responsive-elements.git",
                "reference": "master"
            },
            "type": "component",
            "extra": {
                "component": {
                    "scripts": [
                        "responsive-elements.js"
                    ]
                }
            }
        },
        {
            "name": "kunalvarma05/dropbox-php-sdk",
            "version": "v0.2.1",
            "source": {
                "type": "git",
                "url": "https://github.com/kunalvarma05/dropbox-php-sdk.git",
                "reference": "27036f20b7eeb59d5e559e03d4280851f6eb789b"
            },
            "dist": {
                "type": "zip",
                "url": "https://api.github.com/repos/kunalvarma05/dropbox-php-sdk/zipball/27036f20b7eeb59d5e559e03d4280851f6eb789b",
                "reference": "27036f20b7eeb59d5e559e03d4280851f6eb789b",
                "shasum": ""
            },
            "require": {
                "guzzlehttp/guzzle": "~6.0",
                "tightenco/collect": "^5.2"
            },
            "require-dev": {
                "phpunit/phpunit": "^6.0"
            },
            "type": "library",
            "autoload": {
                "psr-4": {
                    "Kunnu\\Dropbox\\": "src/Dropbox"
                }
            },
            "notification-url": "https://packagist.org/downloads/",
            "license": [
                "MIT"
            ],
            "authors": [
                {
                    "name": "Kunal Varma",
                    "email": "kunalvarma05@gmail.com"
                }
            ],
            "description": "Dropbox PHP API V2 SDK (Unofficial)",
            "keywords": [
                "api",
                "client",
                "dropbox",
                "php",
                "sdk",
                "unofficial"
            ],
            "support": {
                "issues": "https://github.com/kunalvarma05/dropbox-php-sdk/issues",
                "source": "https://github.com/kunalvarma05/dropbox-php-sdk/tree/master"
            },
            "time": "2017-06-26T09:37:16+00:00"
        },
        {
            "name": "laminas/laminas-httphandlerrunner",
            "version": "1.4.0",
            "source": {
                "type": "git",
                "url": "https://github.com/laminas/laminas-httphandlerrunner.git",
                "reference": "6a2dd33e4166469ade07ad1283b45924383b224b"
            },
            "dist": {
                "type": "zip",
                "url": "https://api.github.com/repos/laminas/laminas-httphandlerrunner/zipball/6a2dd33e4166469ade07ad1283b45924383b224b",
                "reference": "6a2dd33e4166469ade07ad1283b45924383b224b",
                "shasum": ""
            },
            "require": {
                "laminas/laminas-zendframework-bridge": "^1.0",
                "php": "^7.3 || ~8.0.0",
                "psr/http-message": "^1.0",
                "psr/http-message-implementation": "^1.0",
                "psr/http-server-handler": "^1.0"
            },
            "replace": {
                "zendframework/zend-httphandlerrunner": "^1.1.0"
            },
            "require-dev": {
                "laminas/laminas-coding-standard": "~1.0.0",
                "laminas/laminas-diactoros": "^2.1.1",
                "phpunit/phpunit": "^9.3",
                "psalm/plugin-phpunit": "^0.15.1",
                "vimeo/psalm": "^4.6"
            },
            "type": "library",
            "extra": {
                "laminas": {
                    "config-provider": "Laminas\\HttpHandlerRunner\\ConfigProvider"
                }
            },
            "autoload": {
                "psr-4": {
                    "Laminas\\HttpHandlerRunner\\": "src/"
                }
            },
            "notification-url": "https://packagist.org/downloads/",
            "license": [
                "BSD-3-Clause"
            ],
            "description": "Execute PSR-15 RequestHandlerInterface instances and emit responses they generate.",
            "homepage": "https://laminas.dev",
            "keywords": [
                "components",
                "laminas",
                "mezzio",
                "psr-15",
                "psr-7"
            ],
            "support": {
                "chat": "https://laminas.dev/chat",
                "docs": "https://docs.laminas.dev/laminas-httphandlerrunner/",
                "forum": "https://discourse.laminas.dev",
                "issues": "https://github.com/laminas/laminas-httphandlerrunner/issues",
                "rss": "https://github.com/laminas/laminas-httphandlerrunner/releases.atom",
                "source": "https://github.com/laminas/laminas-httphandlerrunner"
            },
            "funding": [
                {
                    "url": "https://funding.communitybridge.org/projects/laminas-project",
                    "type": "community_bridge"
                }
            ],
            "time": "2021-04-08T13:52:56+00:00"
        },
        {
            "name": "laminas/laminas-zendframework-bridge",
            "version": "1.2.0",
            "source": {
                "type": "git",
                "url": "https://github.com/laminas/laminas-zendframework-bridge.git",
                "reference": "6cccbddfcfc742eb02158d6137ca5687d92cee32"
            },
            "dist": {
                "type": "zip",
                "url": "https://api.github.com/repos/laminas/laminas-zendframework-bridge/zipball/6cccbddfcfc742eb02158d6137ca5687d92cee32",
                "reference": "6cccbddfcfc742eb02158d6137ca5687d92cee32",
                "shasum": ""
            },
            "require": {
                "php": "^7.3 || ^8.0"
            },
            "require-dev": {
                "phpunit/phpunit": "^5.7 || ^6.5 || ^7.5 || ^8.1 || ^9.3",
                "psalm/plugin-phpunit": "^0.15.1",
                "squizlabs/php_codesniffer": "^3.5",
                "vimeo/psalm": "^4.6"
            },
            "type": "library",
            "extra": {
                "laminas": {
                    "module": "Laminas\\ZendFrameworkBridge"
                }
            },
            "autoload": {
                "files": [
                    "src/autoload.php"
                ],
                "psr-4": {
                    "Laminas\\ZendFrameworkBridge\\": "src//"
                }
            },
            "notification-url": "https://packagist.org/downloads/",
            "license": [
                "BSD-3-Clause"
            ],
            "description": "Alias legacy ZF class names to Laminas Project equivalents.",
            "keywords": [
                "ZendFramework",
                "autoloading",
                "laminas",
                "zf"
            ],
            "support": {
                "forum": "https://discourse.laminas.dev/",
                "issues": "https://github.com/laminas/laminas-zendframework-bridge/issues",
                "rss": "https://github.com/laminas/laminas-zendframework-bridge/releases.atom",
                "source": "https://github.com/laminas/laminas-zendframework-bridge"
            },
            "funding": [
                {
                    "url": "https://funding.communitybridge.org/projects/laminas-project",
                    "type": "community_bridge"
                }
            ],
            "time": "2021-02-25T21:54:58+00:00"
        },
        {
            "name": "league/event",
            "version": "3.0.0",
            "source": {
                "type": "git",
                "url": "https://github.com/thephpleague/event.git",
                "reference": "6d6d88d3c398f4e32995fccd4ec50a5bdaef131b"
            },
            "dist": {
                "type": "zip",
                "url": "https://api.github.com/repos/thephpleague/event/zipball/6d6d88d3c398f4e32995fccd4ec50a5bdaef131b",
                "reference": "6d6d88d3c398f4e32995fccd4ec50a5bdaef131b",
                "shasum": ""
            },
            "require": {
                "php": ">=7.2.0",
                "psr/event-dispatcher": "^1.0"
            },
            "provide": {
                "psr/event-dispatcher-implementation": "1.0"
            },
            "require-dev": {
                "friendsofphp/php-cs-fixer": "^2.16",
                "phpstan/phpstan": "^0.12.45",
                "phpunit/phpunit": "^8.5"
            },
            "type": "library",
            "extra": {
                "branch-alias": {
                    "dev-master": "3.0-dev"
                }
            },
            "autoload": {
                "psr-4": {
                    "League\\Event\\": "src/"
                }
            },
            "notification-url": "https://packagist.org/downloads/",
            "license": [
                "MIT"
            ],
            "authors": [
                {
                    "name": "Frank de Jonge",
                    "email": "info@frenky.net"
                }
            ],
            "description": "Event package",
            "keywords": [
                "emitter",
                "event",
                "listener"
            ],
            "support": {
                "issues": "https://github.com/thephpleague/event/issues",
                "source": "https://github.com/thephpleague/event/tree/3.0.0"
            },
            "time": "2020-09-29T17:42:28+00:00"
        },
        {
            "name": "maennchen/zipstream-php",
            "version": "v0.4.1",
            "source": {
                "type": "git",
                "url": "https://github.com/maennchen/ZipStream-PHP.git",
                "reference": "89e0cdb3c9ecabef4da988852003781a7802afb7"
            },
            "dist": {
                "type": "zip",
                "url": "https://api.github.com/repos/maennchen/ZipStream-PHP/zipball/89e0cdb3c9ecabef4da988852003781a7802afb7",
                "reference": "89e0cdb3c9ecabef4da988852003781a7802afb7",
                "shasum": ""
            },
            "require": {
                "ext-mbstring": "*",
                "php": ">= 5.6"
            },
            "require-dev": {
                "phpunit/phpunit": "4.3.*"
            },
            "type": "library",
            "autoload": {
                "psr-4": {
                    "ZipStream\\": "src/"
                }
            },
            "notification-url": "https://packagist.org/downloads/",
            "license": [
                "MIT"
            ],
            "authors": [
                {
                    "name": "Paul Duncan",
                    "email": "pabs@pablotron.org"
                },
                {
                    "name": "Jesse Donat",
                    "email": "donatj@gmail.com"
                },
                {
                    "name": "Jonatan Männchen",
                    "email": "jonatan@maennchen.ch"
                }
            ],
            "description": "ZipStream is a library for dynamically streaming dynamic zip files from PHP without writing to the disk at all on the server.",
            "keywords": [
                "stream",
                "zip"
            ],
            "support": {
                "issues": "https://github.com/maennchen/ZipStream-PHP/issues",
                "source": "https://github.com/maennchen/ZipStream-PHP/tree/master"
            },
            "time": "2016-09-13T10:29:17+00:00"
        },
        {
            "name": "mikealmond/musicbrainz",
            "version": "dev-master",
            "source": {
                "type": "git",
                "url": "https://github.com/mikealmond/MusicBrainz.git",
                "reference": "98d1aa1c57dbb609d71db9d3d1487a5729f149de"
            },
            "dist": {
                "type": "zip",
                "url": "https://api.github.com/repos/mikealmond/MusicBrainz/zipball/98d1aa1c57dbb609d71db9d3d1487a5729f149de",
                "reference": "98d1aa1c57dbb609d71db9d3d1487a5729f149de",
                "shasum": ""
            },
            "require": {
                "php": ">=5.3.8"
            },
            "require-dev": {
                "guzzle/guzzle": "~3.8.0",
                "phpunit/phpunit": "3.7.*"
            },
            "suggest": {
                "guzzle/guzzle": "Allows you to use the GuzzleHttpAdapter. You must install one of the supported adapters.",
                "rmccue/requests": "Allows you to use the RequestsHttpAdapter. You must install one of the supported adapters."
            },
            "default-branch": true,
            "type": "library",
            "extra": {
                "branch-alias": {
                    "dev-master": "0.2.x-dev"
                }
            },
            "autoload": {
                "psr-0": {
                    "MusicBrainz": "src/"
                }
            },
            "notification-url": "https://packagist.org/downloads/",
            "license": [
                "MIT"
            ],
            "authors": [
                {
                    "name": "Mike Almond",
                    "email": "mike.almond@gmail.com",
                    "homepage": "http://mikealmond.com",
                    "role": "Developer"
                }
            ],
            "description": "A PHP library for accessing the MusicBrainz API",
            "homepage": "https://github.com/mikealmond/musicbrainz",
            "keywords": [
                "api",
                "library",
                "musicbrainz",
                "php"
            ],
            "support": {
                "issues": "https://github.com/mikealmond/MusicBrainz/issues",
                "source": "https://github.com/mikealmond/MusicBrainz/tree/master"
            },
            "funding": [
                {
                    "url": "https://github.com/mikealmond",
                    "type": "github"
                }
            ],
            "time": "2020-02-14T19:39:17+00:00"
        },
        {
            "name": "moinax/tvdb",
            "version": "v1.0.6",
            "source": {
                "type": "git",
                "url": "https://github.com/Moinax/TvDb.git",
                "reference": "26f33df9e0ddf9b0b6ba9deeb43f1fa83b483085"
            },
            "dist": {
                "type": "zip",
                "url": "https://api.github.com/repos/Moinax/TvDb/zipball/26f33df9e0ddf9b0b6ba9deeb43f1fa83b483085",
                "reference": "26f33df9e0ddf9b0b6ba9deeb43f1fa83b483085",
                "shasum": ""
            },
            "require": {
                "php": ">=5.3.3"
            },
            "type": "library",
            "autoload": {
                "psr-0": {
                    "Moinax\\TvDb": "src"
                }
            },
            "notification-url": "https://packagist.org/downloads/",
            "license": [
                "MIT"
            ],
            "authors": [
                {
                    "name": "Moinax",
                    "email": "moinax@gmail.com"
                }
            ],
            "description": "PHPTVDB is a PHP library for accessing TV show information such as episodes, actors, showtimes and descriptions.",
            "homepage": "http://moinax.github.io/TvDb/",
            "keywords": [
                "api"
            ],
            "support": {
                "issues": "https://github.com/Moinax/TvDb/issues",
                "source": "https://github.com/Moinax/TvDb/tree/master"
            },
            "time": "2016-10-25T08:14:27+00:00"
        },
        {
            "name": "mptre/php-soundcloud",
            "version": "2.3.2",
            "source": {
                "type": "git",
                "url": "https://github.com/mptre/php-soundcloud.git",
                "reference": "v2.3.2"
            },
            "type": "library"
        },
        {
            "name": "nabil1337/case-helper",
            "version": "0.1.0",
            "source": {
                "type": "git",
                "url": "https://github.com/nabil1337/case-helper.git",
                "reference": "8cead5fe6470402d127ae0d759168f9778078992"
            },
            "dist": {
                "type": "zip",
                "url": "https://api.github.com/repos/nabil1337/case-helper/zipball/8cead5fe6470402d127ae0d759168f9778078992",
                "reference": "8cead5fe6470402d127ae0d759168f9778078992",
                "shasum": ""
            },
            "require-dev": {
                "phpunit/phpunit": "4.4.0"
            },
            "type": "library",
            "autoload": {
                "psr-4": {
                    "CaseHelper\\": "src/",
                    "CaseHelper\\Test\\": "tests/"
                }
            },
            "notification-url": "https://packagist.org/downloads/",
            "license": [
                "MIT"
            ],
            "description": "Easily convert between camelCase, PascalCase, kebab-case, snake_case, SCREAMING_SNAKE_CASE, Train-Case, and string case!",
            "support": {
                "issues": "https://github.com/nabil1337/case-helper/issues",
                "source": "https://github.com/nabil1337/case-helper/tree/master"
            },
            "time": "2014-12-06T02:33:17+00:00"
        },
        {
            "name": "nyholm/psr7",
            "version": "1.4.0",
            "source": {
                "type": "git",
                "url": "https://github.com/Nyholm/psr7.git",
                "reference": "23ae1f00fbc6a886cbe3062ca682391b9cc7c37b"
            },
            "dist": {
                "type": "zip",
                "url": "https://api.github.com/repos/Nyholm/psr7/zipball/23ae1f00fbc6a886cbe3062ca682391b9cc7c37b",
                "reference": "23ae1f00fbc6a886cbe3062ca682391b9cc7c37b",
                "shasum": ""
            },
            "require": {
                "php": ">=7.1",
                "php-http/message-factory": "^1.0",
                "psr/http-factory": "^1.0",
                "psr/http-message": "^1.0"
            },
            "provide": {
                "psr/http-factory-implementation": "1.0",
                "psr/http-message-implementation": "1.0"
            },
            "require-dev": {
                "http-interop/http-factory-tests": "^0.8",
                "php-http/psr7-integration-tests": "^1.0",
                "phpunit/phpunit": "^7.5 || 8.5 || 9.4",
                "symfony/error-handler": "^4.4"
            },
            "type": "library",
            "extra": {
                "branch-alias": {
                    "dev-master": "1.4-dev"
                }
            },
            "autoload": {
                "psr-4": {
                    "Nyholm\\Psr7\\": "src/"
                }
            },
            "notification-url": "https://packagist.org/downloads/",
            "license": [
                "MIT"
            ],
            "authors": [
                {
                    "name": "Tobias Nyholm",
                    "email": "tobias.nyholm@gmail.com"
                },
                {
                    "name": "Martijn van der Ven",
                    "email": "martijn@vanderven.se"
                }
            ],
            "description": "A fast PHP7 implementation of PSR-7",
            "homepage": "https://tnyholm.se",
            "keywords": [
                "psr-17",
                "psr-7"
            ],
            "support": {
                "issues": "https://github.com/Nyholm/psr7/issues",
                "source": "https://github.com/Nyholm/psr7/tree/1.4.0"
            },
            "funding": [
                {
                    "url": "https://github.com/Zegnat",
                    "type": "github"
                },
                {
                    "url": "https://github.com/nyholm",
                    "type": "github"
                }
            ],
            "time": "2021-02-18T15:41:32+00:00"
        },
        {
            "name": "nyholm/psr7-server",
            "version": "1.0.1",
            "source": {
                "type": "git",
                "url": "https://github.com/Nyholm/psr7-server.git",
                "reference": "5c134aeb5dd6521c7978798663470dabf0528c96"
            },
            "dist": {
                "type": "zip",
                "url": "https://api.github.com/repos/Nyholm/psr7-server/zipball/5c134aeb5dd6521c7978798663470dabf0528c96",
                "reference": "5c134aeb5dd6521c7978798663470dabf0528c96",
                "shasum": ""
            },
            "require": {
                "php": "^7.1 || ^8.0",
                "psr/http-factory": "^1.0",
                "psr/http-message": "^1.0"
            },
            "require-dev": {
                "nyholm/nsa": "^1.1",
                "nyholm/psr7": "^1.3",
                "phpunit/phpunit": "^7.0 || ^8.5 || ^9.3"
            },
            "type": "library",
            "autoload": {
                "psr-4": {
                    "Nyholm\\Psr7Server\\": "src/"
                }
            },
            "notification-url": "https://packagist.org/downloads/",
            "license": [
                "MIT"
            ],
            "authors": [
                {
                    "name": "Tobias Nyholm",
                    "email": "tobias.nyholm@gmail.com"
                },
                {
                    "name": "Martijn van der Ven",
                    "email": "martijn@vanderven.se"
                }
            ],
            "description": "Helper classes to handle PSR-7 server requests",
            "homepage": "http://tnyholm.se",
            "keywords": [
                "psr-17",
                "psr-7"
            ],
            "support": {
                "issues": "https://github.com/Nyholm/psr7-server/issues",
                "source": "https://github.com/Nyholm/psr7-server/tree/1.0.1"
            },
            "funding": [
                {
                    "url": "https://github.com/Zegnat",
                    "type": "github"
                },
                {
                    "url": "https://github.com/nyholm",
                    "type": "github"
                }
            ],
            "time": "2020-11-15T15:26:20+00:00"
        },
        {
            "name": "oomphinc/composer-installers-extender",
            "version": "2.0.0",
            "source": {
                "type": "git",
                "url": "https://github.com/oomphinc/composer-installers-extender.git",
                "reference": "8d3fe38a1723e0e91076920c8bb946b1696e28ca"
            },
            "dist": {
                "type": "zip",
                "url": "https://api.github.com/repos/oomphinc/composer-installers-extender/zipball/8d3fe38a1723e0e91076920c8bb946b1696e28ca",
                "reference": "8d3fe38a1723e0e91076920c8bb946b1696e28ca",
                "shasum": ""
            },
            "require": {
                "composer-plugin-api": "^1.1 || ^2.0",
                "composer/installers": "^1.0",
                "php": ">=7.1"
            },
            "require-dev": {
                "composer/composer": "^2.0",
                "phpunit/phpunit": "^7.2",
                "squizlabs/php_codesniffer": "^3.3"
            },
            "type": "composer-plugin",
            "extra": {
                "class": "OomphInc\\ComposerInstallersExtender\\Plugin"
            },
            "autoload": {
                "psr-4": {
                    "OomphInc\\ComposerInstallersExtender\\": "src/"
                }
            },
            "notification-url": "https://packagist.org/downloads/",
            "license": [
                "MIT"
            ],
            "authors": [
                {
                    "name": "Stephen Beemsterboer",
                    "email": "stephen@oomphinc.com",
                    "homepage": "https://github.com/balbuf"
                },
                {
                    "name": "Nathan Dentzau",
                    "email": "nate@oomphinc.com",
                    "homepage": "http://oomph.is/ndentzau"
                }
            ],
            "description": "Extend the composer/installers plugin to accept any arbitrary package type.",
            "homepage": "http://www.oomphinc.com/",
            "support": {
                "issues": "https://github.com/oomphinc/composer-installers-extender/issues",
                "source": "https://github.com/oomphinc/composer-installers-extender/tree/2.0.0"
            },
            "time": "2020-08-11T21:06:11+00:00"
        },
        {
            "name": "openid/php-openid",
            "version": "3.0.3",
            "source": {
                "type": "git",
                "url": "https://github.com/openid/php-openid.git",
                "reference": "d3e589c7575e4cb4498dc95a4cdaa35c2ad240e5"
            },
            "dist": {
                "type": "zip",
                "url": "https://api.github.com/repos/openid/php-openid/zipball/d3e589c7575e4cb4498dc95a4cdaa35c2ad240e5",
                "reference": "d3e589c7575e4cb4498dc95a4cdaa35c2ad240e5",
                "shasum": ""
            },
            "require": {
                "ext-curl": "*",
                "ext-dom": "*",
                "ext-gmp": "*",
                "php": ">=5.6"
            },
            "type": "library",
            "autoload": {
                "classmap": [
                    "Auth"
                ]
            },
            "notification-url": "https://packagist.org/downloads/",
            "include-path": [
                "."
            ],
            "license": [
                "Apache-2.0"
            ],
            "authors": [
                {
                    "name": "JanRain Inc.",
                    "homepage": "http://www.openidenabled.com"
                }
            ],
            "description": "OpenID library for PHP5",
            "homepage": "http://github.com/openid/php-openid",
            "keywords": [
                "Authentication",
                "OpenId",
                "auth",
                "yadis"
            ],
            "support": {
                "issues": "https://github.com/openid/php-openid/issues",
                "source": "https://github.com/openid/php-openid/tree/3.0.3"
            },
            "time": "2020-11-20T17:46:41+00:00"
        },
        {
            "name": "opis/closure",
            "version": "3.6.2",
            "source": {
                "type": "git",
                "url": "https://github.com/opis/closure.git",
                "reference": "06e2ebd25f2869e54a306dda991f7db58066f7f6"
            },
            "dist": {
                "type": "zip",
                "url": "https://api.github.com/repos/opis/closure/zipball/06e2ebd25f2869e54a306dda991f7db58066f7f6",
                "reference": "06e2ebd25f2869e54a306dda991f7db58066f7f6",
                "shasum": ""
            },
            "require": {
                "php": "^5.4 || ^7.0 || ^8.0"
            },
            "require-dev": {
                "jeremeamia/superclosure": "^2.0",
                "phpunit/phpunit": "^4.0 || ^5.0 || ^6.0 || ^7.0 || ^8.0 || ^9.0"
            },
            "type": "library",
            "extra": {
                "branch-alias": {
                    "dev-master": "3.6.x-dev"
                }
            },
            "autoload": {
                "psr-4": {
                    "Opis\\Closure\\": "src/"
                },
                "files": [
                    "functions.php"
                ]
            },
            "notification-url": "https://packagist.org/downloads/",
            "license": [
                "MIT"
            ],
            "authors": [
                {
                    "name": "Marius Sarca",
                    "email": "marius.sarca@gmail.com"
                },
                {
                    "name": "Sorin Sarca",
                    "email": "sarca_sorin@hotmail.com"
                }
            ],
            "description": "A library that can be used to serialize closures (anonymous functions) and arbitrary objects.",
            "homepage": "https://opis.io/closure",
            "keywords": [
                "anonymous functions",
                "closure",
                "function",
                "serializable",
                "serialization",
                "serialize"
            ],
            "support": {
                "issues": "https://github.com/opis/closure/issues",
                "source": "https://github.com/opis/closure/tree/3.6.2"
            },
            "time": "2021-04-09T13:42:10+00:00"
        },
        {
            "name": "php-di/invoker",
            "version": "2.3.0",
            "source": {
                "type": "git",
                "url": "https://github.com/PHP-DI/Invoker.git",
                "reference": "992fec6c56f2d1ad1ad5fee28267867c85bfb8f9"
            },
            "dist": {
                "type": "zip",
                "url": "https://api.github.com/repos/PHP-DI/Invoker/zipball/992fec6c56f2d1ad1ad5fee28267867c85bfb8f9",
                "reference": "992fec6c56f2d1ad1ad5fee28267867c85bfb8f9",
                "shasum": ""
            },
            "require": {
                "php": ">=7.3",
                "psr/container": "~1.0"
            },
            "require-dev": {
                "athletic/athletic": "~0.1.8",
                "mnapoli/hard-mode": "~0.3.0",
                "phpunit/phpunit": "^9.0"
            },
            "type": "library",
            "autoload": {
                "psr-4": {
                    "Invoker\\": "src/"
                }
            },
            "notification-url": "https://packagist.org/downloads/",
            "license": [
                "MIT"
            ],
            "description": "Generic and extensible callable invoker",
            "homepage": "https://github.com/PHP-DI/Invoker",
            "keywords": [
                "callable",
                "dependency",
                "dependency-injection",
                "injection",
                "invoke",
                "invoker"
            ],
            "support": {
                "issues": "https://github.com/PHP-DI/Invoker/issues",
                "source": "https://github.com/PHP-DI/Invoker/tree/2.3.0"
            },
            "funding": [
                {
                    "url": "https://github.com/mnapoli",
                    "type": "github"
                }
            ],
            "time": "2021-01-15T10:25:40+00:00"
        },
        {
            "name": "php-di/php-di",
            "version": "6.3.3",
            "source": {
                "type": "git",
                "url": "https://github.com/PHP-DI/PHP-DI.git",
                "reference": "da8e476cafc8011477e2ec9fd2e4706947758af2"
            },
            "dist": {
                "type": "zip",
                "url": "https://api.github.com/repos/PHP-DI/PHP-DI/zipball/da8e476cafc8011477e2ec9fd2e4706947758af2",
                "reference": "da8e476cafc8011477e2ec9fd2e4706947758af2",
                "shasum": ""
            },
            "require": {
                "opis/closure": "^3.5.5",
                "php": ">=7.2.0",
                "php-di/invoker": "^2.0",
                "php-di/phpdoc-reader": "^2.0.1",
                "psr/container": "^1.0"
            },
            "provide": {
                "psr/container-implementation": "^1.0"
            },
            "require-dev": {
                "doctrine/annotations": "~1.2",
                "friendsofphp/php-cs-fixer": "^2.4",
                "mnapoli/phpunit-easymock": "^1.2",
                "ocramius/proxy-manager": "^2.0.2",
                "phpstan/phpstan": "^0.12",
                "phpunit/phpunit": "^8.5|^9.0"
            },
            "suggest": {
                "doctrine/annotations": "Install it if you want to use annotations (version ~1.2)",
                "ocramius/proxy-manager": "Install it if you want to use lazy injection (version ~2.0)"
            },
            "type": "library",
            "autoload": {
                "psr-4": {
                    "DI\\": "src/"
                },
                "files": [
                    "src/functions.php"
                ]
            },
            "notification-url": "https://packagist.org/downloads/",
            "license": [
                "MIT"
            ],
            "description": "The dependency injection container for humans",
            "homepage": "https://php-di.org/",
            "keywords": [
                "PSR-11",
                "container",
                "container-interop",
                "dependency injection",
                "di",
                "ioc",
                "psr11"
            ],
            "support": {
                "issues": "https://github.com/PHP-DI/PHP-DI/issues",
                "source": "https://github.com/PHP-DI/PHP-DI/tree/6.3.3"
            },
            "funding": [
                {
                    "url": "https://github.com/mnapoli",
                    "type": "github"
                },
                {
                    "url": "https://tidelift.com/funding/github/packagist/php-di/php-di",
                    "type": "tidelift"
                }
            ],
            "time": "2021-05-01T16:26:47+00:00"
        },
        {
            "name": "php-di/phpdoc-reader",
            "version": "2.2.1",
            "source": {
                "type": "git",
                "url": "https://github.com/PHP-DI/PhpDocReader.git",
                "reference": "66daff34cbd2627740ffec9469ffbac9f8c8185c"
            },
            "dist": {
                "type": "zip",
                "url": "https://api.github.com/repos/PHP-DI/PhpDocReader/zipball/66daff34cbd2627740ffec9469ffbac9f8c8185c",
                "reference": "66daff34cbd2627740ffec9469ffbac9f8c8185c",
                "shasum": ""
            },
            "require": {
                "php": ">=7.2.0"
            },
            "require-dev": {
                "mnapoli/hard-mode": "~0.3.0",
                "phpunit/phpunit": "^8.5|^9.0"
            },
            "type": "library",
            "autoload": {
                "psr-4": {
                    "PhpDocReader\\": "src/PhpDocReader"
                }
            },
            "notification-url": "https://packagist.org/downloads/",
            "license": [
                "MIT"
            ],
            "description": "PhpDocReader parses @var and @param values in PHP docblocks (supports namespaced class names with the same resolution rules as PHP)",
            "keywords": [
                "phpdoc",
                "reflection"
            ],
            "support": {
                "issues": "https://github.com/PHP-DI/PhpDocReader/issues",
                "source": "https://github.com/PHP-DI/PhpDocReader/tree/2.2.1"
            },
            "time": "2020-10-12T12:39:22+00:00"
        },
        {
            "name": "php-http/discovery",
            "version": "1.13.0",
            "source": {
                "type": "git",
                "url": "https://github.com/php-http/discovery.git",
                "reference": "788f72d64c43dc361e7fcc7464c3d947c64984a7"
            },
            "dist": {
                "type": "zip",
                "url": "https://api.github.com/repos/php-http/discovery/zipball/788f72d64c43dc361e7fcc7464c3d947c64984a7",
                "reference": "788f72d64c43dc361e7fcc7464c3d947c64984a7",
                "shasum": ""
            },
            "require": {
                "php": "^7.1 || ^8.0"
            },
            "conflict": {
                "nyholm/psr7": "<1.0"
            },
            "require-dev": {
                "graham-campbell/phpspec-skip-example-extension": "^5.0",
                "php-http/httplug": "^1.0 || ^2.0",
                "php-http/message-factory": "^1.0",
                "phpspec/phpspec": "^5.1 || ^6.1",
                "puli/composer-plugin": "1.0.0-beta10"
            },
            "suggest": {
                "php-http/message": "Allow to use Guzzle, Diactoros or Slim Framework factories",
                "puli/composer-plugin": "Sets up Puli which is recommended for Discovery to work. Check http://docs.php-http.org/en/latest/discovery.html for more details."
            },
            "type": "library",
            "extra": {
                "branch-alias": {
                    "dev-master": "1.9-dev"
                }
            },
            "autoload": {
                "psr-4": {
                    "Http\\Discovery\\": "src/"
                }
            },
            "notification-url": "https://packagist.org/downloads/",
            "license": [
                "MIT"
            ],
            "authors": [
                {
                    "name": "Márk Sági-Kazár",
                    "email": "mark.sagikazar@gmail.com"
                }
            ],
            "description": "Finds installed HTTPlug implementations and PSR-7 message factories",
            "homepage": "http://php-http.org",
            "keywords": [
                "adapter",
                "client",
                "discovery",
                "factory",
                "http",
                "message",
                "psr7"
            ],
            "support": {
                "issues": "https://github.com/php-http/discovery/issues",
                "source": "https://github.com/php-http/discovery/tree/1.13.0"
            },
            "time": "2020-11-27T14:49:42+00:00"
        },
        {
            "name": "php-http/guzzle6-adapter",
            "version": "v2.0.2",
            "source": {
                "type": "git",
                "url": "https://github.com/php-http/guzzle6-adapter.git",
                "reference": "9d1a45eb1c59f12574552e81fb295e9e53430a56"
            },
            "dist": {
                "type": "zip",
                "url": "https://api.github.com/repos/php-http/guzzle6-adapter/zipball/9d1a45eb1c59f12574552e81fb295e9e53430a56",
                "reference": "9d1a45eb1c59f12574552e81fb295e9e53430a56",
                "shasum": ""
            },
            "require": {
                "guzzlehttp/guzzle": "^6.0",
                "php": "^7.1 || ^8.0",
                "php-http/httplug": "^2.0",
                "psr/http-client": "^1.0"
            },
            "provide": {
                "php-http/async-client-implementation": "1.0",
                "php-http/client-implementation": "1.0",
                "psr/http-client-implementation": "1.0"
            },
            "require-dev": {
                "ext-curl": "*",
                "php-http/client-integration-tests": "^2.0 || ^3.0",
                "phpunit/phpunit": "^7.4 || ^8.4"
            },
            "type": "library",
            "extra": {
                "branch-alias": {
                    "dev-master": "2.x-dev"
                }
            },
            "autoload": {
                "psr-4": {
                    "Http\\Adapter\\Guzzle6\\": "src/"
                }
            },
            "notification-url": "https://packagist.org/downloads/",
            "license": [
                "MIT"
            ],
            "authors": [
                {
                    "name": "David de Boer",
                    "email": "david@ddeboer.nl"
                },
                {
                    "name": "Márk Sági-Kazár",
                    "email": "mark.sagikazar@gmail.com"
                }
            ],
            "description": "Guzzle 6 HTTP Adapter",
            "homepage": "http://httplug.io",
            "keywords": [
                "Guzzle",
                "http"
            ],
            "support": {
                "issues": "https://github.com/php-http/guzzle6-adapter/issues",
                "source": "https://github.com/php-http/guzzle6-adapter/tree/v2.0.2"
            },
            "time": "2021-03-02T10:52:33+00:00"
        },
        {
            "name": "php-http/httplug",
            "version": "2.2.0",
            "source": {
                "type": "git",
                "url": "https://github.com/php-http/httplug.git",
                "reference": "191a0a1b41ed026b717421931f8d3bd2514ffbf9"
            },
            "dist": {
                "type": "zip",
                "url": "https://api.github.com/repos/php-http/httplug/zipball/191a0a1b41ed026b717421931f8d3bd2514ffbf9",
                "reference": "191a0a1b41ed026b717421931f8d3bd2514ffbf9",
                "shasum": ""
            },
            "require": {
                "php": "^7.1 || ^8.0",
                "php-http/promise": "^1.1",
                "psr/http-client": "^1.0",
                "psr/http-message": "^1.0"
            },
            "require-dev": {
                "friends-of-phpspec/phpspec-code-coverage": "^4.1",
                "phpspec/phpspec": "^5.1 || ^6.0"
            },
            "type": "library",
            "extra": {
                "branch-alias": {
                    "dev-master": "2.x-dev"
                }
            },
            "autoload": {
                "psr-4": {
                    "Http\\Client\\": "src/"
                }
            },
            "notification-url": "https://packagist.org/downloads/",
            "license": [
                "MIT"
            ],
            "authors": [
                {
                    "name": "Eric GELOEN",
                    "email": "geloen.eric@gmail.com"
                },
                {
                    "name": "Márk Sági-Kazár",
                    "email": "mark.sagikazar@gmail.com",
                    "homepage": "https://sagikazarmark.hu"
                }
            ],
            "description": "HTTPlug, the HTTP client abstraction for PHP",
            "homepage": "http://httplug.io",
            "keywords": [
                "client",
                "http"
            ],
            "support": {
                "issues": "https://github.com/php-http/httplug/issues",
                "source": "https://github.com/php-http/httplug/tree/master"
            },
            "time": "2020-07-13T15:43:23+00:00"
        },
        {
            "name": "php-http/message-factory",
            "version": "v1.0.2",
            "source": {
                "type": "git",
                "url": "https://github.com/php-http/message-factory.git",
                "reference": "a478cb11f66a6ac48d8954216cfed9aa06a501a1"
            },
            "dist": {
                "type": "zip",
                "url": "https://api.github.com/repos/php-http/message-factory/zipball/a478cb11f66a6ac48d8954216cfed9aa06a501a1",
                "reference": "a478cb11f66a6ac48d8954216cfed9aa06a501a1",
                "shasum": ""
            },
            "require": {
                "php": ">=5.4",
                "psr/http-message": "^1.0"
            },
            "type": "library",
            "extra": {
                "branch-alias": {
                    "dev-master": "1.0-dev"
                }
            },
            "autoload": {
                "psr-4": {
                    "Http\\Message\\": "src/"
                }
            },
            "notification-url": "https://packagist.org/downloads/",
            "license": [
                "MIT"
            ],
            "authors": [
                {
                    "name": "Márk Sági-Kazár",
                    "email": "mark.sagikazar@gmail.com"
                }
            ],
            "description": "Factory interfaces for PSR-7 HTTP Message",
            "homepage": "http://php-http.org",
            "keywords": [
                "factory",
                "http",
                "message",
                "stream",
                "uri"
            ],
            "support": {
                "issues": "https://github.com/php-http/message-factory/issues",
                "source": "https://github.com/php-http/message-factory/tree/master"
            },
            "time": "2015-12-19T14:08:53+00:00"
        },
        {
            "name": "php-http/promise",
            "version": "1.1.0",
            "source": {
                "type": "git",
                "url": "https://github.com/php-http/promise.git",
                "reference": "4c4c1f9b7289a2ec57cde7f1e9762a5789506f88"
            },
            "dist": {
                "type": "zip",
                "url": "https://api.github.com/repos/php-http/promise/zipball/4c4c1f9b7289a2ec57cde7f1e9762a5789506f88",
                "reference": "4c4c1f9b7289a2ec57cde7f1e9762a5789506f88",
                "shasum": ""
            },
            "require": {
                "php": "^7.1 || ^8.0"
            },
            "require-dev": {
                "friends-of-phpspec/phpspec-code-coverage": "^4.3.2",
                "phpspec/phpspec": "^5.1.2 || ^6.2"
            },
            "type": "library",
            "extra": {
                "branch-alias": {
                    "dev-master": "1.1-dev"
                }
            },
            "autoload": {
                "psr-4": {
                    "Http\\Promise\\": "src/"
                }
            },
            "notification-url": "https://packagist.org/downloads/",
            "license": [
                "MIT"
            ],
            "authors": [
                {
                    "name": "Joel Wurtz",
                    "email": "joel.wurtz@gmail.com"
                },
                {
                    "name": "Márk Sági-Kazár",
                    "email": "mark.sagikazar@gmail.com"
                }
            ],
            "description": "Promise used for asynchronous HTTP requests",
            "homepage": "http://httplug.io",
            "keywords": [
                "promise"
            ],
            "support": {
                "issues": "https://github.com/php-http/promise/issues",
                "source": "https://github.com/php-http/promise/tree/1.1.0"
            },
            "time": "2020-07-07T09:29:14+00:00"
        },
        {
            "name": "php-tmdb/api",
            "version": "4.0.6",
            "source": {
                "type": "git",
                "url": "https://github.com/php-tmdb/api.git",
                "reference": "0980c7d9a41da387205d9e4affb16d776706d5c6"
            },
            "dist": {
                "type": "zip",
                "url": "https://api.github.com/repos/php-tmdb/api/zipball/0980c7d9a41da387205d9e4affb16d776706d5c6",
                "reference": "0980c7d9a41da387205d9e4affb16d776706d5c6",
                "shasum": ""
            },
            "require": {
                "ext-json": "*",
                "php": "^7.3 || ^7.4 || ^8.0",
                "php-http/discovery": "^1.11",
                "psr/cache": "^1.0",
                "psr/event-dispatcher": "^1.0",
                "psr/event-dispatcher-implementation": "^1.0",
                "psr/http-client": "^1.0",
                "psr/http-client-implementation": "^1.0",
                "psr/http-factory": "^1.0",
                "psr/http-factory-implementation": "^1.0",
                "psr/http-message": "^1.0",
                "psr/log": "^1.0",
                "psr/simple-cache": "^1.0",
                "symfony/options-resolver": ">=4.4,<6"
            },
            "require-dev": {
                "friendsofphp/php-cs-fixer": "^2.17",
                "monolog/monolog": ">=1.11.0",
                "nyholm/psr7": "^1.2",
                "php-http/cache-plugin": "^1.7",
                "php-http/guzzle7-adapter": "^0.1",
                "php-http/mock-client": "^1.2",
                "phpstan/phpstan": "^0.12.18",
                "phpunit/phpunit": "^7.5 || ^8.0 || ^9.3",
                "slevomat/coding-standard": "^6.4.1",
                "squizlabs/php_codesniffer": "^3.5.8",
                "symfony/cache": ">=4.4,<6",
                "symfony/event-dispatcher": "^5.0,<6",
                "vimeo/psalm": "^4",
                "wmde/psr-log-test-doubles": "^2"
            },
            "suggest": {
                "monolog/monolog": "Great logger to use, but you can pick any PSR-3 logger you wish.",
                "php-http/cache-plugin": "When making use of cache, you need to install this plugin.",
                "psr/cache-implementation": "If you wish to enable caching features, provide an PSR-6 cache implementation.",
                "psr/log-implementation": "If you wish to enable logging features, provide an PSR-3 logger.",
                "psr/simple-cache-implementation": "If you wish to enable caching features, provide an PSR-16 cache.",
                "symfony/cache": "Great cache to use, but you can pick any PSR-6 cache you wish."
            },
            "type": "library",
            "extra": {
                "branch-alias": {
                    "dev-master": "4.0-dev"
                }
            },
            "autoload": {
                "psr-4": {
                    "Tmdb\\": "lib/Tmdb"
                }
            },
            "notification-url": "https://packagist.org/downloads/",
            "license": [
                "MIT"
            ],
            "authors": [
                {
                    "name": "Michael Roterman",
                    "email": "michael@wtfz.net",
                    "homepage": "http://wtfz.net"
                }
            ],
            "description": "PHP wrapper for TMDB (TheMovieDatabase) API v3. Supports two types of approaches, one modelled with repositories, models and factories. And the other by simple array access to RAW data from The Movie Database.",
            "homepage": "https://github.com/php-tmdb/api",
            "keywords": [
                "api",
                "movie",
                "php",
                "tmdb",
                "tv",
                "tv show",
                "tvdb",
                "wrapper"
            ],
            "support": {
                "issues": "https://github.com/php-tmdb/api/issues",
                "source": "https://github.com/php-tmdb/api/tree/4.0.6"
            },
            "time": "2021-04-15T16:28:14+00:00"
        },
        {
            "name": "phpmailer/phpmailer",
            "version": "v6.1.8",
            "source": {
                "type": "git",
                "url": "https://github.com/PHPMailer/PHPMailer.git",
                "reference": "917ab212fa00dc6eacbb26e8bc387ebe40993bc1"
            },
            "dist": {
                "type": "zip",
                "url": "https://api.github.com/repos/PHPMailer/PHPMailer/zipball/917ab212fa00dc6eacbb26e8bc387ebe40993bc1",
                "reference": "917ab212fa00dc6eacbb26e8bc387ebe40993bc1",
                "shasum": ""
            },
            "require": {
                "ext-ctype": "*",
                "ext-filter": "*",
                "ext-hash": "*",
                "php": ">=5.5.0"
            },
            "require-dev": {
                "doctrine/annotations": "^1.2",
                "friendsofphp/php-cs-fixer": "^2.2",
                "phpunit/phpunit": "^4.8 || ^5.7"
            },
            "suggest": {
                "ext-mbstring": "Needed to send email in multibyte encoding charset",
                "hayageek/oauth2-yahoo": "Needed for Yahoo XOAUTH2 authentication",
                "league/oauth2-google": "Needed for Google XOAUTH2 authentication",
                "psr/log": "For optional PSR-3 debug logging",
                "stevenmaguire/oauth2-microsoft": "Needed for Microsoft XOAUTH2 authentication",
                "symfony/polyfill-mbstring": "To support UTF-8 if the Mbstring PHP extension is not enabled (^1.2)"
            },
            "type": "library",
            "autoload": {
                "psr-4": {
                    "PHPMailer\\PHPMailer\\": "src/"
                }
            },
            "notification-url": "https://packagist.org/downloads/",
            "license": [
                "LGPL-2.1-only"
            ],
            "authors": [
                {
                    "name": "Marcus Bointon",
                    "email": "phpmailer@synchromedia.co.uk"
                },
                {
                    "name": "Jim Jagielski",
                    "email": "jimjag@gmail.com"
                },
                {
                    "name": "Andy Prevost",
                    "email": "codeworxtech@users.sourceforge.net"
                },
                {
                    "name": "Brent R. Matzelle"
                }
            ],
            "description": "PHPMailer is a full-featured email creation and transfer class for PHP",
            "support": {
                "issues": "https://github.com/PHPMailer/PHPMailer/issues",
                "source": "https://github.com/PHPMailer/PHPMailer/tree/v6.1.8"
            },
            "funding": [
                {
                    "url": "https://github.com/synchro",
                    "type": "github"
                }
            ],
            "time": "2020-10-09T14:55:58+00:00"
        },
        {
            "name": "phpstan/phpstan",
            "version": "0.12.85",
            "source": {
                "type": "git",
                "url": "https://github.com/phpstan/phpstan.git",
                "reference": "20e6333c0067875ad7697cd8acdf245c6ef69d03"
            },
            "dist": {
                "type": "zip",
                "url": "https://api.github.com/repos/phpstan/phpstan/zipball/20e6333c0067875ad7697cd8acdf245c6ef69d03",
                "reference": "20e6333c0067875ad7697cd8acdf245c6ef69d03",
                "shasum": ""
            },
            "require": {
                "php": "^7.1|^8.0"
            },
            "conflict": {
                "phpstan/phpstan-shim": "*"
            },
            "bin": [
                "phpstan",
                "phpstan.phar"
            ],
            "type": "library",
            "extra": {
                "branch-alias": {
                    "dev-master": "0.12-dev"
                }
            },
            "autoload": {
                "files": [
                    "bootstrap.php"
                ]
            },
            "notification-url": "https://packagist.org/downloads/",
            "license": [
                "MIT"
            ],
            "description": "PHPStan - PHP Static Analysis Tool",
            "support": {
                "issues": "https://github.com/phpstan/phpstan/issues",
                "source": "https://github.com/phpstan/phpstan/tree/0.12.85"
            },
            "funding": [
                {
                    "url": "https://github.com/ondrejmirtes",
                    "type": "github"
                },
                {
                    "url": "https://www.patreon.com/phpstan",
                    "type": "patreon"
                },
                {
                    "url": "https://tidelift.com/funding/github/packagist/phpstan/phpstan",
                    "type": "tidelift"
                }
            ],
            "time": "2021-04-27T14:13:16+00:00"
        },
        {
            "name": "pklauzinski/jscroll",
            "version": "2.3.4",
            "source": {
                "type": "git",
                "url": "https://github.com/pklauzinski/jscroll.git",
                "reference": "v2.3.4"
            },
            "type": "component",
            "extra": {
                "component": {
                    "scripts": [
                        "jquery.jscroll.js"
                    ],
                    "files": [
                        "jquery.jscroll.min.js"
                    ]
                }
            }
        },
        {
            "name": "psr/cache",
            "version": "1.0.1",
            "source": {
                "type": "git",
                "url": "https://github.com/php-fig/cache.git",
                "reference": "d11b50ad223250cf17b86e38383413f5a6764bf8"
            },
            "dist": {
                "type": "zip",
                "url": "https://api.github.com/repos/php-fig/cache/zipball/d11b50ad223250cf17b86e38383413f5a6764bf8",
                "reference": "d11b50ad223250cf17b86e38383413f5a6764bf8",
                "shasum": ""
            },
            "require": {
                "php": ">=5.3.0"
            },
            "type": "library",
            "extra": {
                "branch-alias": {
                    "dev-master": "1.0.x-dev"
                }
            },
            "autoload": {
                "psr-4": {
                    "Psr\\Cache\\": "src/"
                }
            },
            "notification-url": "https://packagist.org/downloads/",
            "license": [
                "MIT"
            ],
            "authors": [
                {
                    "name": "PHP-FIG",
                    "homepage": "http://www.php-fig.org/"
                }
            ],
            "description": "Common interface for caching libraries",
            "keywords": [
                "cache",
                "psr",
                "psr-6"
            ],
            "support": {
                "source": "https://github.com/php-fig/cache/tree/master"
            },
            "time": "2016-08-06T20:24:11+00:00"
        },
        {
            "name": "psr/container",
            "version": "1.1.1",
            "source": {
                "type": "git",
                "url": "https://github.com/php-fig/container.git",
                "reference": "8622567409010282b7aeebe4bb841fe98b58dcaf"
            },
            "dist": {
                "type": "zip",
                "url": "https://api.github.com/repos/php-fig/container/zipball/8622567409010282b7aeebe4bb841fe98b58dcaf",
                "reference": "8622567409010282b7aeebe4bb841fe98b58dcaf",
                "shasum": ""
            },
            "require": {
                "php": ">=7.2.0"
            },
            "type": "library",
            "autoload": {
                "psr-4": {
                    "Psr\\Container\\": "src/"
                }
            },
            "notification-url": "https://packagist.org/downloads/",
            "license": [
                "MIT"
            ],
            "authors": [
                {
                    "name": "PHP-FIG",
                    "homepage": "https://www.php-fig.org/"
                }
            ],
            "description": "Common Container Interface (PHP FIG PSR-11)",
            "homepage": "https://github.com/php-fig/container",
            "keywords": [
                "PSR-11",
                "container",
                "container-interface",
                "container-interop",
                "psr"
            ],
            "support": {
                "issues": "https://github.com/php-fig/container/issues",
                "source": "https://github.com/php-fig/container/tree/1.1.1"
            },
            "time": "2021-03-05T17:36:06+00:00"
        },
        {
            "name": "psr/event-dispatcher",
            "version": "1.0.0",
            "source": {
                "type": "git",
                "url": "https://github.com/php-fig/event-dispatcher.git",
                "reference": "dbefd12671e8a14ec7f180cab83036ed26714bb0"
            },
            "dist": {
                "type": "zip",
                "url": "https://api.github.com/repos/php-fig/event-dispatcher/zipball/dbefd12671e8a14ec7f180cab83036ed26714bb0",
                "reference": "dbefd12671e8a14ec7f180cab83036ed26714bb0",
                "shasum": ""
            },
            "require": {
                "php": ">=7.2.0"
            },
            "type": "library",
            "extra": {
                "branch-alias": {
                    "dev-master": "1.0.x-dev"
                }
            },
            "autoload": {
                "psr-4": {
                    "Psr\\EventDispatcher\\": "src/"
                }
            },
            "notification-url": "https://packagist.org/downloads/",
            "license": [
                "MIT"
            ],
            "authors": [
                {
                    "name": "PHP-FIG",
                    "homepage": "http://www.php-fig.org/"
                }
            ],
            "description": "Standard interfaces for event handling.",
            "keywords": [
                "events",
                "psr",
                "psr-14"
            ],
            "support": {
                "issues": "https://github.com/php-fig/event-dispatcher/issues",
                "source": "https://github.com/php-fig/event-dispatcher/tree/1.0.0"
            },
            "time": "2019-01-08T18:20:26+00:00"
        },
        {
            "name": "psr/http-client",
            "version": "1.0.1",
            "source": {
                "type": "git",
                "url": "https://github.com/php-fig/http-client.git",
                "reference": "2dfb5f6c5eff0e91e20e913f8c5452ed95b86621"
            },
            "dist": {
                "type": "zip",
                "url": "https://api.github.com/repos/php-fig/http-client/zipball/2dfb5f6c5eff0e91e20e913f8c5452ed95b86621",
                "reference": "2dfb5f6c5eff0e91e20e913f8c5452ed95b86621",
                "shasum": ""
            },
            "require": {
                "php": "^7.0 || ^8.0",
                "psr/http-message": "^1.0"
            },
            "type": "library",
            "extra": {
                "branch-alias": {
                    "dev-master": "1.0.x-dev"
                }
            },
            "autoload": {
                "psr-4": {
                    "Psr\\Http\\Client\\": "src/"
                }
            },
            "notification-url": "https://packagist.org/downloads/",
            "license": [
                "MIT"
            ],
            "authors": [
                {
                    "name": "PHP-FIG",
                    "homepage": "http://www.php-fig.org/"
                }
            ],
            "description": "Common interface for HTTP clients",
            "homepage": "https://github.com/php-fig/http-client",
            "keywords": [
                "http",
                "http-client",
                "psr",
                "psr-18"
            ],
            "support": {
                "source": "https://github.com/php-fig/http-client/tree/master"
            },
            "time": "2020-06-29T06:28:15+00:00"
        },
        {
            "name": "psr/http-factory",
            "version": "1.0.1",
            "source": {
                "type": "git",
                "url": "https://github.com/php-fig/http-factory.git",
                "reference": "12ac7fcd07e5b077433f5f2bee95b3a771bf61be"
            },
            "dist": {
                "type": "zip",
                "url": "https://api.github.com/repos/php-fig/http-factory/zipball/12ac7fcd07e5b077433f5f2bee95b3a771bf61be",
                "reference": "12ac7fcd07e5b077433f5f2bee95b3a771bf61be",
                "shasum": ""
            },
            "require": {
                "php": ">=7.0.0",
                "psr/http-message": "^1.0"
            },
            "type": "library",
            "extra": {
                "branch-alias": {
                    "dev-master": "1.0.x-dev"
                }
            },
            "autoload": {
                "psr-4": {
                    "Psr\\Http\\Message\\": "src/"
                }
            },
            "notification-url": "https://packagist.org/downloads/",
            "license": [
                "MIT"
            ],
            "authors": [
                {
                    "name": "PHP-FIG",
                    "homepage": "http://www.php-fig.org/"
                }
            ],
            "description": "Common interfaces for PSR-7 HTTP message factories",
            "keywords": [
                "factory",
                "http",
                "message",
                "psr",
                "psr-17",
                "psr-7",
                "request",
                "response"
            ],
            "support": {
                "source": "https://github.com/php-fig/http-factory/tree/master"
            },
            "time": "2019-04-30T12:38:16+00:00"
        },
        {
            "name": "psr/http-message",
            "version": "1.0.1",
            "source": {
                "type": "git",
                "url": "https://github.com/php-fig/http-message.git",
                "reference": "f6561bf28d520154e4b0ec72be95418abe6d9363"
            },
            "dist": {
                "type": "zip",
                "url": "https://api.github.com/repos/php-fig/http-message/zipball/f6561bf28d520154e4b0ec72be95418abe6d9363",
                "reference": "f6561bf28d520154e4b0ec72be95418abe6d9363",
                "shasum": ""
            },
            "require": {
                "php": ">=5.3.0"
            },
            "type": "library",
            "extra": {
                "branch-alias": {
                    "dev-master": "1.0.x-dev"
                }
            },
            "autoload": {
                "psr-4": {
                    "Psr\\Http\\Message\\": "src/"
                }
            },
            "notification-url": "https://packagist.org/downloads/",
            "license": [
                "MIT"
            ],
            "authors": [
                {
                    "name": "PHP-FIG",
                    "homepage": "http://www.php-fig.org/"
                }
            ],
            "description": "Common interface for HTTP messages",
            "homepage": "https://github.com/php-fig/http-message",
            "keywords": [
                "http",
                "http-message",
                "psr",
                "psr-7",
                "request",
                "response"
            ],
            "support": {
                "source": "https://github.com/php-fig/http-message/tree/master"
            },
            "time": "2016-08-06T14:39:51+00:00"
        },
        {
            "name": "psr/http-server-handler",
            "version": "1.0.1",
            "source": {
                "type": "git",
                "url": "https://github.com/php-fig/http-server-handler.git",
                "reference": "aff2f80e33b7f026ec96bb42f63242dc50ffcae7"
            },
            "dist": {
                "type": "zip",
                "url": "https://api.github.com/repos/php-fig/http-server-handler/zipball/aff2f80e33b7f026ec96bb42f63242dc50ffcae7",
                "reference": "aff2f80e33b7f026ec96bb42f63242dc50ffcae7",
                "shasum": ""
            },
            "require": {
                "php": ">=7.0",
                "psr/http-message": "^1.0"
            },
            "type": "library",
            "extra": {
                "branch-alias": {
                    "dev-master": "1.0.x-dev"
                }
            },
            "autoload": {
                "psr-4": {
                    "Psr\\Http\\Server\\": "src/"
                }
            },
            "notification-url": "https://packagist.org/downloads/",
            "license": [
                "MIT"
            ],
            "authors": [
                {
                    "name": "PHP-FIG",
                    "homepage": "http://www.php-fig.org/"
                }
            ],
            "description": "Common interface for HTTP server-side request handler",
            "keywords": [
                "handler",
                "http",
                "http-interop",
                "psr",
                "psr-15",
                "psr-7",
                "request",
                "response",
                "server"
            ],
            "support": {
                "issues": "https://github.com/php-fig/http-server-handler/issues",
                "source": "https://github.com/php-fig/http-server-handler/tree/master"
            },
            "time": "2018-10-30T16:46:14+00:00"
        },
        {
            "name": "psr/log",
            "version": "1.1.4",
            "source": {
                "type": "git",
                "url": "https://github.com/php-fig/log.git",
                "reference": "d49695b909c3b7628b6289db5479a1c204601f11"
            },
            "dist": {
                "type": "zip",
                "url": "https://api.github.com/repos/php-fig/log/zipball/d49695b909c3b7628b6289db5479a1c204601f11",
                "reference": "d49695b909c3b7628b6289db5479a1c204601f11",
                "shasum": ""
            },
            "require": {
                "php": ">=5.3.0"
            },
            "type": "library",
            "extra": {
                "branch-alias": {
                    "dev-master": "1.1.x-dev"
                }
            },
            "autoload": {
                "psr-4": {
                    "Psr\\Log\\": "Psr/Log/"
                }
            },
            "notification-url": "https://packagist.org/downloads/",
            "license": [
                "MIT"
            ],
            "authors": [
                {
                    "name": "PHP-FIG",
                    "homepage": "https://www.php-fig.org/"
                }
            ],
            "description": "Common interface for logging libraries",
            "homepage": "https://github.com/php-fig/log",
            "keywords": [
                "log",
                "psr",
                "psr-3"
            ],
            "support": {
                "source": "https://github.com/php-fig/log/tree/1.1.4"
            },
            "time": "2021-05-03T11:20:27+00:00"
        },
        {
            "name": "psr/simple-cache",
            "version": "1.0.1",
            "source": {
                "type": "git",
                "url": "https://github.com/php-fig/simple-cache.git",
                "reference": "408d5eafb83c57f6365a3ca330ff23aa4a5fa39b"
            },
            "dist": {
                "type": "zip",
                "url": "https://api.github.com/repos/php-fig/simple-cache/zipball/408d5eafb83c57f6365a3ca330ff23aa4a5fa39b",
                "reference": "408d5eafb83c57f6365a3ca330ff23aa4a5fa39b",
                "shasum": ""
            },
            "require": {
                "php": ">=5.3.0"
            },
            "type": "library",
            "extra": {
                "branch-alias": {
                    "dev-master": "1.0.x-dev"
                }
            },
            "autoload": {
                "psr-4": {
                    "Psr\\SimpleCache\\": "src/"
                }
            },
            "notification-url": "https://packagist.org/downloads/",
            "license": [
                "MIT"
            ],
            "authors": [
                {
                    "name": "PHP-FIG",
                    "homepage": "http://www.php-fig.org/"
                }
            ],
            "description": "Common interfaces for simple caching",
            "keywords": [
                "cache",
                "caching",
                "psr",
                "psr-16",
                "simple-cache"
            ],
            "support": {
                "source": "https://github.com/php-fig/simple-cache/tree/master"
            },
            "time": "2017-10-23T01:57:42+00:00"
        },
        {
            "name": "ralouphie/getallheaders",
            "version": "3.0.3",
            "source": {
                "type": "git",
                "url": "https://github.com/ralouphie/getallheaders.git",
                "reference": "120b605dfeb996808c31b6477290a714d356e822"
            },
            "dist": {
                "type": "zip",
                "url": "https://api.github.com/repos/ralouphie/getallheaders/zipball/120b605dfeb996808c31b6477290a714d356e822",
                "reference": "120b605dfeb996808c31b6477290a714d356e822",
                "shasum": ""
            },
            "require": {
                "php": ">=5.6"
            },
            "require-dev": {
                "php-coveralls/php-coveralls": "^2.1",
                "phpunit/phpunit": "^5 || ^6.5"
            },
            "type": "library",
            "autoload": {
                "files": [
                    "src/getallheaders.php"
                ]
            },
            "notification-url": "https://packagist.org/downloads/",
            "license": [
                "MIT"
            ],
            "authors": [
                {
                    "name": "Ralph Khattar",
                    "email": "ralph.khattar@gmail.com"
                }
            ],
            "description": "A polyfill for getallheaders.",
            "support": {
                "issues": "https://github.com/ralouphie/getallheaders/issues",
                "source": "https://github.com/ralouphie/getallheaders/tree/develop"
            },
            "time": "2019-03-08T08:55:37+00:00"
        },
        {
            "name": "ratchet/rfc6455",
            "version": "v0.3",
            "source": {
                "type": "git",
                "url": "https://github.com/ratchetphp/RFC6455.git",
                "reference": "c8651c7938651c2d55f5d8c2422ac5e57a183341"
            },
            "dist": {
                "type": "zip",
                "url": "https://api.github.com/repos/ratchetphp/RFC6455/zipball/c8651c7938651c2d55f5d8c2422ac5e57a183341",
                "reference": "c8651c7938651c2d55f5d8c2422ac5e57a183341",
                "shasum": ""
            },
            "require": {
                "guzzlehttp/psr7": "^1.0",
                "php": ">=5.4.2"
            },
            "require-dev": {
                "phpunit/phpunit": "5.7.*",
                "react/socket": "^1.3"
            },
            "type": "library",
            "autoload": {
                "psr-4": {
                    "Ratchet\\RFC6455\\": "src"
                }
            },
            "notification-url": "https://packagist.org/downloads/",
            "license": [
                "MIT"
            ],
            "authors": [
                {
                    "name": "Chris Boden",
                    "email": "cboden@gmail.com",
                    "role": "Developer"
                },
                {
                    "name": "Matt Bonneau",
                    "role": "Developer"
                }
            ],
            "description": "RFC6455 WebSocket protocol handler",
            "homepage": "http://socketo.me",
            "keywords": [
                "WebSockets",
                "rfc6455",
                "websocket"
            ],
            "support": {
                "chat": "https://gitter.im/reactphp/reactphp",
                "issues": "https://github.com/ratchetphp/RFC6455/issues",
                "source": "https://github.com/ratchetphp/RFC6455/tree/v0.3"
            },
            "time": "2020-05-15T18:31:24+00:00"
        },
        {
            "name": "react/cache",
            "version": "v1.1.1",
            "source": {
                "type": "git",
                "url": "https://github.com/reactphp/cache.git",
                "reference": "4bf736a2cccec7298bdf745db77585966fc2ca7e"
            },
            "dist": {
                "type": "zip",
                "url": "https://api.github.com/repos/reactphp/cache/zipball/4bf736a2cccec7298bdf745db77585966fc2ca7e",
                "reference": "4bf736a2cccec7298bdf745db77585966fc2ca7e",
                "shasum": ""
            },
            "require": {
                "php": ">=5.3.0",
                "react/promise": "^3.0 || ^2.0 || ^1.1"
            },
            "require-dev": {
                "phpunit/phpunit": "^9.3 || ^5.7 || ^4.8.35"
            },
            "type": "library",
            "autoload": {
                "psr-4": {
                    "React\\Cache\\": "src/"
                }
            },
            "notification-url": "https://packagist.org/downloads/",
            "license": [
                "MIT"
            ],
            "authors": [
                {
                    "name": "Christian Lück",
                    "email": "christian@clue.engineering",
                    "homepage": "https://clue.engineering/"
                },
                {
                    "name": "Cees-Jan Kiewiet",
                    "email": "reactphp@ceesjankiewiet.nl",
                    "homepage": "https://wyrihaximus.net/"
                },
                {
                    "name": "Jan Sorgalla",
                    "email": "jsorgalla@gmail.com",
                    "homepage": "https://sorgalla.com/"
                },
                {
                    "name": "Chris Boden",
                    "email": "cboden@gmail.com",
                    "homepage": "https://cboden.dev/"
                }
            ],
            "description": "Async, Promise-based cache interface for ReactPHP",
            "keywords": [
                "cache",
                "caching",
                "promise",
                "reactphp"
            ],
            "support": {
                "issues": "https://github.com/reactphp/cache/issues",
                "source": "https://github.com/reactphp/cache/tree/v1.1.1"
            },
            "funding": [
                {
                    "url": "https://github.com/WyriHaximus",
                    "type": "github"
                },
                {
                    "url": "https://github.com/clue",
                    "type": "github"
                }
            ],
            "time": "2021-02-02T06:47:52+00:00"
        },
        {
            "name": "react/datagram",
            "version": "v1.6.0",
            "source": {
                "type": "git",
                "url": "https://github.com/reactphp/datagram.git",
                "reference": "4f4111503aaafc4104de047a1ac5bf79ee0bbaa3"
            },
            "dist": {
                "type": "zip",
                "url": "https://api.github.com/repos/reactphp/datagram/zipball/4f4111503aaafc4104de047a1ac5bf79ee0bbaa3",
                "reference": "4f4111503aaafc4104de047a1ac5bf79ee0bbaa3",
                "shasum": ""
            },
            "require": {
                "evenement/evenement": "^3.0 || ^2.0 || ^1.0",
                "php": ">=5.3",
                "react/dns": "^1.1",
                "react/event-loop": "^1.0 || ^0.5 || ^0.4 || ^0.3",
                "react/promise": "~2.1|~1.2"
            },
            "require-dev": {
                "clue/block-react": "~1.0",
                "phpunit/phpunit": "^9.3 || ^5.7 || ^4.8.35"
            },
            "type": "library",
            "autoload": {
                "psr-4": {
                    "React\\Datagram\\": "src"
                }
            },
            "notification-url": "https://packagist.org/downloads/",
            "license": [
                "MIT"
            ],
            "authors": [
                {
                    "name": "Christian Lück",
                    "email": "christian@clue.engineering",
                    "homepage": "https://clue.engineering/"
                },
                {
                    "name": "Cees-Jan Kiewiet",
                    "email": "reactphp@ceesjankiewiet.nl",
                    "homepage": "https://wyrihaximus.net/"
                },
                {
                    "name": "Jan Sorgalla",
                    "email": "jsorgalla@gmail.com",
                    "homepage": "https://sorgalla.com/"
                },
                {
                    "name": "Chris Boden",
                    "email": "cboden@gmail.com",
                    "homepage": "https://cboden.dev/"
                }
            ],
            "description": "Event-driven UDP datagram socket client and server for ReactPHP",
            "homepage": "https://github.com/reactphp/datagram",
            "keywords": [
                "Socket",
                "async",
                "client",
                "datagram",
                "dgram",
                "reactphp",
                "server",
                "udp"
            ],
            "support": {
                "issues": "https://github.com/reactphp/datagram/issues",
                "source": "https://github.com/reactphp/datagram/tree/v1.6.0"
            },
            "funding": [
                {
                    "url": "https://github.com/WyriHaximus",
                    "type": "github"
                },
                {
                    "url": "https://github.com/clue",
                    "type": "github"
                }
            ],
            "time": "2021-02-12T12:12:01+00:00"
        },
        {
            "name": "react/dns",
            "version": "v1.5.0",
            "source": {
                "type": "git",
                "url": "https://github.com/reactphp/dns.git",
                "reference": "b22b0b20278e8535e633ab71a52472c5bf620aa1"
            },
            "dist": {
                "type": "zip",
                "url": "https://api.github.com/repos/reactphp/dns/zipball/b22b0b20278e8535e633ab71a52472c5bf620aa1",
                "reference": "b22b0b20278e8535e633ab71a52472c5bf620aa1",
                "shasum": ""
            },
            "require": {
                "php": ">=5.3.0",
                "react/cache": "^1.0 || ^0.6 || ^0.5",
                "react/event-loop": "^1.0 || ^0.5",
                "react/promise": "^3.0 || ^2.7 || ^1.2.1",
                "react/promise-timer": "^1.2"
            },
            "require-dev": {
                "clue/block-react": "^1.2",
                "phpunit/phpunit": "^9.3 || ^4.8.35"
            },
            "type": "library",
            "autoload": {
                "psr-4": {
                    "React\\Dns\\": "src"
                }
            },
            "notification-url": "https://packagist.org/downloads/",
            "license": [
                "MIT"
            ],
            "authors": [
                {
                    "name": "Christian Lück",
                    "email": "christian@clue.engineering",
                    "homepage": "https://clue.engineering/"
                },
                {
                    "name": "Cees-Jan Kiewiet",
                    "email": "reactphp@ceesjankiewiet.nl",
                    "homepage": "https://wyrihaximus.net/"
                },
                {
                    "name": "Jan Sorgalla",
                    "email": "jsorgalla@gmail.com",
                    "homepage": "https://sorgalla.com/"
                },
                {
                    "name": "Chris Boden",
                    "email": "cboden@gmail.com",
                    "homepage": "https://cboden.dev/"
                }
            ],
            "description": "Async DNS resolver for ReactPHP",
            "keywords": [
                "async",
                "dns",
                "dns-resolver",
                "reactphp"
            ],
            "support": {
                "issues": "https://github.com/reactphp/dns/issues",
                "source": "https://github.com/reactphp/dns/tree/v1.5.0"
            },
            "funding": [
                {
                    "url": "https://github.com/WyriHaximus",
                    "type": "github"
                },
                {
                    "url": "https://github.com/clue",
                    "type": "github"
                }
            ],
            "time": "2021-03-05T12:16:50+00:00"
        },
        {
            "name": "react/event-loop",
            "version": "v1.1.1",
            "source": {
                "type": "git",
                "url": "https://github.com/reactphp/event-loop.git",
                "reference": "6d24de090cd59cfc830263cfba965be77b563c13"
            },
            "dist": {
                "type": "zip",
                "url": "https://api.github.com/repos/reactphp/event-loop/zipball/6d24de090cd59cfc830263cfba965be77b563c13",
                "reference": "6d24de090cd59cfc830263cfba965be77b563c13",
                "shasum": ""
            },
            "require": {
                "php": ">=5.3.0"
            },
            "require-dev": {
                "phpunit/phpunit": "^7.0 || ^6.4 || ^5.7 || ^4.8.35"
            },
            "suggest": {
                "ext-event": "~1.0 for ExtEventLoop",
                "ext-pcntl": "For signal handling support when using the StreamSelectLoop",
                "ext-uv": "* for ExtUvLoop"
            },
            "type": "library",
            "autoload": {
                "psr-4": {
                    "React\\EventLoop\\": "src"
                }
            },
            "notification-url": "https://packagist.org/downloads/",
            "license": [
                "MIT"
            ],
            "description": "ReactPHP's core reactor event loop that libraries can use for evented I/O.",
            "keywords": [
                "asynchronous",
                "event-loop"
            ],
            "support": {
                "issues": "https://github.com/reactphp/event-loop/issues",
                "source": "https://github.com/reactphp/event-loop/tree/v1.1.1"
            },
            "time": "2020-01-01T18:39:52+00:00"
        },
        {
            "name": "react/promise",
            "version": "v2.8.0",
            "source": {
                "type": "git",
                "url": "https://github.com/reactphp/promise.git",
                "reference": "f3cff96a19736714524ca0dd1d4130de73dbbbc4"
            },
            "dist": {
                "type": "zip",
                "url": "https://api.github.com/repos/reactphp/promise/zipball/f3cff96a19736714524ca0dd1d4130de73dbbbc4",
                "reference": "f3cff96a19736714524ca0dd1d4130de73dbbbc4",
                "shasum": ""
            },
            "require": {
                "php": ">=5.4.0"
            },
            "require-dev": {
                "phpunit/phpunit": "^7.0 || ^6.5 || ^5.7 || ^4.8.36"
            },
            "type": "library",
            "autoload": {
                "psr-4": {
                    "React\\Promise\\": "src/"
                },
                "files": [
                    "src/functions_include.php"
                ]
            },
            "notification-url": "https://packagist.org/downloads/",
            "license": [
                "MIT"
            ],
            "authors": [
                {
                    "name": "Jan Sorgalla",
                    "email": "jsorgalla@gmail.com"
                }
            ],
            "description": "A lightweight implementation of CommonJS Promises/A for PHP",
            "keywords": [
                "promise",
                "promises"
            ],
            "support": {
                "issues": "https://github.com/reactphp/promise/issues",
                "source": "https://github.com/reactphp/promise/tree/v2.8.0"
            },
            "time": "2020-05-12T15:16:56+00:00"
        },
        {
            "name": "react/promise-timer",
            "version": "v1.6.0",
            "source": {
                "type": "git",
                "url": "https://github.com/reactphp/promise-timer.git",
                "reference": "daee9baf6ef30c43ea4c86399f828bb5f558f6e6"
            },
            "dist": {
                "type": "zip",
                "url": "https://api.github.com/repos/reactphp/promise-timer/zipball/daee9baf6ef30c43ea4c86399f828bb5f558f6e6",
                "reference": "daee9baf6ef30c43ea4c86399f828bb5f558f6e6",
                "shasum": ""
            },
            "require": {
                "php": ">=5.3",
                "react/event-loop": "^1.0 || ^0.5 || ^0.4 || ^0.3.5",
                "react/promise": "^3.0 || ^2.7.0 || ^1.2.1"
            },
            "require-dev": {
                "phpunit/phpunit": "^9.0 || ^5.7 || ^4.8.35"
            },
            "type": "library",
            "autoload": {
                "psr-4": {
                    "React\\Promise\\Timer\\": "src/"
                },
                "files": [
                    "src/functions_include.php"
                ]
            },
            "notification-url": "https://packagist.org/downloads/",
            "license": [
                "MIT"
            ],
            "authors": [
                {
                    "name": "Christian Lück",
                    "email": "christian@lueck.tv"
                }
            ],
            "description": "A trivial implementation of timeouts for Promises, built on top of ReactPHP.",
            "homepage": "https://github.com/reactphp/promise-timer",
            "keywords": [
                "async",
                "event-loop",
                "promise",
                "reactphp",
                "timeout",
                "timer"
            ],
            "support": {
                "issues": "https://github.com/reactphp/promise-timer/issues",
                "source": "https://github.com/reactphp/promise-timer/tree/v1.6.0"
            },
            "time": "2020-07-10T12:18:06+00:00"
        },
        {
            "name": "react/socket",
            "version": "v1.6.0",
            "source": {
                "type": "git",
                "url": "https://github.com/reactphp/socket.git",
                "reference": "e2b96b23a13ca9b41ab343268dbce3f8ef4d524a"
            },
            "dist": {
                "type": "zip",
                "url": "https://api.github.com/repos/reactphp/socket/zipball/e2b96b23a13ca9b41ab343268dbce3f8ef4d524a",
                "reference": "e2b96b23a13ca9b41ab343268dbce3f8ef4d524a",
                "shasum": ""
            },
            "require": {
                "evenement/evenement": "^3.0 || ^2.0 || ^1.0",
                "php": ">=5.3.0",
                "react/dns": "^1.1",
                "react/event-loop": "^1.0 || ^0.5",
                "react/promise": "^2.6.0 || ^1.2.1",
                "react/promise-timer": "^1.4.0",
                "react/stream": "^1.1"
            },
            "require-dev": {
                "clue/block-react": "^1.2",
                "phpunit/phpunit": "^9.3 || ^5.7 || ^4.8.35",
                "react/promise-stream": "^1.2"
            },
            "type": "library",
            "autoload": {
                "psr-4": {
                    "React\\Socket\\": "src"
                }
            },
            "notification-url": "https://packagist.org/downloads/",
            "license": [
                "MIT"
            ],
            "authors": [
                {
                    "name": "Christian Lück",
                    "email": "christian@clue.engineering",
                    "homepage": "https://clue.engineering/"
                },
                {
                    "name": "Cees-Jan Kiewiet",
                    "email": "reactphp@ceesjankiewiet.nl",
                    "homepage": "https://wyrihaximus.net/"
                },
                {
                    "name": "Jan Sorgalla",
                    "email": "jsorgalla@gmail.com",
                    "homepage": "https://sorgalla.com/"
                },
                {
                    "name": "Chris Boden",
                    "email": "cboden@gmail.com",
                    "homepage": "https://cboden.dev/"
                }
            ],
            "description": "Async, streaming plaintext TCP/IP and secure TLS socket server and client connections for ReactPHP",
            "keywords": [
                "Connection",
                "Socket",
                "async",
                "reactphp",
                "stream"
            ],
            "support": {
                "issues": "https://github.com/reactphp/socket/issues",
                "source": "https://github.com/reactphp/socket/tree/v1.6.0"
            },
            "funding": [
                {
                    "url": "https://github.com/WyriHaximus",
                    "type": "github"
                },
                {
                    "url": "https://github.com/clue",
                    "type": "github"
                }
            ],
            "time": "2020-08-28T12:49:05+00:00"
        },
        {
            "name": "react/stream",
            "version": "v1.1.1",
            "source": {
                "type": "git",
                "url": "https://github.com/reactphp/stream.git",
                "reference": "7c02b510ee3f582c810aeccd3a197b9c2f52ff1a"
            },
            "dist": {
                "type": "zip",
                "url": "https://api.github.com/repos/reactphp/stream/zipball/7c02b510ee3f582c810aeccd3a197b9c2f52ff1a",
                "reference": "7c02b510ee3f582c810aeccd3a197b9c2f52ff1a",
                "shasum": ""
            },
            "require": {
                "evenement/evenement": "^3.0 || ^2.0 || ^1.0",
                "php": ">=5.3.8",
                "react/event-loop": "^1.0 || ^0.5 || ^0.4 || ^0.3.5"
            },
            "require-dev": {
                "clue/stream-filter": "~1.2",
                "phpunit/phpunit": "^7.0 || ^6.4 || ^5.7 || ^4.8.35"
            },
            "type": "library",
            "autoload": {
                "psr-4": {
                    "React\\Stream\\": "src"
                }
            },
            "notification-url": "https://packagist.org/downloads/",
            "license": [
                "MIT"
            ],
            "description": "Event-driven readable and writable streams for non-blocking I/O in ReactPHP",
            "keywords": [
                "event-driven",
                "io",
                "non-blocking",
                "pipe",
                "reactphp",
                "readable",
                "stream",
                "writable"
            ],
            "support": {
                "issues": "https://github.com/reactphp/stream/issues",
                "source": "https://github.com/reactphp/stream/tree/v1.1.1"
            },
            "time": "2020-05-04T10:17:57+00:00"
        },
        {
            "name": "robloach/component-installer",
            "version": "0.0.12",
            "source": {
                "type": "git",
                "url": "https://github.com/RobLoach/component-installer.git",
                "reference": "1864f25db21fc173e02a359f646acd596c1b0460"
            },
            "dist": {
                "type": "zip",
                "url": "https://api.github.com/repos/RobLoach/component-installer/zipball/1864f25db21fc173e02a359f646acd596c1b0460",
                "reference": "1864f25db21fc173e02a359f646acd596c1b0460",
                "shasum": ""
            },
            "require": {
                "kriswallsmith/assetic": "1.*",
                "php": ">=5.3.2"
            },
            "require-dev": {
                "composer/composer": "1.*"
            },
            "type": "composer-installer",
            "extra": {
                "class": "ComponentInstaller\\Installer"
            },
            "autoload": {
                "psr-0": {
                    "ComponentInstaller": "src/"
                }
            },
            "notification-url": "https://packagist.org/downloads/",
            "license": [
                "MIT"
            ],
            "authors": [
                {
                    "name": "Rob Loach",
                    "email": "robloach@gmail.com",
                    "homepage": "http://robloach.net"
                }
            ],
            "description": "Allows installation of Components via Composer.",
            "support": {
                "issues": "https://github.com/RobLoach/component-installer/issues",
                "source": "https://github.com/RobLoach/component-installer/tree/master"
            },
            "abandoned": "oomphinc/composer-installers-extender",
            "time": "2013-08-31T23:46:48+00:00"
        },
        {
            "name": "rsd/seafile-php-sdk",
            "version": "v1.0.1",
            "source": {
                "type": "git",
                "url": "https://github.com/Schmidt-DevOps/Seafile-PHP-SDK.git",
                "reference": "dade78e83bda373ca6e83cb04b8ac203871d0121"
            },
            "dist": {
                "type": "zip",
                "url": "https://api.github.com/repos/Schmidt-DevOps/Seafile-PHP-SDK/zipball/dade78e83bda373ca6e83cb04b8ac203871d0121",
                "reference": "dade78e83bda373ca6e83cb04b8ac203871d0121",
                "shasum": ""
            },
            "require": {
                "guzzlehttp/guzzle": "~6.0",
                "nabil1337/case-helper": "0.1.*",
                "php": ">=5.5"
            },
            "require-dev": {
                "codeclimate/php-test-reporter": "dev-master",
                "monolog/monolog": "^1.17",
                "phpunit/php-code-coverage": "2.2.*",
                "phpunit/php-invoker": "1.1.*",
                "phpunit/php-token-stream": "1.4.*",
                "phpunit/phpunit": "4.5.*",
                "phpunit/phpunit-mock-objects": "2.3.*",
                "sebastian/phpcpd": "2.0.*",
                "squizlabs/php_codesniffer": "2.3.*"
            },
            "type": "library",
            "autoload": {
                "psr-4": {
                    "Seafile\\Client\\": "src/"
                }
            },
            "notification-url": "https://packagist.org/downloads/",
            "license": [
                "MIT"
            ],
            "authors": [
                {
                    "name": "René Schmidt",
                    "email": "rene+_sfphpsdk@sdo.sh",
                    "homepage": "https://sdo.sh",
                    "role": "Developer"
                }
            ],
            "description": "This is a PHP package for accessing Seafile Web API",
            "homepage": "https://github.com/rene-s/Seafile-PHP-SDK",
            "keywords": [
                "cloud",
                "collaboration",
                "encrypted",
                "php",
                "sdk",
                "seafile",
                "storage"
            ],
            "support": {
                "issues": "https://github.com/Schmidt-DevOps/Seafile-PHP-SDK/issues",
                "source": "https://github.com/Schmidt-DevOps/Seafile-PHP-SDK/tree/v1.0.1"
            },
            "time": "2017-01-23T22:34:28+00:00"
        },
        {
            "name": "sabre/dav",
            "version": "3.2.3",
            "source": {
                "type": "git",
                "url": "https://github.com/sabre-io/dav.git",
                "reference": "a9780ce4f35560ecbd0af524ad32d9d2c8954b80"
            },
            "dist": {
                "type": "zip",
                "url": "https://api.github.com/repos/sabre-io/dav/zipball/a9780ce4f35560ecbd0af524ad32d9d2c8954b80",
                "reference": "a9780ce4f35560ecbd0af524ad32d9d2c8954b80",
                "shasum": ""
            },
            "require": {
                "ext-ctype": "*",
                "ext-date": "*",
                "ext-dom": "*",
                "ext-iconv": "*",
                "ext-mbstring": "*",
                "ext-pcre": "*",
                "ext-simplexml": "*",
                "ext-spl": "*",
                "lib-libxml": ">=2.7.0",
                "php": ">=5.5.0",
                "psr/log": "^1.0",
                "sabre/event": ">=2.0.0, <4.0.0",
                "sabre/http": "^4.2.1",
                "sabre/uri": "^1.0.1",
                "sabre/vobject": "^4.1.0",
                "sabre/xml": "^1.4.0"
            },
            "require-dev": {
                "evert/phpdoc-md": "~0.1.0",
                "monolog/monolog": "^1.18",
                "phpunit/phpunit": "> 4.8, <6.0.0",
                "sabre/cs": "^1.0.0"
            },
            "suggest": {
                "ext-curl": "*",
                "ext-pdo": "*"
            },
            "bin": [
                "bin/sabredav",
                "bin/naturalselection"
            ],
            "type": "library",
            "extra": {
                "branch-alias": {
                    "dev-master": "3.1.0-dev"
                }
            },
            "autoload": {
                "psr-4": {
                    "Sabre\\DAV\\": "lib/DAV/",
                    "Sabre\\DAVACL\\": "lib/DAVACL/",
                    "Sabre\\CalDAV\\": "lib/CalDAV/",
                    "Sabre\\CardDAV\\": "lib/CardDAV/"
                }
            },
            "notification-url": "https://packagist.org/downloads/",
            "license": [
                "BSD-3-Clause"
            ],
            "authors": [
                {
                    "name": "Evert Pot",
                    "email": "me@evertpot.com",
                    "homepage": "http://evertpot.com/",
                    "role": "Developer"
                }
            ],
            "description": "WebDAV Framework for PHP",
            "homepage": "http://sabre.io/",
            "keywords": [
                "CalDAV",
                "CardDAV",
                "WebDAV",
                "framework",
                "iCalendar"
            ],
            "support": {
                "forum": "https://groups.google.com/group/sabredav-discuss",
                "issues": "https://github.com/sabre-io/dav/issues",
                "source": "https://github.com/fruux/sabre-dav"
            },
            "time": "2018-10-19T09:58:27+00:00"
        },
        {
            "name": "sabre/event",
            "version": "3.0.0",
            "source": {
                "type": "git",
                "url": "https://github.com/sabre-io/event.git",
                "reference": "831d586f5a442dceacdcf5e9c4c36a4db99a3534"
            },
            "dist": {
                "type": "zip",
                "url": "https://api.github.com/repos/sabre-io/event/zipball/831d586f5a442dceacdcf5e9c4c36a4db99a3534",
                "reference": "831d586f5a442dceacdcf5e9c4c36a4db99a3534",
                "shasum": ""
            },
            "require": {
                "php": ">=5.5"
            },
            "require-dev": {
                "phpunit/phpunit": "*",
                "sabre/cs": "~0.0.4"
            },
            "type": "library",
            "autoload": {
                "psr-4": {
                    "Sabre\\Event\\": "lib/"
                },
                "files": [
                    "lib/coroutine.php",
                    "lib/Loop/functions.php",
                    "lib/Promise/functions.php"
                ]
            },
            "notification-url": "https://packagist.org/downloads/",
            "license": [
                "BSD-3-Clause"
            ],
            "authors": [
                {
                    "name": "Evert Pot",
                    "email": "me@evertpot.com",
                    "homepage": "http://evertpot.com/",
                    "role": "Developer"
                }
            ],
            "description": "sabre/event is a library for lightweight event-based programming",
            "homepage": "http://sabre.io/event/",
            "keywords": [
                "EventEmitter",
                "async",
                "events",
                "hooks",
                "plugin",
                "promise",
                "signal"
            ],
            "support": {
                "forum": "https://groups.google.com/group/sabredav-discuss",
                "issues": "https://github.com/sabre-io/event/issues",
                "source": "https://github.com/fruux/sabre-event"
            },
            "time": "2015-11-05T20:14:39+00:00"
        },
        {
            "name": "sabre/http",
            "version": "v4.2.4",
            "source": {
                "type": "git",
                "url": "https://github.com/sabre-io/http.git",
                "reference": "acccec4ba863959b2d10c1fa0fb902736c5c8956"
            },
            "dist": {
                "type": "zip",
                "url": "https://api.github.com/repos/sabre-io/http/zipball/acccec4ba863959b2d10c1fa0fb902736c5c8956",
                "reference": "acccec4ba863959b2d10c1fa0fb902736c5c8956",
                "shasum": ""
            },
            "require": {
                "ext-ctype": "*",
                "ext-mbstring": "*",
                "php": ">=5.4",
                "sabre/event": ">=1.0.0,<4.0.0",
                "sabre/uri": "~1.0"
            },
            "require-dev": {
                "phpunit/phpunit": "~4.3",
                "sabre/cs": "~0.0.1"
            },
            "suggest": {
                "ext-curl": " to make http requests with the Client class"
            },
            "type": "library",
            "autoload": {
                "files": [
                    "lib/functions.php"
                ],
                "psr-4": {
                    "Sabre\\HTTP\\": "lib/"
                }
            },
            "notification-url": "https://packagist.org/downloads/",
            "license": [
                "BSD-3-Clause"
            ],
            "authors": [
                {
                    "name": "Evert Pot",
                    "email": "me@evertpot.com",
                    "homepage": "http://evertpot.com/",
                    "role": "Developer"
                }
            ],
            "description": "The sabre/http library provides utilities for dealing with http requests and responses. ",
            "homepage": "https://github.com/fruux/sabre-http",
            "keywords": [
                "http"
            ],
            "support": {
                "forum": "https://groups.google.com/group/sabredav-discuss",
                "issues": "https://github.com/sabre-io/http/issues",
                "source": "https://github.com/fruux/sabre-http"
            },
            "time": "2018-02-23T11:10:29+00:00"
        },
        {
            "name": "sabre/uri",
            "version": "1.2.1",
            "source": {
                "type": "git",
                "url": "https://github.com/sabre-io/uri.git",
                "reference": "ada354d83579565949d80b2e15593c2371225e61"
            },
            "dist": {
                "type": "zip",
                "url": "https://api.github.com/repos/sabre-io/uri/zipball/ada354d83579565949d80b2e15593c2371225e61",
                "reference": "ada354d83579565949d80b2e15593c2371225e61",
                "shasum": ""
            },
            "require": {
                "php": ">=5.4.7"
            },
            "require-dev": {
                "phpunit/phpunit": ">=4.0,<6.0",
                "sabre/cs": "~1.0.0"
            },
            "type": "library",
            "autoload": {
                "files": [
                    "lib/functions.php"
                ],
                "psr-4": {
                    "Sabre\\Uri\\": "lib/"
                }
            },
            "notification-url": "https://packagist.org/downloads/",
            "license": [
                "BSD-3-Clause"
            ],
            "authors": [
                {
                    "name": "Evert Pot",
                    "email": "me@evertpot.com",
                    "homepage": "http://evertpot.com/",
                    "role": "Developer"
                }
            ],
            "description": "Functions for making sense out of URIs.",
            "homepage": "http://sabre.io/uri/",
            "keywords": [
                "rfc3986",
                "uri",
                "url"
            ],
            "support": {
                "forum": "https://groups.google.com/group/sabredav-discuss",
                "issues": "https://github.com/sabre-io/uri/issues",
                "source": "https://github.com/fruux/sabre-uri"
            },
            "time": "2017-02-20T19:59:28+00:00"
        },
        {
            "name": "sabre/vobject",
            "version": "4.2.2",
            "source": {
                "type": "git",
                "url": "https://github.com/sabre-io/vobject.git",
                "reference": "449616b2d45b95c8973975de23f34a3d14f63b4b"
            },
            "dist": {
                "type": "zip",
                "url": "https://api.github.com/repos/sabre-io/vobject/zipball/449616b2d45b95c8973975de23f34a3d14f63b4b",
                "reference": "449616b2d45b95c8973975de23f34a3d14f63b4b",
                "shasum": ""
            },
            "require": {
                "ext-mbstring": "*",
                "php": ">=5.5",
                "sabre/xml": ">=1.5 <3.0"
            },
            "require-dev": {
                "phpunit/phpunit": "> 4.8.35, <6.0.0"
            },
            "suggest": {
                "hoa/bench": "If you would like to run the benchmark scripts"
            },
            "bin": [
                "bin/vobject",
                "bin/generate_vcards"
            ],
            "type": "library",
            "extra": {
                "branch-alias": {
                    "dev-master": "4.0.x-dev"
                }
            },
            "autoload": {
                "psr-4": {
                    "Sabre\\VObject\\": "lib/"
                }
            },
            "notification-url": "https://packagist.org/downloads/",
            "license": [
                "BSD-3-Clause"
            ],
            "authors": [
                {
                    "name": "Evert Pot",
                    "email": "me@evertpot.com",
                    "homepage": "http://evertpot.com/",
                    "role": "Developer"
                },
                {
                    "name": "Dominik Tobschall",
                    "email": "dominik@fruux.com",
                    "homepage": "http://tobschall.de/",
                    "role": "Developer"
                },
                {
                    "name": "Ivan Enderlin",
                    "email": "ivan.enderlin@hoa-project.net",
                    "homepage": "http://mnt.io/",
                    "role": "Developer"
                }
            ],
            "description": "The VObject library for PHP allows you to easily parse and manipulate iCalendar and vCard objects",
            "homepage": "http://sabre.io/vobject/",
            "keywords": [
                "availability",
                "freebusy",
                "iCalendar",
                "ical",
                "ics",
                "jCal",
                "jCard",
                "recurrence",
                "rfc2425",
                "rfc2426",
                "rfc2739",
                "rfc4770",
                "rfc5545",
                "rfc5546",
                "rfc6321",
                "rfc6350",
                "rfc6351",
                "rfc6474",
                "rfc6638",
                "rfc6715",
                "rfc6868",
                "vCalendar",
                "vCard",
                "vcf",
                "xCal",
                "xCard"
            ],
            "support": {
                "forum": "https://groups.google.com/group/sabredav-discuss",
                "issues": "https://github.com/sabre-io/vobject/issues",
                "source": "https://github.com/fruux/sabre-vobject"
            },
            "time": "2020-01-14T10:18:45+00:00"
        },
        {
            "name": "sabre/xml",
            "version": "1.5.1",
            "source": {
                "type": "git",
                "url": "https://github.com/sabre-io/xml.git",
                "reference": "a367665f1df614c3b8fefc30a54de7cd295e444e"
            },
            "dist": {
                "type": "zip",
                "url": "https://api.github.com/repos/sabre-io/xml/zipball/a367665f1df614c3b8fefc30a54de7cd295e444e",
                "reference": "a367665f1df614c3b8fefc30a54de7cd295e444e",
                "shasum": ""
            },
            "require": {
                "ext-dom": "*",
                "ext-xmlreader": "*",
                "ext-xmlwriter": "*",
                "lib-libxml": ">=2.6.20",
                "php": ">=5.5.5",
                "sabre/uri": ">=1.0,<3.0.0"
            },
            "require-dev": {
                "phpunit/phpunit": "~4.8|~5.7",
                "sabre/cs": "~1.0.0"
            },
            "type": "library",
            "autoload": {
                "psr-4": {
                    "Sabre\\Xml\\": "lib/"
                },
                "files": [
                    "lib/Deserializer/functions.php",
                    "lib/Serializer/functions.php"
                ]
            },
            "notification-url": "https://packagist.org/downloads/",
            "license": [
                "BSD-3-Clause"
            ],
            "authors": [
                {
                    "name": "Evert Pot",
                    "email": "me@evertpot.com",
                    "homepage": "http://evertpot.com/",
                    "role": "Developer"
                },
                {
                    "name": "Markus Staab",
                    "email": "markus.staab@redaxo.de",
                    "role": "Developer"
                }
            ],
            "description": "sabre/xml is an XML library that you may not hate.",
            "homepage": "https://sabre.io/xml/",
            "keywords": [
                "XMLReader",
                "XMLWriter",
                "dom",
                "xml"
            ],
            "support": {
                "forum": "https://groups.google.com/group/sabredav-discuss",
                "issues": "https://github.com/sabre-io/xml/issues",
                "source": "https://github.com/fruux/sabre-xml"
            },
            "time": "2019-01-09T13:51:57+00:00"
        },
        {
            "name": "scaron/prettyphoto",
            "version": "3.1.6",
            "source": {
                "type": "git",
                "url": "https://github.com/scaron/prettyphoto.git",
                "reference": "3.1.6"
            },
            "type": "component",
            "extra": {
                "component": {
                    "scripts": [
                        "js/jquery.prettyPhoto.js"
                    ],
                    "styles": [
                        "css/prettyPhoto.css"
                    ]
                }
            }
        },
        {
            "name": "scn/phptal",
            "version": "dev-master",
            "source": {
                "type": "git",
                "url": "https://github.com/SC-Networks/PHPTAL.git",
                "reference": "bb06d4ede78aeba21744ac3ec5d77f74a57c8cc6"
            },
            "dist": {
                "type": "zip",
                "url": "https://api.github.com/repos/SC-Networks/PHPTAL/zipball/bb06d4ede78aeba21744ac3ec5d77f74a57c8cc6",
                "reference": "bb06d4ede78aeba21744ac3ec5d77f74a57c8cc6",
                "shasum": ""
            },
            "require": {
                "ext-dom": "*",
                "ext-gettext": "*",
                "ext-simplexml": "*",
                "php": "^7.3||^8.0",
                "symfony/polyfill-mbstring": "^1.12"
            },
            "require-dev": {
                "phpunit/phpunit": "^9.5",
                "squizlabs/php_codesniffer": "^3.2"
            },
            "suggest": {
                "ext-gettext": "Php gettext extension for i18n support",
                "ext-mbstring": "Multibyte support is important for any non-english strings",
                "scn/phptal-lint": "Linter for phptal template files"
            },
            "default-branch": true,
            "type": "library",
            "autoload": {
                "classmap": [
                    "src/"
                ],
                "psr-4": {
                    "PhpTal\\": "src/"
                }
            },
            "notification-url": "https://packagist.org/downloads/",
            "license": [
                "LGPL-2.1+"
            ],
            "authors": [
                {
                    "name": "Daniel Jakob",
                    "homepage": "https://www.sc-networks.com"
                },
                {
                    "name": "Marcus Schwarz",
                    "homepage": "https://www.sc-networks.com"
                },
                {
                    "name": "Laurent Bédubourg",
                    "email": "lbedubourg@motion-twin.com",
                    "homepage": "http://labe.me"
                },
                {
                    "name": "Kornel Lesiński",
                    "email": "kornel@geekhood.net",
                    "homepage": "http://pornel.net/"
                }
            ],
            "description": "PHPTAL is a templating engine for PHP that implements Zope Page Templates syntax",
            "homepage": "https://github.com/SC-Networks/PHPTAL/",
            "keywords": [
                "phptal",
                "template engine",
                "zope"
            ],
            "support": {
                "issues": "https://github.com/SC-Networks/PHPTAL/issues",
                "source": "https://github.com/SC-Networks/PHPTAL/tree/master"
            },
            "time": "2021-02-23T17:39:58+00:00"
        },
        {
            "name": "shrikeh/teapot",
            "version": "v2.3.1",
            "source": {
                "type": "git",
                "url": "https://github.com/shrikeh/teapot.git",
                "reference": "2fea5720963f22eedb920ee65b9d643bfa3e8daf"
            },
            "dist": {
                "type": "zip",
                "url": "https://api.github.com/repos/shrikeh/teapot/zipball/2fea5720963f22eedb920ee65b9d643bfa3e8daf",
                "reference": "2fea5720963f22eedb920ee65b9d643bfa3e8daf",
                "shasum": ""
            },
            "require": {
                "php": ">=5.5",
                "psr/http-message": "^1.0",
                "teapot/status-code": "^1.0"
            },
            "require-dev": {
                "behat/behat": "^3.2",
                "bossa/phpspec2-expect": "^2.0",
                "escapestudios/symfony2-coding-standard": "^2.9",
                "phpspec/phpspec": "~3.0.0",
                "squizlabs/php_codesniffer": "^2.7"
            },
            "type": "library",
            "autoload": {
                "psr-4": {
                    "Teapot\\": "src"
                }
            },
            "notification-url": "https://packagist.org/downloads/",
            "license": [
                "MIT"
            ],
            "authors": [
                {
                    "name": "Barney Hanlon",
                    "email": "barney@shrikeh.net"
                },
                {
                    "name": "Andreas Möller",
                    "email": "am@localheinz.com"
                }
            ],
            "description": "PHP HTTP Response Status library",
            "homepage": "https://shrikeh.github.io/teapot/",
            "keywords": [
                "http"
            ],
            "support": {
                "issues": "https://github.com/shrikeh/teapot/issues",
                "source": "https://github.com/shrikeh/teapot/tree/master"
            },
            "time": "2017-09-01T13:56:48+00:00"
        },
        {
            "name": "swisnl/jQuery-contextMenu",
            "version": "2.1.0",
            "source": {
                "type": "git",
                "url": "https://github.com/swisnl/jQuery-contextMenu.git",
                "reference": "2.1.0"
            },
            "type": "component",
            "extra": {
                "component": {
                    "scripts": [
                        "dist/jquery.contextMenu.js"
                    ],
                    "styles": [
                        "dist/jquery.contextMenu.css"
                    ],
                    "files": [
                        "dist/jquery.contextMenu.js",
                        "dist/jquery.contextMenu.min.js",
                        "dist/jquery.contextMenu.min.css"
                    ]
                }
            }
        },
        {
            "name": "symfony/deprecation-contracts",
            "version": "v2.4.0",
            "source": {
                "type": "git",
                "url": "https://github.com/symfony/deprecation-contracts.git",
                "reference": "5f38c8804a9e97d23e0c8d63341088cd8a22d627"
            },
            "dist": {
                "type": "zip",
                "url": "https://api.github.com/repos/symfony/deprecation-contracts/zipball/5f38c8804a9e97d23e0c8d63341088cd8a22d627",
                "reference": "5f38c8804a9e97d23e0c8d63341088cd8a22d627",
                "shasum": ""
            },
            "require": {
                "php": ">=7.1"
            },
            "type": "library",
            "extra": {
                "branch-alias": {
                    "dev-main": "2.4-dev"
                },
                "thanks": {
                    "name": "symfony/contracts",
                    "url": "https://github.com/symfony/contracts"
                }
            },
            "autoload": {
                "files": [
                    "function.php"
                ]
            },
            "notification-url": "https://packagist.org/downloads/",
            "license": [
                "MIT"
            ],
            "authors": [
                {
                    "name": "Nicolas Grekas",
                    "email": "p@tchwork.com"
                },
                {
                    "name": "Symfony Community",
                    "homepage": "https://symfony.com/contributors"
                }
            ],
            "description": "A generic function and convention to trigger deprecation notices",
            "homepage": "https://symfony.com",
            "support": {
                "source": "https://github.com/symfony/deprecation-contracts/tree/v2.4.0"
            },
            "funding": [
                {
                    "url": "https://symfony.com/sponsor",
                    "type": "custom"
                },
                {
                    "url": "https://github.com/fabpot",
                    "type": "github"
                },
                {
                    "url": "https://tidelift.com/funding/github/packagist/symfony/symfony",
                    "type": "tidelift"
                }
            ],
            "time": "2021-03-23T23:28:01+00:00"
        },
        {
            "name": "symfony/event-dispatcher",
            "version": "v3.4.47",
            "source": {
                "type": "git",
                "url": "https://github.com/symfony/event-dispatcher.git",
                "reference": "31fde73757b6bad247c54597beef974919ec6860"
            },
            "dist": {
                "type": "zip",
                "url": "https://api.github.com/repos/symfony/event-dispatcher/zipball/31fde73757b6bad247c54597beef974919ec6860",
                "reference": "31fde73757b6bad247c54597beef974919ec6860",
                "shasum": ""
            },
            "require": {
                "php": "^5.5.9|>=7.0.8"
            },
            "conflict": {
                "symfony/dependency-injection": "<3.3"
            },
            "require-dev": {
                "psr/log": "~1.0",
                "symfony/config": "~2.8|~3.0|~4.0",
                "symfony/debug": "~3.4|~4.4",
                "symfony/dependency-injection": "~3.3|~4.0",
                "symfony/expression-language": "~2.8|~3.0|~4.0",
                "symfony/stopwatch": "~2.8|~3.0|~4.0"
            },
            "suggest": {
                "symfony/dependency-injection": "",
                "symfony/http-kernel": ""
            },
            "type": "library",
            "autoload": {
                "psr-4": {
                    "Symfony\\Component\\EventDispatcher\\": ""
                },
                "exclude-from-classmap": [
                    "/Tests/"
                ]
            },
            "notification-url": "https://packagist.org/downloads/",
            "license": [
                "MIT"
            ],
            "authors": [
                {
                    "name": "Fabien Potencier",
                    "email": "fabien@symfony.com"
                },
                {
                    "name": "Symfony Community",
                    "homepage": "https://symfony.com/contributors"
                }
            ],
            "description": "Symfony EventDispatcher Component",
            "homepage": "https://symfony.com",
            "support": {
                "source": "https://github.com/symfony/event-dispatcher/tree/v3.4.47"
            },
            "funding": [
                {
                    "url": "https://symfony.com/sponsor",
                    "type": "custom"
                },
                {
                    "url": "https://github.com/fabpot",
                    "type": "github"
                },
                {
                    "url": "https://tidelift.com/funding/github/packagist/symfony/symfony",
                    "type": "tidelift"
                }
            ],
            "time": "2020-10-24T10:57:07+00:00"
        },
        {
            "name": "symfony/http-foundation",
            "version": "v3.4.47",
            "source": {
                "type": "git",
                "url": "https://github.com/symfony/http-foundation.git",
                "reference": "b9885fcce6fe494201da4f70a9309770e9d13dc8"
            },
            "dist": {
                "type": "zip",
                "url": "https://api.github.com/repos/symfony/http-foundation/zipball/b9885fcce6fe494201da4f70a9309770e9d13dc8",
                "reference": "b9885fcce6fe494201da4f70a9309770e9d13dc8",
                "shasum": ""
            },
            "require": {
                "php": "^5.5.9|>=7.0.8",
                "symfony/polyfill-mbstring": "~1.1",
                "symfony/polyfill-php70": "~1.6"
            },
            "require-dev": {
                "symfony/expression-language": "~2.8|~3.0|~4.0"
            },
            "type": "library",
            "autoload": {
                "psr-4": {
                    "Symfony\\Component\\HttpFoundation\\": ""
                },
                "exclude-from-classmap": [
                    "/Tests/"
                ]
            },
            "notification-url": "https://packagist.org/downloads/",
            "license": [
                "MIT"
            ],
            "authors": [
                {
                    "name": "Fabien Potencier",
                    "email": "fabien@symfony.com"
                },
                {
                    "name": "Symfony Community",
                    "homepage": "https://symfony.com/contributors"
                }
            ],
            "description": "Symfony HttpFoundation Component",
            "homepage": "https://symfony.com",
            "support": {
                "source": "https://github.com/symfony/http-foundation/tree/v3.4.47"
            },
            "funding": [
                {
                    "url": "https://symfony.com/sponsor",
                    "type": "custom"
                },
                {
                    "url": "https://github.com/fabpot",
                    "type": "github"
                },
                {
                    "url": "https://tidelift.com/funding/github/packagist/symfony/symfony",
                    "type": "tidelift"
                }
            ],
            "time": "2020-10-24T10:57:07+00:00"
        },
        {
            "name": "symfony/options-resolver",
            "version": "v5.2.4",
            "source": {
                "type": "git",
                "url": "https://github.com/symfony/options-resolver.git",
                "reference": "5d0f633f9bbfcf7ec642a2b5037268e61b0a62ce"
            },
            "dist": {
                "type": "zip",
                "url": "https://api.github.com/repos/symfony/options-resolver/zipball/5d0f633f9bbfcf7ec642a2b5037268e61b0a62ce",
                "reference": "5d0f633f9bbfcf7ec642a2b5037268e61b0a62ce",
                "shasum": ""
            },
            "require": {
                "php": ">=7.2.5",
                "symfony/deprecation-contracts": "^2.1",
                "symfony/polyfill-php73": "~1.0",
                "symfony/polyfill-php80": "^1.15"
            },
            "type": "library",
            "autoload": {
                "psr-4": {
                    "Symfony\\Component\\OptionsResolver\\": ""
                },
                "exclude-from-classmap": [
                    "/Tests/"
                ]
            },
            "notification-url": "https://packagist.org/downloads/",
            "license": [
                "MIT"
            ],
            "authors": [
                {
                    "name": "Fabien Potencier",
                    "email": "fabien@symfony.com"
                },
                {
                    "name": "Symfony Community",
                    "homepage": "https://symfony.com/contributors"
                }
            ],
            "description": "Provides an improved replacement for the array_replace PHP function",
            "homepage": "https://symfony.com",
            "keywords": [
                "config",
                "configuration",
                "options"
            ],
            "support": {
                "source": "https://github.com/symfony/options-resolver/tree/v5.2.4"
            },
            "funding": [
                {
                    "url": "https://symfony.com/sponsor",
                    "type": "custom"
                },
                {
                    "url": "https://github.com/fabpot",
                    "type": "github"
                },
                {
                    "url": "https://tidelift.com/funding/github/packagist/symfony/symfony",
                    "type": "tidelift"
                }
            ],
            "time": "2021-01-27T12:56:27+00:00"
        },
        {
            "name": "symfony/polyfill-intl-idn",
            "version": "v1.22.1",
            "source": {
                "type": "git",
                "url": "https://github.com/symfony/polyfill-intl-idn.git",
                "reference": "2d63434d922daf7da8dd863e7907e67ee3031483"
            },
            "dist": {
                "type": "zip",
                "url": "https://api.github.com/repos/symfony/polyfill-intl-idn/zipball/2d63434d922daf7da8dd863e7907e67ee3031483",
                "reference": "2d63434d922daf7da8dd863e7907e67ee3031483",
                "shasum": ""
            },
            "require": {
                "php": ">=7.1",
                "symfony/polyfill-intl-normalizer": "^1.10",
                "symfony/polyfill-php72": "^1.10"
            },
            "suggest": {
                "ext-intl": "For best performance"
            },
            "type": "library",
            "extra": {
                "branch-alias": {
                    "dev-main": "1.22-dev"
                },
                "thanks": {
                    "name": "symfony/polyfill",
                    "url": "https://github.com/symfony/polyfill"
                }
            },
            "autoload": {
                "psr-4": {
                    "Symfony\\Polyfill\\Intl\\Idn\\": ""
                },
                "files": [
                    "bootstrap.php"
                ]
            },
            "notification-url": "https://packagist.org/downloads/",
            "license": [
                "MIT"
            ],
            "authors": [
                {
                    "name": "Laurent Bassin",
                    "email": "laurent@bassin.info"
                },
                {
                    "name": "Trevor Rowbotham",
                    "email": "trevor.rowbotham@pm.me"
                },
                {
                    "name": "Symfony Community",
                    "homepage": "https://symfony.com/contributors"
                }
            ],
            "description": "Symfony polyfill for intl's idn_to_ascii and idn_to_utf8 functions",
            "homepage": "https://symfony.com",
            "keywords": [
                "compatibility",
                "idn",
                "intl",
                "polyfill",
                "portable",
                "shim"
            ],
            "support": {
                "source": "https://github.com/symfony/polyfill-intl-idn/tree/v1.22.1"
            },
            "funding": [
                {
                    "url": "https://symfony.com/sponsor",
                    "type": "custom"
                },
                {
                    "url": "https://github.com/fabpot",
                    "type": "github"
                },
                {
                    "url": "https://tidelift.com/funding/github/packagist/symfony/symfony",
                    "type": "tidelift"
                }
            ],
            "time": "2021-01-22T09:19:47+00:00"
        },
        {
            "name": "symfony/polyfill-intl-normalizer",
            "version": "v1.22.1",
            "source": {
                "type": "git",
                "url": "https://github.com/symfony/polyfill-intl-normalizer.git",
                "reference": "43a0283138253ed1d48d352ab6d0bdb3f809f248"
            },
            "dist": {
                "type": "zip",
                "url": "https://api.github.com/repos/symfony/polyfill-intl-normalizer/zipball/43a0283138253ed1d48d352ab6d0bdb3f809f248",
                "reference": "43a0283138253ed1d48d352ab6d0bdb3f809f248",
                "shasum": ""
            },
            "require": {
                "php": ">=7.1"
            },
            "suggest": {
                "ext-intl": "For best performance"
            },
            "type": "library",
            "extra": {
                "branch-alias": {
                    "dev-main": "1.22-dev"
                },
                "thanks": {
                    "name": "symfony/polyfill",
                    "url": "https://github.com/symfony/polyfill"
                }
            },
            "autoload": {
                "psr-4": {
                    "Symfony\\Polyfill\\Intl\\Normalizer\\": ""
                },
                "files": [
                    "bootstrap.php"
                ],
                "classmap": [
                    "Resources/stubs"
                ]
            },
            "notification-url": "https://packagist.org/downloads/",
            "license": [
                "MIT"
            ],
            "authors": [
                {
                    "name": "Nicolas Grekas",
                    "email": "p@tchwork.com"
                },
                {
                    "name": "Symfony Community",
                    "homepage": "https://symfony.com/contributors"
                }
            ],
            "description": "Symfony polyfill for intl's Normalizer class and related functions",
            "homepage": "https://symfony.com",
            "keywords": [
                "compatibility",
                "intl",
                "normalizer",
                "polyfill",
                "portable",
                "shim"
            ],
            "support": {
                "source": "https://github.com/symfony/polyfill-intl-normalizer/tree/v1.22.1"
            },
            "funding": [
                {
                    "url": "https://symfony.com/sponsor",
                    "type": "custom"
                },
                {
                    "url": "https://github.com/fabpot",
                    "type": "github"
                },
                {
                    "url": "https://tidelift.com/funding/github/packagist/symfony/symfony",
                    "type": "tidelift"
                }
            ],
            "time": "2021-01-22T09:19:47+00:00"
        },
        {
            "name": "symfony/polyfill-mbstring",
            "version": "v1.22.1",
            "source": {
                "type": "git",
                "url": "https://github.com/symfony/polyfill-mbstring.git",
                "reference": "5232de97ee3b75b0360528dae24e73db49566ab1"
            },
            "dist": {
                "type": "zip",
                "url": "https://api.github.com/repos/symfony/polyfill-mbstring/zipball/5232de97ee3b75b0360528dae24e73db49566ab1",
                "reference": "5232de97ee3b75b0360528dae24e73db49566ab1",
                "shasum": ""
            },
            "require": {
                "php": ">=7.1"
            },
            "suggest": {
                "ext-mbstring": "For best performance"
            },
            "type": "library",
            "extra": {
                "branch-alias": {
                    "dev-main": "1.22-dev"
                },
                "thanks": {
                    "name": "symfony/polyfill",
                    "url": "https://github.com/symfony/polyfill"
                }
            },
            "autoload": {
                "psr-4": {
                    "Symfony\\Polyfill\\Mbstring\\": ""
                },
                "files": [
                    "bootstrap.php"
                ]
            },
            "notification-url": "https://packagist.org/downloads/",
            "license": [
                "MIT"
            ],
            "authors": [
                {
                    "name": "Nicolas Grekas",
                    "email": "p@tchwork.com"
                },
                {
                    "name": "Symfony Community",
                    "homepage": "https://symfony.com/contributors"
                }
            ],
            "description": "Symfony polyfill for the Mbstring extension",
            "homepage": "https://symfony.com",
            "keywords": [
                "compatibility",
                "mbstring",
                "polyfill",
                "portable",
                "shim"
            ],
            "support": {
                "source": "https://github.com/symfony/polyfill-mbstring/tree/v1.22.1"
            },
            "funding": [
                {
                    "url": "https://symfony.com/sponsor",
                    "type": "custom"
                },
                {
                    "url": "https://github.com/fabpot",
                    "type": "github"
                },
                {
                    "url": "https://tidelift.com/funding/github/packagist/symfony/symfony",
                    "type": "tidelift"
                }
            ],
            "time": "2021-01-22T09:19:47+00:00"
        },
        {
            "name": "symfony/polyfill-php70",
            "version": "v1.20.0",
            "source": {
                "type": "git",
                "url": "https://github.com/symfony/polyfill-php70.git",
                "reference": "5f03a781d984aae42cebd18e7912fa80f02ee644"
            },
            "dist": {
                "type": "zip",
                "url": "https://api.github.com/repos/symfony/polyfill-php70/zipball/5f03a781d984aae42cebd18e7912fa80f02ee644",
                "reference": "5f03a781d984aae42cebd18e7912fa80f02ee644",
                "shasum": ""
            },
            "require": {
                "php": ">=7.1"
            },
            "type": "metapackage",
            "extra": {
                "branch-alias": {
                    "dev-main": "1.20-dev"
                },
                "thanks": {
                    "name": "symfony/polyfill",
                    "url": "https://github.com/symfony/polyfill"
                }
            },
            "notification-url": "https://packagist.org/downloads/",
            "license": [
                "MIT"
            ],
            "authors": [
                {
                    "name": "Nicolas Grekas",
                    "email": "p@tchwork.com"
                },
                {
                    "name": "Symfony Community",
                    "homepage": "https://symfony.com/contributors"
                }
            ],
            "description": "Symfony polyfill backporting some PHP 7.0+ features to lower PHP versions",
            "homepage": "https://symfony.com",
            "keywords": [
                "compatibility",
                "polyfill",
                "portable",
                "shim"
            ],
            "support": {
                "source": "https://github.com/symfony/polyfill-php70/tree/v1.20.0"
            },
            "funding": [
                {
                    "url": "https://symfony.com/sponsor",
                    "type": "custom"
                },
                {
                    "url": "https://github.com/fabpot",
                    "type": "github"
                },
                {
                    "url": "https://tidelift.com/funding/github/packagist/symfony/symfony",
                    "type": "tidelift"
                }
            ],
            "time": "2020-10-23T14:02:19+00:00"
        },
        {
            "name": "symfony/polyfill-php72",
            "version": "v1.22.1",
            "source": {
                "type": "git",
                "url": "https://github.com/symfony/polyfill-php72.git",
                "reference": "cc6e6f9b39fe8075b3dabfbaf5b5f645ae1340c9"
            },
            "dist": {
                "type": "zip",
                "url": "https://api.github.com/repos/symfony/polyfill-php72/zipball/cc6e6f9b39fe8075b3dabfbaf5b5f645ae1340c9",
                "reference": "cc6e6f9b39fe8075b3dabfbaf5b5f645ae1340c9",
                "shasum": ""
            },
            "require": {
                "php": ">=7.1"
            },
            "type": "library",
            "extra": {
                "branch-alias": {
                    "dev-main": "1.22-dev"
                },
                "thanks": {
                    "name": "symfony/polyfill",
                    "url": "https://github.com/symfony/polyfill"
                }
            },
            "autoload": {
                "psr-4": {
                    "Symfony\\Polyfill\\Php72\\": ""
                },
                "files": [
                    "bootstrap.php"
                ]
            },
            "notification-url": "https://packagist.org/downloads/",
            "license": [
                "MIT"
            ],
            "authors": [
                {
                    "name": "Nicolas Grekas",
                    "email": "p@tchwork.com"
                },
                {
                    "name": "Symfony Community",
                    "homepage": "https://symfony.com/contributors"
                }
            ],
            "description": "Symfony polyfill backporting some PHP 7.2+ features to lower PHP versions",
            "homepage": "https://symfony.com",
            "keywords": [
                "compatibility",
                "polyfill",
                "portable",
                "shim"
            ],
            "support": {
                "source": "https://github.com/symfony/polyfill-php72/tree/v1.22.1"
            },
            "funding": [
                {
                    "url": "https://symfony.com/sponsor",
                    "type": "custom"
                },
                {
                    "url": "https://github.com/fabpot",
                    "type": "github"
                },
                {
                    "url": "https://tidelift.com/funding/github/packagist/symfony/symfony",
                    "type": "tidelift"
                }
            ],
            "time": "2021-01-07T16:49:33+00:00"
        },
        {
            "name": "symfony/polyfill-php73",
            "version": "v1.22.1",
            "source": {
                "type": "git",
                "url": "https://github.com/symfony/polyfill-php73.git",
                "reference": "a678b42e92f86eca04b7fa4c0f6f19d097fb69e2"
            },
            "dist": {
                "type": "zip",
                "url": "https://api.github.com/repos/symfony/polyfill-php73/zipball/a678b42e92f86eca04b7fa4c0f6f19d097fb69e2",
                "reference": "a678b42e92f86eca04b7fa4c0f6f19d097fb69e2",
                "shasum": ""
            },
            "require": {
                "php": ">=7.1"
            },
            "type": "library",
            "extra": {
                "branch-alias": {
                    "dev-main": "1.22-dev"
                },
                "thanks": {
                    "name": "symfony/polyfill",
                    "url": "https://github.com/symfony/polyfill"
                }
            },
            "autoload": {
                "psr-4": {
                    "Symfony\\Polyfill\\Php73\\": ""
                },
                "files": [
                    "bootstrap.php"
                ],
                "classmap": [
                    "Resources/stubs"
                ]
            },
            "notification-url": "https://packagist.org/downloads/",
            "license": [
                "MIT"
            ],
            "authors": [
                {
                    "name": "Nicolas Grekas",
                    "email": "p@tchwork.com"
                },
                {
                    "name": "Symfony Community",
                    "homepage": "https://symfony.com/contributors"
                }
            ],
            "description": "Symfony polyfill backporting some PHP 7.3+ features to lower PHP versions",
            "homepage": "https://symfony.com",
            "keywords": [
                "compatibility",
                "polyfill",
                "portable",
                "shim"
            ],
            "support": {
                "source": "https://github.com/symfony/polyfill-php73/tree/v1.22.1"
            },
            "funding": [
                {
                    "url": "https://symfony.com/sponsor",
                    "type": "custom"
                },
                {
                    "url": "https://github.com/fabpot",
                    "type": "github"
                },
                {
                    "url": "https://tidelift.com/funding/github/packagist/symfony/symfony",
                    "type": "tidelift"
                }
            ],
            "time": "2021-01-07T16:49:33+00:00"
        },
        {
            "name": "symfony/polyfill-php80",
            "version": "v1.22.1",
            "source": {
                "type": "git",
                "url": "https://github.com/symfony/polyfill-php80.git",
                "reference": "dc3063ba22c2a1fd2f45ed856374d79114998f91"
            },
            "dist": {
                "type": "zip",
                "url": "https://api.github.com/repos/symfony/polyfill-php80/zipball/dc3063ba22c2a1fd2f45ed856374d79114998f91",
                "reference": "dc3063ba22c2a1fd2f45ed856374d79114998f91",
                "shasum": ""
            },
            "require": {
                "php": ">=7.1"
            },
            "type": "library",
            "extra": {
                "branch-alias": {
                    "dev-main": "1.22-dev"
                },
                "thanks": {
                    "name": "symfony/polyfill",
                    "url": "https://github.com/symfony/polyfill"
                }
            },
            "autoload": {
                "psr-4": {
                    "Symfony\\Polyfill\\Php80\\": ""
                },
                "files": [
                    "bootstrap.php"
                ],
                "classmap": [
                    "Resources/stubs"
                ]
            },
            "notification-url": "https://packagist.org/downloads/",
            "license": [
                "MIT"
            ],
            "authors": [
                {
                    "name": "Ion Bazan",
                    "email": "ion.bazan@gmail.com"
                },
                {
                    "name": "Nicolas Grekas",
                    "email": "p@tchwork.com"
                },
                {
                    "name": "Symfony Community",
                    "homepage": "https://symfony.com/contributors"
                }
            ],
            "description": "Symfony polyfill backporting some PHP 8.0+ features to lower PHP versions",
            "homepage": "https://symfony.com",
            "keywords": [
                "compatibility",
                "polyfill",
                "portable",
                "shim"
            ],
            "support": {
                "source": "https://github.com/symfony/polyfill-php80/tree/v1.22.1"
            },
            "funding": [
                {
                    "url": "https://symfony.com/sponsor",
                    "type": "custom"
                },
                {
                    "url": "https://github.com/fabpot",
                    "type": "github"
                },
                {
                    "url": "https://tidelift.com/funding/github/packagist/symfony/symfony",
                    "type": "tidelift"
                }
            ],
            "time": "2021-01-07T16:49:33+00:00"
        },
        {
            "name": "symfony/process",
            "version": "v3.4.47",
            "source": {
                "type": "git",
                "url": "https://github.com/symfony/process.git",
                "reference": "b8648cf1d5af12a44a51d07ef9bf980921f15fca"
            },
            "dist": {
                "type": "zip",
                "url": "https://api.github.com/repos/symfony/process/zipball/b8648cf1d5af12a44a51d07ef9bf980921f15fca",
                "reference": "b8648cf1d5af12a44a51d07ef9bf980921f15fca",
                "shasum": ""
            },
            "require": {
                "php": "^5.5.9|>=7.0.8"
            },
            "type": "library",
            "autoload": {
                "psr-4": {
                    "Symfony\\Component\\Process\\": ""
                },
                "exclude-from-classmap": [
                    "/Tests/"
                ]
            },
            "notification-url": "https://packagist.org/downloads/",
            "license": [
                "MIT"
            ],
            "authors": [
                {
                    "name": "Fabien Potencier",
                    "email": "fabien@symfony.com"
                },
                {
                    "name": "Symfony Community",
                    "homepage": "https://symfony.com/contributors"
                }
            ],
            "description": "Symfony Process Component",
            "homepage": "https://symfony.com",
            "support": {
                "source": "https://github.com/symfony/process/tree/v3.4.47"
            },
            "funding": [
                {
                    "url": "https://symfony.com/sponsor",
                    "type": "custom"
                },
                {
                    "url": "https://github.com/fabpot",
                    "type": "github"
                },
                {
                    "url": "https://tidelift.com/funding/github/packagist/symfony/symfony",
                    "type": "tidelift"
                }
            ],
            "time": "2020-10-24T10:57:07+00:00"
        },
        {
            "name": "symfony/routing",
            "version": "v3.4.47",
            "source": {
                "type": "git",
                "url": "https://github.com/symfony/routing.git",
                "reference": "3e522ac69cadffd8131cc2b22157fa7662331a6c"
            },
            "dist": {
                "type": "zip",
                "url": "https://api.github.com/repos/symfony/routing/zipball/3e522ac69cadffd8131cc2b22157fa7662331a6c",
                "reference": "3e522ac69cadffd8131cc2b22157fa7662331a6c",
                "shasum": ""
            },
            "require": {
                "php": "^5.5.9|>=7.0.8"
            },
            "conflict": {
                "symfony/config": "<3.3.1",
                "symfony/dependency-injection": "<3.3",
                "symfony/yaml": "<3.4"
            },
            "require-dev": {
                "doctrine/annotations": "~1.0",
                "psr/log": "~1.0",
                "symfony/config": "^3.3.1|~4.0",
                "symfony/dependency-injection": "~3.3|~4.0",
                "symfony/expression-language": "~2.8|~3.0|~4.0",
                "symfony/http-foundation": "~2.8|~3.0|~4.0",
                "symfony/yaml": "~3.4|~4.0"
            },
            "suggest": {
                "doctrine/annotations": "For using the annotation loader",
                "symfony/config": "For using the all-in-one router or any loader",
                "symfony/expression-language": "For using expression matching",
                "symfony/http-foundation": "For using a Symfony Request object",
                "symfony/yaml": "For using the YAML loader"
            },
            "type": "library",
            "autoload": {
                "psr-4": {
                    "Symfony\\Component\\Routing\\": ""
                },
                "exclude-from-classmap": [
                    "/Tests/"
                ]
            },
            "notification-url": "https://packagist.org/downloads/",
            "license": [
                "MIT"
            ],
            "authors": [
                {
                    "name": "Fabien Potencier",
                    "email": "fabien@symfony.com"
                },
                {
                    "name": "Symfony Community",
                    "homepage": "https://symfony.com/contributors"
                }
            ],
            "description": "Symfony Routing Component",
            "homepage": "https://symfony.com",
            "keywords": [
                "router",
                "routing",
                "uri",
                "url"
            ],
            "support": {
                "source": "https://github.com/symfony/routing/tree/v3.4.47"
            },
            "funding": [
                {
                    "url": "https://symfony.com/sponsor",
                    "type": "custom"
                },
                {
                    "url": "https://github.com/fabpot",
                    "type": "github"
                },
                {
                    "url": "https://tidelift.com/funding/github/packagist/symfony/symfony",
                    "type": "tidelift"
                }
            ],
            "time": "2020-10-24T10:57:07+00:00"
        },
        {
            "name": "teapot/status-code",
            "version": "v1.1.2",
            "source": {
                "type": "git",
                "url": "https://github.com/teapot-php/status-code.git",
                "reference": "7aaba4364645ebb9d3a36267c9b3a32206d3042b"
            },
            "dist": {
                "type": "zip",
                "url": "https://api.github.com/repos/teapot-php/status-code/zipball/7aaba4364645ebb9d3a36267c9b3a32206d3042b",
                "reference": "7aaba4364645ebb9d3a36267c9b3a32206d3042b",
                "shasum": ""
            },
            "require": {
                "php": "^5.4 || ^7.0 || ^8.0"
            },
            "require-dev": {
                "squizlabs/php_codesniffer": "^3.5.8"
            },
            "type": "library",
            "autoload": {
                "psr-4": {
                    "Teapot\\StatusCode\\": "src"
                }
            },
            "notification-url": "https://packagist.org/downloads/",
            "license": [
                "MIT"
            ],
            "authors": [
                {
                    "name": "Barney Hanlon",
                    "email": "barney@shrikeh.net"
                }
            ],
            "description": "PHP HTTP Response Status code library",
            "homepage": "http://shrikeh.github.com/teapot",
            "keywords": [
                "http"
            ],
            "support": {
                "issues": "https://github.com/teapot-php/status-code/issues",
                "source": "https://github.com/teapot-php/status-code/tree/v1.1.2"
            },
            "time": "2020-11-03T17:14:32+00:00"
        },
        {
            "name": "tightenco/collect",
            "version": "v5.2.43",
            "source": {
                "type": "git",
                "url": "https://github.com/tighten/collect.git",
                "reference": "6add72fba3816232c71a3338081ed8cbef41974d"
            },
            "dist": {
                "type": "zip",
                "url": "https://api.github.com/repos/tighten/collect/zipball/6add72fba3816232c71a3338081ed8cbef41974d",
                "reference": "6add72fba3816232c71a3338081ed8cbef41974d",
                "shasum": ""
            },
            "require": {
                "php": ">=5.5.9"
            },
            "require-dev": {
                "mockery/mockery": "~0.9.4",
                "phpunit/phpunit": "~4.1"
            },
            "type": "library",
            "autoload": {
                "files": [
                    "src/Illuminate/Support/helpers.php"
                ],
                "psr-4": {
                    "Illuminate\\": "src/Illuminate"
                }
            },
            "notification-url": "https://packagist.org/downloads/",
            "license": [
                "MIT"
            ],
            "authors": [
                {
                    "name": "Taylor Otwell",
                    "email": "taylorotwell@gmail.com"
                }
            ],
            "description": "Collect - Illuminate Collections as a separate package.",
            "keywords": [
                "collection",
                "laravel"
            ],
            "support": {
                "issues": "https://github.com/tighten/collect/issues",
                "source": "https://github.com/tighten/collect/tree/v5.2.43"
            },
            "time": "2016-08-10T15:40:20+00:00"
        },
        {
            "name": "vakata/jstree",
            "version": "3.3.11",
            "source": {
                "type": "git",
                "url": "https://github.com/vakata/jstree.git",
                "reference": "4a77e59a3f67b0beb1b576cc211cb7e7a76a9879"
            },
            "dist": {
                "type": "zip",
                "url": "https://api.github.com/repos/vakata/jstree/zipball/4a77e59a3f67b0beb1b576cc211cb7e7a76a9879",
                "reference": "4a77e59a3f67b0beb1b576cc211cb7e7a76a9879",
                "shasum": ""
            },
            "require": {
                "components/jquery": ">=1.9.1"
            },
            "suggest": {
                "robloach/component-installer": "Allows installation of Components via Composer"
            },
            "type": "component",
            "extra": {
                "component": {
                    "scripts": [
                        "dist/jstree.js"
                    ],
                    "styles": [
                        "dist/themes/default/style.css"
                    ],
                    "images": [
                        "dist/themes/default/32px.png",
                        "dist/themes/default/40px.png",
                        "dist/themes/default/throbber.gif"
                    ],
                    "files": [
                        "dist/jstree.min.js",
                        "dist/themes/default/style.min.css",
                        "dist/themes/default/32px.png",
                        "dist/themes/default/40px.png",
                        "dist/themes/default/throbber.gif"
                    ]
                }
            },
            "notification-url": "https://packagist.org/downloads/",
            "license": [
                "MIT"
            ],
            "authors": [
                {
                    "name": "Ivan Bozhanov",
                    "email": "jstree@jstree.com"
                }
            ],
            "description": "jsTree is jquery plugin, that provides interactive trees.",
            "homepage": "http://jstree.com",
            "support": {
                "forum": "https://groups.google.com/forum/#!forum/jstree",
                "issues": "https://github.com/vakata/jstree/issues",
                "source": "https://github.com/vakata/jstree"
            },
            "funding": [
                {
                    "url": "https://www.paypal.com/cgi-bin/webscr?cmd=_xclick&business=paypal@vakata.com&currency_code=USD&amount=&return=http://jstree.com/donation&item_name=Buy+me+a+coffee+for+jsTree",
                    "type": "custom"
                },
                {
                    "url": "https://github.com/vakata",
                    "type": "github"
                }
            ],
            "time": "2020-12-18T20:56:30+00:00"
        },
        {
            "name": "xdan/datetimepicker",
            "version": "2.4.5",
            "source": {
                "type": "git",
                "url": "https://github.com/xdan/datetimepicker.git",
                "reference": "2.4.5"
            },
            "type": "component",
            "extra": {
                "component": {
                    "scripts": [
                        "jquery.datetimepicker.js"
                    ],
                    "styles": [
                        "jquery.datetimepicker.css"
                    ]
                }
            }
        }
    ],
    "packages-dev": [
        {
            "name": "composer/semver",
            "version": "3.2.4",
            "source": {
                "type": "git",
                "url": "https://github.com/composer/semver.git",
                "reference": "a02fdf930a3c1c3ed3a49b5f63859c0c20e10464"
            },
            "dist": {
                "type": "zip",
                "url": "https://api.github.com/repos/composer/semver/zipball/a02fdf930a3c1c3ed3a49b5f63859c0c20e10464",
                "reference": "a02fdf930a3c1c3ed3a49b5f63859c0c20e10464",
                "shasum": ""
            },
            "require": {
                "php": "^5.3.2 || ^7.0 || ^8.0"
            },
            "require-dev": {
                "phpstan/phpstan": "^0.12.54",
                "symfony/phpunit-bridge": "^4.2 || ^5"
            },
            "type": "library",
            "extra": {
                "branch-alias": {
                    "dev-main": "3.x-dev"
                }
            },
            "autoload": {
                "psr-4": {
                    "Composer\\Semver\\": "src"
                }
            },
            "notification-url": "https://packagist.org/downloads/",
            "license": [
                "MIT"
            ],
            "authors": [
                {
                    "name": "Nils Adermann",
                    "email": "naderman@naderman.de",
                    "homepage": "http://www.naderman.de"
                },
                {
                    "name": "Jordi Boggiano",
                    "email": "j.boggiano@seld.be",
                    "homepage": "http://seld.be"
                },
                {
                    "name": "Rob Bast",
                    "email": "rob.bast@gmail.com",
                    "homepage": "http://robbast.nl"
                }
            ],
            "description": "Semver library that offers utilities, version constraint parsing and validation.",
            "keywords": [
                "semantic",
                "semver",
                "validation",
                "versioning"
            ],
            "support": {
                "irc": "irc://irc.freenode.org/composer",
                "issues": "https://github.com/composer/semver/issues",
                "source": "https://github.com/composer/semver/tree/3.2.4"
            },
            "funding": [
                {
                    "url": "https://packagist.com",
                    "type": "custom"
                },
                {
                    "url": "https://github.com/composer",
                    "type": "github"
                },
                {
                    "url": "https://tidelift.com/funding/github/packagist/composer/composer",
                    "type": "tidelift"
                }
            ],
            "time": "2020-11-13T08:59:24+00:00"
        },
        {
            "name": "composer/xdebug-handler",
            "version": "2.0.0",
            "source": {
                "type": "git",
                "url": "https://github.com/composer/xdebug-handler.git",
                "reference": "31d57697eb1971712a08031cfaff5a846d10bdf5"
            },
            "dist": {
                "type": "zip",
                "url": "https://api.github.com/repos/composer/xdebug-handler/zipball/31d57697eb1971712a08031cfaff5a846d10bdf5",
                "reference": "31d57697eb1971712a08031cfaff5a846d10bdf5",
                "shasum": ""
            },
            "require": {
                "php": "^5.3.2 || ^7.0 || ^8.0",
                "psr/log": "^1.0"
            },
            "require-dev": {
                "phpstan/phpstan": "^0.12.55",
                "symfony/phpunit-bridge": "^4.2 || ^5"
            },
            "type": "library",
            "autoload": {
                "psr-4": {
                    "Composer\\XdebugHandler\\": "src"
                }
            },
            "notification-url": "https://packagist.org/downloads/",
            "license": [
                "MIT"
            ],
            "authors": [
                {
                    "name": "John Stevenson",
                    "email": "john-stevenson@blueyonder.co.uk"
                }
            ],
            "description": "Restarts a process without Xdebug.",
            "keywords": [
                "Xdebug",
                "performance"
            ],
            "support": {
                "irc": "irc://irc.freenode.org/composer",
                "issues": "https://github.com/composer/xdebug-handler/issues",
                "source": "https://github.com/composer/xdebug-handler/tree/2.0.0"
            },
            "funding": [
                {
                    "url": "https://packagist.com",
                    "type": "custom"
                },
                {
                    "url": "https://github.com/composer",
                    "type": "github"
                },
                {
                    "url": "https://tidelift.com/funding/github/packagist/composer/composer",
                    "type": "tidelift"
                }
            ],
            "time": "2021-04-09T19:40:06+00:00"
        },
        {
            "name": "doctrine/annotations",
            "version": "1.12.1",
            "source": {
                "type": "git",
                "url": "https://github.com/doctrine/annotations.git",
                "reference": "b17c5014ef81d212ac539f07a1001832df1b6d3b"
            },
            "dist": {
                "type": "zip",
                "url": "https://api.github.com/repos/doctrine/annotations/zipball/b17c5014ef81d212ac539f07a1001832df1b6d3b",
                "reference": "b17c5014ef81d212ac539f07a1001832df1b6d3b",
                "shasum": ""
            },
            "require": {
                "doctrine/lexer": "1.*",
                "ext-tokenizer": "*",
                "php": "^7.1 || ^8.0"
            },
            "require-dev": {
                "doctrine/cache": "1.*",
                "doctrine/coding-standard": "^6.0 || ^8.1",
                "phpstan/phpstan": "^0.12.20",
                "phpunit/phpunit": "^7.5 || ^9.1.5"
            },
            "type": "library",
            "autoload": {
                "psr-4": {
                    "Doctrine\\Common\\Annotations\\": "lib/Doctrine/Common/Annotations"
                }
            },
            "notification-url": "https://packagist.org/downloads/",
            "license": [
                "MIT"
            ],
            "authors": [
                {
                    "name": "Guilherme Blanco",
                    "email": "guilhermeblanco@gmail.com"
                },
                {
                    "name": "Roman Borschel",
                    "email": "roman@code-factory.org"
                },
                {
                    "name": "Benjamin Eberlei",
                    "email": "kontakt@beberlei.de"
                },
                {
                    "name": "Jonathan Wage",
                    "email": "jonwage@gmail.com"
                },
                {
                    "name": "Johannes Schmitt",
                    "email": "schmittjoh@gmail.com"
                }
            ],
            "description": "Docblock Annotations Parser",
            "homepage": "https://www.doctrine-project.org/projects/annotations.html",
            "keywords": [
                "annotations",
                "docblock",
                "parser"
            ],
            "support": {
                "issues": "https://github.com/doctrine/annotations/issues",
                "source": "https://github.com/doctrine/annotations/tree/1.12.1"
            },
            "time": "2021-02-21T21:00:45+00:00"
        },
        {
            "name": "doctrine/instantiator",
            "version": "1.4.0",
            "source": {
                "type": "git",
                "url": "https://github.com/doctrine/instantiator.git",
                "reference": "d56bf6102915de5702778fe20f2de3b2fe570b5b"
            },
            "dist": {
                "type": "zip",
                "url": "https://api.github.com/repos/doctrine/instantiator/zipball/d56bf6102915de5702778fe20f2de3b2fe570b5b",
                "reference": "d56bf6102915de5702778fe20f2de3b2fe570b5b",
                "shasum": ""
            },
            "require": {
                "php": "^7.1 || ^8.0"
            },
            "require-dev": {
                "doctrine/coding-standard": "^8.0",
                "ext-pdo": "*",
                "ext-phar": "*",
                "phpbench/phpbench": "^0.13 || 1.0.0-alpha2",
                "phpstan/phpstan": "^0.12",
                "phpstan/phpstan-phpunit": "^0.12",
                "phpunit/phpunit": "^7.0 || ^8.0 || ^9.0"
            },
            "type": "library",
            "autoload": {
                "psr-4": {
                    "Doctrine\\Instantiator\\": "src/Doctrine/Instantiator/"
                }
            },
            "notification-url": "https://packagist.org/downloads/",
            "license": [
                "MIT"
            ],
            "authors": [
                {
                    "name": "Marco Pivetta",
                    "email": "ocramius@gmail.com",
                    "homepage": "https://ocramius.github.io/"
                }
            ],
            "description": "A small, lightweight utility to instantiate objects in PHP without invoking their constructors",
            "homepage": "https://www.doctrine-project.org/projects/instantiator.html",
            "keywords": [
                "constructor",
                "instantiate"
            ],
            "support": {
                "issues": "https://github.com/doctrine/instantiator/issues",
                "source": "https://github.com/doctrine/instantiator/tree/1.4.0"
            },
            "funding": [
                {
                    "url": "https://www.doctrine-project.org/sponsorship.html",
                    "type": "custom"
                },
                {
                    "url": "https://www.patreon.com/phpdoctrine",
                    "type": "patreon"
                },
                {
                    "url": "https://tidelift.com/funding/github/packagist/doctrine%2Finstantiator",
                    "type": "tidelift"
                }
            ],
            "time": "2020-11-10T18:47:58+00:00"
        },
        {
            "name": "doctrine/lexer",
            "version": "1.2.1",
            "source": {
                "type": "git",
                "url": "https://github.com/doctrine/lexer.git",
                "reference": "e864bbf5904cb8f5bb334f99209b48018522f042"
            },
            "dist": {
                "type": "zip",
                "url": "https://api.github.com/repos/doctrine/lexer/zipball/e864bbf5904cb8f5bb334f99209b48018522f042",
                "reference": "e864bbf5904cb8f5bb334f99209b48018522f042",
                "shasum": ""
            },
            "require": {
                "php": "^7.2 || ^8.0"
            },
            "require-dev": {
                "doctrine/coding-standard": "^6.0",
                "phpstan/phpstan": "^0.11.8",
                "phpunit/phpunit": "^8.2"
            },
            "type": "library",
            "extra": {
                "branch-alias": {
                    "dev-master": "1.2.x-dev"
                }
            },
            "autoload": {
                "psr-4": {
                    "Doctrine\\Common\\Lexer\\": "lib/Doctrine/Common/Lexer"
                }
            },
            "notification-url": "https://packagist.org/downloads/",
            "license": [
                "MIT"
            ],
            "authors": [
                {
                    "name": "Guilherme Blanco",
                    "email": "guilhermeblanco@gmail.com"
                },
                {
                    "name": "Roman Borschel",
                    "email": "roman@code-factory.org"
                },
                {
                    "name": "Johannes Schmitt",
                    "email": "schmittjoh@gmail.com"
                }
            ],
            "description": "PHP Doctrine Lexer parser library that can be used in Top-Down, Recursive Descent Parsers.",
            "homepage": "https://www.doctrine-project.org/projects/lexer.html",
            "keywords": [
                "annotations",
                "docblock",
                "lexer",
                "parser",
                "php"
            ],
            "support": {
                "issues": "https://github.com/doctrine/lexer/issues",
                "source": "https://github.com/doctrine/lexer/tree/1.2.1"
            },
            "funding": [
                {
                    "url": "https://www.doctrine-project.org/sponsorship.html",
                    "type": "custom"
                },
                {
                    "url": "https://www.patreon.com/phpdoctrine",
                    "type": "patreon"
                },
                {
                    "url": "https://tidelift.com/funding/github/packagist/doctrine%2Flexer",
                    "type": "tidelift"
                }
            ],
            "time": "2020-05-25T17:44:05+00:00"
        },
        {
            "name": "friendsofphp/php-cs-fixer",
            "version": "v2.19.0",
            "source": {
                "type": "git",
                "url": "https://github.com/FriendsOfPHP/PHP-CS-Fixer.git",
                "reference": "d5b8a9d852b292c2f8a035200fa6844b1f82300b"
            },
            "dist": {
                "type": "zip",
                "url": "https://api.github.com/repos/FriendsOfPHP/PHP-CS-Fixer/zipball/d5b8a9d852b292c2f8a035200fa6844b1f82300b",
                "reference": "d5b8a9d852b292c2f8a035200fa6844b1f82300b",
                "shasum": ""
            },
            "require": {
                "composer/semver": "^1.4 || ^2.0 || ^3.0",
                "composer/xdebug-handler": "^1.2 || ^2.0",
                "doctrine/annotations": "^1.2",
                "ext-json": "*",
                "ext-tokenizer": "*",
                "php": "^5.6 || ^7.0 || ^8.0",
                "php-cs-fixer/diff": "^1.3",
                "symfony/console": "^3.4.43 || ^4.1.6 || ^5.0",
                "symfony/event-dispatcher": "^3.0 || ^4.0 || ^5.0",
                "symfony/filesystem": "^3.0 || ^4.0 || ^5.0",
                "symfony/finder": "^3.0 || ^4.0 || ^5.0",
                "symfony/options-resolver": "^3.0 || ^4.0 || ^5.0",
                "symfony/polyfill-php70": "^1.0",
                "symfony/polyfill-php72": "^1.4",
                "symfony/process": "^3.0 || ^4.0 || ^5.0",
                "symfony/stopwatch": "^3.0 || ^4.0 || ^5.0"
            },
            "require-dev": {
                "justinrainbow/json-schema": "^5.0",
                "keradus/cli-executor": "^1.4",
                "mikey179/vfsstream": "^1.6",
                "php-coveralls/php-coveralls": "^2.4.2",
                "php-cs-fixer/accessible-object": "^1.0",
                "php-cs-fixer/phpunit-constraint-isidenticalstring": "^1.2",
                "php-cs-fixer/phpunit-constraint-xmlmatchesxsd": "^1.2.1",
                "phpspec/prophecy-phpunit": "^1.1 || ^2.0",
                "phpunit/phpunit": "^5.7.27 || ^6.5.14 || ^7.5.20 || ^8.5.13 || ^9.5",
                "phpunitgoodpractices/polyfill": "^1.5",
                "phpunitgoodpractices/traits": "^1.9.1",
                "sanmai/phpunit-legacy-adapter": "^6.4 || ^8.2.1",
                "symfony/phpunit-bridge": "^5.2.1",
                "symfony/yaml": "^3.0 || ^4.0 || ^5.0"
            },
            "suggest": {
                "ext-dom": "For handling output formats in XML",
                "ext-mbstring": "For handling non-UTF8 characters.",
                "php-cs-fixer/phpunit-constraint-isidenticalstring": "For IsIdenticalString constraint.",
                "php-cs-fixer/phpunit-constraint-xmlmatchesxsd": "For XmlMatchesXsd constraint.",
                "symfony/polyfill-mbstring": "When enabling `ext-mbstring` is not possible."
            },
            "bin": [
                "php-cs-fixer"
            ],
            "type": "application",
            "extra": {
                "branch-alias": {
                    "dev-master": "2.19-dev"
                }
            },
            "autoload": {
                "psr-4": {
                    "PhpCsFixer\\": "src/"
                },
                "classmap": [
                    "tests/Test/AbstractFixerTestCase.php",
                    "tests/Test/AbstractIntegrationCaseFactory.php",
                    "tests/Test/AbstractIntegrationTestCase.php",
                    "tests/Test/Assert/AssertTokensTrait.php",
                    "tests/Test/IntegrationCase.php",
                    "tests/Test/IntegrationCaseFactory.php",
                    "tests/Test/IntegrationCaseFactoryInterface.php",
                    "tests/Test/InternalIntegrationCaseFactory.php",
                    "tests/Test/IsIdenticalConstraint.php",
                    "tests/Test/TokensWithObservedTransformers.php",
                    "tests/TestCase.php"
                ]
            },
            "notification-url": "https://packagist.org/downloads/",
            "license": [
                "MIT"
            ],
            "authors": [
                {
                    "name": "Fabien Potencier",
                    "email": "fabien@symfony.com"
                },
                {
                    "name": "Dariusz Rumiński",
                    "email": "dariusz.ruminski@gmail.com"
                }
            ],
            "description": "A tool to automatically fix PHP code style",
            "support": {
                "issues": "https://github.com/FriendsOfPHP/PHP-CS-Fixer/issues",
                "source": "https://github.com/FriendsOfPHP/PHP-CS-Fixer/tree/v2.19.0"
            },
            "funding": [
                {
                    "url": "https://github.com/keradus",
                    "type": "github"
                }
            ],
            "time": "2021-05-03T21:43:24+00:00"
        },
        {
            "name": "hamcrest/hamcrest-php",
            "version": "v2.0.1",
            "source": {
                "type": "git",
                "url": "https://github.com/hamcrest/hamcrest-php.git",
                "reference": "8c3d0a3f6af734494ad8f6fbbee0ba92422859f3"
            },
            "dist": {
                "type": "zip",
                "url": "https://api.github.com/repos/hamcrest/hamcrest-php/zipball/8c3d0a3f6af734494ad8f6fbbee0ba92422859f3",
                "reference": "8c3d0a3f6af734494ad8f6fbbee0ba92422859f3",
                "shasum": ""
            },
            "require": {
                "php": "^5.3|^7.0|^8.0"
            },
            "replace": {
                "cordoval/hamcrest-php": "*",
                "davedevelopment/hamcrest-php": "*",
                "kodova/hamcrest-php": "*"
            },
            "require-dev": {
                "phpunit/php-file-iterator": "^1.4 || ^2.0",
                "phpunit/phpunit": "^4.8.36 || ^5.7 || ^6.5 || ^7.0"
            },
            "type": "library",
            "extra": {
                "branch-alias": {
                    "dev-master": "2.1-dev"
                }
            },
            "autoload": {
                "classmap": [
                    "hamcrest"
                ]
            },
            "notification-url": "https://packagist.org/downloads/",
            "license": [
                "BSD-3-Clause"
            ],
            "description": "This is the PHP port of Hamcrest Matchers",
            "keywords": [
                "test"
            ],
            "support": {
                "issues": "https://github.com/hamcrest/hamcrest-php/issues",
                "source": "https://github.com/hamcrest/hamcrest-php/tree/v2.0.1"
            },
            "time": "2020-07-09T08:09:16+00:00"
        },
        {
            "name": "mikey179/vfsstream",
            "version": "v1.6.8",
            "source": {
                "type": "git",
                "url": "https://github.com/bovigo/vfsStream.git",
                "reference": "231c73783ebb7dd9ec77916c10037eff5a2b6efe"
            },
            "dist": {
                "type": "zip",
                "url": "https://api.github.com/repos/bovigo/vfsStream/zipball/231c73783ebb7dd9ec77916c10037eff5a2b6efe",
                "reference": "231c73783ebb7dd9ec77916c10037eff5a2b6efe",
                "shasum": ""
            },
            "require": {
                "php": ">=5.3.0"
            },
            "require-dev": {
                "phpunit/phpunit": "^4.5|^5.0"
            },
            "type": "library",
            "extra": {
                "branch-alias": {
                    "dev-master": "1.6.x-dev"
                }
            },
            "autoload": {
                "psr-0": {
                    "org\\bovigo\\vfs\\": "src/main/php"
                }
            },
            "notification-url": "https://packagist.org/downloads/",
            "license": [
                "BSD-3-Clause"
            ],
            "authors": [
                {
                    "name": "Frank Kleine",
                    "homepage": "http://frankkleine.de/",
                    "role": "Developer"
                }
            ],
            "description": "Virtual file system to mock the real file system in unit tests.",
            "homepage": "http://vfs.bovigo.org/",
            "support": {
                "issues": "https://github.com/bovigo/vfsStream/issues",
                "source": "https://github.com/bovigo/vfsStream/tree/master",
                "wiki": "https://github.com/bovigo/vfsStream/wiki"
            },
            "time": "2019-10-30T15:31:00+00:00"
        },
        {
            "name": "mockery/mockery",
            "version": "1.4.3",
            "source": {
                "type": "git",
                "url": "https://github.com/mockery/mockery.git",
                "reference": "d1339f64479af1bee0e82a0413813fe5345a54ea"
            },
            "dist": {
                "type": "zip",
                "url": "https://api.github.com/repos/mockery/mockery/zipball/d1339f64479af1bee0e82a0413813fe5345a54ea",
                "reference": "d1339f64479af1bee0e82a0413813fe5345a54ea",
                "shasum": ""
            },
            "require": {
                "hamcrest/hamcrest-php": "^2.0.1",
                "lib-pcre": ">=7.0",
                "php": "^7.3 || ^8.0"
            },
            "conflict": {
                "phpunit/phpunit": "<8.0"
            },
            "require-dev": {
                "phpunit/phpunit": "^8.5 || ^9.3"
            },
            "type": "library",
            "extra": {
                "branch-alias": {
                    "dev-master": "1.4.x-dev"
                }
            },
            "autoload": {
                "psr-0": {
                    "Mockery": "library/"
                }
            },
            "notification-url": "https://packagist.org/downloads/",
            "license": [
                "BSD-3-Clause"
            ],
            "authors": [
                {
                    "name": "Pádraic Brady",
                    "email": "padraic.brady@gmail.com",
                    "homepage": "http://blog.astrumfutura.com"
                },
                {
                    "name": "Dave Marshall",
                    "email": "dave.marshall@atstsolutions.co.uk",
                    "homepage": "http://davedevelopment.co.uk"
                }
            ],
            "description": "Mockery is a simple yet flexible PHP mock object framework",
            "homepage": "https://github.com/mockery/mockery",
            "keywords": [
                "BDD",
                "TDD",
                "library",
                "mock",
                "mock objects",
                "mockery",
                "stub",
                "test",
                "test double",
                "testing"
            ],
            "support": {
                "issues": "https://github.com/mockery/mockery/issues",
                "source": "https://github.com/mockery/mockery/tree/1.4.3"
            },
            "time": "2021-02-24T09:51:49+00:00"
        },
        {
            "name": "myclabs/deep-copy",
            "version": "1.10.2",
            "source": {
                "type": "git",
                "url": "https://github.com/myclabs/DeepCopy.git",
                "reference": "776f831124e9c62e1a2c601ecc52e776d8bb7220"
            },
            "dist": {
                "type": "zip",
                "url": "https://api.github.com/repos/myclabs/DeepCopy/zipball/776f831124e9c62e1a2c601ecc52e776d8bb7220",
                "reference": "776f831124e9c62e1a2c601ecc52e776d8bb7220",
                "shasum": ""
            },
            "require": {
                "php": "^7.1 || ^8.0"
            },
            "replace": {
                "myclabs/deep-copy": "self.version"
            },
            "require-dev": {
                "doctrine/collections": "^1.0",
                "doctrine/common": "^2.6",
                "phpunit/phpunit": "^7.1"
            },
            "type": "library",
            "autoload": {
                "psr-4": {
                    "DeepCopy\\": "src/DeepCopy/"
                },
                "files": [
                    "src/DeepCopy/deep_copy.php"
                ]
            },
            "notification-url": "https://packagist.org/downloads/",
            "license": [
                "MIT"
            ],
            "description": "Create deep copies (clones) of your objects",
            "keywords": [
                "clone",
                "copy",
                "duplicate",
                "object",
                "object graph"
            ],
            "support": {
                "issues": "https://github.com/myclabs/DeepCopy/issues",
                "source": "https://github.com/myclabs/DeepCopy/tree/1.10.2"
            },
            "funding": [
                {
                    "url": "https://tidelift.com/funding/github/packagist/myclabs/deep-copy",
                    "type": "tidelift"
                }
            ],
            "time": "2020-11-13T09:40:50+00:00"
        },
        {
            "name": "nikic/php-parser",
            "version": "v4.10.5",
            "source": {
                "type": "git",
                "url": "https://github.com/nikic/PHP-Parser.git",
                "reference": "4432ba399e47c66624bc73c8c0f811e5c109576f"
            },
            "dist": {
                "type": "zip",
                "url": "https://api.github.com/repos/nikic/PHP-Parser/zipball/4432ba399e47c66624bc73c8c0f811e5c109576f",
                "reference": "4432ba399e47c66624bc73c8c0f811e5c109576f",
                "shasum": ""
            },
            "require": {
                "ext-tokenizer": "*",
                "php": ">=7.0"
            },
            "require-dev": {
                "ircmaxell/php-yacc": "^0.0.7",
                "phpunit/phpunit": "^6.5 || ^7.0 || ^8.0 || ^9.0"
            },
            "bin": [
                "bin/php-parse"
            ],
            "type": "library",
            "extra": {
                "branch-alias": {
                    "dev-master": "4.9-dev"
                }
            },
            "autoload": {
                "psr-4": {
                    "PhpParser\\": "lib/PhpParser"
                }
            },
            "notification-url": "https://packagist.org/downloads/",
            "license": [
                "BSD-3-Clause"
            ],
            "authors": [
                {
                    "name": "Nikita Popov"
                }
            ],
            "description": "A PHP parser written in PHP",
            "keywords": [
                "parser",
                "php"
            ],
            "support": {
                "issues": "https://github.com/nikic/PHP-Parser/issues",
                "source": "https://github.com/nikic/PHP-Parser/tree/v4.10.5"
            },
            "time": "2021-05-03T19:11:20+00:00"
        },
        {
            "name": "phar-io/manifest",
            "version": "2.0.1",
            "source": {
                "type": "git",
                "url": "https://github.com/phar-io/manifest.git",
                "reference": "85265efd3af7ba3ca4b2a2c34dbfc5788dd29133"
            },
            "dist": {
                "type": "zip",
                "url": "https://api.github.com/repos/phar-io/manifest/zipball/85265efd3af7ba3ca4b2a2c34dbfc5788dd29133",
                "reference": "85265efd3af7ba3ca4b2a2c34dbfc5788dd29133",
                "shasum": ""
            },
            "require": {
                "ext-dom": "*",
                "ext-phar": "*",
                "ext-xmlwriter": "*",
                "phar-io/version": "^3.0.1",
                "php": "^7.2 || ^8.0"
            },
            "type": "library",
            "extra": {
                "branch-alias": {
                    "dev-master": "2.0.x-dev"
                }
            },
            "autoload": {
                "classmap": [
                    "src/"
                ]
            },
            "notification-url": "https://packagist.org/downloads/",
            "license": [
                "BSD-3-Clause"
            ],
            "authors": [
                {
                    "name": "Arne Blankerts",
                    "email": "arne@blankerts.de",
                    "role": "Developer"
                },
                {
                    "name": "Sebastian Heuer",
                    "email": "sebastian@phpeople.de",
                    "role": "Developer"
                },
                {
                    "name": "Sebastian Bergmann",
                    "email": "sebastian@phpunit.de",
                    "role": "Developer"
                }
            ],
            "description": "Component for reading phar.io manifest information from a PHP Archive (PHAR)",
            "support": {
                "issues": "https://github.com/phar-io/manifest/issues",
                "source": "https://github.com/phar-io/manifest/tree/master"
            },
            "time": "2020-06-27T14:33:11+00:00"
        },
        {
            "name": "phar-io/version",
            "version": "3.1.0",
            "source": {
                "type": "git",
                "url": "https://github.com/phar-io/version.git",
                "reference": "bae7c545bef187884426f042434e561ab1ddb182"
            },
            "dist": {
                "type": "zip",
                "url": "https://api.github.com/repos/phar-io/version/zipball/bae7c545bef187884426f042434e561ab1ddb182",
                "reference": "bae7c545bef187884426f042434e561ab1ddb182",
                "shasum": ""
            },
            "require": {
                "php": "^7.2 || ^8.0"
            },
            "type": "library",
            "autoload": {
                "classmap": [
                    "src/"
                ]
            },
            "notification-url": "https://packagist.org/downloads/",
            "license": [
                "BSD-3-Clause"
            ],
            "authors": [
                {
                    "name": "Arne Blankerts",
                    "email": "arne@blankerts.de",
                    "role": "Developer"
                },
                {
                    "name": "Sebastian Heuer",
                    "email": "sebastian@phpeople.de",
                    "role": "Developer"
                },
                {
                    "name": "Sebastian Bergmann",
                    "email": "sebastian@phpunit.de",
                    "role": "Developer"
                }
            ],
            "description": "Library for handling version information and constraints",
            "support": {
                "issues": "https://github.com/phar-io/version/issues",
                "source": "https://github.com/phar-io/version/tree/3.1.0"
            },
            "time": "2021-02-23T14:00:09+00:00"
        },
        {
            "name": "php-cs-fixer/diff",
            "version": "v1.3.1",
            "source": {
                "type": "git",
                "url": "https://github.com/PHP-CS-Fixer/diff.git",
                "reference": "dbd31aeb251639ac0b9e7e29405c1441907f5759"
            },
            "dist": {
                "type": "zip",
                "url": "https://api.github.com/repos/PHP-CS-Fixer/diff/zipball/dbd31aeb251639ac0b9e7e29405c1441907f5759",
                "reference": "dbd31aeb251639ac0b9e7e29405c1441907f5759",
                "shasum": ""
            },
            "require": {
                "php": "^5.6 || ^7.0 || ^8.0"
            },
            "require-dev": {
                "phpunit/phpunit": "^5.7.23 || ^6.4.3 || ^7.0",
                "symfony/process": "^3.3"
            },
            "type": "library",
            "autoload": {
                "classmap": [
                    "src/"
                ]
            },
            "notification-url": "https://packagist.org/downloads/",
            "license": [
                "BSD-3-Clause"
            ],
            "authors": [
                {
                    "name": "Sebastian Bergmann",
                    "email": "sebastian@phpunit.de"
                },
                {
                    "name": "Kore Nordmann",
                    "email": "mail@kore-nordmann.de"
                },
                {
                    "name": "SpacePossum"
                }
            ],
            "description": "sebastian/diff v2 backport support for PHP5.6",
            "homepage": "https://github.com/PHP-CS-Fixer",
            "keywords": [
                "diff"
            ],
            "support": {
                "issues": "https://github.com/PHP-CS-Fixer/diff/issues",
                "source": "https://github.com/PHP-CS-Fixer/diff/tree/v1.3.1"
            },
            "time": "2020-10-14T08:39:05+00:00"
        },
        {
            "name": "phpdocumentor/reflection-common",
            "version": "2.2.0",
            "source": {
                "type": "git",
                "url": "https://github.com/phpDocumentor/ReflectionCommon.git",
                "reference": "1d01c49d4ed62f25aa84a747ad35d5a16924662b"
            },
            "dist": {
                "type": "zip",
                "url": "https://api.github.com/repos/phpDocumentor/ReflectionCommon/zipball/1d01c49d4ed62f25aa84a747ad35d5a16924662b",
                "reference": "1d01c49d4ed62f25aa84a747ad35d5a16924662b",
                "shasum": ""
            },
            "require": {
                "php": "^7.2 || ^8.0"
            },
            "type": "library",
            "extra": {
                "branch-alias": {
                    "dev-2.x": "2.x-dev"
                }
            },
            "autoload": {
                "psr-4": {
                    "phpDocumentor\\Reflection\\": "src/"
                }
            },
            "notification-url": "https://packagist.org/downloads/",
            "license": [
                "MIT"
            ],
            "authors": [
                {
                    "name": "Jaap van Otterdijk",
                    "email": "opensource@ijaap.nl"
                }
            ],
            "description": "Common reflection classes used by phpdocumentor to reflect the code structure",
            "homepage": "http://www.phpdoc.org",
            "keywords": [
                "FQSEN",
                "phpDocumentor",
                "phpdoc",
                "reflection",
                "static analysis"
            ],
            "support": {
                "issues": "https://github.com/phpDocumentor/ReflectionCommon/issues",
                "source": "https://github.com/phpDocumentor/ReflectionCommon/tree/2.x"
            },
            "time": "2020-06-27T09:03:43+00:00"
        },
        {
            "name": "phpdocumentor/reflection-docblock",
            "version": "5.2.2",
            "source": {
                "type": "git",
                "url": "https://github.com/phpDocumentor/ReflectionDocBlock.git",
                "reference": "069a785b2141f5bcf49f3e353548dc1cce6df556"
            },
            "dist": {
                "type": "zip",
                "url": "https://api.github.com/repos/phpDocumentor/ReflectionDocBlock/zipball/069a785b2141f5bcf49f3e353548dc1cce6df556",
                "reference": "069a785b2141f5bcf49f3e353548dc1cce6df556",
                "shasum": ""
            },
            "require": {
                "ext-filter": "*",
                "php": "^7.2 || ^8.0",
                "phpdocumentor/reflection-common": "^2.2",
                "phpdocumentor/type-resolver": "^1.3",
                "webmozart/assert": "^1.9.1"
            },
            "require-dev": {
                "mockery/mockery": "~1.3.2"
            },
            "type": "library",
            "extra": {
                "branch-alias": {
                    "dev-master": "5.x-dev"
                }
            },
            "autoload": {
                "psr-4": {
                    "phpDocumentor\\Reflection\\": "src"
                }
            },
            "notification-url": "https://packagist.org/downloads/",
            "license": [
                "MIT"
            ],
            "authors": [
                {
                    "name": "Mike van Riel",
                    "email": "me@mikevanriel.com"
                },
                {
                    "name": "Jaap van Otterdijk",
                    "email": "account@ijaap.nl"
                }
            ],
            "description": "With this component, a library can provide support for annotations via DocBlocks or otherwise retrieve information that is embedded in a DocBlock.",
            "support": {
                "issues": "https://github.com/phpDocumentor/ReflectionDocBlock/issues",
                "source": "https://github.com/phpDocumentor/ReflectionDocBlock/tree/master"
            },
            "time": "2020-09-03T19:13:55+00:00"
        },
        {
            "name": "phpdocumentor/type-resolver",
            "version": "1.4.0",
            "source": {
                "type": "git",
                "url": "https://github.com/phpDocumentor/TypeResolver.git",
                "reference": "6a467b8989322d92aa1c8bf2bebcc6e5c2ba55c0"
            },
            "dist": {
                "type": "zip",
                "url": "https://api.github.com/repos/phpDocumentor/TypeResolver/zipball/6a467b8989322d92aa1c8bf2bebcc6e5c2ba55c0",
                "reference": "6a467b8989322d92aa1c8bf2bebcc6e5c2ba55c0",
                "shasum": ""
            },
            "require": {
                "php": "^7.2 || ^8.0",
                "phpdocumentor/reflection-common": "^2.0"
            },
            "require-dev": {
                "ext-tokenizer": "*"
            },
            "type": "library",
            "extra": {
                "branch-alias": {
                    "dev-1.x": "1.x-dev"
                }
            },
            "autoload": {
                "psr-4": {
                    "phpDocumentor\\Reflection\\": "src"
                }
            },
            "notification-url": "https://packagist.org/downloads/",
            "license": [
                "MIT"
            ],
            "authors": [
                {
                    "name": "Mike van Riel",
                    "email": "me@mikevanriel.com"
                }
            ],
            "description": "A PSR-5 based resolver of Class names, Types and Structural Element Names",
            "support": {
                "issues": "https://github.com/phpDocumentor/TypeResolver/issues",
                "source": "https://github.com/phpDocumentor/TypeResolver/tree/1.4.0"
            },
            "time": "2020-09-17T18:55:26+00:00"
        },
        {
            "name": "phpspec/prophecy",
            "version": "1.13.0",
            "source": {
                "type": "git",
                "url": "https://github.com/phpspec/prophecy.git",
                "reference": "be1996ed8adc35c3fd795488a653f4b518be70ea"
            },
            "dist": {
                "type": "zip",
                "url": "https://api.github.com/repos/phpspec/prophecy/zipball/be1996ed8adc35c3fd795488a653f4b518be70ea",
                "reference": "be1996ed8adc35c3fd795488a653f4b518be70ea",
                "shasum": ""
            },
            "require": {
                "doctrine/instantiator": "^1.2",
                "php": "^7.2 || ~8.0, <8.1",
                "phpdocumentor/reflection-docblock": "^5.2",
                "sebastian/comparator": "^3.0 || ^4.0",
                "sebastian/recursion-context": "^3.0 || ^4.0"
            },
            "require-dev": {
                "phpspec/phpspec": "^6.0",
                "phpunit/phpunit": "^8.0 || ^9.0"
            },
            "type": "library",
            "extra": {
                "branch-alias": {
                    "dev-master": "1.11.x-dev"
                }
            },
            "autoload": {
                "psr-4": {
                    "Prophecy\\": "src/Prophecy"
                }
            },
            "notification-url": "https://packagist.org/downloads/",
            "license": [
                "MIT"
            ],
            "authors": [
                {
                    "name": "Konstantin Kudryashov",
                    "email": "ever.zet@gmail.com",
                    "homepage": "http://everzet.com"
                },
                {
                    "name": "Marcello Duarte",
                    "email": "marcello.duarte@gmail.com"
                }
            ],
            "description": "Highly opinionated mocking framework for PHP 5.3+",
            "homepage": "https://github.com/phpspec/prophecy",
            "keywords": [
                "Double",
                "Dummy",
                "fake",
                "mock",
                "spy",
                "stub"
            ],
            "support": {
                "issues": "https://github.com/phpspec/prophecy/issues",
                "source": "https://github.com/phpspec/prophecy/tree/1.13.0"
            },
            "time": "2021-03-17T13:42:18+00:00"
        },
        {
            "name": "phpunit/php-code-coverage",
            "version": "9.2.6",
            "source": {
                "type": "git",
                "url": "https://github.com/sebastianbergmann/php-code-coverage.git",
                "reference": "f6293e1b30a2354e8428e004689671b83871edde"
            },
            "dist": {
                "type": "zip",
                "url": "https://api.github.com/repos/sebastianbergmann/php-code-coverage/zipball/f6293e1b30a2354e8428e004689671b83871edde",
                "reference": "f6293e1b30a2354e8428e004689671b83871edde",
                "shasum": ""
            },
            "require": {
                "ext-dom": "*",
                "ext-libxml": "*",
                "ext-xmlwriter": "*",
                "nikic/php-parser": "^4.10.2",
                "php": ">=7.3",
                "phpunit/php-file-iterator": "^3.0.3",
                "phpunit/php-text-template": "^2.0.2",
                "sebastian/code-unit-reverse-lookup": "^2.0.2",
                "sebastian/complexity": "^2.0",
                "sebastian/environment": "^5.1.2",
                "sebastian/lines-of-code": "^1.0.3",
                "sebastian/version": "^3.0.1",
                "theseer/tokenizer": "^1.2.0"
            },
            "require-dev": {
                "phpunit/phpunit": "^9.3"
            },
            "suggest": {
                "ext-pcov": "*",
                "ext-xdebug": "*"
            },
            "type": "library",
            "extra": {
                "branch-alias": {
                    "dev-master": "9.2-dev"
                }
            },
            "autoload": {
                "classmap": [
                    "src/"
                ]
            },
            "notification-url": "https://packagist.org/downloads/",
            "license": [
                "BSD-3-Clause"
            ],
            "authors": [
                {
                    "name": "Sebastian Bergmann",
                    "email": "sebastian@phpunit.de",
                    "role": "lead"
                }
            ],
            "description": "Library that provides collection, processing, and rendering functionality for PHP code coverage information.",
            "homepage": "https://github.com/sebastianbergmann/php-code-coverage",
            "keywords": [
                "coverage",
                "testing",
                "xunit"
            ],
            "support": {
                "issues": "https://github.com/sebastianbergmann/php-code-coverage/issues",
                "source": "https://github.com/sebastianbergmann/php-code-coverage/tree/9.2.6"
            },
            "funding": [
                {
                    "url": "https://github.com/sebastianbergmann",
                    "type": "github"
                }
            ],
            "time": "2021-03-28T07:26:59+00:00"
        },
        {
            "name": "phpunit/php-file-iterator",
            "version": "3.0.5",
            "source": {
                "type": "git",
                "url": "https://github.com/sebastianbergmann/php-file-iterator.git",
                "reference": "aa4be8575f26070b100fccb67faabb28f21f66f8"
            },
            "dist": {
                "type": "zip",
                "url": "https://api.github.com/repos/sebastianbergmann/php-file-iterator/zipball/aa4be8575f26070b100fccb67faabb28f21f66f8",
                "reference": "aa4be8575f26070b100fccb67faabb28f21f66f8",
                "shasum": ""
            },
            "require": {
                "php": ">=7.3"
            },
            "require-dev": {
                "phpunit/phpunit": "^9.3"
            },
            "type": "library",
            "extra": {
                "branch-alias": {
                    "dev-master": "3.0-dev"
                }
            },
            "autoload": {
                "classmap": [
                    "src/"
                ]
            },
            "notification-url": "https://packagist.org/downloads/",
            "license": [
                "BSD-3-Clause"
            ],
            "authors": [
                {
                    "name": "Sebastian Bergmann",
                    "email": "sebastian@phpunit.de",
                    "role": "lead"
                }
            ],
            "description": "FilterIterator implementation that filters files based on a list of suffixes.",
            "homepage": "https://github.com/sebastianbergmann/php-file-iterator/",
            "keywords": [
                "filesystem",
                "iterator"
            ],
            "support": {
                "issues": "https://github.com/sebastianbergmann/php-file-iterator/issues",
                "source": "https://github.com/sebastianbergmann/php-file-iterator/tree/3.0.5"
            },
            "funding": [
                {
                    "url": "https://github.com/sebastianbergmann",
                    "type": "github"
                }
            ],
            "time": "2020-09-28T05:57:25+00:00"
        },
        {
            "name": "phpunit/php-invoker",
            "version": "3.1.1",
            "source": {
                "type": "git",
                "url": "https://github.com/sebastianbergmann/php-invoker.git",
                "reference": "5a10147d0aaf65b58940a0b72f71c9ac0423cc67"
            },
            "dist": {
                "type": "zip",
                "url": "https://api.github.com/repos/sebastianbergmann/php-invoker/zipball/5a10147d0aaf65b58940a0b72f71c9ac0423cc67",
                "reference": "5a10147d0aaf65b58940a0b72f71c9ac0423cc67",
                "shasum": ""
            },
            "require": {
                "php": ">=7.3"
            },
            "require-dev": {
                "ext-pcntl": "*",
                "phpunit/phpunit": "^9.3"
            },
            "suggest": {
                "ext-pcntl": "*"
            },
            "type": "library",
            "extra": {
                "branch-alias": {
                    "dev-master": "3.1-dev"
                }
            },
            "autoload": {
                "classmap": [
                    "src/"
                ]
            },
            "notification-url": "https://packagist.org/downloads/",
            "license": [
                "BSD-3-Clause"
            ],
            "authors": [
                {
                    "name": "Sebastian Bergmann",
                    "email": "sebastian@phpunit.de",
                    "role": "lead"
                }
            ],
            "description": "Invoke callables with a timeout",
            "homepage": "https://github.com/sebastianbergmann/php-invoker/",
            "keywords": [
                "process"
            ],
            "support": {
                "issues": "https://github.com/sebastianbergmann/php-invoker/issues",
                "source": "https://github.com/sebastianbergmann/php-invoker/tree/3.1.1"
            },
            "funding": [
                {
                    "url": "https://github.com/sebastianbergmann",
                    "type": "github"
                }
            ],
            "time": "2020-09-28T05:58:55+00:00"
        },
        {
            "name": "phpunit/php-text-template",
            "version": "2.0.4",
            "source": {
                "type": "git",
                "url": "https://github.com/sebastianbergmann/php-text-template.git",
                "reference": "5da5f67fc95621df9ff4c4e5a84d6a8a2acf7c28"
            },
            "dist": {
                "type": "zip",
                "url": "https://api.github.com/repos/sebastianbergmann/php-text-template/zipball/5da5f67fc95621df9ff4c4e5a84d6a8a2acf7c28",
                "reference": "5da5f67fc95621df9ff4c4e5a84d6a8a2acf7c28",
                "shasum": ""
            },
            "require": {
                "php": ">=7.3"
            },
            "require-dev": {
                "phpunit/phpunit": "^9.3"
            },
            "type": "library",
            "extra": {
                "branch-alias": {
                    "dev-master": "2.0-dev"
                }
            },
            "autoload": {
                "classmap": [
                    "src/"
                ]
            },
            "notification-url": "https://packagist.org/downloads/",
            "license": [
                "BSD-3-Clause"
            ],
            "authors": [
                {
                    "name": "Sebastian Bergmann",
                    "email": "sebastian@phpunit.de",
                    "role": "lead"
                }
            ],
            "description": "Simple template engine.",
            "homepage": "https://github.com/sebastianbergmann/php-text-template/",
            "keywords": [
                "template"
            ],
            "support": {
                "issues": "https://github.com/sebastianbergmann/php-text-template/issues",
                "source": "https://github.com/sebastianbergmann/php-text-template/tree/2.0.4"
            },
            "funding": [
                {
                    "url": "https://github.com/sebastianbergmann",
                    "type": "github"
                }
            ],
            "time": "2020-10-26T05:33:50+00:00"
        },
        {
            "name": "phpunit/php-timer",
            "version": "5.0.3",
            "source": {
                "type": "git",
                "url": "https://github.com/sebastianbergmann/php-timer.git",
                "reference": "5a63ce20ed1b5bf577850e2c4e87f4aa902afbd2"
            },
            "dist": {
                "type": "zip",
                "url": "https://api.github.com/repos/sebastianbergmann/php-timer/zipball/5a63ce20ed1b5bf577850e2c4e87f4aa902afbd2",
                "reference": "5a63ce20ed1b5bf577850e2c4e87f4aa902afbd2",
                "shasum": ""
            },
            "require": {
                "php": ">=7.3"
            },
            "require-dev": {
                "phpunit/phpunit": "^9.3"
            },
            "type": "library",
            "extra": {
                "branch-alias": {
                    "dev-master": "5.0-dev"
                }
            },
            "autoload": {
                "classmap": [
                    "src/"
                ]
            },
            "notification-url": "https://packagist.org/downloads/",
            "license": [
                "BSD-3-Clause"
            ],
            "authors": [
                {
                    "name": "Sebastian Bergmann",
                    "email": "sebastian@phpunit.de",
                    "role": "lead"
                }
            ],
            "description": "Utility class for timing",
            "homepage": "https://github.com/sebastianbergmann/php-timer/",
            "keywords": [
                "timer"
            ],
            "support": {
                "issues": "https://github.com/sebastianbergmann/php-timer/issues",
                "source": "https://github.com/sebastianbergmann/php-timer/tree/5.0.3"
            },
            "funding": [
                {
                    "url": "https://github.com/sebastianbergmann",
                    "type": "github"
                }
            ],
            "time": "2020-10-26T13:16:10+00:00"
        },
        {
            "name": "phpunit/phpunit",
            "version": "9.5.4",
            "source": {
                "type": "git",
                "url": "https://github.com/sebastianbergmann/phpunit.git",
                "reference": "c73c6737305e779771147af66c96ca6a7ed8a741"
            },
            "dist": {
                "type": "zip",
                "url": "https://api.github.com/repos/sebastianbergmann/phpunit/zipball/c73c6737305e779771147af66c96ca6a7ed8a741",
                "reference": "c73c6737305e779771147af66c96ca6a7ed8a741",
                "shasum": ""
            },
            "require": {
                "doctrine/instantiator": "^1.3.1",
                "ext-dom": "*",
                "ext-json": "*",
                "ext-libxml": "*",
                "ext-mbstring": "*",
                "ext-xml": "*",
                "ext-xmlwriter": "*",
                "myclabs/deep-copy": "^1.10.1",
                "phar-io/manifest": "^2.0.1",
                "phar-io/version": "^3.0.2",
                "php": ">=7.3",
                "phpspec/prophecy": "^1.12.1",
                "phpunit/php-code-coverage": "^9.2.3",
                "phpunit/php-file-iterator": "^3.0.5",
                "phpunit/php-invoker": "^3.1.1",
                "phpunit/php-text-template": "^2.0.3",
                "phpunit/php-timer": "^5.0.2",
                "sebastian/cli-parser": "^1.0.1",
                "sebastian/code-unit": "^1.0.6",
                "sebastian/comparator": "^4.0.5",
                "sebastian/diff": "^4.0.3",
                "sebastian/environment": "^5.1.3",
                "sebastian/exporter": "^4.0.3",
                "sebastian/global-state": "^5.0.1",
                "sebastian/object-enumerator": "^4.0.3",
                "sebastian/resource-operations": "^3.0.3",
                "sebastian/type": "^2.3",
                "sebastian/version": "^3.0.2"
            },
            "require-dev": {
                "ext-pdo": "*",
                "phpspec/prophecy-phpunit": "^2.0.1"
            },
            "suggest": {
                "ext-soap": "*",
                "ext-xdebug": "*"
            },
            "bin": [
                "phpunit"
            ],
            "type": "library",
            "extra": {
                "branch-alias": {
                    "dev-master": "9.5-dev"
                }
            },
            "autoload": {
                "classmap": [
                    "src/"
                ],
                "files": [
                    "src/Framework/Assert/Functions.php"
                ]
            },
            "notification-url": "https://packagist.org/downloads/",
            "license": [
                "BSD-3-Clause"
            ],
            "authors": [
                {
                    "name": "Sebastian Bergmann",
                    "email": "sebastian@phpunit.de",
                    "role": "lead"
                }
            ],
            "description": "The PHP Unit Testing framework.",
            "homepage": "https://phpunit.de/",
            "keywords": [
                "phpunit",
                "testing",
                "xunit"
            ],
            "support": {
                "issues": "https://github.com/sebastianbergmann/phpunit/issues",
                "source": "https://github.com/sebastianbergmann/phpunit/tree/9.5.4"
            },
            "funding": [
                {
                    "url": "https://phpunit.de/donate.html",
                    "type": "custom"
                },
                {
                    "url": "https://github.com/sebastianbergmann",
                    "type": "github"
                }
            ],
            "time": "2021-03-23T07:16:29+00:00"
        },
        {
            "name": "sebastian/cli-parser",
            "version": "1.0.1",
            "source": {
                "type": "git",
                "url": "https://github.com/sebastianbergmann/cli-parser.git",
                "reference": "442e7c7e687e42adc03470c7b668bc4b2402c0b2"
            },
            "dist": {
                "type": "zip",
                "url": "https://api.github.com/repos/sebastianbergmann/cli-parser/zipball/442e7c7e687e42adc03470c7b668bc4b2402c0b2",
                "reference": "442e7c7e687e42adc03470c7b668bc4b2402c0b2",
                "shasum": ""
            },
            "require": {
                "php": ">=7.3"
            },
            "require-dev": {
                "phpunit/phpunit": "^9.3"
            },
            "type": "library",
            "extra": {
                "branch-alias": {
                    "dev-master": "1.0-dev"
                }
            },
            "autoload": {
                "classmap": [
                    "src/"
                ]
            },
            "notification-url": "https://packagist.org/downloads/",
            "license": [
                "BSD-3-Clause"
            ],
            "authors": [
                {
                    "name": "Sebastian Bergmann",
                    "email": "sebastian@phpunit.de",
                    "role": "lead"
                }
            ],
            "description": "Library for parsing CLI options",
            "homepage": "https://github.com/sebastianbergmann/cli-parser",
            "support": {
                "issues": "https://github.com/sebastianbergmann/cli-parser/issues",
                "source": "https://github.com/sebastianbergmann/cli-parser/tree/1.0.1"
            },
            "funding": [
                {
                    "url": "https://github.com/sebastianbergmann",
                    "type": "github"
                }
            ],
            "time": "2020-09-28T06:08:49+00:00"
        },
        {
            "name": "sebastian/code-unit",
            "version": "1.0.8",
            "source": {
                "type": "git",
                "url": "https://github.com/sebastianbergmann/code-unit.git",
                "reference": "1fc9f64c0927627ef78ba436c9b17d967e68e120"
            },
            "dist": {
                "type": "zip",
                "url": "https://api.github.com/repos/sebastianbergmann/code-unit/zipball/1fc9f64c0927627ef78ba436c9b17d967e68e120",
                "reference": "1fc9f64c0927627ef78ba436c9b17d967e68e120",
                "shasum": ""
            },
            "require": {
                "php": ">=7.3"
            },
            "require-dev": {
                "phpunit/phpunit": "^9.3"
            },
            "type": "library",
            "extra": {
                "branch-alias": {
                    "dev-master": "1.0-dev"
                }
            },
            "autoload": {
                "classmap": [
                    "src/"
                ]
            },
            "notification-url": "https://packagist.org/downloads/",
            "license": [
                "BSD-3-Clause"
            ],
            "authors": [
                {
                    "name": "Sebastian Bergmann",
                    "email": "sebastian@phpunit.de",
                    "role": "lead"
                }
            ],
            "description": "Collection of value objects that represent the PHP code units",
            "homepage": "https://github.com/sebastianbergmann/code-unit",
            "support": {
                "issues": "https://github.com/sebastianbergmann/code-unit/issues",
                "source": "https://github.com/sebastianbergmann/code-unit/tree/1.0.8"
            },
            "funding": [
                {
                    "url": "https://github.com/sebastianbergmann",
                    "type": "github"
                }
            ],
            "time": "2020-10-26T13:08:54+00:00"
        },
        {
            "name": "sebastian/code-unit-reverse-lookup",
            "version": "2.0.3",
            "source": {
                "type": "git",
                "url": "https://github.com/sebastianbergmann/code-unit-reverse-lookup.git",
                "reference": "ac91f01ccec49fb77bdc6fd1e548bc70f7faa3e5"
            },
            "dist": {
                "type": "zip",
                "url": "https://api.github.com/repos/sebastianbergmann/code-unit-reverse-lookup/zipball/ac91f01ccec49fb77bdc6fd1e548bc70f7faa3e5",
                "reference": "ac91f01ccec49fb77bdc6fd1e548bc70f7faa3e5",
                "shasum": ""
            },
            "require": {
                "php": ">=7.3"
            },
            "require-dev": {
                "phpunit/phpunit": "^9.3"
            },
            "type": "library",
            "extra": {
                "branch-alias": {
                    "dev-master": "2.0-dev"
                }
            },
            "autoload": {
                "classmap": [
                    "src/"
                ]
            },
            "notification-url": "https://packagist.org/downloads/",
            "license": [
                "BSD-3-Clause"
            ],
            "authors": [
                {
                    "name": "Sebastian Bergmann",
                    "email": "sebastian@phpunit.de"
                }
            ],
            "description": "Looks up which function or method a line of code belongs to",
            "homepage": "https://github.com/sebastianbergmann/code-unit-reverse-lookup/",
            "support": {
                "issues": "https://github.com/sebastianbergmann/code-unit-reverse-lookup/issues",
                "source": "https://github.com/sebastianbergmann/code-unit-reverse-lookup/tree/2.0.3"
            },
            "funding": [
                {
                    "url": "https://github.com/sebastianbergmann",
                    "type": "github"
                }
            ],
            "time": "2020-09-28T05:30:19+00:00"
        },
        {
            "name": "sebastian/comparator",
            "version": "4.0.6",
            "source": {
                "type": "git",
                "url": "https://github.com/sebastianbergmann/comparator.git",
                "reference": "55f4261989e546dc112258c7a75935a81a7ce382"
            },
            "dist": {
                "type": "zip",
                "url": "https://api.github.com/repos/sebastianbergmann/comparator/zipball/55f4261989e546dc112258c7a75935a81a7ce382",
                "reference": "55f4261989e546dc112258c7a75935a81a7ce382",
                "shasum": ""
            },
            "require": {
                "php": ">=7.3",
                "sebastian/diff": "^4.0",
                "sebastian/exporter": "^4.0"
            },
            "require-dev": {
                "phpunit/phpunit": "^9.3"
            },
            "type": "library",
            "extra": {
                "branch-alias": {
                    "dev-master": "4.0-dev"
                }
            },
            "autoload": {
                "classmap": [
                    "src/"
                ]
            },
            "notification-url": "https://packagist.org/downloads/",
            "license": [
                "BSD-3-Clause"
            ],
            "authors": [
                {
                    "name": "Sebastian Bergmann",
                    "email": "sebastian@phpunit.de"
                },
                {
                    "name": "Jeff Welch",
                    "email": "whatthejeff@gmail.com"
                },
                {
                    "name": "Volker Dusch",
                    "email": "github@wallbash.com"
                },
                {
                    "name": "Bernhard Schussek",
                    "email": "bschussek@2bepublished.at"
                }
            ],
            "description": "Provides the functionality to compare PHP values for equality",
            "homepage": "https://github.com/sebastianbergmann/comparator",
            "keywords": [
                "comparator",
                "compare",
                "equality"
            ],
            "support": {
                "issues": "https://github.com/sebastianbergmann/comparator/issues",
                "source": "https://github.com/sebastianbergmann/comparator/tree/4.0.6"
            },
            "funding": [
                {
                    "url": "https://github.com/sebastianbergmann",
                    "type": "github"
                }
            ],
            "time": "2020-10-26T15:49:45+00:00"
        },
        {
            "name": "sebastian/complexity",
            "version": "2.0.2",
            "source": {
                "type": "git",
                "url": "https://github.com/sebastianbergmann/complexity.git",
                "reference": "739b35e53379900cc9ac327b2147867b8b6efd88"
            },
            "dist": {
                "type": "zip",
                "url": "https://api.github.com/repos/sebastianbergmann/complexity/zipball/739b35e53379900cc9ac327b2147867b8b6efd88",
                "reference": "739b35e53379900cc9ac327b2147867b8b6efd88",
                "shasum": ""
            },
            "require": {
                "nikic/php-parser": "^4.7",
                "php": ">=7.3"
            },
            "require-dev": {
                "phpunit/phpunit": "^9.3"
            },
            "type": "library",
            "extra": {
                "branch-alias": {
                    "dev-master": "2.0-dev"
                }
            },
            "autoload": {
                "classmap": [
                    "src/"
                ]
            },
            "notification-url": "https://packagist.org/downloads/",
            "license": [
                "BSD-3-Clause"
            ],
            "authors": [
                {
                    "name": "Sebastian Bergmann",
                    "email": "sebastian@phpunit.de",
                    "role": "lead"
                }
            ],
            "description": "Library for calculating the complexity of PHP code units",
            "homepage": "https://github.com/sebastianbergmann/complexity",
            "support": {
                "issues": "https://github.com/sebastianbergmann/complexity/issues",
                "source": "https://github.com/sebastianbergmann/complexity/tree/2.0.2"
            },
            "funding": [
                {
                    "url": "https://github.com/sebastianbergmann",
                    "type": "github"
                }
            ],
            "time": "2020-10-26T15:52:27+00:00"
        },
        {
            "name": "sebastian/diff",
            "version": "4.0.4",
            "source": {
                "type": "git",
                "url": "https://github.com/sebastianbergmann/diff.git",
                "reference": "3461e3fccc7cfdfc2720be910d3bd73c69be590d"
            },
            "dist": {
                "type": "zip",
                "url": "https://api.github.com/repos/sebastianbergmann/diff/zipball/3461e3fccc7cfdfc2720be910d3bd73c69be590d",
                "reference": "3461e3fccc7cfdfc2720be910d3bd73c69be590d",
                "shasum": ""
            },
            "require": {
                "php": ">=7.3"
            },
            "require-dev": {
                "phpunit/phpunit": "^9.3",
                "symfony/process": "^4.2 || ^5"
            },
            "type": "library",
            "extra": {
                "branch-alias": {
                    "dev-master": "4.0-dev"
                }
            },
            "autoload": {
                "classmap": [
                    "src/"
                ]
            },
            "notification-url": "https://packagist.org/downloads/",
            "license": [
                "BSD-3-Clause"
            ],
            "authors": [
                {
                    "name": "Sebastian Bergmann",
                    "email": "sebastian@phpunit.de"
                },
                {
                    "name": "Kore Nordmann",
                    "email": "mail@kore-nordmann.de"
                }
            ],
            "description": "Diff implementation",
            "homepage": "https://github.com/sebastianbergmann/diff",
            "keywords": [
                "diff",
                "udiff",
                "unidiff",
                "unified diff"
            ],
            "support": {
                "issues": "https://github.com/sebastianbergmann/diff/issues",
                "source": "https://github.com/sebastianbergmann/diff/tree/4.0.4"
            },
            "funding": [
                {
                    "url": "https://github.com/sebastianbergmann",
                    "type": "github"
                }
            ],
            "time": "2020-10-26T13:10:38+00:00"
        },
        {
            "name": "sebastian/environment",
            "version": "5.1.3",
            "source": {
                "type": "git",
                "url": "https://github.com/sebastianbergmann/environment.git",
                "reference": "388b6ced16caa751030f6a69e588299fa09200ac"
            },
            "dist": {
                "type": "zip",
                "url": "https://api.github.com/repos/sebastianbergmann/environment/zipball/388b6ced16caa751030f6a69e588299fa09200ac",
                "reference": "388b6ced16caa751030f6a69e588299fa09200ac",
                "shasum": ""
            },
            "require": {
                "php": ">=7.3"
            },
            "require-dev": {
                "phpunit/phpunit": "^9.3"
            },
            "suggest": {
                "ext-posix": "*"
            },
            "type": "library",
            "extra": {
                "branch-alias": {
                    "dev-master": "5.1-dev"
                }
            },
            "autoload": {
                "classmap": [
                    "src/"
                ]
            },
            "notification-url": "https://packagist.org/downloads/",
            "license": [
                "BSD-3-Clause"
            ],
            "authors": [
                {
                    "name": "Sebastian Bergmann",
                    "email": "sebastian@phpunit.de"
                }
            ],
            "description": "Provides functionality to handle HHVM/PHP environments",
            "homepage": "http://www.github.com/sebastianbergmann/environment",
            "keywords": [
                "Xdebug",
                "environment",
                "hhvm"
            ],
            "support": {
                "issues": "https://github.com/sebastianbergmann/environment/issues",
                "source": "https://github.com/sebastianbergmann/environment/tree/5.1.3"
            },
            "funding": [
                {
                    "url": "https://github.com/sebastianbergmann",
                    "type": "github"
                }
            ],
            "time": "2020-09-28T05:52:38+00:00"
        },
        {
            "name": "sebastian/exporter",
            "version": "4.0.3",
            "source": {
                "type": "git",
                "url": "https://github.com/sebastianbergmann/exporter.git",
                "reference": "d89cc98761b8cb5a1a235a6b703ae50d34080e65"
            },
            "dist": {
                "type": "zip",
                "url": "https://api.github.com/repos/sebastianbergmann/exporter/zipball/d89cc98761b8cb5a1a235a6b703ae50d34080e65",
                "reference": "d89cc98761b8cb5a1a235a6b703ae50d34080e65",
                "shasum": ""
            },
            "require": {
                "php": ">=7.3",
                "sebastian/recursion-context": "^4.0"
            },
            "require-dev": {
                "ext-mbstring": "*",
                "phpunit/phpunit": "^9.3"
            },
            "type": "library",
            "extra": {
                "branch-alias": {
                    "dev-master": "4.0-dev"
                }
            },
            "autoload": {
                "classmap": [
                    "src/"
                ]
            },
            "notification-url": "https://packagist.org/downloads/",
            "license": [
                "BSD-3-Clause"
            ],
            "authors": [
                {
                    "name": "Sebastian Bergmann",
                    "email": "sebastian@phpunit.de"
                },
                {
                    "name": "Jeff Welch",
                    "email": "whatthejeff@gmail.com"
                },
                {
                    "name": "Volker Dusch",
                    "email": "github@wallbash.com"
                },
                {
                    "name": "Adam Harvey",
                    "email": "aharvey@php.net"
                },
                {
                    "name": "Bernhard Schussek",
                    "email": "bschussek@gmail.com"
                }
            ],
            "description": "Provides the functionality to export PHP variables for visualization",
            "homepage": "http://www.github.com/sebastianbergmann/exporter",
            "keywords": [
                "export",
                "exporter"
            ],
            "support": {
                "issues": "https://github.com/sebastianbergmann/exporter/issues",
                "source": "https://github.com/sebastianbergmann/exporter/tree/4.0.3"
            },
            "funding": [
                {
                    "url": "https://github.com/sebastianbergmann",
                    "type": "github"
                }
            ],
            "time": "2020-09-28T05:24:23+00:00"
        },
        {
            "name": "sebastian/global-state",
            "version": "5.0.2",
            "source": {
                "type": "git",
                "url": "https://github.com/sebastianbergmann/global-state.git",
                "reference": "a90ccbddffa067b51f574dea6eb25d5680839455"
            },
            "dist": {
                "type": "zip",
                "url": "https://api.github.com/repos/sebastianbergmann/global-state/zipball/a90ccbddffa067b51f574dea6eb25d5680839455",
                "reference": "a90ccbddffa067b51f574dea6eb25d5680839455",
                "shasum": ""
            },
            "require": {
                "php": ">=7.3",
                "sebastian/object-reflector": "^2.0",
                "sebastian/recursion-context": "^4.0"
            },
            "require-dev": {
                "ext-dom": "*",
                "phpunit/phpunit": "^9.3"
            },
            "suggest": {
                "ext-uopz": "*"
            },
            "type": "library",
            "extra": {
                "branch-alias": {
                    "dev-master": "5.0-dev"
                }
            },
            "autoload": {
                "classmap": [
                    "src/"
                ]
            },
            "notification-url": "https://packagist.org/downloads/",
            "license": [
                "BSD-3-Clause"
            ],
            "authors": [
                {
                    "name": "Sebastian Bergmann",
                    "email": "sebastian@phpunit.de"
                }
            ],
            "description": "Snapshotting of global state",
            "homepage": "http://www.github.com/sebastianbergmann/global-state",
            "keywords": [
                "global state"
            ],
            "support": {
                "issues": "https://github.com/sebastianbergmann/global-state/issues",
                "source": "https://github.com/sebastianbergmann/global-state/tree/5.0.2"
            },
            "funding": [
                {
                    "url": "https://github.com/sebastianbergmann",
                    "type": "github"
                }
            ],
            "time": "2020-10-26T15:55:19+00:00"
        },
        {
            "name": "sebastian/lines-of-code",
            "version": "1.0.3",
            "source": {
                "type": "git",
                "url": "https://github.com/sebastianbergmann/lines-of-code.git",
                "reference": "c1c2e997aa3146983ed888ad08b15470a2e22ecc"
            },
            "dist": {
                "type": "zip",
                "url": "https://api.github.com/repos/sebastianbergmann/lines-of-code/zipball/c1c2e997aa3146983ed888ad08b15470a2e22ecc",
                "reference": "c1c2e997aa3146983ed888ad08b15470a2e22ecc",
                "shasum": ""
            },
            "require": {
                "nikic/php-parser": "^4.6",
                "php": ">=7.3"
            },
            "require-dev": {
                "phpunit/phpunit": "^9.3"
            },
            "type": "library",
            "extra": {
                "branch-alias": {
                    "dev-master": "1.0-dev"
                }
            },
            "autoload": {
                "classmap": [
                    "src/"
                ]
            },
            "notification-url": "https://packagist.org/downloads/",
            "license": [
                "BSD-3-Clause"
            ],
            "authors": [
                {
                    "name": "Sebastian Bergmann",
                    "email": "sebastian@phpunit.de",
                    "role": "lead"
                }
            ],
            "description": "Library for counting the lines of code in PHP source code",
            "homepage": "https://github.com/sebastianbergmann/lines-of-code",
            "support": {
                "issues": "https://github.com/sebastianbergmann/lines-of-code/issues",
                "source": "https://github.com/sebastianbergmann/lines-of-code/tree/1.0.3"
            },
            "funding": [
                {
                    "url": "https://github.com/sebastianbergmann",
                    "type": "github"
                }
            ],
            "time": "2020-11-28T06:42:11+00:00"
        },
        {
            "name": "sebastian/object-enumerator",
            "version": "4.0.4",
            "source": {
                "type": "git",
                "url": "https://github.com/sebastianbergmann/object-enumerator.git",
                "reference": "5c9eeac41b290a3712d88851518825ad78f45c71"
            },
            "dist": {
                "type": "zip",
                "url": "https://api.github.com/repos/sebastianbergmann/object-enumerator/zipball/5c9eeac41b290a3712d88851518825ad78f45c71",
                "reference": "5c9eeac41b290a3712d88851518825ad78f45c71",
                "shasum": ""
            },
            "require": {
                "php": ">=7.3",
                "sebastian/object-reflector": "^2.0",
                "sebastian/recursion-context": "^4.0"
            },
            "require-dev": {
                "phpunit/phpunit": "^9.3"
            },
            "type": "library",
            "extra": {
                "branch-alias": {
                    "dev-master": "4.0-dev"
                }
            },
            "autoload": {
                "classmap": [
                    "src/"
                ]
            },
            "notification-url": "https://packagist.org/downloads/",
            "license": [
                "BSD-3-Clause"
            ],
            "authors": [
                {
                    "name": "Sebastian Bergmann",
                    "email": "sebastian@phpunit.de"
                }
            ],
            "description": "Traverses array structures and object graphs to enumerate all referenced objects",
            "homepage": "https://github.com/sebastianbergmann/object-enumerator/",
            "support": {
                "issues": "https://github.com/sebastianbergmann/object-enumerator/issues",
                "source": "https://github.com/sebastianbergmann/object-enumerator/tree/4.0.4"
            },
            "funding": [
                {
                    "url": "https://github.com/sebastianbergmann",
                    "type": "github"
                }
            ],
            "time": "2020-10-26T13:12:34+00:00"
        },
        {
            "name": "sebastian/object-reflector",
            "version": "2.0.4",
            "source": {
                "type": "git",
                "url": "https://github.com/sebastianbergmann/object-reflector.git",
                "reference": "b4f479ebdbf63ac605d183ece17d8d7fe49c15c7"
            },
            "dist": {
                "type": "zip",
                "url": "https://api.github.com/repos/sebastianbergmann/object-reflector/zipball/b4f479ebdbf63ac605d183ece17d8d7fe49c15c7",
                "reference": "b4f479ebdbf63ac605d183ece17d8d7fe49c15c7",
                "shasum": ""
            },
            "require": {
                "php": ">=7.3"
            },
            "require-dev": {
                "phpunit/phpunit": "^9.3"
            },
            "type": "library",
            "extra": {
                "branch-alias": {
                    "dev-master": "2.0-dev"
                }
            },
            "autoload": {
                "classmap": [
                    "src/"
                ]
            },
            "notification-url": "https://packagist.org/downloads/",
            "license": [
                "BSD-3-Clause"
            ],
            "authors": [
                {
                    "name": "Sebastian Bergmann",
                    "email": "sebastian@phpunit.de"
                }
            ],
            "description": "Allows reflection of object attributes, including inherited and non-public ones",
            "homepage": "https://github.com/sebastianbergmann/object-reflector/",
            "support": {
                "issues": "https://github.com/sebastianbergmann/object-reflector/issues",
                "source": "https://github.com/sebastianbergmann/object-reflector/tree/2.0.4"
            },
            "funding": [
                {
                    "url": "https://github.com/sebastianbergmann",
                    "type": "github"
                }
            ],
            "time": "2020-10-26T13:14:26+00:00"
        },
        {
            "name": "sebastian/recursion-context",
            "version": "4.0.4",
            "source": {
                "type": "git",
                "url": "https://github.com/sebastianbergmann/recursion-context.git",
                "reference": "cd9d8cf3c5804de4341c283ed787f099f5506172"
            },
            "dist": {
                "type": "zip",
                "url": "https://api.github.com/repos/sebastianbergmann/recursion-context/zipball/cd9d8cf3c5804de4341c283ed787f099f5506172",
                "reference": "cd9d8cf3c5804de4341c283ed787f099f5506172",
                "shasum": ""
            },
            "require": {
                "php": ">=7.3"
            },
            "require-dev": {
                "phpunit/phpunit": "^9.3"
            },
            "type": "library",
            "extra": {
                "branch-alias": {
                    "dev-master": "4.0-dev"
                }
            },
            "autoload": {
                "classmap": [
                    "src/"
                ]
            },
            "notification-url": "https://packagist.org/downloads/",
            "license": [
                "BSD-3-Clause"
            ],
            "authors": [
                {
                    "name": "Sebastian Bergmann",
                    "email": "sebastian@phpunit.de"
                },
                {
                    "name": "Jeff Welch",
                    "email": "whatthejeff@gmail.com"
                },
                {
                    "name": "Adam Harvey",
                    "email": "aharvey@php.net"
                }
            ],
            "description": "Provides functionality to recursively process PHP variables",
            "homepage": "http://www.github.com/sebastianbergmann/recursion-context",
            "support": {
                "issues": "https://github.com/sebastianbergmann/recursion-context/issues",
                "source": "https://github.com/sebastianbergmann/recursion-context/tree/4.0.4"
            },
            "funding": [
                {
                    "url": "https://github.com/sebastianbergmann",
                    "type": "github"
                }
            ],
            "time": "2020-10-26T13:17:30+00:00"
        },
        {
            "name": "sebastian/resource-operations",
            "version": "3.0.3",
            "source": {
                "type": "git",
                "url": "https://github.com/sebastianbergmann/resource-operations.git",
                "reference": "0f4443cb3a1d92ce809899753bc0d5d5a8dd19a8"
            },
            "dist": {
                "type": "zip",
                "url": "https://api.github.com/repos/sebastianbergmann/resource-operations/zipball/0f4443cb3a1d92ce809899753bc0d5d5a8dd19a8",
                "reference": "0f4443cb3a1d92ce809899753bc0d5d5a8dd19a8",
                "shasum": ""
            },
            "require": {
                "php": ">=7.3"
            },
            "require-dev": {
                "phpunit/phpunit": "^9.0"
            },
            "type": "library",
            "extra": {
                "branch-alias": {
                    "dev-master": "3.0-dev"
                }
            },
            "autoload": {
                "classmap": [
                    "src/"
                ]
            },
            "notification-url": "https://packagist.org/downloads/",
            "license": [
                "BSD-3-Clause"
            ],
            "authors": [
                {
                    "name": "Sebastian Bergmann",
                    "email": "sebastian@phpunit.de"
                }
            ],
            "description": "Provides a list of PHP built-in functions that operate on resources",
            "homepage": "https://www.github.com/sebastianbergmann/resource-operations",
            "support": {
                "issues": "https://github.com/sebastianbergmann/resource-operations/issues",
                "source": "https://github.com/sebastianbergmann/resource-operations/tree/3.0.3"
            },
            "funding": [
                {
                    "url": "https://github.com/sebastianbergmann",
                    "type": "github"
                }
            ],
            "time": "2020-09-28T06:45:17+00:00"
        },
        {
            "name": "sebastian/type",
            "version": "2.3.1",
            "source": {
                "type": "git",
                "url": "https://github.com/sebastianbergmann/type.git",
                "reference": "81cd61ab7bbf2de744aba0ea61fae32f721df3d2"
            },
            "dist": {
                "type": "zip",
                "url": "https://api.github.com/repos/sebastianbergmann/type/zipball/81cd61ab7bbf2de744aba0ea61fae32f721df3d2",
                "reference": "81cd61ab7bbf2de744aba0ea61fae32f721df3d2",
                "shasum": ""
            },
            "require": {
                "php": ">=7.3"
            },
            "require-dev": {
                "phpunit/phpunit": "^9.3"
            },
            "type": "library",
            "extra": {
                "branch-alias": {
                    "dev-master": "2.3-dev"
                }
            },
            "autoload": {
                "classmap": [
                    "src/"
                ]
            },
            "notification-url": "https://packagist.org/downloads/",
            "license": [
                "BSD-3-Clause"
            ],
            "authors": [
                {
                    "name": "Sebastian Bergmann",
                    "email": "sebastian@phpunit.de",
                    "role": "lead"
                }
            ],
            "description": "Collection of value objects that represent the types of the PHP type system",
            "homepage": "https://github.com/sebastianbergmann/type",
            "support": {
                "issues": "https://github.com/sebastianbergmann/type/issues",
                "source": "https://github.com/sebastianbergmann/type/tree/2.3.1"
            },
            "funding": [
                {
                    "url": "https://github.com/sebastianbergmann",
                    "type": "github"
                }
            ],
            "time": "2020-10-26T13:18:59+00:00"
        },
        {
            "name": "sebastian/version",
            "version": "3.0.2",
            "source": {
                "type": "git",
                "url": "https://github.com/sebastianbergmann/version.git",
                "reference": "c6c1022351a901512170118436c764e473f6de8c"
            },
            "dist": {
                "type": "zip",
                "url": "https://api.github.com/repos/sebastianbergmann/version/zipball/c6c1022351a901512170118436c764e473f6de8c",
                "reference": "c6c1022351a901512170118436c764e473f6de8c",
                "shasum": ""
            },
            "require": {
                "php": ">=7.3"
            },
            "type": "library",
            "extra": {
                "branch-alias": {
                    "dev-master": "3.0-dev"
                }
            },
            "autoload": {
                "classmap": [
                    "src/"
                ]
            },
            "notification-url": "https://packagist.org/downloads/",
            "license": [
                "BSD-3-Clause"
            ],
            "authors": [
                {
                    "name": "Sebastian Bergmann",
                    "email": "sebastian@phpunit.de",
                    "role": "lead"
                }
            ],
            "description": "Library that helps with managing the version number of Git-hosted PHP projects",
            "homepage": "https://github.com/sebastianbergmann/version",
            "support": {
                "issues": "https://github.com/sebastianbergmann/version/issues",
                "source": "https://github.com/sebastianbergmann/version/tree/3.0.2"
            },
            "funding": [
                {
                    "url": "https://github.com/sebastianbergmann",
                    "type": "github"
                }
            ],
            "time": "2020-09-28T06:39:44+00:00"
        },
        {
            "name": "squizlabs/php_codesniffer",
            "version": "3.6.0",
            "source": {
                "type": "git",
                "url": "https://github.com/squizlabs/PHP_CodeSniffer.git",
                "reference": "ffced0d2c8fa8e6cdc4d695a743271fab6c38625"
            },
            "dist": {
                "type": "zip",
                "url": "https://api.github.com/repos/squizlabs/PHP_CodeSniffer/zipball/ffced0d2c8fa8e6cdc4d695a743271fab6c38625",
                "reference": "ffced0d2c8fa8e6cdc4d695a743271fab6c38625",
                "shasum": ""
            },
            "require": {
                "ext-simplexml": "*",
                "ext-tokenizer": "*",
                "ext-xmlwriter": "*",
                "php": ">=5.4.0"
            },
            "require-dev": {
                "phpunit/phpunit": "^4.0 || ^5.0 || ^6.0 || ^7.0"
            },
            "bin": [
                "bin/phpcs",
                "bin/phpcbf"
            ],
            "type": "library",
            "extra": {
                "branch-alias": {
                    "dev-master": "3.x-dev"
                }
            },
            "notification-url": "https://packagist.org/downloads/",
            "license": [
                "BSD-3-Clause"
            ],
            "authors": [
                {
                    "name": "Greg Sherwood",
                    "role": "lead"
                }
            ],
            "description": "PHP_CodeSniffer tokenizes PHP, JavaScript and CSS files and detects violations of a defined set of coding standards.",
            "homepage": "https://github.com/squizlabs/PHP_CodeSniffer",
            "keywords": [
                "phpcs",
                "standards"
            ],
            "support": {
                "issues": "https://github.com/squizlabs/PHP_CodeSniffer/issues",
                "source": "https://github.com/squizlabs/PHP_CodeSniffer",
                "wiki": "https://github.com/squizlabs/PHP_CodeSniffer/wiki"
            },
            "time": "2021-04-09T00:54:41+00:00"
        },
        {
            "name": "symfony/console",
            "version": "v4.2.12",
            "source": {
                "type": "git",
                "url": "https://github.com/symfony/console.git",
                "reference": "fc2e274aade6567a750551942094b2145ade9b6c"
            },
            "dist": {
                "type": "zip",
                "url": "https://api.github.com/repos/symfony/console/zipball/fc2e274aade6567a750551942094b2145ade9b6c",
                "reference": "fc2e274aade6567a750551942094b2145ade9b6c",
                "shasum": ""
            },
            "require": {
                "php": "^7.1.3",
                "symfony/contracts": "^1.0",
                "symfony/polyfill-mbstring": "~1.0"
            },
            "conflict": {
                "symfony/dependency-injection": "<3.4",
                "symfony/process": "<3.3"
            },
            "provide": {
                "psr/log-implementation": "1.0"
            },
            "require-dev": {
                "psr/log": "~1.0",
                "symfony/config": "~3.4|~4.0",
                "symfony/dependency-injection": "~3.4|~4.0",
                "symfony/event-dispatcher": "~3.4|~4.0",
                "symfony/lock": "~3.4|~4.0",
                "symfony/process": "~3.4|~4.0"
            },
            "suggest": {
                "psr/log": "For using the console logger",
                "symfony/event-dispatcher": "",
                "symfony/lock": "",
                "symfony/process": ""
            },
            "type": "library",
            "extra": {
                "branch-alias": {
                    "dev-master": "4.2-dev"
                }
            },
            "autoload": {
                "psr-4": {
                    "Symfony\\Component\\Console\\": ""
                },
                "exclude-from-classmap": [
                    "/Tests/"
                ]
            },
            "notification-url": "https://packagist.org/downloads/",
            "license": [
                "MIT"
            ],
            "authors": [
                {
                    "name": "Fabien Potencier",
                    "email": "fabien@symfony.com"
                },
                {
                    "name": "Symfony Community",
                    "homepage": "https://symfony.com/contributors"
                }
            ],
            "description": "Symfony Console Component",
            "homepage": "https://symfony.com",
            "support": {
                "source": "https://github.com/symfony/console/tree/4.2"
            },
            "time": "2019-07-24T17:13:20+00:00"
        },
        {
            "name": "symfony/contracts",
            "version": "v1.1.10",
            "source": {
                "type": "git",
                "url": "https://github.com/symfony/contracts.git",
                "reference": "011c20407c4b99d454f44021d023fb39ce23b73d"
            },
            "dist": {
                "type": "zip",
                "url": "https://api.github.com/repos/symfony/contracts/zipball/011c20407c4b99d454f44021d023fb39ce23b73d",
                "reference": "011c20407c4b99d454f44021d023fb39ce23b73d",
                "shasum": ""
            },
            "require": {
                "php": ">=7.1.3",
                "psr/cache": "^1.0",
                "psr/container": "^1.0"
            },
            "replace": {
                "symfony/cache-contracts": "self.version",
                "symfony/event-dispatcher-contracts": "self.version",
                "symfony/http-client-contracts": "self.version",
                "symfony/service-contracts": "self.version",
                "symfony/translation-contracts": "self.version"
            },
            "require-dev": {
                "symfony/polyfill-intl-idn": "^1.10"
            },
            "suggest": {
                "psr/event-dispatcher": "When using the EventDispatcher contracts",
                "symfony/cache-implementation": "",
                "symfony/event-dispatcher-implementation": "",
                "symfony/http-client-implementation": "",
                "symfony/service-implementation": "",
                "symfony/translation-implementation": ""
            },
            "type": "library",
            "extra": {
                "branch-alias": {
                    "dev-master": "1.1-dev"
                }
            },
            "autoload": {
                "psr-4": {
                    "Symfony\\Contracts\\": ""
                },
                "exclude-from-classmap": [
                    "**/Tests/"
                ]
            },
            "notification-url": "https://packagist.org/downloads/",
            "license": [
                "MIT"
            ],
            "authors": [
                {
                    "name": "Nicolas Grekas",
                    "email": "p@tchwork.com"
                },
                {
                    "name": "Symfony Community",
                    "homepage": "https://symfony.com/contributors"
                }
            ],
            "description": "A set of abstractions extracted out of the Symfony components",
            "homepage": "https://symfony.com",
            "keywords": [
                "abstractions",
                "contracts",
                "decoupling",
                "interfaces",
                "interoperability",
                "standards"
            ],
            "support": {
                "source": "https://github.com/symfony/contracts/tree/v1.1.10"
            },
            "funding": [
                {
                    "url": "https://symfony.com/sponsor",
                    "type": "custom"
                },
                {
                    "url": "https://github.com/fabpot",
                    "type": "github"
                },
                {
                    "url": "https://tidelift.com/funding/github/packagist/symfony/symfony",
                    "type": "tidelift"
                }
            ],
            "time": "2020-09-02T16:08:58+00:00"
        },
        {
            "name": "symfony/filesystem",
            "version": "v5.2.7",
            "source": {
                "type": "git",
                "url": "https://github.com/symfony/filesystem.git",
                "reference": "056e92acc21d977c37e6ea8e97374b2a6c8551b0"
            },
            "dist": {
                "type": "zip",
                "url": "https://api.github.com/repos/symfony/filesystem/zipball/056e92acc21d977c37e6ea8e97374b2a6c8551b0",
                "reference": "056e92acc21d977c37e6ea8e97374b2a6c8551b0",
                "shasum": ""
            },
            "require": {
                "php": ">=7.2.5",
                "symfony/polyfill-ctype": "~1.8"
            },
            "type": "library",
            "autoload": {
                "psr-4": {
                    "Symfony\\Component\\Filesystem\\": ""
                },
                "exclude-from-classmap": [
                    "/Tests/"
                ]
            },
            "notification-url": "https://packagist.org/downloads/",
            "license": [
                "MIT"
            ],
            "authors": [
                {
                    "name": "Fabien Potencier",
                    "email": "fabien@symfony.com"
                },
                {
                    "name": "Symfony Community",
                    "homepage": "https://symfony.com/contributors"
                }
            ],
            "description": "Provides basic utilities for the filesystem",
            "homepage": "https://symfony.com",
            "support": {
                "source": "https://github.com/symfony/filesystem/tree/v5.2.7"
            },
            "funding": [
                {
                    "url": "https://symfony.com/sponsor",
                    "type": "custom"
                },
                {
                    "url": "https://github.com/fabpot",
                    "type": "github"
                },
                {
                    "url": "https://tidelift.com/funding/github/packagist/symfony/symfony",
                    "type": "tidelift"
                }
            ],
            "time": "2021-04-01T10:42:13+00:00"
        },
        {
            "name": "symfony/finder",
            "version": "v5.2.4",
            "source": {
                "type": "git",
                "url": "https://github.com/symfony/finder.git",
                "reference": "0d639a0943822626290d169965804f79400e6a04"
            },
            "dist": {
                "type": "zip",
                "url": "https://api.github.com/repos/symfony/finder/zipball/0d639a0943822626290d169965804f79400e6a04",
                "reference": "0d639a0943822626290d169965804f79400e6a04",
                "shasum": ""
            },
            "require": {
                "php": ">=7.2.5"
            },
            "type": "library",
            "autoload": {
                "psr-4": {
                    "Symfony\\Component\\Finder\\": ""
                },
                "exclude-from-classmap": [
                    "/Tests/"
                ]
            },
            "notification-url": "https://packagist.org/downloads/",
            "license": [
                "MIT"
            ],
            "authors": [
                {
                    "name": "Fabien Potencier",
                    "email": "fabien@symfony.com"
                },
                {
                    "name": "Symfony Community",
                    "homepage": "https://symfony.com/contributors"
                }
            ],
            "description": "Finds files and directories via an intuitive fluent interface",
            "homepage": "https://symfony.com",
            "support": {
                "source": "https://github.com/symfony/finder/tree/v5.2.4"
            },
            "funding": [
                {
                    "url": "https://symfony.com/sponsor",
                    "type": "custom"
                },
                {
                    "url": "https://github.com/fabpot",
                    "type": "github"
                },
                {
                    "url": "https://tidelift.com/funding/github/packagist/symfony/symfony",
                    "type": "tidelift"
                }
            ],
            "time": "2021-02-15T18:55:04+00:00"
        },
        {
            "name": "symfony/polyfill-ctype",
            "version": "v1.22.1",
            "source": {
                "type": "git",
                "url": "https://github.com/symfony/polyfill-ctype.git",
                "reference": "c6c942b1ac76c82448322025e084cadc56048b4e"
            },
            "dist": {
                "type": "zip",
                "url": "https://api.github.com/repos/symfony/polyfill-ctype/zipball/c6c942b1ac76c82448322025e084cadc56048b4e",
                "reference": "c6c942b1ac76c82448322025e084cadc56048b4e",
                "shasum": ""
            },
            "require": {
                "php": ">=7.1"
            },
            "suggest": {
                "ext-ctype": "For best performance"
            },
            "type": "library",
            "extra": {
                "branch-alias": {
                    "dev-main": "1.22-dev"
                },
                "thanks": {
                    "name": "symfony/polyfill",
                    "url": "https://github.com/symfony/polyfill"
                }
            },
            "autoload": {
                "psr-4": {
                    "Symfony\\Polyfill\\Ctype\\": ""
                },
                "files": [
                    "bootstrap.php"
                ]
            },
            "notification-url": "https://packagist.org/downloads/",
            "license": [
                "MIT"
            ],
            "authors": [
                {
                    "name": "Gert de Pagter",
                    "email": "BackEndTea@gmail.com"
                },
                {
                    "name": "Symfony Community",
                    "homepage": "https://symfony.com/contributors"
                }
            ],
            "description": "Symfony polyfill for ctype functions",
            "homepage": "https://symfony.com",
            "keywords": [
                "compatibility",
                "ctype",
                "polyfill",
                "portable"
            ],
            "support": {
                "source": "https://github.com/symfony/polyfill-ctype/tree/v1.22.1"
            },
            "funding": [
                {
                    "url": "https://symfony.com/sponsor",
                    "type": "custom"
                },
                {
                    "url": "https://github.com/fabpot",
                    "type": "github"
                },
                {
                    "url": "https://tidelift.com/funding/github/packagist/symfony/symfony",
                    "type": "tidelift"
                }
            ],
            "time": "2021-01-07T16:49:33+00:00"
        },
        {
            "name": "symfony/stopwatch",
            "version": "v5.2.7",
            "source": {
                "type": "git",
                "url": "https://github.com/symfony/stopwatch.git",
                "reference": "d99310c33e833def36419c284f60e8027d359678"
            },
            "dist": {
                "type": "zip",
                "url": "https://api.github.com/repos/symfony/stopwatch/zipball/d99310c33e833def36419c284f60e8027d359678",
                "reference": "d99310c33e833def36419c284f60e8027d359678",
                "shasum": ""
            },
            "require": {
                "php": ">=7.2.5",
                "symfony/service-contracts": "^1.0|^2"
            },
            "type": "library",
            "autoload": {
                "psr-4": {
                    "Symfony\\Component\\Stopwatch\\": ""
                },
                "exclude-from-classmap": [
                    "/Tests/"
                ]
            },
            "notification-url": "https://packagist.org/downloads/",
            "license": [
                "MIT"
            ],
            "authors": [
                {
                    "name": "Fabien Potencier",
                    "email": "fabien@symfony.com"
                },
                {
                    "name": "Symfony Community",
                    "homepage": "https://symfony.com/contributors"
                }
            ],
            "description": "Provides a way to profile code",
            "homepage": "https://symfony.com",
            "support": {
                "source": "https://github.com/symfony/stopwatch/tree/v5.3.0-BETA1"
            },
            "funding": [
                {
                    "url": "https://symfony.com/sponsor",
                    "type": "custom"
                },
                {
                    "url": "https://github.com/fabpot",
                    "type": "github"
                },
                {
                    "url": "https://tidelift.com/funding/github/packagist/symfony/symfony",
                    "type": "tidelift"
                }
            ],
            "time": "2021-03-29T15:28:41+00:00"
        },
        {
            "name": "szymach/c-pchart",
            "version": "v3.0.9",
            "source": {
                "type": "git",
                "url": "https://github.com/szymach/c-pchart.git",
                "reference": "c71e1d8f08037148e684dd7b7bf22a3d2eeefe06"
            },
            "dist": {
                "type": "zip",
                "url": "https://api.github.com/repos/szymach/c-pchart/zipball/c71e1d8f08037148e684dd7b7bf22a3d2eeefe06",
                "reference": "c71e1d8f08037148e684dd7b7bf22a3d2eeefe06",
                "shasum": ""
            },
            "require": {
                "ext-gd": "*",
                "php": ">=5.4"
            },
            "require-dev": {
                "codeception/codeception": "^2.4",
                "phpunit/phpunit": "^4.8|^7.1",
                "squizlabs/php_codesniffer": "^3.4"
            },
            "type": "library",
            "extra": {
                "branch-alias": {
                    "dev-master": "3.0.x-dev",
                    "2.0": "2.0.x-dev"
                }
            },
            "autoload": {
                "psr-4": {
                    "CpChart\\": "src/"
                },
                "files": [
                    "constants.php"
                ]
            },
            "notification-url": "https://packagist.org/downloads/",
            "license": [
                "GPL-3.0-only"
            ],
            "authors": [
                {
                    "name": "Jean-Damien Pogolotti",
                    "homepage": "http://www.pchart.net",
                    "role": "Creator of the original pChart library"
                },
                {
                    "name": "Piotr Szymaszek",
                    "homepage": "https://github.com/szymach",
                    "role": "Developer of the CpChart wrapper package"
                }
            ],
            "description": "Port of \"pChart\" library into PHP 5+",
            "homepage": "https://github.com/szymach/c-pchart",
            "keywords": [
                "CpChart",
                "c-pChart",
                "charts",
                "pchart",
                "statistics"
            ],
            "support": {
                "issues": "https://github.com/szymach/c-pchart/issues",
                "source": "https://github.com/szymach/c-pchart/tree/v3.0.9"
            },
            "time": "2020-09-17T17:48:29+00:00"
        },
        {
            "name": "theseer/tokenizer",
            "version": "1.2.0",
            "source": {
                "type": "git",
                "url": "https://github.com/theseer/tokenizer.git",
                "reference": "75a63c33a8577608444246075ea0af0d052e452a"
            },
            "dist": {
                "type": "zip",
                "url": "https://api.github.com/repos/theseer/tokenizer/zipball/75a63c33a8577608444246075ea0af0d052e452a",
                "reference": "75a63c33a8577608444246075ea0af0d052e452a",
                "shasum": ""
            },
            "require": {
                "ext-dom": "*",
                "ext-tokenizer": "*",
                "ext-xmlwriter": "*",
                "php": "^7.2 || ^8.0"
            },
            "type": "library",
            "autoload": {
                "classmap": [
                    "src/"
                ]
            },
            "notification-url": "https://packagist.org/downloads/",
            "license": [
                "BSD-3-Clause"
            ],
            "authors": [
                {
                    "name": "Arne Blankerts",
                    "email": "arne@blankerts.de",
                    "role": "Developer"
                }
            ],
            "description": "A small library for converting tokenized PHP source code into XML and potentially other formats",
            "support": {
                "issues": "https://github.com/theseer/tokenizer/issues",
                "source": "https://github.com/theseer/tokenizer/tree/master"
            },
            "funding": [
                {
                    "url": "https://github.com/theseer",
                    "type": "github"
                }
            ],
            "time": "2020-07-12T23:59:07+00:00"
        },
        {
            "name": "webmozart/assert",
            "version": "1.10.0",
            "source": {
                "type": "git",
                "url": "https://github.com/webmozarts/assert.git",
                "reference": "6964c76c7804814a842473e0c8fd15bab0f18e25"
            },
            "dist": {
                "type": "zip",
                "url": "https://api.github.com/repos/webmozarts/assert/zipball/6964c76c7804814a842473e0c8fd15bab0f18e25",
                "reference": "6964c76c7804814a842473e0c8fd15bab0f18e25",
                "shasum": ""
            },
            "require": {
                "php": "^7.2 || ^8.0",
                "symfony/polyfill-ctype": "^1.8"
            },
            "conflict": {
                "phpstan/phpstan": "<0.12.20",
                "vimeo/psalm": "<4.6.1 || 4.6.2"
            },
            "require-dev": {
                "phpunit/phpunit": "^8.5.13"
            },
            "type": "library",
            "extra": {
                "branch-alias": {
                    "dev-master": "1.10-dev"
                }
            },
            "autoload": {
                "psr-4": {
                    "Webmozart\\Assert\\": "src/"
                }
            },
            "notification-url": "https://packagist.org/downloads/",
            "license": [
                "MIT"
            ],
            "authors": [
                {
                    "name": "Bernhard Schussek",
                    "email": "bschussek@gmail.com"
                }
            ],
            "description": "Assertions to validate method input/output with nice error messages.",
            "keywords": [
                "assert",
                "check",
                "validate"
            ],
            "support": {
                "issues": "https://github.com/webmozarts/assert/issues",
                "source": "https://github.com/webmozarts/assert/tree/1.10.0"
            },
            "time": "2021-03-09T10:59:23+00:00"
        }
    ],
    "aliases": [],
    "minimum-stability": "stable",
    "stability-flags": {
        "james-heinrich/getid3": 20,
        "krixon/xbmc-php-rpc": 20,
        "kumailht/responsive-elements": 20,
        "mikealmond/musicbrainz": 20,
        "scn/phptal": 20
    },
    "prefer-stable": false,
    "prefer-lowest": false,
    "platform": {
        "php": "^7.4 || ^8.0",
        "ext-curl": "*",
        "ext-dom": "*",
        "ext-gd": "*",
        "ext-iconv": "*",
        "ext-intl": "*",
        "ext-json": "*",
        "ext-libxml": "*",
        "ext-mbstring": "*",
        "ext-openssl": "*",
        "ext-pdo": "*",
        "ext-simplexml": "*",
        "ext-xml": "*"
    },
    "platform-dev": [],
    "platform-overrides": {
        "ext-curl": "1.0",
        "ext-date": "1.0",
        "ext-dom": "1.0",
        "ext-gd": "1.0",
        "ext-gmp": "1.0",
        "ext-http": "1.0",
        "ext-mbstring": "1.0",
        "ext-openssl": "1.0",
        "ext-pcre": "1.0",
        "ext-spl": "1.0",
        "ext-simplexml": "1.0",
        "ext-ctype": "1.0",
        "ext-iconv": "1.0",
        "ext-libxml": "1.0",
        "ext-xml": "1.0",
        "ext-xmlwriter": "1.0",
        "ext-xmlreader": "1.0",
        "lib-libxml": "2.7.0"
    },
    "plugin-api-version": "2.0.0"
}<|MERGE_RESOLUTION|>--- conflicted
+++ resolved
@@ -4,11 +4,7 @@
         "Read more about it at https://getcomposer.org/doc/01-basic-usage.md#installing-dependencies",
         "This file is @generated automatically"
     ],
-<<<<<<< HEAD
-    "content-hash": "243d68d3a359f2b8d6d8c56630b7dd3e",
-=======
-    "content-hash": "afb9858175b09c481007f1ae3c4fdeb9",
->>>>>>> 0d50c259
+    "content-hash": "17d868006bfef1ec218d5ba1ca82a60e",
     "packages": [
         {
             "name": "adhocore/cli",
@@ -703,7 +699,6 @@
             "support": {
                 "issues": "https://github.com/composer/installers/issues",
                 "source": "https://github.com/composer/installers/tree/v1.11.0"
-<<<<<<< HEAD
             },
             "funding": [
                 {
@@ -777,8 +772,6 @@
             "support": {
                 "issues": "https://github.com/composer/package-versions-deprecated/issues",
                 "source": "https://github.com/composer/package-versions-deprecated/tree/1.11.99.1"
-=======
->>>>>>> 0d50c259
             },
             "funding": [
                 {
@@ -794,7 +787,6 @@
                     "type": "tidelift"
                 }
             ],
-<<<<<<< HEAD
             "time": "2020-11-11T10:22:58+00:00"
         },
         {
@@ -843,9 +835,6 @@
                 "source": "https://github.com/DASPRiD/Enum/tree/1.0.3"
             },
             "time": "2020-10-02T16:03:48+00:00"
-=======
-            "time": "2021-04-28T06:42:17+00:00"
->>>>>>> 0d50c259
         },
         {
             "name": "doctrine/cache",
@@ -1794,26 +1783,6 @@
             "time": "2021-04-16T16:46:20+00:00"
         },
         {
-<<<<<<< HEAD
-=======
-            "name": "jeromeetienne/jquery-qrcode",
-            "version": "dev-master",
-            "source": {
-                "type": "git",
-                "url": "https://github.com/jeromeetienne/jquery-qrcode.git",
-                "reference": "master"
-            },
-            "type": "component",
-            "extra": {
-                "component": {
-                    "scripts": [
-                        "src/jquery.qrcode.js",
-                        "src/qrcode.js"
-                    ]
-                }
-            }
-        },
-        {
             "name": "js-cookie/js-cookie",
             "version": "2.2.1",
             "source": {
@@ -1831,7 +1800,6 @@
             }
         },
         {
->>>>>>> 0d50c259
             "name": "jwilsson/spotify-web-api-php",
             "version": "4.3.0",
             "source": {
