--- conflicted
+++ resolved
@@ -4,11 +4,7 @@
         "Read more about it at https://getcomposer.org/doc/01-basic-usage.md#installing-dependencies",
         "This file is @generated automatically"
     ],
-<<<<<<< HEAD
     "content-hash": "616234ba577a5509f8e2f9aa5fd5720b",
-=======
-    "content-hash": "af80fe932127b8276cca56ff3e11863c",
->>>>>>> 92643b5e
     "packages": [
         {
             "name": "adhocore/cli",
