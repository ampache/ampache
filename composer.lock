--- conflicted
+++ resolved
@@ -4,11 +4,7 @@
         "Read more about it at https://getcomposer.org/doc/01-basic-usage.md#installing-dependencies",
         "This file is @generated automatically"
     ],
-<<<<<<< HEAD
     "content-hash": "2efecb77e72f55c2245817cd7415d839",
-=======
-    "content-hash": "ffc8374a63c5e497cdd2e967a8e3a806",
->>>>>>> 7fc3373c
     "packages": [
         {
             "name": "adhocore/cli",
@@ -1724,12 +1720,12 @@
             "source": {
                 "type": "git",
                 "url": "https://github.com/JamesHeinrich/getID3.git",
-                "reference": "422485c471958a56b4197854303a8aaa3004cce0"
-            },
-            "dist": {
-                "type": "zip",
-                "url": "https://api.github.com/repos/JamesHeinrich/getID3/zipball/422485c471958a56b4197854303a8aaa3004cce0",
-                "reference": "422485c471958a56b4197854303a8aaa3004cce0",
+                "reference": "a5f31b38c865ec6b0fc07041214e9d111a02775f"
+            },
+            "dist": {
+                "type": "zip",
+                "url": "https://api.github.com/repos/JamesHeinrich/getID3/zipball/a5f31b38c865ec6b0fc07041214e9d111a02775f",
+                "reference": "a5f31b38c865ec6b0fc07041214e9d111a02775f",
                 "shasum": ""
             },
             "require": {
@@ -1784,7 +1780,7 @@
                 "issues": "https://github.com/JamesHeinrich/getID3/issues",
                 "source": "https://github.com/JamesHeinrich/getID3/tree/master"
             },
-            "time": "2021-04-16T16:46:20+00:00"
+            "time": "2021-05-09T20:39:34+00:00"
         },
         {
             "name": "js-cookie/js-cookie",
@@ -6608,7 +6604,6 @@
         },
         {
             "name": "friendsofphp/php-cs-fixer",
-<<<<<<< HEAD
             "version": "v3.0.0",
             "source": {
                 "type": "git",
@@ -6619,18 +6614,6 @@
                 "type": "zip",
                 "url": "https://api.github.com/repos/FriendsOfPHP/PHP-CS-Fixer/zipball/c15377bdfa8d1ecf186f1deadec39c89984e1167",
                 "reference": "c15377bdfa8d1ecf186f1deadec39c89984e1167",
-=======
-            "version": "v2.18.7",
-            "source": {
-                "type": "git",
-                "url": "https://github.com/FriendsOfPHP/PHP-CS-Fixer.git",
-                "reference": "b3281bbe07e8d45759e9e3e8032b4c5fa3463b21"
-            },
-            "dist": {
-                "type": "zip",
-                "url": "https://api.github.com/repos/FriendsOfPHP/PHP-CS-Fixer/zipball/b3281bbe07e8d45759e9e3e8032b4c5fa3463b21",
-                "reference": "b3281bbe07e8d45759e9e3e8032b4c5fa3463b21",
->>>>>>> 7fc3373c
                 "shasum": ""
             },
             "require": {
@@ -6697,11 +6680,7 @@
             "description": "A tool to automatically fix PHP code style",
             "support": {
                 "issues": "https://github.com/FriendsOfPHP/PHP-CS-Fixer/issues",
-<<<<<<< HEAD
                 "source": "https://github.com/FriendsOfPHP/PHP-CS-Fixer/tree/v3.0.0"
-=======
-                "source": "https://github.com/FriendsOfPHP/PHP-CS-Fixer/tree/v2.18.7"
->>>>>>> 7fc3373c
             },
             "funding": [
                 {
@@ -6709,11 +6688,7 @@
                     "type": "github"
                 }
             ],
-<<<<<<< HEAD
             "time": "2021-05-03T21:51:58+00:00"
-=======
-            "time": "2021-05-03T21:36:45+00:00"
->>>>>>> 7fc3373c
         },
         {
             "name": "hamcrest/hamcrest-php",
