--- conflicted
+++ resolved
@@ -4,11 +4,7 @@
         "Read more about it at https://getcomposer.org/doc/01-basic-usage.md#installing-dependencies",
         "This file is @generated automatically"
     ],
-<<<<<<< HEAD
-    "content-hash": "06ea2787232ab2b7c25ef879b2a08247",
-=======
     "content-hash": "5b07e47fa44d33ba4482b84beb91d7e1",
->>>>>>> 80d5659b
     "packages": [
         {
             "name": "aehlke/tag-it",
@@ -2143,18 +2139,6 @@
         },
         {
             "name": "react/cache",
-<<<<<<< HEAD
-            "version": "v1.1.1",
-            "source": {
-                "type": "git",
-                "url": "https://github.com/reactphp/cache.git",
-                "reference": "4bf736a2cccec7298bdf745db77585966fc2ca7e"
-            },
-            "dist": {
-                "type": "zip",
-                "url": "https://api.github.com/repos/reactphp/cache/zipball/4bf736a2cccec7298bdf745db77585966fc2ca7e",
-                "reference": "4bf736a2cccec7298bdf745db77585966fc2ca7e",
-=======
             "version": "v1.1.0",
             "source": {
                 "type": "git",
@@ -2165,7 +2149,6 @@
                 "type": "zip",
                 "url": "https://api.github.com/repos/reactphp/cache/zipball/44a568925556b0bd8cacc7b49fb0f1cf0d706a0c",
                 "reference": "44a568925556b0bd8cacc7b49fb0f1cf0d706a0c",
->>>>>>> 80d5659b
                 "shasum": ""
             },
             "require": {
@@ -2224,9 +2207,6 @@
                     "type": "github"
                 }
             ],
-<<<<<<< HEAD
-            "time": "2021-02-02T06:47:52+00:00"
-=======
             "time": "2020-09-18T12:12:35+00:00"
         },
         {
@@ -2283,7 +2263,6 @@
                 "udp"
             ],
             "time": "2019-07-10T10:04:15+00:00"
->>>>>>> 80d5659b
         },
         {
             "name": "react/dns",
@@ -3428,18 +3407,6 @@
         },
         {
             "name": "symfony/options-resolver",
-<<<<<<< HEAD
-            "version": "v4.4.19",
-            "source": {
-                "type": "git",
-                "url": "https://github.com/symfony/options-resolver.git",
-                "reference": "cd8c6a2778d5f8b5e8fc4b7abdf126790b5d5095"
-            },
-            "dist": {
-                "type": "zip",
-                "url": "https://api.github.com/repos/symfony/options-resolver/zipball/cd8c6a2778d5f8b5e8fc4b7abdf126790b5d5095",
-                "reference": "cd8c6a2778d5f8b5e8fc4b7abdf126790b5d5095",
-=======
             "version": "v4.4.18",
             "source": {
                 "type": "git",
@@ -3450,7 +3417,6 @@
                 "type": "zip",
                 "url": "https://api.github.com/repos/symfony/options-resolver/zipball/157a252222251310fe50c71012b4e72f01325850",
                 "reference": "157a252222251310fe50c71012b4e72f01325850",
->>>>>>> 80d5659b
                 "shasum": ""
             },
             "require": {
@@ -3479,7 +3445,7 @@
                     "homepage": "https://symfony.com/contributors"
                 }
             ],
-            "description": "Provides an improved replacement for the array_replace PHP function",
+            "description": "Symfony OptionsResolver Component",
             "homepage": "https://symfony.com",
             "keywords": [
                 "config",
@@ -3500,11 +3466,7 @@
                     "type": "tidelift"
                 }
             ],
-<<<<<<< HEAD
-            "time": "2021-01-27T09:09:26+00:00"
-=======
             "time": "2020-10-24T11:50:19+00:00"
->>>>>>> 80d5659b
         },
         {
             "name": "symfony/polyfill-intl-idn",
@@ -4028,73 +3990,6 @@
                 }
             ],
             "time": "2020-10-24T10:57:07+00:00"
-<<<<<<< HEAD
-        },
-        {
-            "name": "szymach/c-pchart",
-            "version": "v2.0.12",
-            "source": {
-                "type": "git",
-                "url": "https://github.com/szymach/c-pchart.git",
-                "reference": "f5fad68b303f65225db1a3d3f4bb58aea7a418b4"
-            },
-            "dist": {
-                "type": "zip",
-                "url": "https://api.github.com/repos/szymach/c-pchart/zipball/f5fad68b303f65225db1a3d3f4bb58aea7a418b4",
-                "reference": "f5fad68b303f65225db1a3d3f4bb58aea7a418b4",
-                "shasum": ""
-            },
-            "require": {
-                "ext-gd": "*",
-                "php": ">=5.4"
-            },
-            "require-dev": {
-                "codeception/codeception": "^2.3",
-                "phpunit/phpunit": "^4.8|6.1",
-                "squizlabs/php_codesniffer": "^2.8|3.0"
-            },
-            "type": "project",
-            "extra": {
-                "branch-alias": {
-                    "dev-master": "2.0.x-dev"
-                }
-            },
-            "autoload": {
-                "psr-4": {
-                    "CpChart\\": "src/"
-                },
-                "files": [
-                    "src/Resources/data/constants.php"
-                ]
-            },
-            "notification-url": "https://packagist.org/downloads/",
-            "license": [
-                "GPL-3.0-only"
-            ],
-            "authors": [
-                {
-                    "name": "Jean-Damien Pogolotti",
-                    "homepage": "http://www.pchart.net",
-                    "role": "Creator of the original pChart library"
-                },
-                {
-                    "name": "Piotr Szymaszek",
-                    "homepage": "https://github.com/szymach",
-                    "role": "Developer of the CpChart wrapper package"
-                }
-            ],
-            "description": "Port of \"pChart\" library into PHP 5",
-            "homepage": "https://github.com/szymach/c-pchart",
-            "keywords": [
-                "CpChart",
-                "c-pChart",
-                "charts",
-                "pchart",
-                "statistics"
-            ],
-            "time": "2019-07-26T22:48:01+00:00"
-=======
->>>>>>> 80d5659b
         },
         {
             "name": "tightenco/collect",
