--- conflicted
+++ resolved
@@ -1197,16 +1197,16 @@
         },
         {
             "name": "endroid/qr-code",
-            "version": "4.1.2",
+            "version": "4.1.3",
             "source": {
                 "type": "git",
                 "url": "https://github.com/endroid/qr-code.git",
-                "reference": "9ed4de3c62fdee12a6bf2a63549da27bd0b1436f"
-            },
-            "dist": {
-                "type": "zip",
-                "url": "https://api.github.com/repos/endroid/qr-code/zipball/9ed4de3c62fdee12a6bf2a63549da27bd0b1436f",
-                "reference": "9ed4de3c62fdee12a6bf2a63549da27bd0b1436f",
+                "reference": "35141df51e11f4a13bc74d33737b6bfbeb456159"
+            },
+            "dist": {
+                "type": "zip",
+                "url": "https://api.github.com/repos/endroid/qr-code/zipball/35141df51e11f4a13bc74d33737b6bfbeb456159",
+                "reference": "35141df51e11f4a13bc74d33737b6bfbeb456159",
                 "shasum": ""
             },
             "require": {
@@ -1257,7 +1257,7 @@
             ],
             "support": {
                 "issues": "https://github.com/endroid/qr-code/issues",
-                "source": "https://github.com/endroid/qr-code/tree/4.1.2"
+                "source": "https://github.com/endroid/qr-code/tree/4.1.3"
             },
             "funding": [
                 {
@@ -1265,7 +1265,7 @@
                     "type": "github"
                 }
             ],
-            "time": "2021-04-19T21:54:50+00:00"
+            "time": "2021-04-26T21:00:37+00:00"
         },
         {
             "name": "evenement/evenement",
@@ -1796,27 +1796,6 @@
                 "source": "https://github.com/JamesHeinrich/getID3/tree/master"
             },
             "time": "2021-04-16T16:46:20+00:00"
-<<<<<<< HEAD
-=======
-        },
-        {
-            "name": "jeromeetienne/jquery-qrcode",
-            "version": "dev-master",
-            "source": {
-                "type": "git",
-                "url": "https://github.com/jeromeetienne/jquery-qrcode.git",
-                "reference": "master"
-            },
-            "type": "component",
-            "extra": {
-                "component": {
-                    "scripts": [
-                        "src/jquery.qrcode.js",
-                        "src/qrcode.js"
-                    ]
-                }
-            }
->>>>>>> 5b09dcf7
         },
         {
             "name": "jwilsson/spotify-web-api-php",
@@ -3000,7 +2979,6 @@
             "time": "2020-11-27T14:49:42+00:00"
         },
         {
-<<<<<<< HEAD
             "name": "php-http/guzzle6-adapter",
             "version": "v2.0.2",
             "source": {
@@ -3012,19 +2990,6 @@
                 "type": "zip",
                 "url": "https://api.github.com/repos/php-http/guzzle6-adapter/zipball/9d1a45eb1c59f12574552e81fb295e9e53430a56",
                 "reference": "9d1a45eb1c59f12574552e81fb295e9e53430a56",
-=======
-            "name": "php-di/php-di",
-            "version": "6.3.2",
-            "source": {
-                "type": "git",
-                "url": "https://github.com/PHP-DI/PHP-DI.git",
-                "reference": "12a15cc288bbc89896dd80ce5a36731781613ba2"
-            },
-            "dist": {
-                "type": "zip",
-                "url": "https://api.github.com/repos/PHP-DI/PHP-DI/zipball/12a15cc288bbc89896dd80ce5a36731781613ba2",
-                "reference": "12a15cc288bbc89896dd80ce5a36731781613ba2",
->>>>>>> 5b09dcf7
                 "shasum": ""
             },
             "require": {
@@ -3058,26 +3023,7 @@
             "license": [
                 "MIT"
             ],
-<<<<<<< HEAD
-            "authors": [
-=======
-            "description": "The dependency injection container for humans",
-            "homepage": "https://php-di.org/",
-            "keywords": [
-                "PSR-11",
-                "container",
-                "container-interop",
-                "dependency injection",
-                "di",
-                "ioc",
-                "psr11"
-            ],
-            "support": {
-                "issues": "https://github.com/PHP-DI/PHP-DI/issues",
-                "source": "https://github.com/PHP-DI/PHP-DI/tree/6.3.2"
-            },
-            "funding": [
->>>>>>> 5b09dcf7
+            "authors": [
                 {
                     "name": "David de Boer",
                     "email": "david@ddeboer.nl"
@@ -3087,7 +3033,6 @@
                     "email": "mark.sagikazar@gmail.com"
                 }
             ],
-<<<<<<< HEAD
             "description": "Guzzle 6 HTTP Adapter",
             "homepage": "http://httplug.io",
             "keywords": [
@@ -3099,9 +3044,6 @@
                 "source": "https://github.com/php-http/guzzle6-adapter/tree/v2.0.2"
             },
             "time": "2021-03-02T10:52:33+00:00"
-=======
-            "time": "2021-04-20T12:24:31+00:00"
->>>>>>> 5b09dcf7
         },
         {
             "name": "php-http/httplug",
@@ -3445,16 +3387,16 @@
         },
         {
             "name": "phpstan/phpstan",
-            "version": "0.12.84",
+            "version": "0.12.85",
             "source": {
                 "type": "git",
                 "url": "https://github.com/phpstan/phpstan.git",
-                "reference": "9c43f15da8798c8f30a4b099e6a94530a558cfd5"
-            },
-            "dist": {
-                "type": "zip",
-                "url": "https://api.github.com/repos/phpstan/phpstan/zipball/9c43f15da8798c8f30a4b099e6a94530a558cfd5",
-                "reference": "9c43f15da8798c8f30a4b099e6a94530a558cfd5",
+                "reference": "20e6333c0067875ad7697cd8acdf245c6ef69d03"
+            },
+            "dist": {
+                "type": "zip",
+                "url": "https://api.github.com/repos/phpstan/phpstan/zipball/20e6333c0067875ad7697cd8acdf245c6ef69d03",
+                "reference": "20e6333c0067875ad7697cd8acdf245c6ef69d03",
                 "shasum": ""
             },
             "require": {
@@ -3485,7 +3427,7 @@
             "description": "PHPStan - PHP Static Analysis Tool",
             "support": {
                 "issues": "https://github.com/phpstan/phpstan/issues",
-                "source": "https://github.com/phpstan/phpstan/tree/0.12.84"
+                "source": "https://github.com/phpstan/phpstan/tree/0.12.85"
             },
             "funding": [
                 {
@@ -3501,7 +3443,7 @@
                     "type": "tidelift"
                 }
             ],
-            "time": "2021-04-19T17:10:54+00:00"
+            "time": "2021-04-27T14:13:16+00:00"
         },
         {
             "name": "pklauzinski/jscroll",
