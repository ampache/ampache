{
    "_readme": [
        "This file locks the dependencies of your project to a known state",
        "Read more about it at https://getcomposer.org/doc/01-basic-usage.md#installing-dependencies",
        "This file is @generated automatically"
    ],
    "content-hash": "1a55748702cf508bd02cafa69af22413",
    "packages": [
        {
            "name": "adhocore/cli",
            "version": "0.9.0",
            "source": {
                "type": "git",
                "url": "https://github.com/adhocore/php-cli.git",
                "reference": "319c7dd0092c0346d9ad03366cc13d3491b57e34"
            },
            "dist": {
                "type": "zip",
                "url": "https://api.github.com/repos/adhocore/php-cli/zipball/319c7dd0092c0346d9ad03366cc13d3491b57e34",
                "reference": "319c7dd0092c0346d9ad03366cc13d3491b57e34",
                "shasum": ""
            },
            "require": {
                "php": ">=7.0"
            },
            "require-dev": {
                "phpunit/phpunit": "^6.0"
            },
            "type": "library",
            "autoload": {
                "psr-4": {
                    "Ahc\\Cli\\": "src/"
                }
            },
            "notification-url": "https://packagist.org/downloads/",
            "license": [
                "MIT"
            ],
            "authors": [
                {
                    "name": "Jitendra Adhikari",
                    "email": "jiten.adhikary@gmail.com"
                }
            ],
            "description": "Command line interface library for PHP",
            "keywords": [
                "PHP7",
                "argument-parser",
                "argv-parser",
                "cli",
                "cli-action",
                "cli-app",
                "cli-color",
                "cli-option",
                "cli-writer",
                "command",
                "console",
                "console-app",
                "php-cli",
                "stream-input",
                "stream-output"
            ],
            "support": {
                "issues": "https://github.com/adhocore/php-cli/issues",
                "source": "https://github.com/adhocore/php-cli/tree/0.9.0"
            },
            "funding": [
                {
                    "url": "https://paypal.me/ji10",
                    "type": "custom"
                }
            ],
            "time": "2021-01-06T00:25:50+00:00"
        },
        {
            "name": "aehlke/tag-it",
            "version": "2.0",
            "source": {
                "type": "git",
                "url": "https://github.com/aehlke/tag-it.git",
                "reference": "v2.0"
            },
            "type": "component",
            "extra": {
                "component": {
                    "scripts": [
                        "js/tag-it.js"
                    ],
                    "styles": [
                        "css/jquery.tagit.css"
                    ],
                    "files": [
                        "js/tag-it.min.js"
                    ]
                }
            }
        },
        {
            "name": "ampache/ampacheapi-php",
            "version": "1.0.1",
            "source": {
                "type": "git",
                "url": "https://github.com/ampache/ampacheapi-php.git",
                "reference": "7185626d7bf806e9b25927a66dbca5d9ce64d319"
            },
            "dist": {
                "type": "zip",
                "url": "https://api.github.com/repos/ampache/ampacheapi-php/zipball/7185626d7bf806e9b25927a66dbca5d9ce64d319",
                "reference": "7185626d7bf806e9b25927a66dbca5d9ce64d319",
                "shasum": ""
            },
            "require": {
                "php": ">=5.4.0"
            },
            "type": "library",
            "autoload": {
                "psr-4": {
                    "AmpacheApi\\": "src/"
                }
            },
            "notification-url": "https://packagist.org/downloads/",
            "license": [
                "AGPL-3.0"
            ],
            "description": "Ampache API PHP Library.",
            "homepage": "https://github.com/ampache/ampacheapi-php",
            "keywords": [
                "ampache",
                "api",
                "library"
            ],
            "support": {
                "issues": "https://github.com/ampache/ampacheapi-php/issues",
                "source": "https://github.com/ampache/ampacheapi-php/tree/master"
            },
            "time": "2016-01-21T20:36:19+00:00"
        },
        {
            "name": "aterrien/jQuery-Knob",
            "version": "1.2.11",
            "source": {
                "type": "git",
                "url": "https://github.com/aterrien/jQuery-Knob.git",
                "reference": "1.2.11"
            },
            "type": "component",
            "extra": {
                "component": {
                    "scripts": [
                        "js/jquery.knob.js"
                    ]
                }
            }
        },
        {
            "name": "bacon/bacon-qr-code",
            "version": "2.0.3",
            "source": {
                "type": "git",
                "url": "https://github.com/Bacon/BaconQrCode.git",
                "reference": "3e9d791b67d0a2912922b7b7c7312f4b37af41e4"
            },
            "dist": {
                "type": "zip",
                "url": "https://api.github.com/repos/Bacon/BaconQrCode/zipball/3e9d791b67d0a2912922b7b7c7312f4b37af41e4",
                "reference": "3e9d791b67d0a2912922b7b7c7312f4b37af41e4",
                "shasum": ""
            },
            "require": {
                "dasprid/enum": "^1.0.3",
                "ext-iconv": "*",
                "php": "^7.1 || ^8.0"
            },
            "require-dev": {
                "phly/keep-a-changelog": "^1.4",
                "phpunit/phpunit": "^7 | ^8 | ^9",
                "squizlabs/php_codesniffer": "^3.4"
            },
            "suggest": {
                "ext-imagick": "to generate QR code images"
            },
            "type": "library",
            "autoload": {
                "psr-4": {
                    "BaconQrCode\\": "src/"
                }
            },
            "notification-url": "https://packagist.org/downloads/",
            "license": [
                "BSD-2-Clause"
            ],
            "authors": [
                {
                    "name": "Ben Scholzen 'DASPRiD'",
                    "email": "mail@dasprids.de",
                    "homepage": "https://dasprids.de/",
                    "role": "Developer"
                }
            ],
            "description": "BaconQrCode is a QR code generator for PHP.",
            "homepage": "https://github.com/Bacon/BaconQrCode",
            "support": {
                "issues": "https://github.com/Bacon/BaconQrCode/issues",
                "source": "https://github.com/Bacon/BaconQrCode/tree/2.0.3"
            },
            "time": "2020-10-30T02:02:47+00:00"
        },
        {
            "name": "blueimp/jQuery-File-Upload",
            "version": "v10.2.0",
            "source": {
                "type": "git",
                "url": "https://github.com/blueimp/jQuery-File-Upload.git",
                "reference": "v10.2.0"
            },
            "type": "component",
            "extra": {
                "component": {
                    "scripts": [
                        "js/jquery.fileupload.js",
                        "js/jquery.iframe-transport.js"
                    ],
                    "files": [
                        "js/jquery.fileupload.js",
                        "js/jquery.iframe-transport.js"
                    ]
                }
            }
        },
        {
            "name": "cboden/ratchet",
            "version": "v0.4.3",
            "source": {
                "type": "git",
                "url": "https://github.com/ratchetphp/Ratchet.git",
                "reference": "466a0ecc83209c75b76645eb823401b5c52e5f21"
            },
            "dist": {
                "type": "zip",
                "url": "https://api.github.com/repos/ratchetphp/Ratchet/zipball/466a0ecc83209c75b76645eb823401b5c52e5f21",
                "reference": "466a0ecc83209c75b76645eb823401b5c52e5f21",
                "shasum": ""
            },
            "require": {
                "guzzlehttp/psr7": "^1.0",
                "php": ">=5.4.2",
                "ratchet/rfc6455": "^0.3",
                "react/socket": "^1.0 || ^0.8 || ^0.7 || ^0.6 || ^0.5",
                "symfony/http-foundation": "^2.6|^3.0|^4.0|^5.0",
                "symfony/routing": "^2.6|^3.0|^4.0|^5.0"
            },
            "require-dev": {
                "phpunit/phpunit": "~4.8"
            },
            "type": "library",
            "autoload": {
                "psr-4": {
                    "Ratchet\\": "src/Ratchet"
                }
            },
            "notification-url": "https://packagist.org/downloads/",
            "license": [
                "MIT"
            ],
            "authors": [
                {
                    "name": "Chris Boden",
                    "email": "cboden@gmail.com",
                    "role": "Developer"
                },
                {
                    "name": "Matt Bonneau",
                    "role": "Developer"
                }
            ],
            "description": "PHP WebSocket library",
            "homepage": "http://socketo.me",
            "keywords": [
                "Ratchet",
                "WebSockets",
                "server",
                "sockets",
                "websocket"
            ],
            "support": {
                "chat": "https://gitter.im/reactphp/reactphp",
                "issues": "https://github.com/ratchetphp/Ratchet/issues",
                "source": "https://github.com/ratchetphp/Ratchet/tree/master"
            },
            "time": "2020-07-07T15:50:14+00:00"
        },
        {
            "name": "clue/multicast-react",
            "version": "v1.1.0",
            "source": {
                "type": "git",
                "url": "https://github.com/clue/reactphp-multicast.git",
                "reference": "a81d0b945a453548e573b2b644077036fa4e5601"
            },
            "dist": {
                "type": "zip",
                "url": "https://api.github.com/repos/clue/reactphp-multicast/zipball/a81d0b945a453548e573b2b644077036fa4e5601",
                "reference": "a81d0b945a453548e573b2b644077036fa4e5601",
                "shasum": ""
            },
            "require": {
                "php": ">=5.3",
                "react/datagram": "~1.0",
                "react/event-loop": "^1.0 || ^0.5 || ^0.4 || ^0.3"
            },
            "require-dev": {
                "clue/hexdump": "0.2.*",
                "phpunit/phpunit": "^9.3 ||^6.0 || ^5.7 || ^4.8.35"
            },
            "suggest": {
                "ext-sockets": "Requires PHP 5.4+ and the low level socket API for listening on multicast addresses (socket options to send IGMP announcements)"
            },
            "type": "library",
            "autoload": {
                "psr-4": {
                    "Clue\\React\\Multicast\\": "src/"
                }
            },
            "notification-url": "https://packagist.org/downloads/",
            "license": [
                "MIT"
            ],
            "authors": [
                {
                    "name": "Christian Lück",
                    "email": "christian@clue.engineering"
                }
            ],
            "description": "Simple, event-driven multicast UDP message client and server for ReactPHP.",
            "homepage": "https://github.com/clue/reactphp-multicast",
            "keywords": [
                "async",
                "mcast",
                "multicast",
                "reactphp",
                "udp"
            ],
            "support": {
                "issues": "https://github.com/clue/reactphp-multicast/issues",
                "source": "https://github.com/clue/reactphp-multicast/tree/v1.1.0"
            },
            "funding": [
                {
                    "url": "https://clue.engineering/support",
                    "type": "custom"
                },
                {
                    "url": "https://github.com/clue",
                    "type": "github"
                }
            ],
            "time": "2020-12-06T15:24:48+00:00"
        },
        {
            "name": "components/bootstrap",
            "version": "3.4.1",
            "source": {
                "type": "git",
                "url": "https://github.com/components/bootstrap.git",
                "reference": "427f4d414fc6ae8385aee02b7efc8e391eb141ad"
            },
            "dist": {
                "type": "zip",
                "url": "https://api.github.com/repos/components/bootstrap/zipball/427f4d414fc6ae8385aee02b7efc8e391eb141ad",
                "reference": "427f4d414fc6ae8385aee02b7efc8e391eb141ad",
                "shasum": ""
            },
            "require": {
                "components/jquery": "1.9.1 - 3"
            },
            "suggest": {
                "components/bootstrap-default": "Provide a theme for Bootstrap as components/bootstrap only provides the CSS as file assets"
            },
            "type": "component",
            "extra": {
                "component": {
                    "scripts": [
                        "js/bootstrap.js"
                    ],
                    "files": [
                        "js/*.js",
                        "css/*.css",
                        "css/*.map",
                        "fonts/*",
                        "less/mixins/*.less",
                        "less/*.less"
                    ],
                    "shim": {
                        "deps": [
                            "jquery"
                        ]
                    }
                }
            },
            "notification-url": "https://packagist.org/downloads/",
            "license": [
                "MIT"
            ],
            "authors": [
                {
                    "name": "Jacob Thornton",
                    "email": "jacobthornton@gmail.com"
                },
                {
                    "name": "Mark Otto",
                    "email": "markdotto@gmail.com"
                }
            ],
            "description": "The most popular front-end framework for developing responsive, mobile first projects on the web.",
            "homepage": "http://getbootstrap.com",
            "keywords": [
                "css",
                "framework",
                "front-end",
                "less",
                "mobile-first",
                "responsive",
                "web"
            ],
            "support": {
                "issues": "https://github.com/components/bootstrap/issues",
                "source": "https://github.com/components/bootstrap/tree/3.4.1"
            },
            "time": "2019-05-08T19:36:29+00:00"
        },
        {
            "name": "components/jquery",
            "version": "2.2.4",
            "source": {
                "type": "git",
                "url": "https://github.com/components/jquery.git",
                "reference": "981036fcb56668433a7eb0d1e71190324b4574df"
            },
            "dist": {
                "type": "zip",
                "url": "https://api.github.com/repos/components/jquery/zipball/981036fcb56668433a7eb0d1e71190324b4574df",
                "reference": "981036fcb56668433a7eb0d1e71190324b4574df",
                "shasum": ""
            },
            "type": "component",
            "extra": {
                "component": {
                    "scripts": [
                        "jquery.js"
                    ],
                    "files": [
                        "jquery.min.js",
                        "jquery.min.map",
                        "jquery-migrate.js",
                        "jquery-migrate.min.js"
                    ]
                }
            },
            "notification-url": "https://packagist.org/downloads/",
            "license": [
                "MIT"
            ],
            "authors": [
                {
                    "name": "John Resig",
                    "email": "jeresig@gmail.com"
                }
            ],
            "description": "jQuery JavaScript Library",
            "homepage": "http://jquery.com",
            "support": {
                "forum": "http://forum.jquery.com",
                "irc": "irc://irc.freenode.org/jquery",
                "issues": "http://bugs.jquery.com",
                "source": "https://github.com/jquery/jquery",
                "wiki": "http://docs.jquery.com/"
            },
            "time": "2016-05-25T06:43:59+00:00"
        },
        {
            "name": "components/jqueryui",
            "version": "1.12.1",
            "source": {
                "type": "git",
                "url": "https://github.com/components/jqueryui.git",
                "reference": "44ecf3794cc56b65954cc19737234a3119d036cc"
            },
            "dist": {
                "type": "zip",
                "url": "https://api.github.com/repos/components/jqueryui/zipball/44ecf3794cc56b65954cc19737234a3119d036cc",
                "reference": "44ecf3794cc56b65954cc19737234a3119d036cc",
                "shasum": ""
            },
            "require": {
                "components/jquery": ">=1.6"
            },
            "type": "component",
            "extra": {
                "component": {
                    "name": "jquery-ui",
                    "scripts": [
                        "jquery-ui.js"
                    ],
                    "files": [
                        "ui/**",
                        "themes/**",
                        "jquery-ui.min.js"
                    ],
                    "shim": {
                        "deps": [
                            "jquery"
                        ],
                        "exports": "jQuery"
                    }
                }
            },
            "notification-url": "https://packagist.org/downloads/",
            "license": [
                "MIT"
            ],
            "authors": [
                {
                    "name": "jQuery UI Team",
                    "homepage": "http://jqueryui.com/about"
                },
                {
                    "name": "Joern Zaefferer",
                    "email": "joern.zaefferer@gmail.com",
                    "homepage": "http://bassistance.de"
                },
                {
                    "name": "Scott Gonzalez",
                    "email": "scott.gonzalez@gmail.com",
                    "homepage": "http://scottgonzalez.com"
                },
                {
                    "name": "Kris Borchers",
                    "email": "kris.borchers@gmail.com",
                    "homepage": "http://krisborchers.com"
                },
                {
                    "name": "Mike Sherov",
                    "email": "mike.sherov@gmail.com",
                    "homepage": "http://mike.sherov.com"
                },
                {
                    "name": "TJ VanToll",
                    "email": "tj.vantoll@gmail.com",
                    "homepage": "http://tjvantoll.com"
                },
                {
                    "name": "Corey Frang",
                    "email": "gnarf37@gmail.com",
                    "homepage": "http://gnarf.net"
                },
                {
                    "name": "Felix Nagel",
                    "email": "info@felixnagel.com",
                    "homepage": "http://www.felixnagel.com"
                }
            ],
            "description": "jQuery UI is a curated set of user interface interactions, effects, widgets, and themes built on top of the jQuery JavaScript Library. Whether you're building highly interactive web applications or you just need to add a date picker to a form control, jQuery UI is the perfect choice.",
            "support": {
                "issues": "https://github.com/components/jqueryui/issues",
                "source": "https://github.com/components/jqueryui/tree/master"
            },
            "time": "2016-09-16T05:47:55+00:00"
        },
        {
            "name": "composer/installers",
            "version": "v1.11.0",
            "source": {
                "type": "git",
                "url": "https://github.com/composer/installers.git",
                "reference": "ae03311f45dfe194412081526be2e003960df74b"
            },
            "dist": {
                "type": "zip",
                "url": "https://api.github.com/repos/composer/installers/zipball/ae03311f45dfe194412081526be2e003960df74b",
                "reference": "ae03311f45dfe194412081526be2e003960df74b",
                "shasum": ""
            },
            "require": {
                "composer-plugin-api": "^1.0 || ^2.0"
            },
            "replace": {
                "roundcube/plugin-installer": "*",
                "shama/baton": "*"
            },
            "require-dev": {
                "composer/composer": "1.6.* || ^2.0",
                "composer/semver": "^1 || ^3",
                "phpstan/phpstan": "^0.12.55",
                "phpstan/phpstan-phpunit": "^0.12.16",
                "symfony/phpunit-bridge": "^4.2 || ^5",
                "symfony/process": "^2.3"
            },
            "type": "composer-plugin",
            "extra": {
                "class": "Composer\\Installers\\Plugin",
                "branch-alias": {
                    "dev-main": "1.x-dev"
                }
            },
            "autoload": {
                "psr-4": {
                    "Composer\\Installers\\": "src/Composer/Installers"
                }
            },
            "notification-url": "https://packagist.org/downloads/",
            "license": [
                "MIT"
            ],
            "authors": [
                {
                    "name": "Kyle Robinson Young",
                    "email": "kyle@dontkry.com",
                    "homepage": "https://github.com/shama"
                }
            ],
            "description": "A multi-framework Composer library installer",
            "homepage": "https://composer.github.io/installers/",
            "keywords": [
                "Craft",
                "Dolibarr",
                "Eliasis",
                "Hurad",
                "ImageCMS",
                "Kanboard",
                "Lan Management System",
                "MODX Evo",
                "MantisBT",
                "Mautic",
                "Maya",
                "OXID",
                "Plentymarkets",
                "Porto",
                "RadPHP",
                "SMF",
                "Starbug",
                "Thelia",
                "Whmcs",
                "WolfCMS",
                "agl",
                "aimeos",
                "annotatecms",
                "attogram",
                "bitrix",
                "cakephp",
                "chef",
                "cockpit",
                "codeigniter",
                "concrete5",
                "croogo",
                "dokuwiki",
                "drupal",
                "eZ Platform",
                "elgg",
                "expressionengine",
                "fuelphp",
                "grav",
                "installer",
                "itop",
                "joomla",
                "known",
                "kohana",
                "laravel",
                "lavalite",
                "lithium",
                "magento",
                "majima",
                "mako",
                "mediawiki",
                "miaoxing",
                "modulework",
                "modx",
                "moodle",
                "osclass",
                "phpbb",
                "piwik",
                "ppi",
                "processwire",
                "puppet",
                "pxcms",
                "reindex",
                "roundcube",
                "shopware",
                "silverstripe",
                "sydes",
                "sylius",
                "symfony",
                "tastyigniter",
                "typo3",
                "wordpress",
                "yawik",
                "zend",
                "zikula"
            ],
            "support": {
                "issues": "https://github.com/composer/installers/issues",
                "source": "https://github.com/composer/installers/tree/v1.11.0"
            },
            "funding": [
                {
                    "url": "https://packagist.com",
                    "type": "custom"
                },
                {
                    "url": "https://github.com/composer",
                    "type": "github"
                },
                {
                    "url": "https://tidelift.com/funding/github/packagist/composer/composer",
                    "type": "tidelift"
                }
            ],
            "time": "2021-04-28T06:42:17+00:00"
        },
        {
            "name": "composer/package-versions-deprecated",
            "version": "1.11.99.1",
            "source": {
                "type": "git",
                "url": "https://github.com/composer/package-versions-deprecated.git",
                "reference": "7413f0b55a051e89485c5cb9f765fe24bb02a7b6"
            },
            "dist": {
                "type": "zip",
                "url": "https://api.github.com/repos/composer/package-versions-deprecated/zipball/7413f0b55a051e89485c5cb9f765fe24bb02a7b6",
                "reference": "7413f0b55a051e89485c5cb9f765fe24bb02a7b6",
                "shasum": ""
            },
            "require": {
                "composer-plugin-api": "^1.1.0 || ^2.0",
                "php": "^7 || ^8"
            },
            "replace": {
                "ocramius/package-versions": "1.11.99"
            },
            "require-dev": {
                "composer/composer": "^1.9.3 || ^2.0@dev",
                "ext-zip": "^1.13",
                "phpunit/phpunit": "^6.5 || ^7"
            },
            "type": "composer-plugin",
            "extra": {
                "class": "PackageVersions\\Installer",
                "branch-alias": {
                    "dev-master": "1.x-dev"
                }
            },
            "autoload": {
                "psr-4": {
                    "PackageVersions\\": "src/PackageVersions"
                }
            },
            "notification-url": "https://packagist.org/downloads/",
            "license": [
                "MIT"
            ],
            "authors": [
                {
                    "name": "Marco Pivetta",
                    "email": "ocramius@gmail.com"
                },
                {
                    "name": "Jordi Boggiano",
                    "email": "j.boggiano@seld.be"
                }
            ],
            "description": "Composer plugin that provides efficient querying for installed package versions (no runtime IO)",
            "support": {
                "issues": "https://github.com/composer/package-versions-deprecated/issues",
                "source": "https://github.com/composer/package-versions-deprecated/tree/1.11.99.1"
            },
            "funding": [
                {
                    "url": "https://packagist.com",
                    "type": "custom"
                },
                {
                    "url": "https://github.com/composer",
                    "type": "github"
                },
                {
                    "url": "https://tidelift.com/funding/github/packagist/composer/composer",
                    "type": "tidelift"
                }
            ],
            "time": "2020-11-11T10:22:58+00:00"
        },
        {
            "name": "dasprid/enum",
            "version": "1.0.3",
            "source": {
                "type": "git",
                "url": "https://github.com/DASPRiD/Enum.git",
                "reference": "5abf82f213618696dda8e3bf6f64dd042d8542b2"
            },
            "dist": {
                "type": "zip",
                "url": "https://api.github.com/repos/DASPRiD/Enum/zipball/5abf82f213618696dda8e3bf6f64dd042d8542b2",
                "reference": "5abf82f213618696dda8e3bf6f64dd042d8542b2",
                "shasum": ""
            },
            "require-dev": {
                "phpunit/phpunit": "^7 | ^8 | ^9",
                "squizlabs/php_codesniffer": "^3.4"
            },
            "type": "library",
            "autoload": {
                "psr-4": {
                    "DASPRiD\\Enum\\": "src/"
                }
            },
            "notification-url": "https://packagist.org/downloads/",
            "license": [
                "BSD-2-Clause"
            ],
            "authors": [
                {
                    "name": "Ben Scholzen 'DASPRiD'",
                    "email": "mail@dasprids.de",
                    "homepage": "https://dasprids.de/",
                    "role": "Developer"
                }
            ],
            "description": "PHP 7.1 enum implementation",
            "keywords": [
                "enum",
                "map"
            ],
            "support": {
                "issues": "https://github.com/DASPRiD/Enum/issues",
                "source": "https://github.com/DASPRiD/Enum/tree/1.0.3"
            },
            "time": "2020-10-02T16:03:48+00:00"
        },
        {
            "name": "doctrine/cache",
            "version": "1.11.2",
            "source": {
                "type": "git",
                "url": "https://github.com/doctrine/cache.git",
                "reference": "9c53086695937c50c47936ed86d96150ffbcf60d"
            },
            "dist": {
                "type": "zip",
                "url": "https://api.github.com/repos/doctrine/cache/zipball/9c53086695937c50c47936ed86d96150ffbcf60d",
                "reference": "9c53086695937c50c47936ed86d96150ffbcf60d",
                "shasum": ""
            },
            "require": {
                "php": "~7.1 || ^8.0"
            },
            "conflict": {
                "doctrine/common": ">2.2,<2.4",
                "psr/cache": ">=3"
            },
            "require-dev": {
                "alcaeus/mongo-php-adapter": "^1.1",
                "cache/integration-tests": "dev-master",
                "doctrine/coding-standard": "^8.0",
                "mongodb/mongodb": "^1.1",
                "phpunit/phpunit": "^7.0 || ^8.0 || ^9.0",
                "predis/predis": "~1.0",
                "psr/cache": "^1.0 || ^2.0",
                "symfony/cache": "^4.4 || ^5.2"
            },
            "suggest": {
                "alcaeus/mongo-php-adapter": "Required to use legacy MongoDB driver"
            },
            "type": "library",
            "autoload": {
                "psr-4": {
                    "Doctrine\\Common\\Cache\\": "lib/Doctrine/Common/Cache"
                }
            },
            "notification-url": "https://packagist.org/downloads/",
            "license": [
                "MIT"
            ],
            "authors": [
                {
                    "name": "Guilherme Blanco",
                    "email": "guilhermeblanco@gmail.com"
                },
                {
                    "name": "Roman Borschel",
                    "email": "roman@code-factory.org"
                },
                {
                    "name": "Benjamin Eberlei",
                    "email": "kontakt@beberlei.de"
                },
                {
                    "name": "Jonathan Wage",
                    "email": "jonwage@gmail.com"
                },
                {
                    "name": "Johannes Schmitt",
                    "email": "schmittjoh@gmail.com"
                }
            ],
            "description": "PHP Doctrine Cache library is a popular cache implementation that supports many different drivers such as redis, memcache, apc, mongodb and others.",
            "homepage": "https://www.doctrine-project.org/projects/cache.html",
            "keywords": [
                "abstraction",
                "apcu",
                "cache",
                "caching",
                "couchdb",
                "memcached",
                "php",
                "redis",
                "xcache"
            ],
            "support": {
                "issues": "https://github.com/doctrine/cache/issues",
                "source": "https://github.com/doctrine/cache/tree/1.11.2"
            },
            "funding": [
                {
                    "url": "https://www.doctrine-project.org/sponsorship.html",
                    "type": "custom"
                },
                {
                    "url": "https://www.patreon.com/phpdoctrine",
                    "type": "patreon"
                },
                {
                    "url": "https://tidelift.com/funding/github/packagist/doctrine%2Fcache",
                    "type": "tidelift"
                }
            ],
            "time": "2021-05-20T14:57:29+00:00"
        },
        {
            "name": "doctrine/dbal",
            "version": "3.1.0",
            "source": {
                "type": "git",
                "url": "https://github.com/doctrine/dbal.git",
                "reference": "5ba62e7e40df119424866064faf2cef66cb5232a"
            },
            "dist": {
                "type": "zip",
                "url": "https://api.github.com/repos/doctrine/dbal/zipball/5ba62e7e40df119424866064faf2cef66cb5232a",
                "reference": "5ba62e7e40df119424866064faf2cef66cb5232a",
                "shasum": ""
            },
            "require": {
                "composer/package-versions-deprecated": "^1.11.99",
                "doctrine/cache": "^1.0",
                "doctrine/deprecations": "^0.5.3",
                "doctrine/event-manager": "^1.0",
                "php": "^7.3 || ^8.0"
            },
            "require-dev": {
                "doctrine/coding-standard": "8.2.0",
                "jetbrains/phpstorm-stubs": "2020.2",
                "phpstan/phpstan": "0.12.81",
                "phpstan/phpstan-strict-rules": "^0.12.2",
                "phpunit/phpunit": "9.5.0",
                "psalm/plugin-phpunit": "0.13.0",
                "squizlabs/php_codesniffer": "3.6.0",
                "symfony/console": "^2.0.5|^3.0|^4.0|^5.0",
                "vimeo/psalm": "4.6.4"
            },
            "suggest": {
                "symfony/console": "For helpful console commands such as SQL execution and import of files."
            },
            "bin": [
                "bin/doctrine-dbal"
            ],
            "type": "library",
            "autoload": {
                "psr-4": {
                    "Doctrine\\DBAL\\": "src"
                }
            },
            "notification-url": "https://packagist.org/downloads/",
            "license": [
                "MIT"
            ],
            "authors": [
                {
                    "name": "Guilherme Blanco",
                    "email": "guilhermeblanco@gmail.com"
                },
                {
                    "name": "Roman Borschel",
                    "email": "roman@code-factory.org"
                },
                {
                    "name": "Benjamin Eberlei",
                    "email": "kontakt@beberlei.de"
                },
                {
                    "name": "Jonathan Wage",
                    "email": "jonwage@gmail.com"
                }
            ],
            "description": "Powerful PHP database abstraction layer (DBAL) with many features for database schema introspection and management.",
            "homepage": "https://www.doctrine-project.org/projects/dbal.html",
            "keywords": [
                "abstraction",
                "database",
                "db2",
                "dbal",
                "mariadb",
                "mssql",
                "mysql",
                "oci8",
                "oracle",
                "pdo",
                "pgsql",
                "postgresql",
                "queryobject",
                "sasql",
                "sql",
                "sqlite",
                "sqlserver",
                "sqlsrv"
            ],
            "support": {
                "issues": "https://github.com/doctrine/dbal/issues",
                "source": "https://github.com/doctrine/dbal/tree/3.1.0"
            },
            "funding": [
                {
                    "url": "https://www.doctrine-project.org/sponsorship.html",
                    "type": "custom"
                },
                {
                    "url": "https://www.patreon.com/phpdoctrine",
                    "type": "patreon"
                },
                {
                    "url": "https://tidelift.com/funding/github/packagist/doctrine%2Fdbal",
                    "type": "tidelift"
                }
            ],
            "time": "2021-04-19T17:51:23+00:00"
        },
        {
            "name": "doctrine/deprecations",
            "version": "v0.5.3",
            "source": {
                "type": "git",
                "url": "https://github.com/doctrine/deprecations.git",
                "reference": "9504165960a1f83cc1480e2be1dd0a0478561314"
            },
            "dist": {
                "type": "zip",
                "url": "https://api.github.com/repos/doctrine/deprecations/zipball/9504165960a1f83cc1480e2be1dd0a0478561314",
                "reference": "9504165960a1f83cc1480e2be1dd0a0478561314",
                "shasum": ""
            },
            "require": {
                "php": "^7.1|^8.0"
            },
            "require-dev": {
                "doctrine/coding-standard": "^6.0|^7.0|^8.0",
                "phpunit/phpunit": "^7.0|^8.0|^9.0",
                "psr/log": "^1.0"
            },
            "suggest": {
                "psr/log": "Allows logging deprecations via PSR-3 logger implementation"
            },
            "type": "library",
            "autoload": {
                "psr-4": {
                    "Doctrine\\Deprecations\\": "lib/Doctrine/Deprecations"
                }
            },
            "notification-url": "https://packagist.org/downloads/",
            "license": [
                "MIT"
            ],
            "description": "A small layer on top of trigger_error(E_USER_DEPRECATED) or PSR-3 logging with options to disable all deprecations or selectively for packages.",
            "homepage": "https://www.doctrine-project.org/",
            "support": {
                "issues": "https://github.com/doctrine/deprecations/issues",
                "source": "https://github.com/doctrine/deprecations/tree/v0.5.3"
            },
            "time": "2021-03-21T12:59:47+00:00"
        },
        {
            "name": "doctrine/event-manager",
            "version": "1.1.1",
            "source": {
                "type": "git",
                "url": "https://github.com/doctrine/event-manager.git",
                "reference": "41370af6a30faa9dc0368c4a6814d596e81aba7f"
            },
            "dist": {
                "type": "zip",
                "url": "https://api.github.com/repos/doctrine/event-manager/zipball/41370af6a30faa9dc0368c4a6814d596e81aba7f",
                "reference": "41370af6a30faa9dc0368c4a6814d596e81aba7f",
                "shasum": ""
            },
            "require": {
                "php": "^7.1 || ^8.0"
            },
            "conflict": {
                "doctrine/common": "<2.9@dev"
            },
            "require-dev": {
                "doctrine/coding-standard": "^6.0",
                "phpunit/phpunit": "^7.0"
            },
            "type": "library",
            "extra": {
                "branch-alias": {
                    "dev-master": "1.0.x-dev"
                }
            },
            "autoload": {
                "psr-4": {
                    "Doctrine\\Common\\": "lib/Doctrine/Common"
                }
            },
            "notification-url": "https://packagist.org/downloads/",
            "license": [
                "MIT"
            ],
            "authors": [
                {
                    "name": "Guilherme Blanco",
                    "email": "guilhermeblanco@gmail.com"
                },
                {
                    "name": "Roman Borschel",
                    "email": "roman@code-factory.org"
                },
                {
                    "name": "Benjamin Eberlei",
                    "email": "kontakt@beberlei.de"
                },
                {
                    "name": "Jonathan Wage",
                    "email": "jonwage@gmail.com"
                },
                {
                    "name": "Johannes Schmitt",
                    "email": "schmittjoh@gmail.com"
                },
                {
                    "name": "Marco Pivetta",
                    "email": "ocramius@gmail.com"
                }
            ],
            "description": "The Doctrine Event Manager is a simple PHP event system that was built to be used with the various Doctrine projects.",
            "homepage": "https://www.doctrine-project.org/projects/event-manager.html",
            "keywords": [
                "event",
                "event dispatcher",
                "event manager",
                "event system",
                "events"
            ],
            "support": {
                "issues": "https://github.com/doctrine/event-manager/issues",
                "source": "https://github.com/doctrine/event-manager/tree/1.1.x"
            },
            "funding": [
                {
                    "url": "https://www.doctrine-project.org/sponsorship.html",
                    "type": "custom"
                },
                {
                    "url": "https://www.patreon.com/phpdoctrine",
                    "type": "patreon"
                },
                {
                    "url": "https://tidelift.com/funding/github/packagist/doctrine%2Fevent-manager",
                    "type": "tidelift"
                }
            ],
            "time": "2020-05-29T18:28:51+00:00"
        },
        {
            "name": "endroid/qr-code",
            "version": "4.1.4",
            "source": {
                "type": "git",
                "url": "https://github.com/endroid/qr-code.git",
                "reference": "f38ff0d968788aef0ddefb957062024b4ea521e1"
            },
            "dist": {
                "type": "zip",
                "url": "https://api.github.com/repos/endroid/qr-code/zipball/f38ff0d968788aef0ddefb957062024b4ea521e1",
                "reference": "f38ff0d968788aef0ddefb957062024b4ea521e1",
                "shasum": ""
            },
            "require": {
                "bacon/bacon-qr-code": "^2.0",
                "php": "^7.3||^8.0"
            },
            "require-dev": {
                "endroid/quality": "dev-master",
                "ext-gd": "*",
                "khanamiryan/qrcode-detector-decoder": "^1.0.4",
                "setasign/fpdf": "^1.8.2"
            },
            "suggest": {
                "ext-gd": "Enables you to write PNG images",
                "khanamiryan/qrcode-detector-decoder": "Enables you to use the image validator",
                "roave/security-advisories": "Makes sure package versions with known security issues are not installed",
                "setasign/fpdf": "Enables you to use the PDF writer"
            },
            "type": "library",
            "extra": {
                "branch-alias": {
                    "dev-master": "4.x-dev"
                }
            },
            "autoload": {
                "psr-4": {
                    "Endroid\\QrCode\\": "src/"
                }
            },
            "notification-url": "https://packagist.org/downloads/",
            "license": [
                "MIT"
            ],
            "authors": [
                {
                    "name": "Jeroen van den Enden",
                    "email": "info@endroid.nl"
                }
            ],
            "description": "Endroid QR Code",
            "homepage": "https://github.com/endroid/qr-code",
            "keywords": [
                "code",
                "endroid",
                "php",
                "qr",
                "qrcode"
            ],
            "support": {
                "issues": "https://github.com/endroid/qr-code/issues",
                "source": "https://github.com/endroid/qr-code/tree/4.1.4"
            },
            "funding": [
                {
                    "url": "https://github.com/endroid",
                    "type": "github"
                }
            ],
            "time": "2021-05-08T14:30:54+00:00"
        },
        {
            "name": "evenement/evenement",
            "version": "v2.1.0",
            "source": {
                "type": "git",
                "url": "https://github.com/igorw/evenement.git",
                "reference": "6ba9a777870ab49f417e703229d53931ed40fd7a"
            },
            "dist": {
                "type": "zip",
                "url": "https://api.github.com/repos/igorw/evenement/zipball/6ba9a777870ab49f417e703229d53931ed40fd7a",
                "reference": "6ba9a777870ab49f417e703229d53931ed40fd7a",
                "shasum": ""
            },
            "require": {
                "php": ">=5.4.0"
            },
            "require-dev": {
                "phpunit/phpunit": "^6.0||^5.7||^4.8.35"
            },
            "type": "library",
            "extra": {
                "branch-alias": {
                    "dev-master": "2.0-dev"
                }
            },
            "autoload": {
                "psr-0": {
                    "Evenement": "src"
                }
            },
            "notification-url": "https://packagist.org/downloads/",
            "license": [
                "MIT"
            ],
            "authors": [
                {
                    "name": "Igor Wiedler",
                    "email": "igor@wiedler.ch"
                }
            ],
            "description": "Événement is a very simple event dispatching library for PHP",
            "keywords": [
                "event-dispatcher",
                "event-emitter"
            ],
            "support": {
                "issues": "https://github.com/igorw/evenement/issues",
                "source": "https://github.com/igorw/evenement/tree/master"
            },
            "time": "2017-07-17T17:39:19+00:00"
        },
        {
            "name": "gettext/gettext",
            "version": "v4.8.4",
            "source": {
                "type": "git",
                "url": "https://github.com/php-gettext/Gettext.git",
                "reference": "58bc0f7f37e78efb0f9758f93d4a0f669f0f84a1"
            },
            "dist": {
                "type": "zip",
                "url": "https://api.github.com/repos/php-gettext/Gettext/zipball/58bc0f7f37e78efb0f9758f93d4a0f669f0f84a1",
                "reference": "58bc0f7f37e78efb0f9758f93d4a0f669f0f84a1",
                "shasum": ""
            },
            "require": {
                "gettext/languages": "^2.3",
                "php": ">=5.4.0"
            },
            "require-dev": {
                "illuminate/view": "*",
                "phpunit/phpunit": "^4.8|^5.7|^6.5",
                "squizlabs/php_codesniffer": "^3.0",
                "symfony/yaml": "~2",
                "twig/extensions": "*",
                "twig/twig": "^1.31|^2.0"
            },
            "suggest": {
                "illuminate/view": "Is necessary if you want to use the Blade extractor",
                "symfony/yaml": "Is necessary if you want to use the Yaml extractor/generator",
                "twig/extensions": "Is necessary if you want to use the Twig extractor",
                "twig/twig": "Is necessary if you want to use the Twig extractor"
            },
            "type": "library",
            "autoload": {
                "psr-4": {
                    "Gettext\\": "src"
                }
            },
            "notification-url": "https://packagist.org/downloads/",
            "license": [
                "MIT"
            ],
            "authors": [
                {
                    "name": "Oscar Otero",
                    "email": "oom@oscarotero.com",
                    "homepage": "http://oscarotero.com",
                    "role": "Developer"
                }
            ],
            "description": "PHP gettext manager",
            "homepage": "https://github.com/oscarotero/Gettext",
            "keywords": [
                "JS",
                "gettext",
                "i18n",
                "mo",
                "po",
                "translation"
            ],
            "support": {
                "email": "oom@oscarotero.com",
                "issues": "https://github.com/oscarotero/Gettext/issues",
                "source": "https://github.com/php-gettext/Gettext/tree/v4.8.4"
            },
            "funding": [
                {
                    "url": "https://paypal.me/oscarotero",
                    "type": "custom"
                },
                {
                    "url": "https://github.com/oscarotero",
                    "type": "github"
                },
                {
                    "url": "https://www.patreon.com/misteroom",
                    "type": "patreon"
                }
            ],
            "time": "2021-03-10T19:35:49+00:00"
        },
        {
            "name": "gettext/languages",
            "version": "2.6.0",
            "source": {
                "type": "git",
                "url": "https://github.com/php-gettext/Languages.git",
                "reference": "38ea0482f649e0802e475f0ed19fa993bcb7a618"
            },
            "dist": {
                "type": "zip",
                "url": "https://api.github.com/repos/php-gettext/Languages/zipball/38ea0482f649e0802e475f0ed19fa993bcb7a618",
                "reference": "38ea0482f649e0802e475f0ed19fa993bcb7a618",
                "shasum": ""
            },
            "require": {
                "php": ">=5.3"
            },
            "require-dev": {
                "friendsofphp/php-cs-fixer": "^2.16.0",
                "phpunit/phpunit": "^4.8 || ^5.7 || ^6.5 || ^7.5 || ^8.4"
            },
            "bin": [
                "bin/export-plural-rules"
            ],
            "type": "library",
            "autoload": {
                "psr-4": {
                    "Gettext\\Languages\\": "src/"
                }
            },
            "notification-url": "https://packagist.org/downloads/",
            "license": [
                "MIT"
            ],
            "authors": [
                {
                    "name": "Michele Locati",
                    "email": "mlocati@gmail.com",
                    "role": "Developer"
                }
            ],
            "description": "gettext languages with plural rules",
            "homepage": "https://github.com/php-gettext/Languages",
            "keywords": [
                "cldr",
                "i18n",
                "internationalization",
                "l10n",
                "language",
                "languages",
                "localization",
                "php",
                "plural",
                "plural rules",
                "plurals",
                "translate",
                "translations",
                "unicode"
            ],
            "support": {
                "issues": "https://github.com/php-gettext/Languages/issues",
                "source": "https://github.com/php-gettext/Languages/tree/2.6.0"
            },
            "time": "2019-11-13T10:30:21+00:00"
        },
        {
            "name": "guzzlehttp/guzzle",
            "version": "6.5.5",
            "source": {
                "type": "git",
                "url": "https://github.com/guzzle/guzzle.git",
                "reference": "9d4290de1cfd701f38099ef7e183b64b4b7b0c5e"
            },
            "dist": {
                "type": "zip",
                "url": "https://api.github.com/repos/guzzle/guzzle/zipball/9d4290de1cfd701f38099ef7e183b64b4b7b0c5e",
                "reference": "9d4290de1cfd701f38099ef7e183b64b4b7b0c5e",
                "shasum": ""
            },
            "require": {
                "ext-json": "*",
                "guzzlehttp/promises": "^1.0",
                "guzzlehttp/psr7": "^1.6.1",
                "php": ">=5.5",
                "symfony/polyfill-intl-idn": "^1.17.0"
            },
            "require-dev": {
                "ext-curl": "*",
                "phpunit/phpunit": "^4.8.35 || ^5.7 || ^6.4 || ^7.0",
                "psr/log": "^1.1"
            },
            "suggest": {
                "psr/log": "Required for using the Log middleware"
            },
            "type": "library",
            "extra": {
                "branch-alias": {
                    "dev-master": "6.5-dev"
                }
            },
            "autoload": {
                "psr-4": {
                    "GuzzleHttp\\": "src/"
                },
                "files": [
                    "src/functions_include.php"
                ]
            },
            "notification-url": "https://packagist.org/downloads/",
            "license": [
                "MIT"
            ],
            "authors": [
                {
                    "name": "Michael Dowling",
                    "email": "mtdowling@gmail.com",
                    "homepage": "https://github.com/mtdowling"
                }
            ],
            "description": "Guzzle is a PHP HTTP client library",
            "homepage": "http://guzzlephp.org/",
            "keywords": [
                "client",
                "curl",
                "framework",
                "http",
                "http client",
                "rest",
                "web service"
            ],
            "support": {
                "issues": "https://github.com/guzzle/guzzle/issues",
                "source": "https://github.com/guzzle/guzzle/tree/6.5"
            },
            "time": "2020-06-16T21:01:06+00:00"
        },
        {
            "name": "guzzlehttp/promises",
            "version": "1.4.1",
            "source": {
                "type": "git",
                "url": "https://github.com/guzzle/promises.git",
                "reference": "8e7d04f1f6450fef59366c399cfad4b9383aa30d"
            },
            "dist": {
                "type": "zip",
                "url": "https://api.github.com/repos/guzzle/promises/zipball/8e7d04f1f6450fef59366c399cfad4b9383aa30d",
                "reference": "8e7d04f1f6450fef59366c399cfad4b9383aa30d",
                "shasum": ""
            },
            "require": {
                "php": ">=5.5"
            },
            "require-dev": {
                "symfony/phpunit-bridge": "^4.4 || ^5.1"
            },
            "type": "library",
            "extra": {
                "branch-alias": {
                    "dev-master": "1.4-dev"
                }
            },
            "autoload": {
                "psr-4": {
                    "GuzzleHttp\\Promise\\": "src/"
                },
                "files": [
                    "src/functions_include.php"
                ]
            },
            "notification-url": "https://packagist.org/downloads/",
            "license": [
                "MIT"
            ],
            "authors": [
                {
                    "name": "Michael Dowling",
                    "email": "mtdowling@gmail.com",
                    "homepage": "https://github.com/mtdowling"
                }
            ],
            "description": "Guzzle promises library",
            "keywords": [
                "promise"
            ],
            "support": {
                "issues": "https://github.com/guzzle/promises/issues",
                "source": "https://github.com/guzzle/promises/tree/1.4.1"
            },
            "time": "2021-03-07T09:25:29+00:00"
        },
        {
            "name": "guzzlehttp/psr7",
            "version": "1.8.2",
            "source": {
                "type": "git",
                "url": "https://github.com/guzzle/psr7.git",
                "reference": "dc960a912984efb74d0a90222870c72c87f10c91"
            },
            "dist": {
                "type": "zip",
                "url": "https://api.github.com/repos/guzzle/psr7/zipball/dc960a912984efb74d0a90222870c72c87f10c91",
                "reference": "dc960a912984efb74d0a90222870c72c87f10c91",
                "shasum": ""
            },
            "require": {
                "php": ">=5.4.0",
                "psr/http-message": "~1.0",
                "ralouphie/getallheaders": "^2.0.5 || ^3.0.0"
            },
            "provide": {
                "psr/http-message-implementation": "1.0"
            },
            "require-dev": {
                "ext-zlib": "*",
                "phpunit/phpunit": "~4.8.36 || ^5.7.27 || ^6.5.14 || ^7.5.20 || ^8.5.8 || ^9.3.10"
            },
            "suggest": {
                "laminas/laminas-httphandlerrunner": "Emit PSR-7 responses"
            },
            "type": "library",
            "extra": {
                "branch-alias": {
                    "dev-master": "1.7-dev"
                }
            },
            "autoload": {
                "psr-4": {
                    "GuzzleHttp\\Psr7\\": "src/"
                },
                "files": [
                    "src/functions_include.php"
                ]
            },
            "notification-url": "https://packagist.org/downloads/",
            "license": [
                "MIT"
            ],
            "authors": [
                {
                    "name": "Michael Dowling",
                    "email": "mtdowling@gmail.com",
                    "homepage": "https://github.com/mtdowling"
                },
                {
                    "name": "Tobias Schultze",
                    "homepage": "https://github.com/Tobion"
                }
            ],
            "description": "PSR-7 message implementation that also provides common utility methods",
            "keywords": [
                "http",
                "message",
                "psr-7",
                "request",
                "response",
                "stream",
                "uri",
                "url"
            ],
            "support": {
                "issues": "https://github.com/guzzle/psr7/issues",
                "source": "https://github.com/guzzle/psr7/tree/1.8.2"
            },
            "time": "2021-04-26T09:17:50+00:00"
        },
        {
            "name": "happyworm/jplayer",
            "version": "2.9.2",
            "source": {
                "type": "git",
                "url": "https://github.com/happyworm/jPlayer.git",
                "reference": "34e55cd7694552447bd0dbc38d886fdc96df0d06"
            },
            "dist": {
                "type": "zip",
                "url": "https://api.github.com/repos/happyworm/jPlayer/zipball/34e55cd7694552447bd0dbc38d886fdc96df0d06",
                "reference": "34e55cd7694552447bd0dbc38d886fdc96df0d06",
                "shasum": ""
            },
            "require": {
                "robloach/component-installer": "*"
            },
            "suggest": {
                "components/jquery": ">=1.7.2"
            },
            "type": "component",
            "extra": {
                "component": {
                    "scripts": [
                        "dist/jplayer/jquery.jplayer.js"
                    ],
                    "files": [
                        "dist"
                    ],
                    "shim": {
                        "deps": [
                            "jquery"
                        ]
                    }
                }
            },
            "notification-url": "https://packagist.org/downloads/",
            "license": [
                "MIT"
            ],
            "authors": [
                {
                    "name": "Mark J Panaghiston",
                    "email": "markp@happyworm.com"
                }
            ],
            "description": "jPlayer allows you to create a media player with a consistent interface and experience across all browsers.",
            "homepage": "http://jplayer.org/",
            "keywords": [
                "HTML5",
                "audio",
                "jplayer",
                "media",
                "player",
                "streaming",
                "video"
            ],
            "support": {
                "issues": "https://github.com/happyworm/jPlayer/issues",
                "source": "https://github.com/happyworm/jPlayer/tree/master"
            },
            "time": "2014-12-15T00:55:35+00:00"
        },
        {
            "name": "james-heinrich/getid3",
            "version": "dev-master",
            "source": {
                "type": "git",
                "url": "https://github.com/JamesHeinrich/getID3.git",
                "reference": "ee705f24c7c47863a16dc60e1396c610f715e777"
            },
            "dist": {
                "type": "zip",
                "url": "https://api.github.com/repos/JamesHeinrich/getID3/zipball/ee705f24c7c47863a16dc60e1396c610f715e777",
                "reference": "ee705f24c7c47863a16dc60e1396c610f715e777",
                "shasum": ""
            },
            "require": {
                "php": ">=5.3.0"
            },
            "require-dev": {
                "php-parallel-lint/php-parallel-lint": "^1.0"
            },
            "suggest": {
                "ext-SimpleXML": "SimpleXML extension is required to analyze RIFF/WAV/BWF audio files (also requires `ext-libxml`).",
                "ext-com_dotnet": "COM extension is required when loading files larger than 2GB on Windows.",
                "ext-ctype": "ctype extension is required when loading files larger than 2GB on 32-bit PHP (also on 64-bit PHP on Windows) or executing `getid3_lib::CopyTagsToComments`.",
                "ext-dba": "DBA extension is required to use the DBA database as a cache storage.",
                "ext-exif": "EXIF extension is required for graphic modules.",
                "ext-iconv": "iconv extension is required to work with different character sets (when `ext-mbstring` is not available).",
                "ext-json": "JSON extension is required to analyze Apple Quicktime videos.",
                "ext-libxml": "libxml extension is required to analyze RIFF/WAV/BWF audio files.",
                "ext-mbstring": "mbstring extension is required to work with different character sets.",
                "ext-mysql": "MySQL extension is required to use the MySQL database as a cache storage (deprecated in PHP 5.5, removed in PHP >= 7.0, use `ext-mysqli` instead).",
                "ext-mysqli": "MySQLi extension is required to use the MySQL database as a cache storage.",
                "ext-rar": "RAR extension is required for RAR archive module.",
                "ext-sqlite3": "SQLite3 extension is required to use the SQLite3 database as a cache storage.",
                "ext-xml": "XML extension is required for graphic modules to analyze the XML metadata.",
                "ext-zlib": "Zlib extension is required for archive modules and compressed metadata."
            },
            "default-branch": true,
            "type": "library",
            "extra": {
                "branch-alias": {
                    "dev-master": "1.9.x-dev"
                }
            },
            "autoload": {
                "classmap": [
                    "getid3/"
                ]
            },
            "notification-url": "https://packagist.org/downloads/",
            "license": [
                "GPL-1.0-or-later",
                "LGPL-3.0-only",
                "MPL-2.0"
            ],
            "description": "PHP script that extracts useful information from popular multimedia file formats",
            "homepage": "https://www.getid3.org/",
            "keywords": [
                "codecs",
                "php",
                "tags"
            ],
            "support": {
                "issues": "https://github.com/JamesHeinrich/getID3/issues",
                "source": "https://github.com/JamesHeinrich/getID3/tree/master"
            },
            "time": "2021-05-15T18:51:29+00:00"
<<<<<<< HEAD
=======
        },
        {
            "name": "jeromeetienne/jquery-qrcode",
            "version": "dev-master",
            "source": {
                "type": "git",
                "url": "https://github.com/jeromeetienne/jquery-qrcode.git",
                "reference": "master"
            },
            "type": "component",
            "extra": {
                "component": {
                    "scripts": [
                        "src/jquery.qrcode.js",
                        "src/qrcode.js"
                    ]
                }
            }
>>>>>>> e00d0053
        },
        {
            "name": "js-cookie/js-cookie",
            "version": "2.2.1",
            "source": {
                "type": "git",
                "url": "https://github.com/js-cookie/js-cookie.git",
                "reference": "v2.2.1"
            },
            "type": "component",
            "extra": {
                "component": {
                    "scripts": [
                        "src/js.cookie.js"
                    ]
                }
            }
        },
        {
            "name": "jwilsson/spotify-web-api-php",
            "version": "4.3.0",
            "source": {
                "type": "git",
                "url": "https://github.com/jwilsson/spotify-web-api-php.git",
                "reference": "adcea818d7a850dc42202def000f818c0207b512"
            },
            "dist": {
                "type": "zip",
                "url": "https://api.github.com/repos/jwilsson/spotify-web-api-php/zipball/adcea818d7a850dc42202def000f818c0207b512",
                "reference": "adcea818d7a850dc42202def000f818c0207b512",
                "shasum": ""
            },
            "require": {
                "ext-curl": "*",
                "php": "^7.2 || ^8.0"
            },
            "require-dev": {
                "php-coveralls/php-coveralls": "^2.0",
                "phpunit/phpunit": "^8.5",
                "squizlabs/php_codesniffer": "^3.0"
            },
            "type": "library",
            "autoload": {
                "psr-4": {
                    "SpotifyWebAPI\\": "src/"
                }
            },
            "notification-url": "https://packagist.org/downloads/",
            "license": [
                "MIT"
            ],
            "authors": [
                {
                    "name": "Jonathan Wilsson",
                    "email": "jonathan.wilsson@gmail.com"
                }
            ],
            "description": "A PHP wrapper for Spotify's Web API.",
            "homepage": "https://github.com/jwilsson/spotify-web-api-php",
            "keywords": [
                "spotify"
            ],
            "support": {
                "issues": "https://github.com/jwilsson/spotify-web-api-php/issues",
                "source": "https://github.com/jwilsson/spotify-web-api-php/tree/4.3.0"
            },
            "time": "2021-03-28T12:27:47+00:00"
        },
        {
            "name": "kriswallsmith/assetic",
            "version": "v1.0.5",
            "source": {
                "type": "git",
                "url": "https://github.com/kriswallsmith/assetic.git",
                "reference": "8ab3638325af9cd144242765494a9dc9b53ab430"
            },
            "dist": {
                "type": "zip",
                "url": "https://api.github.com/repos/kriswallsmith/assetic/zipball/8ab3638325af9cd144242765494a9dc9b53ab430",
                "reference": "8ab3638325af9cd144242765494a9dc9b53ab430",
                "shasum": ""
            },
            "require": {
                "php": ">=5.3.1"
            },
            "type": "library",
            "autoload": {
                "psr-0": {
                    "Assetic": "src/"
                }
            },
            "notification-url": "https://packagist.org/downloads/",
            "license": [
                "MIT"
            ],
            "authors": [
                {
                    "name": "Kris Wallsmith",
                    "email": "kris.wallsmith@gmail.com",
                    "homepage": "http://kriswallsmith.net/"
                }
            ],
            "description": "Asset Management for PHP",
            "homepage": "https://github.com/kriswallsmith/assetic",
            "keywords": [
                "assets",
                "compression",
                "minification"
            ],
            "support": {
                "issues": "https://github.com/kriswallsmith/assetic/issues",
                "source": "https://github.com/kriswallsmith/assetic/tree/1.0.x"
            },
            "time": "2014-12-12T05:07:58+00:00"
        },
        {
            "name": "krixon/xbmc-php-rpc",
            "version": "dev-master",
            "source": {
                "type": "git",
                "url": "https://github.com/krixon/xbmc-php-rpc.git",
                "reference": "master"
            },
            "type": "library",
            "autoload": {
                "classmap": [
                    "."
                ]
            }
        },
        {
            "name": "kumailht/responsive-elements",
            "version": "dev-master",
            "source": {
                "type": "git",
                "url": "https://github.com/kumailht/responsive-elements.git",
                "reference": "master"
            },
            "type": "component",
            "extra": {
                "component": {
                    "scripts": [
                        "responsive-elements.js"
                    ]
                }
            }
        },
        {
            "name": "kunalvarma05/dropbox-php-sdk",
            "version": "v0.2.1",
            "source": {
                "type": "git",
                "url": "https://github.com/kunalvarma05/dropbox-php-sdk.git",
                "reference": "27036f20b7eeb59d5e559e03d4280851f6eb789b"
            },
            "dist": {
                "type": "zip",
                "url": "https://api.github.com/repos/kunalvarma05/dropbox-php-sdk/zipball/27036f20b7eeb59d5e559e03d4280851f6eb789b",
                "reference": "27036f20b7eeb59d5e559e03d4280851f6eb789b",
                "shasum": ""
            },
            "require": {
                "guzzlehttp/guzzle": "~6.0",
                "tightenco/collect": "^5.2"
            },
            "require-dev": {
                "phpunit/phpunit": "^6.0"
            },
            "type": "library",
            "autoload": {
                "psr-4": {
                    "Kunnu\\Dropbox\\": "src/Dropbox"
                }
            },
            "notification-url": "https://packagist.org/downloads/",
            "license": [
                "MIT"
            ],
            "authors": [
                {
                    "name": "Kunal Varma",
                    "email": "kunalvarma05@gmail.com"
                }
            ],
            "description": "Dropbox PHP API V2 SDK (Unofficial)",
            "keywords": [
                "api",
                "client",
                "dropbox",
                "php",
                "sdk",
                "unofficial"
            ],
            "support": {
                "issues": "https://github.com/kunalvarma05/dropbox-php-sdk/issues",
                "source": "https://github.com/kunalvarma05/dropbox-php-sdk/tree/master"
            },
            "time": "2017-06-26T09:37:16+00:00"
        },
        {
            "name": "laminas/laminas-httphandlerrunner",
            "version": "1.4.0",
            "source": {
                "type": "git",
                "url": "https://github.com/laminas/laminas-httphandlerrunner.git",
                "reference": "6a2dd33e4166469ade07ad1283b45924383b224b"
            },
            "dist": {
                "type": "zip",
                "url": "https://api.github.com/repos/laminas/laminas-httphandlerrunner/zipball/6a2dd33e4166469ade07ad1283b45924383b224b",
                "reference": "6a2dd33e4166469ade07ad1283b45924383b224b",
                "shasum": ""
            },
            "require": {
                "laminas/laminas-zendframework-bridge": "^1.0",
                "php": "^7.3 || ~8.0.0",
                "psr/http-message": "^1.0",
                "psr/http-message-implementation": "^1.0",
                "psr/http-server-handler": "^1.0"
            },
            "replace": {
                "zendframework/zend-httphandlerrunner": "^1.1.0"
            },
            "require-dev": {
                "laminas/laminas-coding-standard": "~1.0.0",
                "laminas/laminas-diactoros": "^2.1.1",
                "phpunit/phpunit": "^9.3",
                "psalm/plugin-phpunit": "^0.15.1",
                "vimeo/psalm": "^4.6"
            },
            "type": "library",
            "extra": {
                "laminas": {
                    "config-provider": "Laminas\\HttpHandlerRunner\\ConfigProvider"
                }
            },
            "autoload": {
                "psr-4": {
                    "Laminas\\HttpHandlerRunner\\": "src/"
                }
            },
            "notification-url": "https://packagist.org/downloads/",
            "license": [
                "BSD-3-Clause"
            ],
            "description": "Execute PSR-15 RequestHandlerInterface instances and emit responses they generate.",
            "homepage": "https://laminas.dev",
            "keywords": [
                "components",
                "laminas",
                "mezzio",
                "psr-15",
                "psr-7"
            ],
            "support": {
                "chat": "https://laminas.dev/chat",
                "docs": "https://docs.laminas.dev/laminas-httphandlerrunner/",
                "forum": "https://discourse.laminas.dev",
                "issues": "https://github.com/laminas/laminas-httphandlerrunner/issues",
                "rss": "https://github.com/laminas/laminas-httphandlerrunner/releases.atom",
                "source": "https://github.com/laminas/laminas-httphandlerrunner"
            },
            "funding": [
                {
                    "url": "https://funding.communitybridge.org/projects/laminas-project",
                    "type": "community_bridge"
                }
            ],
            "time": "2021-04-08T13:52:56+00:00"
        },
        {
            "name": "laminas/laminas-zendframework-bridge",
            "version": "1.2.0",
            "source": {
                "type": "git",
                "url": "https://github.com/laminas/laminas-zendframework-bridge.git",
                "reference": "6cccbddfcfc742eb02158d6137ca5687d92cee32"
            },
            "dist": {
                "type": "zip",
                "url": "https://api.github.com/repos/laminas/laminas-zendframework-bridge/zipball/6cccbddfcfc742eb02158d6137ca5687d92cee32",
                "reference": "6cccbddfcfc742eb02158d6137ca5687d92cee32",
                "shasum": ""
            },
            "require": {
                "php": "^7.3 || ^8.0"
            },
            "require-dev": {
                "phpunit/phpunit": "^5.7 || ^6.5 || ^7.5 || ^8.1 || ^9.3",
                "psalm/plugin-phpunit": "^0.15.1",
                "squizlabs/php_codesniffer": "^3.5",
                "vimeo/psalm": "^4.6"
            },
            "type": "library",
            "extra": {
                "laminas": {
                    "module": "Laminas\\ZendFrameworkBridge"
                }
            },
            "autoload": {
                "files": [
                    "src/autoload.php"
                ],
                "psr-4": {
                    "Laminas\\ZendFrameworkBridge\\": "src//"
                }
            },
            "notification-url": "https://packagist.org/downloads/",
            "license": [
                "BSD-3-Clause"
            ],
            "description": "Alias legacy ZF class names to Laminas Project equivalents.",
            "keywords": [
                "ZendFramework",
                "autoloading",
                "laminas",
                "zf"
            ],
            "support": {
                "forum": "https://discourse.laminas.dev/",
                "issues": "https://github.com/laminas/laminas-zendframework-bridge/issues",
                "rss": "https://github.com/laminas/laminas-zendframework-bridge/releases.atom",
                "source": "https://github.com/laminas/laminas-zendframework-bridge"
            },
            "funding": [
                {
                    "url": "https://funding.communitybridge.org/projects/laminas-project",
                    "type": "community_bridge"
                }
            ],
            "time": "2021-02-25T21:54:58+00:00"
        },
        {
            "name": "league/event",
            "version": "3.0.0",
            "source": {
                "type": "git",
                "url": "https://github.com/thephpleague/event.git",
                "reference": "6d6d88d3c398f4e32995fccd4ec50a5bdaef131b"
            },
            "dist": {
                "type": "zip",
                "url": "https://api.github.com/repos/thephpleague/event/zipball/6d6d88d3c398f4e32995fccd4ec50a5bdaef131b",
                "reference": "6d6d88d3c398f4e32995fccd4ec50a5bdaef131b",
                "shasum": ""
            },
            "require": {
                "php": ">=7.2.0",
                "psr/event-dispatcher": "^1.0"
            },
            "provide": {
                "psr/event-dispatcher-implementation": "1.0"
            },
            "require-dev": {
                "friendsofphp/php-cs-fixer": "^2.16",
                "phpstan/phpstan": "^0.12.45",
                "phpunit/phpunit": "^8.5"
            },
            "type": "library",
            "extra": {
                "branch-alias": {
                    "dev-master": "3.0-dev"
                }
            },
            "autoload": {
                "psr-4": {
                    "League\\Event\\": "src/"
                }
            },
            "notification-url": "https://packagist.org/downloads/",
            "license": [
                "MIT"
            ],
            "authors": [
                {
                    "name": "Frank de Jonge",
                    "email": "info@frenky.net"
                }
            ],
            "description": "Event package",
            "keywords": [
                "emitter",
                "event",
                "listener"
            ],
            "support": {
                "issues": "https://github.com/thephpleague/event/issues",
                "source": "https://github.com/thephpleague/event/tree/3.0.0"
            },
            "time": "2020-09-29T17:42:28+00:00"
        },
        {
            "name": "maennchen/zipstream-php",
            "version": "v0.4.1",
            "source": {
                "type": "git",
                "url": "https://github.com/maennchen/ZipStream-PHP.git",
                "reference": "89e0cdb3c9ecabef4da988852003781a7802afb7"
            },
            "dist": {
                "type": "zip",
                "url": "https://api.github.com/repos/maennchen/ZipStream-PHP/zipball/89e0cdb3c9ecabef4da988852003781a7802afb7",
                "reference": "89e0cdb3c9ecabef4da988852003781a7802afb7",
                "shasum": ""
            },
            "require": {
                "ext-mbstring": "*",
                "php": ">= 5.6"
            },
            "require-dev": {
                "phpunit/phpunit": "4.3.*"
            },
            "type": "library",
            "autoload": {
                "psr-4": {
                    "ZipStream\\": "src/"
                }
            },
            "notification-url": "https://packagist.org/downloads/",
            "license": [
                "MIT"
            ],
            "authors": [
                {
                    "name": "Paul Duncan",
                    "email": "pabs@pablotron.org"
                },
                {
                    "name": "Jesse Donat",
                    "email": "donatj@gmail.com"
                },
                {
                    "name": "Jonatan Männchen",
                    "email": "jonatan@maennchen.ch"
                }
            ],
            "description": "ZipStream is a library for dynamically streaming dynamic zip files from PHP without writing to the disk at all on the server.",
            "keywords": [
                "stream",
                "zip"
            ],
            "support": {
                "issues": "https://github.com/maennchen/ZipStream-PHP/issues",
                "source": "https://github.com/maennchen/ZipStream-PHP/tree/master"
            },
            "time": "2016-09-13T10:29:17+00:00"
        },
        {
            "name": "mikealmond/musicbrainz",
            "version": "dev-master",
            "source": {
                "type": "git",
                "url": "https://github.com/mikealmond/MusicBrainz.git",
                "reference": "98d1aa1c57dbb609d71db9d3d1487a5729f149de"
            },
            "dist": {
                "type": "zip",
                "url": "https://api.github.com/repos/mikealmond/MusicBrainz/zipball/98d1aa1c57dbb609d71db9d3d1487a5729f149de",
                "reference": "98d1aa1c57dbb609d71db9d3d1487a5729f149de",
                "shasum": ""
            },
            "require": {
                "php": ">=5.3.8"
            },
            "require-dev": {
                "guzzle/guzzle": "~3.8.0",
                "phpunit/phpunit": "3.7.*"
            },
            "suggest": {
                "guzzle/guzzle": "Allows you to use the GuzzleHttpAdapter. You must install one of the supported adapters.",
                "rmccue/requests": "Allows you to use the RequestsHttpAdapter. You must install one of the supported adapters."
            },
            "default-branch": true,
            "type": "library",
            "extra": {
                "branch-alias": {
                    "dev-master": "0.2.x-dev"
                }
            },
            "autoload": {
                "psr-0": {
                    "MusicBrainz": "src/"
                }
            },
            "notification-url": "https://packagist.org/downloads/",
            "license": [
                "MIT"
            ],
            "authors": [
                {
                    "name": "Mike Almond",
                    "email": "mike.almond@gmail.com",
                    "homepage": "http://mikealmond.com",
                    "role": "Developer"
                }
            ],
            "description": "A PHP library for accessing the MusicBrainz API",
            "homepage": "https://github.com/mikealmond/musicbrainz",
            "keywords": [
                "api",
                "library",
                "musicbrainz",
                "php"
            ],
            "support": {
                "issues": "https://github.com/mikealmond/MusicBrainz/issues",
                "source": "https://github.com/mikealmond/MusicBrainz/tree/master"
            },
            "funding": [
                {
                    "url": "https://github.com/mikealmond",
                    "type": "github"
                }
            ],
            "time": "2020-02-14T19:39:17+00:00"
        },
        {
            "name": "moinax/tvdb",
            "version": "v1.0.6",
            "source": {
                "type": "git",
                "url": "https://github.com/Moinax/TvDb.git",
                "reference": "26f33df9e0ddf9b0b6ba9deeb43f1fa83b483085"
            },
            "dist": {
                "type": "zip",
                "url": "https://api.github.com/repos/Moinax/TvDb/zipball/26f33df9e0ddf9b0b6ba9deeb43f1fa83b483085",
                "reference": "26f33df9e0ddf9b0b6ba9deeb43f1fa83b483085",
                "shasum": ""
            },
            "require": {
                "php": ">=5.3.3"
            },
            "type": "library",
            "autoload": {
                "psr-0": {
                    "Moinax\\TvDb": "src"
                }
            },
            "notification-url": "https://packagist.org/downloads/",
            "license": [
                "MIT"
            ],
            "authors": [
                {
                    "name": "Moinax",
                    "email": "moinax@gmail.com"
                }
            ],
            "description": "PHPTVDB is a PHP library for accessing TV show information such as episodes, actors, showtimes and descriptions.",
            "homepage": "http://moinax.github.io/TvDb/",
            "keywords": [
                "api"
            ],
            "support": {
                "issues": "https://github.com/Moinax/TvDb/issues",
                "source": "https://github.com/Moinax/TvDb/tree/master"
            },
            "time": "2016-10-25T08:14:27+00:00"
        },
        {
            "name": "mptre/php-soundcloud",
            "version": "2.3.2",
            "source": {
                "type": "git",
                "url": "https://github.com/mptre/php-soundcloud.git",
                "reference": "v2.3.2"
            },
            "type": "library"
        },
        {
            "name": "nabil1337/case-helper",
            "version": "0.1.0",
            "source": {
                "type": "git",
                "url": "https://github.com/nabil1337/case-helper.git",
                "reference": "8cead5fe6470402d127ae0d759168f9778078992"
            },
            "dist": {
                "type": "zip",
                "url": "https://api.github.com/repos/nabil1337/case-helper/zipball/8cead5fe6470402d127ae0d759168f9778078992",
                "reference": "8cead5fe6470402d127ae0d759168f9778078992",
                "shasum": ""
            },
            "require-dev": {
                "phpunit/phpunit": "4.4.0"
            },
            "type": "library",
            "autoload": {
                "psr-4": {
                    "CaseHelper\\": "src/",
                    "CaseHelper\\Test\\": "tests/"
                }
            },
            "notification-url": "https://packagist.org/downloads/",
            "license": [
                "MIT"
            ],
            "description": "Easily convert between camelCase, PascalCase, kebab-case, snake_case, SCREAMING_SNAKE_CASE, Train-Case, and string case!",
            "support": {
                "issues": "https://github.com/nabil1337/case-helper/issues",
                "source": "https://github.com/nabil1337/case-helper/tree/master"
            },
            "time": "2014-12-06T02:33:17+00:00"
        },
        {
            "name": "nyholm/psr7",
            "version": "1.4.0",
            "source": {
                "type": "git",
                "url": "https://github.com/Nyholm/psr7.git",
                "reference": "23ae1f00fbc6a886cbe3062ca682391b9cc7c37b"
            },
            "dist": {
                "type": "zip",
                "url": "https://api.github.com/repos/Nyholm/psr7/zipball/23ae1f00fbc6a886cbe3062ca682391b9cc7c37b",
                "reference": "23ae1f00fbc6a886cbe3062ca682391b9cc7c37b",
                "shasum": ""
            },
            "require": {
                "php": ">=7.1",
                "php-http/message-factory": "^1.0",
                "psr/http-factory": "^1.0",
                "psr/http-message": "^1.0"
            },
            "provide": {
                "psr/http-factory-implementation": "1.0",
                "psr/http-message-implementation": "1.0"
            },
            "require-dev": {
                "http-interop/http-factory-tests": "^0.8",
                "php-http/psr7-integration-tests": "^1.0",
                "phpunit/phpunit": "^7.5 || 8.5 || 9.4",
                "symfony/error-handler": "^4.4"
            },
            "type": "library",
            "extra": {
                "branch-alias": {
                    "dev-master": "1.4-dev"
                }
            },
            "autoload": {
                "psr-4": {
                    "Nyholm\\Psr7\\": "src/"
                }
            },
            "notification-url": "https://packagist.org/downloads/",
            "license": [
                "MIT"
            ],
            "authors": [
                {
                    "name": "Tobias Nyholm",
                    "email": "tobias.nyholm@gmail.com"
                },
                {
                    "name": "Martijn van der Ven",
                    "email": "martijn@vanderven.se"
                }
            ],
            "description": "A fast PHP7 implementation of PSR-7",
            "homepage": "https://tnyholm.se",
            "keywords": [
                "psr-17",
                "psr-7"
            ],
            "support": {
                "issues": "https://github.com/Nyholm/psr7/issues",
                "source": "https://github.com/Nyholm/psr7/tree/1.4.0"
            },
            "funding": [
                {
                    "url": "https://github.com/Zegnat",
                    "type": "github"
                },
                {
                    "url": "https://github.com/nyholm",
                    "type": "github"
                }
            ],
            "time": "2021-02-18T15:41:32+00:00"
        },
        {
            "name": "nyholm/psr7-server",
            "version": "1.0.2",
            "source": {
                "type": "git",
                "url": "https://github.com/Nyholm/psr7-server.git",
                "reference": "b846a689844cef114e8079d8c80f0afd96745ae3"
            },
            "dist": {
                "type": "zip",
                "url": "https://api.github.com/repos/Nyholm/psr7-server/zipball/b846a689844cef114e8079d8c80f0afd96745ae3",
                "reference": "b846a689844cef114e8079d8c80f0afd96745ae3",
                "shasum": ""
            },
            "require": {
                "php": "^7.1 || ^8.0",
                "psr/http-factory": "^1.0",
                "psr/http-message": "^1.0"
            },
            "require-dev": {
                "nyholm/nsa": "^1.1",
                "nyholm/psr7": "^1.3",
                "phpunit/phpunit": "^7.0 || ^8.5 || ^9.3"
            },
            "type": "library",
            "autoload": {
                "psr-4": {
                    "Nyholm\\Psr7Server\\": "src/"
                }
            },
            "notification-url": "https://packagist.org/downloads/",
            "license": [
                "MIT"
            ],
            "authors": [
                {
                    "name": "Tobias Nyholm",
                    "email": "tobias.nyholm@gmail.com"
                },
                {
                    "name": "Martijn van der Ven",
                    "email": "martijn@vanderven.se"
                }
            ],
            "description": "Helper classes to handle PSR-7 server requests",
            "homepage": "http://tnyholm.se",
            "keywords": [
                "psr-17",
                "psr-7"
            ],
            "support": {
                "issues": "https://github.com/Nyholm/psr7-server/issues",
                "source": "https://github.com/Nyholm/psr7-server/tree/1.0.2"
            },
            "funding": [
                {
                    "url": "https://github.com/Zegnat",
                    "type": "github"
                },
                {
                    "url": "https://github.com/nyholm",
                    "type": "github"
                }
            ],
            "time": "2021-05-12T11:11:27+00:00"
        },
        {
            "name": "oomphinc/composer-installers-extender",
            "version": "2.0.0",
            "source": {
                "type": "git",
                "url": "https://github.com/oomphinc/composer-installers-extender.git",
                "reference": "8d3fe38a1723e0e91076920c8bb946b1696e28ca"
            },
            "dist": {
                "type": "zip",
                "url": "https://api.github.com/repos/oomphinc/composer-installers-extender/zipball/8d3fe38a1723e0e91076920c8bb946b1696e28ca",
                "reference": "8d3fe38a1723e0e91076920c8bb946b1696e28ca",
                "shasum": ""
            },
            "require": {
                "composer-plugin-api": "^1.1 || ^2.0",
                "composer/installers": "^1.0",
                "php": ">=7.1"
            },
            "require-dev": {
                "composer/composer": "^2.0",
                "phpunit/phpunit": "^7.2",
                "squizlabs/php_codesniffer": "^3.3"
            },
            "type": "composer-plugin",
            "extra": {
                "class": "OomphInc\\ComposerInstallersExtender\\Plugin"
            },
            "autoload": {
                "psr-4": {
                    "OomphInc\\ComposerInstallersExtender\\": "src/"
                }
            },
            "notification-url": "https://packagist.org/downloads/",
            "license": [
                "MIT"
            ],
            "authors": [
                {
                    "name": "Stephen Beemsterboer",
                    "email": "stephen@oomphinc.com",
                    "homepage": "https://github.com/balbuf"
                },
                {
                    "name": "Nathan Dentzau",
                    "email": "nate@oomphinc.com",
                    "homepage": "http://oomph.is/ndentzau"
                }
            ],
            "description": "Extend the composer/installers plugin to accept any arbitrary package type.",
            "homepage": "http://www.oomphinc.com/",
            "support": {
                "issues": "https://github.com/oomphinc/composer-installers-extender/issues",
                "source": "https://github.com/oomphinc/composer-installers-extender/tree/2.0.0"
            },
            "time": "2020-08-11T21:06:11+00:00"
        },
        {
            "name": "openid/php-openid",
            "version": "3.0.3",
            "source": {
                "type": "git",
                "url": "https://github.com/openid/php-openid.git",
                "reference": "d3e589c7575e4cb4498dc95a4cdaa35c2ad240e5"
            },
            "dist": {
                "type": "zip",
                "url": "https://api.github.com/repos/openid/php-openid/zipball/d3e589c7575e4cb4498dc95a4cdaa35c2ad240e5",
                "reference": "d3e589c7575e4cb4498dc95a4cdaa35c2ad240e5",
                "shasum": ""
            },
            "require": {
                "ext-curl": "*",
                "ext-dom": "*",
                "ext-gmp": "*",
                "php": ">=5.6"
            },
            "type": "library",
            "autoload": {
                "classmap": [
                    "Auth"
                ]
            },
            "notification-url": "https://packagist.org/downloads/",
            "include-path": [
                "."
            ],
            "license": [
                "Apache-2.0"
            ],
            "authors": [
                {
                    "name": "JanRain Inc.",
                    "homepage": "http://www.openidenabled.com"
                }
            ],
            "description": "OpenID library for PHP5",
            "homepage": "http://github.com/openid/php-openid",
            "keywords": [
                "Authentication",
                "OpenId",
                "auth",
                "yadis"
            ],
            "support": {
                "issues": "https://github.com/openid/php-openid/issues",
                "source": "https://github.com/openid/php-openid/tree/3.0.3"
            },
            "time": "2020-11-20T17:46:41+00:00"
        },
        {
            "name": "opis/closure",
            "version": "3.6.2",
            "source": {
                "type": "git",
                "url": "https://github.com/opis/closure.git",
                "reference": "06e2ebd25f2869e54a306dda991f7db58066f7f6"
            },
            "dist": {
                "type": "zip",
                "url": "https://api.github.com/repos/opis/closure/zipball/06e2ebd25f2869e54a306dda991f7db58066f7f6",
                "reference": "06e2ebd25f2869e54a306dda991f7db58066f7f6",
                "shasum": ""
            },
            "require": {
                "php": "^5.4 || ^7.0 || ^8.0"
            },
            "require-dev": {
                "jeremeamia/superclosure": "^2.0",
                "phpunit/phpunit": "^4.0 || ^5.0 || ^6.0 || ^7.0 || ^8.0 || ^9.0"
            },
            "type": "library",
            "extra": {
                "branch-alias": {
                    "dev-master": "3.6.x-dev"
                }
            },
            "autoload": {
                "psr-4": {
                    "Opis\\Closure\\": "src/"
                },
                "files": [
                    "functions.php"
                ]
            },
            "notification-url": "https://packagist.org/downloads/",
            "license": [
                "MIT"
            ],
            "authors": [
                {
                    "name": "Marius Sarca",
                    "email": "marius.sarca@gmail.com"
                },
                {
                    "name": "Sorin Sarca",
                    "email": "sarca_sorin@hotmail.com"
                }
            ],
            "description": "A library that can be used to serialize closures (anonymous functions) and arbitrary objects.",
            "homepage": "https://opis.io/closure",
            "keywords": [
                "anonymous functions",
                "closure",
                "function",
                "serializable",
                "serialization",
                "serialize"
            ],
            "support": {
                "issues": "https://github.com/opis/closure/issues",
                "source": "https://github.com/opis/closure/tree/3.6.2"
            },
            "time": "2021-04-09T13:42:10+00:00"
        },
        {
            "name": "php-di/invoker",
            "version": "2.3.0",
            "source": {
                "type": "git",
                "url": "https://github.com/PHP-DI/Invoker.git",
                "reference": "992fec6c56f2d1ad1ad5fee28267867c85bfb8f9"
            },
            "dist": {
                "type": "zip",
                "url": "https://api.github.com/repos/PHP-DI/Invoker/zipball/992fec6c56f2d1ad1ad5fee28267867c85bfb8f9",
                "reference": "992fec6c56f2d1ad1ad5fee28267867c85bfb8f9",
                "shasum": ""
            },
            "require": {
                "php": ">=7.3",
                "psr/container": "~1.0"
            },
            "require-dev": {
                "athletic/athletic": "~0.1.8",
                "mnapoli/hard-mode": "~0.3.0",
                "phpunit/phpunit": "^9.0"
            },
            "type": "library",
            "autoload": {
                "psr-4": {
                    "Invoker\\": "src/"
                }
            },
            "notification-url": "https://packagist.org/downloads/",
            "license": [
                "MIT"
            ],
            "description": "Generic and extensible callable invoker",
            "homepage": "https://github.com/PHP-DI/Invoker",
            "keywords": [
                "callable",
                "dependency",
                "dependency-injection",
                "injection",
                "invoke",
                "invoker"
            ],
            "support": {
                "issues": "https://github.com/PHP-DI/Invoker/issues",
                "source": "https://github.com/PHP-DI/Invoker/tree/2.3.0"
            },
            "funding": [
                {
                    "url": "https://github.com/mnapoli",
                    "type": "github"
                }
            ],
            "time": "2021-01-15T10:25:40+00:00"
        },
        {
            "name": "php-di/php-di",
            "version": "6.3.3",
            "source": {
                "type": "git",
                "url": "https://github.com/PHP-DI/PHP-DI.git",
                "reference": "da8e476cafc8011477e2ec9fd2e4706947758af2"
            },
            "dist": {
                "type": "zip",
                "url": "https://api.github.com/repos/PHP-DI/PHP-DI/zipball/da8e476cafc8011477e2ec9fd2e4706947758af2",
                "reference": "da8e476cafc8011477e2ec9fd2e4706947758af2",
                "shasum": ""
            },
            "require": {
                "opis/closure": "^3.5.5",
                "php": ">=7.2.0",
                "php-di/invoker": "^2.0",
                "php-di/phpdoc-reader": "^2.0.1",
                "psr/container": "^1.0"
            },
            "provide": {
                "psr/container-implementation": "^1.0"
            },
            "require-dev": {
                "doctrine/annotations": "~1.2",
                "friendsofphp/php-cs-fixer": "^2.4",
                "mnapoli/phpunit-easymock": "^1.2",
                "ocramius/proxy-manager": "^2.0.2",
                "phpstan/phpstan": "^0.12",
                "phpunit/phpunit": "^8.5|^9.0"
            },
            "suggest": {
                "doctrine/annotations": "Install it if you want to use annotations (version ~1.2)",
                "ocramius/proxy-manager": "Install it if you want to use lazy injection (version ~2.0)"
            },
            "type": "library",
            "autoload": {
                "psr-4": {
                    "DI\\": "src/"
                },
                "files": [
                    "src/functions.php"
                ]
            },
            "notification-url": "https://packagist.org/downloads/",
            "license": [
                "MIT"
            ],
            "description": "The dependency injection container for humans",
            "homepage": "https://php-di.org/",
            "keywords": [
                "PSR-11",
                "container",
                "container-interop",
                "dependency injection",
                "di",
                "ioc",
                "psr11"
            ],
            "support": {
                "issues": "https://github.com/PHP-DI/PHP-DI/issues",
                "source": "https://github.com/PHP-DI/PHP-DI/tree/6.3.3"
            },
            "funding": [
                {
                    "url": "https://github.com/mnapoli",
                    "type": "github"
                },
                {
                    "url": "https://tidelift.com/funding/github/packagist/php-di/php-di",
                    "type": "tidelift"
                }
            ],
            "time": "2021-05-01T16:26:47+00:00"
        },
        {
            "name": "php-di/phpdoc-reader",
            "version": "2.2.1",
            "source": {
                "type": "git",
                "url": "https://github.com/PHP-DI/PhpDocReader.git",
                "reference": "66daff34cbd2627740ffec9469ffbac9f8c8185c"
            },
            "dist": {
                "type": "zip",
                "url": "https://api.github.com/repos/PHP-DI/PhpDocReader/zipball/66daff34cbd2627740ffec9469ffbac9f8c8185c",
                "reference": "66daff34cbd2627740ffec9469ffbac9f8c8185c",
                "shasum": ""
            },
            "require": {
                "php": ">=7.2.0"
            },
            "require-dev": {
                "mnapoli/hard-mode": "~0.3.0",
                "phpunit/phpunit": "^8.5|^9.0"
            },
            "type": "library",
            "autoload": {
                "psr-4": {
                    "PhpDocReader\\": "src/PhpDocReader"
                }
            },
            "notification-url": "https://packagist.org/downloads/",
            "license": [
                "MIT"
            ],
            "description": "PhpDocReader parses @var and @param values in PHP docblocks (supports namespaced class names with the same resolution rules as PHP)",
            "keywords": [
                "phpdoc",
                "reflection"
            ],
            "support": {
                "issues": "https://github.com/PHP-DI/PhpDocReader/issues",
                "source": "https://github.com/PHP-DI/PhpDocReader/tree/2.2.1"
            },
            "time": "2020-10-12T12:39:22+00:00"
        },
        {
            "name": "php-http/discovery",
            "version": "1.13.0",
            "source": {
                "type": "git",
                "url": "https://github.com/php-http/discovery.git",
                "reference": "788f72d64c43dc361e7fcc7464c3d947c64984a7"
            },
            "dist": {
                "type": "zip",
                "url": "https://api.github.com/repos/php-http/discovery/zipball/788f72d64c43dc361e7fcc7464c3d947c64984a7",
                "reference": "788f72d64c43dc361e7fcc7464c3d947c64984a7",
                "shasum": ""
            },
            "require": {
                "php": "^7.1 || ^8.0"
            },
            "conflict": {
                "nyholm/psr7": "<1.0"
            },
            "require-dev": {
                "graham-campbell/phpspec-skip-example-extension": "^5.0",
                "php-http/httplug": "^1.0 || ^2.0",
                "php-http/message-factory": "^1.0",
                "phpspec/phpspec": "^5.1 || ^6.1",
                "puli/composer-plugin": "1.0.0-beta10"
            },
            "suggest": {
                "php-http/message": "Allow to use Guzzle, Diactoros or Slim Framework factories",
                "puli/composer-plugin": "Sets up Puli which is recommended for Discovery to work. Check http://docs.php-http.org/en/latest/discovery.html for more details."
            },
            "type": "library",
            "extra": {
                "branch-alias": {
                    "dev-master": "1.9-dev"
                }
            },
            "autoload": {
                "psr-4": {
                    "Http\\Discovery\\": "src/"
                }
            },
            "notification-url": "https://packagist.org/downloads/",
            "license": [
                "MIT"
            ],
            "authors": [
                {
                    "name": "Márk Sági-Kazár",
                    "email": "mark.sagikazar@gmail.com"
                }
            ],
            "description": "Finds installed HTTPlug implementations and PSR-7 message factories",
            "homepage": "http://php-http.org",
            "keywords": [
                "adapter",
                "client",
                "discovery",
                "factory",
                "http",
                "message",
                "psr7"
            ],
            "support": {
                "issues": "https://github.com/php-http/discovery/issues",
                "source": "https://github.com/php-http/discovery/tree/1.13.0"
            },
            "time": "2020-11-27T14:49:42+00:00"
        },
        {
            "name": "php-http/guzzle6-adapter",
            "version": "v2.0.2",
            "source": {
                "type": "git",
                "url": "https://github.com/php-http/guzzle6-adapter.git",
                "reference": "9d1a45eb1c59f12574552e81fb295e9e53430a56"
            },
            "dist": {
                "type": "zip",
                "url": "https://api.github.com/repos/php-http/guzzle6-adapter/zipball/9d1a45eb1c59f12574552e81fb295e9e53430a56",
                "reference": "9d1a45eb1c59f12574552e81fb295e9e53430a56",
                "shasum": ""
            },
            "require": {
                "guzzlehttp/guzzle": "^6.0",
                "php": "^7.1 || ^8.0",
                "php-http/httplug": "^2.0",
                "psr/http-client": "^1.0"
            },
            "provide": {
                "php-http/async-client-implementation": "1.0",
                "php-http/client-implementation": "1.0",
                "psr/http-client-implementation": "1.0"
            },
            "require-dev": {
                "ext-curl": "*",
                "php-http/client-integration-tests": "^2.0 || ^3.0",
                "phpunit/phpunit": "^7.4 || ^8.4"
            },
            "type": "library",
            "extra": {
                "branch-alias": {
                    "dev-master": "2.x-dev"
                }
            },
            "autoload": {
                "psr-4": {
                    "Http\\Adapter\\Guzzle6\\": "src/"
                }
            },
            "notification-url": "https://packagist.org/downloads/",
            "license": [
                "MIT"
            ],
            "authors": [
                {
                    "name": "David de Boer",
                    "email": "david@ddeboer.nl"
                },
                {
                    "name": "Márk Sági-Kazár",
                    "email": "mark.sagikazar@gmail.com"
                }
            ],
            "description": "Guzzle 6 HTTP Adapter",
            "homepage": "http://httplug.io",
            "keywords": [
                "Guzzle",
                "http"
            ],
            "support": {
                "issues": "https://github.com/php-http/guzzle6-adapter/issues",
                "source": "https://github.com/php-http/guzzle6-adapter/tree/v2.0.2"
            },
            "time": "2021-03-02T10:52:33+00:00"
        },
        {
            "name": "php-http/httplug",
            "version": "2.2.0",
            "source": {
                "type": "git",
                "url": "https://github.com/php-http/httplug.git",
                "reference": "191a0a1b41ed026b717421931f8d3bd2514ffbf9"
            },
            "dist": {
                "type": "zip",
                "url": "https://api.github.com/repos/php-http/httplug/zipball/191a0a1b41ed026b717421931f8d3bd2514ffbf9",
                "reference": "191a0a1b41ed026b717421931f8d3bd2514ffbf9",
                "shasum": ""
            },
            "require": {
                "php": "^7.1 || ^8.0",
                "php-http/promise": "^1.1",
                "psr/http-client": "^1.0",
                "psr/http-message": "^1.0"
            },
            "require-dev": {
                "friends-of-phpspec/phpspec-code-coverage": "^4.1",
                "phpspec/phpspec": "^5.1 || ^6.0"
            },
            "type": "library",
            "extra": {
                "branch-alias": {
                    "dev-master": "2.x-dev"
                }
            },
            "autoload": {
                "psr-4": {
                    "Http\\Client\\": "src/"
                }
            },
            "notification-url": "https://packagist.org/downloads/",
            "license": [
                "MIT"
            ],
            "authors": [
                {
                    "name": "Eric GELOEN",
                    "email": "geloen.eric@gmail.com"
                },
                {
                    "name": "Márk Sági-Kazár",
                    "email": "mark.sagikazar@gmail.com",
                    "homepage": "https://sagikazarmark.hu"
                }
            ],
            "description": "HTTPlug, the HTTP client abstraction for PHP",
            "homepage": "http://httplug.io",
            "keywords": [
                "client",
                "http"
            ],
            "support": {
                "issues": "https://github.com/php-http/httplug/issues",
                "source": "https://github.com/php-http/httplug/tree/master"
            },
            "time": "2020-07-13T15:43:23+00:00"
        },
        {
            "name": "php-http/message-factory",
            "version": "v1.0.2",
            "source": {
                "type": "git",
                "url": "https://github.com/php-http/message-factory.git",
                "reference": "a478cb11f66a6ac48d8954216cfed9aa06a501a1"
            },
            "dist": {
                "type": "zip",
                "url": "https://api.github.com/repos/php-http/message-factory/zipball/a478cb11f66a6ac48d8954216cfed9aa06a501a1",
                "reference": "a478cb11f66a6ac48d8954216cfed9aa06a501a1",
                "shasum": ""
            },
            "require": {
                "php": ">=5.4",
                "psr/http-message": "^1.0"
            },
            "type": "library",
            "extra": {
                "branch-alias": {
                    "dev-master": "1.0-dev"
                }
            },
            "autoload": {
                "psr-4": {
                    "Http\\Message\\": "src/"
                }
            },
            "notification-url": "https://packagist.org/downloads/",
            "license": [
                "MIT"
            ],
            "authors": [
                {
                    "name": "Márk Sági-Kazár",
                    "email": "mark.sagikazar@gmail.com"
                }
            ],
            "description": "Factory interfaces for PSR-7 HTTP Message",
            "homepage": "http://php-http.org",
            "keywords": [
                "factory",
                "http",
                "message",
                "stream",
                "uri"
            ],
            "support": {
                "issues": "https://github.com/php-http/message-factory/issues",
                "source": "https://github.com/php-http/message-factory/tree/master"
            },
            "time": "2015-12-19T14:08:53+00:00"
        },
        {
            "name": "php-http/promise",
            "version": "1.1.0",
            "source": {
                "type": "git",
                "url": "https://github.com/php-http/promise.git",
                "reference": "4c4c1f9b7289a2ec57cde7f1e9762a5789506f88"
            },
            "dist": {
                "type": "zip",
                "url": "https://api.github.com/repos/php-http/promise/zipball/4c4c1f9b7289a2ec57cde7f1e9762a5789506f88",
                "reference": "4c4c1f9b7289a2ec57cde7f1e9762a5789506f88",
                "shasum": ""
            },
            "require": {
                "php": "^7.1 || ^8.0"
            },
            "require-dev": {
                "friends-of-phpspec/phpspec-code-coverage": "^4.3.2",
                "phpspec/phpspec": "^5.1.2 || ^6.2"
            },
            "type": "library",
            "extra": {
                "branch-alias": {
                    "dev-master": "1.1-dev"
                }
            },
            "autoload": {
                "psr-4": {
                    "Http\\Promise\\": "src/"
                }
            },
            "notification-url": "https://packagist.org/downloads/",
            "license": [
                "MIT"
            ],
            "authors": [
                {
                    "name": "Joel Wurtz",
                    "email": "joel.wurtz@gmail.com"
                },
                {
                    "name": "Márk Sági-Kazár",
                    "email": "mark.sagikazar@gmail.com"
                }
            ],
            "description": "Promise used for asynchronous HTTP requests",
            "homepage": "http://httplug.io",
            "keywords": [
                "promise"
            ],
            "support": {
                "issues": "https://github.com/php-http/promise/issues",
                "source": "https://github.com/php-http/promise/tree/1.1.0"
            },
            "time": "2020-07-07T09:29:14+00:00"
        },
        {
            "name": "php-tmdb/api",
            "version": "4.0.6",
            "source": {
                "type": "git",
                "url": "https://github.com/php-tmdb/api.git",
                "reference": "0980c7d9a41da387205d9e4affb16d776706d5c6"
            },
            "dist": {
                "type": "zip",
                "url": "https://api.github.com/repos/php-tmdb/api/zipball/0980c7d9a41da387205d9e4affb16d776706d5c6",
                "reference": "0980c7d9a41da387205d9e4affb16d776706d5c6",
                "shasum": ""
            },
            "require": {
                "ext-json": "*",
                "php": "^7.3 || ^7.4 || ^8.0",
                "php-http/discovery": "^1.11",
                "psr/cache": "^1.0",
                "psr/event-dispatcher": "^1.0",
                "psr/event-dispatcher-implementation": "^1.0",
                "psr/http-client": "^1.0",
                "psr/http-client-implementation": "^1.0",
                "psr/http-factory": "^1.0",
                "psr/http-factory-implementation": "^1.0",
                "psr/http-message": "^1.0",
                "psr/log": "^1.0",
                "psr/simple-cache": "^1.0",
                "symfony/options-resolver": ">=4.4,<6"
            },
            "require-dev": {
                "friendsofphp/php-cs-fixer": "^2.17",
                "monolog/monolog": ">=1.11.0",
                "nyholm/psr7": "^1.2",
                "php-http/cache-plugin": "^1.7",
                "php-http/guzzle7-adapter": "^0.1",
                "php-http/mock-client": "^1.2",
                "phpstan/phpstan": "^0.12.18",
                "phpunit/phpunit": "^7.5 || ^8.0 || ^9.3",
                "slevomat/coding-standard": "^6.4.1",
                "squizlabs/php_codesniffer": "^3.5.8",
                "symfony/cache": ">=4.4,<6",
                "symfony/event-dispatcher": "^5.0,<6",
                "vimeo/psalm": "^4",
                "wmde/psr-log-test-doubles": "^2"
            },
            "suggest": {
                "monolog/monolog": "Great logger to use, but you can pick any PSR-3 logger you wish.",
                "php-http/cache-plugin": "When making use of cache, you need to install this plugin.",
                "psr/cache-implementation": "If you wish to enable caching features, provide an PSR-6 cache implementation.",
                "psr/log-implementation": "If you wish to enable logging features, provide an PSR-3 logger.",
                "psr/simple-cache-implementation": "If you wish to enable caching features, provide an PSR-16 cache.",
                "symfony/cache": "Great cache to use, but you can pick any PSR-6 cache you wish."
            },
            "type": "library",
            "extra": {
                "branch-alias": {
                    "dev-master": "4.0-dev"
                }
            },
            "autoload": {
                "psr-4": {
                    "Tmdb\\": "lib/Tmdb"
                }
            },
            "notification-url": "https://packagist.org/downloads/",
            "license": [
                "MIT"
            ],
            "authors": [
                {
                    "name": "Michael Roterman",
                    "email": "michael@wtfz.net",
                    "homepage": "http://wtfz.net"
                }
            ],
            "description": "PHP wrapper for TMDB (TheMovieDatabase) API v3. Supports two types of approaches, one modelled with repositories, models and factories. And the other by simple array access to RAW data from The Movie Database.",
            "homepage": "https://github.com/php-tmdb/api",
            "keywords": [
                "api",
                "movie",
                "php",
                "tmdb",
                "tv",
                "tv show",
                "tvdb",
                "wrapper"
            ],
            "support": {
                "issues": "https://github.com/php-tmdb/api/issues",
                "source": "https://github.com/php-tmdb/api/tree/4.0.6"
            },
            "time": "2021-04-15T16:28:14+00:00"
        },
        {
            "name": "phpmailer/phpmailer",
            "version": "v6.4.1",
            "source": {
                "type": "git",
                "url": "https://github.com/PHPMailer/PHPMailer.git",
                "reference": "9256f12d8fb0cd0500f93b19e18c356906cbed3d"
            },
            "dist": {
                "type": "zip",
                "url": "https://api.github.com/repos/PHPMailer/PHPMailer/zipball/9256f12d8fb0cd0500f93b19e18c356906cbed3d",
                "reference": "9256f12d8fb0cd0500f93b19e18c356906cbed3d",
                "shasum": ""
            },
            "require": {
                "ext-ctype": "*",
                "ext-filter": "*",
                "ext-hash": "*",
                "php": ">=5.5.0"
            },
            "require-dev": {
                "dealerdirect/phpcodesniffer-composer-installer": "^0.7.0",
                "doctrine/annotations": "^1.2",
                "phpcompatibility/php-compatibility": "^9.3.5",
                "roave/security-advisories": "dev-latest",
                "squizlabs/php_codesniffer": "^3.5.6",
                "yoast/phpunit-polyfills": "^0.2.0"
            },
            "suggest": {
                "ext-mbstring": "Needed to send email in multibyte encoding charset or decode encoded addresses",
                "hayageek/oauth2-yahoo": "Needed for Yahoo XOAUTH2 authentication",
                "league/oauth2-google": "Needed for Google XOAUTH2 authentication",
                "psr/log": "For optional PSR-3 debug logging",
                "stevenmaguire/oauth2-microsoft": "Needed for Microsoft XOAUTH2 authentication",
                "symfony/polyfill-mbstring": "To support UTF-8 if the Mbstring PHP extension is not enabled (^1.2)"
            },
            "type": "library",
            "autoload": {
                "psr-4": {
                    "PHPMailer\\PHPMailer\\": "src/"
                }
            },
            "notification-url": "https://packagist.org/downloads/",
            "license": [
                "LGPL-2.1-only"
            ],
            "authors": [
                {
                    "name": "Marcus Bointon",
                    "email": "phpmailer@synchromedia.co.uk"
                },
                {
                    "name": "Jim Jagielski",
                    "email": "jimjag@gmail.com"
                },
                {
                    "name": "Andy Prevost",
                    "email": "codeworxtech@users.sourceforge.net"
                },
                {
                    "name": "Brent R. Matzelle"
                }
            ],
            "description": "PHPMailer is a full-featured email creation and transfer class for PHP",
            "support": {
                "issues": "https://github.com/PHPMailer/PHPMailer/issues",
                "source": "https://github.com/PHPMailer/PHPMailer/tree/v6.4.1"
            },
            "funding": [
                {
                    "url": "https://github.com/Synchro",
                    "type": "github"
                }
            ],
            "time": "2021-04-29T12:25:04+00:00"
        },
        {
            "name": "phpstan/phpstan",
            "version": "0.12.88",
            "source": {
                "type": "git",
                "url": "https://github.com/phpstan/phpstan.git",
                "reference": "464d1a81af49409c41074aa6640ed0c4cbd9bb68"
            },
            "dist": {
                "type": "zip",
                "url": "https://api.github.com/repos/phpstan/phpstan/zipball/464d1a81af49409c41074aa6640ed0c4cbd9bb68",
                "reference": "464d1a81af49409c41074aa6640ed0c4cbd9bb68",
                "shasum": ""
            },
            "require": {
                "php": "^7.1|^8.0"
            },
            "conflict": {
                "phpstan/phpstan-shim": "*"
            },
            "bin": [
                "phpstan",
                "phpstan.phar"
            ],
            "type": "library",
            "extra": {
                "branch-alias": {
                    "dev-master": "0.12-dev"
                }
            },
            "autoload": {
                "files": [
                    "bootstrap.php"
                ]
            },
            "notification-url": "https://packagist.org/downloads/",
            "license": [
                "MIT"
            ],
            "description": "PHPStan - PHP Static Analysis Tool",
            "support": {
                "issues": "https://github.com/phpstan/phpstan/issues",
                "source": "https://github.com/phpstan/phpstan/tree/0.12.88"
            },
            "funding": [
                {
                    "url": "https://github.com/ondrejmirtes",
                    "type": "github"
                },
                {
                    "url": "https://www.patreon.com/phpstan",
                    "type": "patreon"
                },
                {
                    "url": "https://tidelift.com/funding/github/packagist/phpstan/phpstan",
                    "type": "tidelift"
                }
            ],
            "time": "2021-05-17T12:24:49+00:00"
        },
        {
            "name": "pklauzinski/jscroll",
            "version": "2.3.4",
            "source": {
                "type": "git",
                "url": "https://github.com/pklauzinski/jscroll.git",
                "reference": "v2.3.4"
            },
            "type": "component",
            "extra": {
                "component": {
                    "scripts": [
                        "jquery.jscroll.js"
                    ],
                    "files": [
                        "jquery.jscroll.min.js"
                    ]
                }
            }
        },
        {
            "name": "psr/cache",
            "version": "1.0.1",
            "source": {
                "type": "git",
                "url": "https://github.com/php-fig/cache.git",
                "reference": "d11b50ad223250cf17b86e38383413f5a6764bf8"
            },
            "dist": {
                "type": "zip",
                "url": "https://api.github.com/repos/php-fig/cache/zipball/d11b50ad223250cf17b86e38383413f5a6764bf8",
                "reference": "d11b50ad223250cf17b86e38383413f5a6764bf8",
                "shasum": ""
            },
            "require": {
                "php": ">=5.3.0"
            },
            "type": "library",
            "extra": {
                "branch-alias": {
                    "dev-master": "1.0.x-dev"
                }
            },
            "autoload": {
                "psr-4": {
                    "Psr\\Cache\\": "src/"
                }
            },
            "notification-url": "https://packagist.org/downloads/",
            "license": [
                "MIT"
            ],
            "authors": [
                {
                    "name": "PHP-FIG",
                    "homepage": "http://www.php-fig.org/"
                }
            ],
            "description": "Common interface for caching libraries",
            "keywords": [
                "cache",
                "psr",
                "psr-6"
            ],
            "support": {
                "source": "https://github.com/php-fig/cache/tree/master"
            },
            "time": "2016-08-06T20:24:11+00:00"
        },
        {
            "name": "psr/container",
            "version": "1.1.1",
            "source": {
                "type": "git",
                "url": "https://github.com/php-fig/container.git",
                "reference": "8622567409010282b7aeebe4bb841fe98b58dcaf"
            },
            "dist": {
                "type": "zip",
                "url": "https://api.github.com/repos/php-fig/container/zipball/8622567409010282b7aeebe4bb841fe98b58dcaf",
                "reference": "8622567409010282b7aeebe4bb841fe98b58dcaf",
                "shasum": ""
            },
            "require": {
                "php": ">=7.2.0"
            },
            "type": "library",
            "autoload": {
                "psr-4": {
                    "Psr\\Container\\": "src/"
                }
            },
            "notification-url": "https://packagist.org/downloads/",
            "license": [
                "MIT"
            ],
            "authors": [
                {
                    "name": "PHP-FIG",
                    "homepage": "https://www.php-fig.org/"
                }
            ],
            "description": "Common Container Interface (PHP FIG PSR-11)",
            "homepage": "https://github.com/php-fig/container",
            "keywords": [
                "PSR-11",
                "container",
                "container-interface",
                "container-interop",
                "psr"
            ],
            "support": {
                "issues": "https://github.com/php-fig/container/issues",
                "source": "https://github.com/php-fig/container/tree/1.1.1"
            },
            "time": "2021-03-05T17:36:06+00:00"
        },
        {
            "name": "psr/event-dispatcher",
            "version": "1.0.0",
            "source": {
                "type": "git",
                "url": "https://github.com/php-fig/event-dispatcher.git",
                "reference": "dbefd12671e8a14ec7f180cab83036ed26714bb0"
            },
            "dist": {
                "type": "zip",
                "url": "https://api.github.com/repos/php-fig/event-dispatcher/zipball/dbefd12671e8a14ec7f180cab83036ed26714bb0",
                "reference": "dbefd12671e8a14ec7f180cab83036ed26714bb0",
                "shasum": ""
            },
            "require": {
                "php": ">=7.2.0"
            },
            "type": "library",
            "extra": {
                "branch-alias": {
                    "dev-master": "1.0.x-dev"
                }
            },
            "autoload": {
                "psr-4": {
                    "Psr\\EventDispatcher\\": "src/"
                }
            },
            "notification-url": "https://packagist.org/downloads/",
            "license": [
                "MIT"
            ],
            "authors": [
                {
                    "name": "PHP-FIG",
                    "homepage": "http://www.php-fig.org/"
                }
            ],
            "description": "Standard interfaces for event handling.",
            "keywords": [
                "events",
                "psr",
                "psr-14"
            ],
            "support": {
                "issues": "https://github.com/php-fig/event-dispatcher/issues",
                "source": "https://github.com/php-fig/event-dispatcher/tree/1.0.0"
            },
            "time": "2019-01-08T18:20:26+00:00"
        },
        {
            "name": "psr/http-client",
            "version": "1.0.1",
            "source": {
                "type": "git",
                "url": "https://github.com/php-fig/http-client.git",
                "reference": "2dfb5f6c5eff0e91e20e913f8c5452ed95b86621"
            },
            "dist": {
                "type": "zip",
                "url": "https://api.github.com/repos/php-fig/http-client/zipball/2dfb5f6c5eff0e91e20e913f8c5452ed95b86621",
                "reference": "2dfb5f6c5eff0e91e20e913f8c5452ed95b86621",
                "shasum": ""
            },
            "require": {
                "php": "^7.0 || ^8.0",
                "psr/http-message": "^1.0"
            },
            "type": "library",
            "extra": {
                "branch-alias": {
                    "dev-master": "1.0.x-dev"
                }
            },
            "autoload": {
                "psr-4": {
                    "Psr\\Http\\Client\\": "src/"
                }
            },
            "notification-url": "https://packagist.org/downloads/",
            "license": [
                "MIT"
            ],
            "authors": [
                {
                    "name": "PHP-FIG",
                    "homepage": "http://www.php-fig.org/"
                }
            ],
            "description": "Common interface for HTTP clients",
            "homepage": "https://github.com/php-fig/http-client",
            "keywords": [
                "http",
                "http-client",
                "psr",
                "psr-18"
            ],
            "support": {
                "source": "https://github.com/php-fig/http-client/tree/master"
            },
            "time": "2020-06-29T06:28:15+00:00"
        },
        {
            "name": "psr/http-factory",
            "version": "1.0.1",
            "source": {
                "type": "git",
                "url": "https://github.com/php-fig/http-factory.git",
                "reference": "12ac7fcd07e5b077433f5f2bee95b3a771bf61be"
            },
            "dist": {
                "type": "zip",
                "url": "https://api.github.com/repos/php-fig/http-factory/zipball/12ac7fcd07e5b077433f5f2bee95b3a771bf61be",
                "reference": "12ac7fcd07e5b077433f5f2bee95b3a771bf61be",
                "shasum": ""
            },
            "require": {
                "php": ">=7.0.0",
                "psr/http-message": "^1.0"
            },
            "type": "library",
            "extra": {
                "branch-alias": {
                    "dev-master": "1.0.x-dev"
                }
            },
            "autoload": {
                "psr-4": {
                    "Psr\\Http\\Message\\": "src/"
                }
            },
            "notification-url": "https://packagist.org/downloads/",
            "license": [
                "MIT"
            ],
            "authors": [
                {
                    "name": "PHP-FIG",
                    "homepage": "http://www.php-fig.org/"
                }
            ],
            "description": "Common interfaces for PSR-7 HTTP message factories",
            "keywords": [
                "factory",
                "http",
                "message",
                "psr",
                "psr-17",
                "psr-7",
                "request",
                "response"
            ],
            "support": {
                "source": "https://github.com/php-fig/http-factory/tree/master"
            },
            "time": "2019-04-30T12:38:16+00:00"
        },
        {
            "name": "psr/http-message",
            "version": "1.0.1",
            "source": {
                "type": "git",
                "url": "https://github.com/php-fig/http-message.git",
                "reference": "f6561bf28d520154e4b0ec72be95418abe6d9363"
            },
            "dist": {
                "type": "zip",
                "url": "https://api.github.com/repos/php-fig/http-message/zipball/f6561bf28d520154e4b0ec72be95418abe6d9363",
                "reference": "f6561bf28d520154e4b0ec72be95418abe6d9363",
                "shasum": ""
            },
            "require": {
                "php": ">=5.3.0"
            },
            "type": "library",
            "extra": {
                "branch-alias": {
                    "dev-master": "1.0.x-dev"
                }
            },
            "autoload": {
                "psr-4": {
                    "Psr\\Http\\Message\\": "src/"
                }
            },
            "notification-url": "https://packagist.org/downloads/",
            "license": [
                "MIT"
            ],
            "authors": [
                {
                    "name": "PHP-FIG",
                    "homepage": "http://www.php-fig.org/"
                }
            ],
            "description": "Common interface for HTTP messages",
            "homepage": "https://github.com/php-fig/http-message",
            "keywords": [
                "http",
                "http-message",
                "psr",
                "psr-7",
                "request",
                "response"
            ],
            "support": {
                "source": "https://github.com/php-fig/http-message/tree/master"
            },
            "time": "2016-08-06T14:39:51+00:00"
        },
        {
            "name": "psr/http-server-handler",
            "version": "1.0.1",
            "source": {
                "type": "git",
                "url": "https://github.com/php-fig/http-server-handler.git",
                "reference": "aff2f80e33b7f026ec96bb42f63242dc50ffcae7"
            },
            "dist": {
                "type": "zip",
                "url": "https://api.github.com/repos/php-fig/http-server-handler/zipball/aff2f80e33b7f026ec96bb42f63242dc50ffcae7",
                "reference": "aff2f80e33b7f026ec96bb42f63242dc50ffcae7",
                "shasum": ""
            },
            "require": {
                "php": ">=7.0",
                "psr/http-message": "^1.0"
            },
            "type": "library",
            "extra": {
                "branch-alias": {
                    "dev-master": "1.0.x-dev"
                }
            },
            "autoload": {
                "psr-4": {
                    "Psr\\Http\\Server\\": "src/"
                }
            },
            "notification-url": "https://packagist.org/downloads/",
            "license": [
                "MIT"
            ],
            "authors": [
                {
                    "name": "PHP-FIG",
                    "homepage": "http://www.php-fig.org/"
                }
            ],
            "description": "Common interface for HTTP server-side request handler",
            "keywords": [
                "handler",
                "http",
                "http-interop",
                "psr",
                "psr-15",
                "psr-7",
                "request",
                "response",
                "server"
            ],
            "support": {
                "issues": "https://github.com/php-fig/http-server-handler/issues",
                "source": "https://github.com/php-fig/http-server-handler/tree/master"
            },
            "time": "2018-10-30T16:46:14+00:00"
        },
        {
            "name": "psr/log",
            "version": "1.1.4",
            "source": {
                "type": "git",
                "url": "https://github.com/php-fig/log.git",
                "reference": "d49695b909c3b7628b6289db5479a1c204601f11"
            },
            "dist": {
                "type": "zip",
                "url": "https://api.github.com/repos/php-fig/log/zipball/d49695b909c3b7628b6289db5479a1c204601f11",
                "reference": "d49695b909c3b7628b6289db5479a1c204601f11",
                "shasum": ""
            },
            "require": {
                "php": ">=5.3.0"
            },
            "type": "library",
            "extra": {
                "branch-alias": {
                    "dev-master": "1.1.x-dev"
                }
            },
            "autoload": {
                "psr-4": {
                    "Psr\\Log\\": "Psr/Log/"
                }
            },
            "notification-url": "https://packagist.org/downloads/",
            "license": [
                "MIT"
            ],
            "authors": [
                {
                    "name": "PHP-FIG",
                    "homepage": "https://www.php-fig.org/"
                }
            ],
            "description": "Common interface for logging libraries",
            "homepage": "https://github.com/php-fig/log",
            "keywords": [
                "log",
                "psr",
                "psr-3"
            ],
            "support": {
                "source": "https://github.com/php-fig/log/tree/1.1.4"
            },
            "time": "2021-05-03T11:20:27+00:00"
        },
        {
            "name": "psr/simple-cache",
            "version": "1.0.1",
            "source": {
                "type": "git",
                "url": "https://github.com/php-fig/simple-cache.git",
                "reference": "408d5eafb83c57f6365a3ca330ff23aa4a5fa39b"
            },
            "dist": {
                "type": "zip",
                "url": "https://api.github.com/repos/php-fig/simple-cache/zipball/408d5eafb83c57f6365a3ca330ff23aa4a5fa39b",
                "reference": "408d5eafb83c57f6365a3ca330ff23aa4a5fa39b",
                "shasum": ""
            },
            "require": {
                "php": ">=5.3.0"
            },
            "type": "library",
            "extra": {
                "branch-alias": {
                    "dev-master": "1.0.x-dev"
                }
            },
            "autoload": {
                "psr-4": {
                    "Psr\\SimpleCache\\": "src/"
                }
            },
            "notification-url": "https://packagist.org/downloads/",
            "license": [
                "MIT"
            ],
            "authors": [
                {
                    "name": "PHP-FIG",
                    "homepage": "http://www.php-fig.org/"
                }
            ],
            "description": "Common interfaces for simple caching",
            "keywords": [
                "cache",
                "caching",
                "psr",
                "psr-16",
                "simple-cache"
            ],
            "support": {
                "source": "https://github.com/php-fig/simple-cache/tree/master"
            },
            "time": "2017-10-23T01:57:42+00:00"
        },
        {
            "name": "ralouphie/getallheaders",
            "version": "3.0.3",
            "source": {
                "type": "git",
                "url": "https://github.com/ralouphie/getallheaders.git",
                "reference": "120b605dfeb996808c31b6477290a714d356e822"
            },
            "dist": {
                "type": "zip",
                "url": "https://api.github.com/repos/ralouphie/getallheaders/zipball/120b605dfeb996808c31b6477290a714d356e822",
                "reference": "120b605dfeb996808c31b6477290a714d356e822",
                "shasum": ""
            },
            "require": {
                "php": ">=5.6"
            },
            "require-dev": {
                "php-coveralls/php-coveralls": "^2.1",
                "phpunit/phpunit": "^5 || ^6.5"
            },
            "type": "library",
            "autoload": {
                "files": [
                    "src/getallheaders.php"
                ]
            },
            "notification-url": "https://packagist.org/downloads/",
            "license": [
                "MIT"
            ],
            "authors": [
                {
                    "name": "Ralph Khattar",
                    "email": "ralph.khattar@gmail.com"
                }
            ],
            "description": "A polyfill for getallheaders.",
            "support": {
                "issues": "https://github.com/ralouphie/getallheaders/issues",
                "source": "https://github.com/ralouphie/getallheaders/tree/develop"
            },
            "time": "2019-03-08T08:55:37+00:00"
        },
        {
            "name": "ratchet/rfc6455",
            "version": "v0.3",
            "source": {
                "type": "git",
                "url": "https://github.com/ratchetphp/RFC6455.git",
                "reference": "c8651c7938651c2d55f5d8c2422ac5e57a183341"
            },
            "dist": {
                "type": "zip",
                "url": "https://api.github.com/repos/ratchetphp/RFC6455/zipball/c8651c7938651c2d55f5d8c2422ac5e57a183341",
                "reference": "c8651c7938651c2d55f5d8c2422ac5e57a183341",
                "shasum": ""
            },
            "require": {
                "guzzlehttp/psr7": "^1.0",
                "php": ">=5.4.2"
            },
            "require-dev": {
                "phpunit/phpunit": "5.7.*",
                "react/socket": "^1.3"
            },
            "type": "library",
            "autoload": {
                "psr-4": {
                    "Ratchet\\RFC6455\\": "src"
                }
            },
            "notification-url": "https://packagist.org/downloads/",
            "license": [
                "MIT"
            ],
            "authors": [
                {
                    "name": "Chris Boden",
                    "email": "cboden@gmail.com",
                    "role": "Developer"
                },
                {
                    "name": "Matt Bonneau",
                    "role": "Developer"
                }
            ],
            "description": "RFC6455 WebSocket protocol handler",
            "homepage": "http://socketo.me",
            "keywords": [
                "WebSockets",
                "rfc6455",
                "websocket"
            ],
            "support": {
                "chat": "https://gitter.im/reactphp/reactphp",
                "issues": "https://github.com/ratchetphp/RFC6455/issues",
                "source": "https://github.com/ratchetphp/RFC6455/tree/v0.3"
            },
            "time": "2020-05-15T18:31:24+00:00"
        },
        {
            "name": "react/cache",
            "version": "v1.1.1",
            "source": {
                "type": "git",
                "url": "https://github.com/reactphp/cache.git",
                "reference": "4bf736a2cccec7298bdf745db77585966fc2ca7e"
            },
            "dist": {
                "type": "zip",
                "url": "https://api.github.com/repos/reactphp/cache/zipball/4bf736a2cccec7298bdf745db77585966fc2ca7e",
                "reference": "4bf736a2cccec7298bdf745db77585966fc2ca7e",
                "shasum": ""
            },
            "require": {
                "php": ">=5.3.0",
                "react/promise": "^3.0 || ^2.0 || ^1.1"
            },
            "require-dev": {
                "phpunit/phpunit": "^9.3 || ^5.7 || ^4.8.35"
            },
            "type": "library",
            "autoload": {
                "psr-4": {
                    "React\\Cache\\": "src/"
                }
            },
            "notification-url": "https://packagist.org/downloads/",
            "license": [
                "MIT"
            ],
            "authors": [
                {
                    "name": "Christian Lück",
                    "email": "christian@clue.engineering",
                    "homepage": "https://clue.engineering/"
                },
                {
                    "name": "Cees-Jan Kiewiet",
                    "email": "reactphp@ceesjankiewiet.nl",
                    "homepage": "https://wyrihaximus.net/"
                },
                {
                    "name": "Jan Sorgalla",
                    "email": "jsorgalla@gmail.com",
                    "homepage": "https://sorgalla.com/"
                },
                {
                    "name": "Chris Boden",
                    "email": "cboden@gmail.com",
                    "homepage": "https://cboden.dev/"
                }
            ],
            "description": "Async, Promise-based cache interface for ReactPHP",
            "keywords": [
                "cache",
                "caching",
                "promise",
                "reactphp"
            ],
            "support": {
                "issues": "https://github.com/reactphp/cache/issues",
                "source": "https://github.com/reactphp/cache/tree/v1.1.1"
            },
            "funding": [
                {
                    "url": "https://github.com/WyriHaximus",
                    "type": "github"
                },
                {
                    "url": "https://github.com/clue",
                    "type": "github"
                }
            ],
            "time": "2021-02-02T06:47:52+00:00"
        },
        {
            "name": "react/datagram",
            "version": "v1.6.0",
            "source": {
                "type": "git",
                "url": "https://github.com/reactphp/datagram.git",
                "reference": "4f4111503aaafc4104de047a1ac5bf79ee0bbaa3"
            },
            "dist": {
                "type": "zip",
                "url": "https://api.github.com/repos/reactphp/datagram/zipball/4f4111503aaafc4104de047a1ac5bf79ee0bbaa3",
                "reference": "4f4111503aaafc4104de047a1ac5bf79ee0bbaa3",
                "shasum": ""
            },
            "require": {
                "evenement/evenement": "^3.0 || ^2.0 || ^1.0",
                "php": ">=5.3",
                "react/dns": "^1.1",
                "react/event-loop": "^1.0 || ^0.5 || ^0.4 || ^0.3",
                "react/promise": "~2.1|~1.2"
            },
            "require-dev": {
                "clue/block-react": "~1.0",
                "phpunit/phpunit": "^9.3 || ^5.7 || ^4.8.35"
            },
            "type": "library",
            "autoload": {
                "psr-4": {
                    "React\\Datagram\\": "src"
                }
            },
            "notification-url": "https://packagist.org/downloads/",
            "license": [
                "MIT"
            ],
            "authors": [
                {
                    "name": "Christian Lück",
                    "email": "christian@clue.engineering",
                    "homepage": "https://clue.engineering/"
                },
                {
                    "name": "Cees-Jan Kiewiet",
                    "email": "reactphp@ceesjankiewiet.nl",
                    "homepage": "https://wyrihaximus.net/"
                },
                {
                    "name": "Jan Sorgalla",
                    "email": "jsorgalla@gmail.com",
                    "homepage": "https://sorgalla.com/"
                },
                {
                    "name": "Chris Boden",
                    "email": "cboden@gmail.com",
                    "homepage": "https://cboden.dev/"
                }
            ],
            "description": "Event-driven UDP datagram socket client and server for ReactPHP",
            "homepage": "https://github.com/reactphp/datagram",
            "keywords": [
                "Socket",
                "async",
                "client",
                "datagram",
                "dgram",
                "reactphp",
                "server",
                "udp"
            ],
            "support": {
                "issues": "https://github.com/reactphp/datagram/issues",
                "source": "https://github.com/reactphp/datagram/tree/v1.6.0"
            },
            "funding": [
                {
                    "url": "https://github.com/WyriHaximus",
                    "type": "github"
                },
                {
                    "url": "https://github.com/clue",
                    "type": "github"
                }
            ],
            "time": "2021-02-12T12:12:01+00:00"
        },
        {
            "name": "react/dns",
            "version": "v1.5.0",
            "source": {
                "type": "git",
                "url": "https://github.com/reactphp/dns.git",
                "reference": "b22b0b20278e8535e633ab71a52472c5bf620aa1"
            },
            "dist": {
                "type": "zip",
                "url": "https://api.github.com/repos/reactphp/dns/zipball/b22b0b20278e8535e633ab71a52472c5bf620aa1",
                "reference": "b22b0b20278e8535e633ab71a52472c5bf620aa1",
                "shasum": ""
            },
            "require": {
                "php": ">=5.3.0",
                "react/cache": "^1.0 || ^0.6 || ^0.5",
                "react/event-loop": "^1.0 || ^0.5",
                "react/promise": "^3.0 || ^2.7 || ^1.2.1",
                "react/promise-timer": "^1.2"
            },
            "require-dev": {
                "clue/block-react": "^1.2",
                "phpunit/phpunit": "^9.3 || ^4.8.35"
            },
            "type": "library",
            "autoload": {
                "psr-4": {
                    "React\\Dns\\": "src"
                }
            },
            "notification-url": "https://packagist.org/downloads/",
            "license": [
                "MIT"
            ],
            "authors": [
                {
                    "name": "Christian Lück",
                    "email": "christian@clue.engineering",
                    "homepage": "https://clue.engineering/"
                },
                {
                    "name": "Cees-Jan Kiewiet",
                    "email": "reactphp@ceesjankiewiet.nl",
                    "homepage": "https://wyrihaximus.net/"
                },
                {
                    "name": "Jan Sorgalla",
                    "email": "jsorgalla@gmail.com",
                    "homepage": "https://sorgalla.com/"
                },
                {
                    "name": "Chris Boden",
                    "email": "cboden@gmail.com",
                    "homepage": "https://cboden.dev/"
                }
            ],
            "description": "Async DNS resolver for ReactPHP",
            "keywords": [
                "async",
                "dns",
                "dns-resolver",
                "reactphp"
            ],
            "support": {
                "issues": "https://github.com/reactphp/dns/issues",
                "source": "https://github.com/reactphp/dns/tree/v1.5.0"
            },
            "funding": [
                {
                    "url": "https://github.com/WyriHaximus",
                    "type": "github"
                },
                {
                    "url": "https://github.com/clue",
                    "type": "github"
                }
            ],
            "time": "2021-03-05T12:16:50+00:00"
        },
        {
            "name": "react/event-loop",
            "version": "v1.1.1",
            "source": {
                "type": "git",
                "url": "https://github.com/reactphp/event-loop.git",
                "reference": "6d24de090cd59cfc830263cfba965be77b563c13"
            },
            "dist": {
                "type": "zip",
                "url": "https://api.github.com/repos/reactphp/event-loop/zipball/6d24de090cd59cfc830263cfba965be77b563c13",
                "reference": "6d24de090cd59cfc830263cfba965be77b563c13",
                "shasum": ""
            },
            "require": {
                "php": ">=5.3.0"
            },
            "require-dev": {
                "phpunit/phpunit": "^7.0 || ^6.4 || ^5.7 || ^4.8.35"
            },
            "suggest": {
                "ext-event": "~1.0 for ExtEventLoop",
                "ext-pcntl": "For signal handling support when using the StreamSelectLoop",
                "ext-uv": "* for ExtUvLoop"
            },
            "type": "library",
            "autoload": {
                "psr-4": {
                    "React\\EventLoop\\": "src"
                }
            },
            "notification-url": "https://packagist.org/downloads/",
            "license": [
                "MIT"
            ],
            "description": "ReactPHP's core reactor event loop that libraries can use for evented I/O.",
            "keywords": [
                "asynchronous",
                "event-loop"
            ],
            "support": {
                "issues": "https://github.com/reactphp/event-loop/issues",
                "source": "https://github.com/reactphp/event-loop/tree/v1.1.1"
            },
            "time": "2020-01-01T18:39:52+00:00"
        },
        {
            "name": "react/promise",
            "version": "v2.8.0",
            "source": {
                "type": "git",
                "url": "https://github.com/reactphp/promise.git",
                "reference": "f3cff96a19736714524ca0dd1d4130de73dbbbc4"
            },
            "dist": {
                "type": "zip",
                "url": "https://api.github.com/repos/reactphp/promise/zipball/f3cff96a19736714524ca0dd1d4130de73dbbbc4",
                "reference": "f3cff96a19736714524ca0dd1d4130de73dbbbc4",
                "shasum": ""
            },
            "require": {
                "php": ">=5.4.0"
            },
            "require-dev": {
                "phpunit/phpunit": "^7.0 || ^6.5 || ^5.7 || ^4.8.36"
            },
            "type": "library",
            "autoload": {
                "psr-4": {
                    "React\\Promise\\": "src/"
                },
                "files": [
                    "src/functions_include.php"
                ]
            },
            "notification-url": "https://packagist.org/downloads/",
            "license": [
                "MIT"
            ],
            "authors": [
                {
                    "name": "Jan Sorgalla",
                    "email": "jsorgalla@gmail.com"
                }
            ],
            "description": "A lightweight implementation of CommonJS Promises/A for PHP",
            "keywords": [
                "promise",
                "promises"
            ],
            "support": {
                "issues": "https://github.com/reactphp/promise/issues",
                "source": "https://github.com/reactphp/promise/tree/v2.8.0"
            },
            "time": "2020-05-12T15:16:56+00:00"
        },
        {
            "name": "react/promise-timer",
            "version": "v1.6.0",
            "source": {
                "type": "git",
                "url": "https://github.com/reactphp/promise-timer.git",
                "reference": "daee9baf6ef30c43ea4c86399f828bb5f558f6e6"
            },
            "dist": {
                "type": "zip",
                "url": "https://api.github.com/repos/reactphp/promise-timer/zipball/daee9baf6ef30c43ea4c86399f828bb5f558f6e6",
                "reference": "daee9baf6ef30c43ea4c86399f828bb5f558f6e6",
                "shasum": ""
            },
            "require": {
                "php": ">=5.3",
                "react/event-loop": "^1.0 || ^0.5 || ^0.4 || ^0.3.5",
                "react/promise": "^3.0 || ^2.7.0 || ^1.2.1"
            },
            "require-dev": {
                "phpunit/phpunit": "^9.0 || ^5.7 || ^4.8.35"
            },
            "type": "library",
            "autoload": {
                "psr-4": {
                    "React\\Promise\\Timer\\": "src/"
                },
                "files": [
                    "src/functions_include.php"
                ]
            },
            "notification-url": "https://packagist.org/downloads/",
            "license": [
                "MIT"
            ],
            "authors": [
                {
                    "name": "Christian Lück",
                    "email": "christian@lueck.tv"
                }
            ],
            "description": "A trivial implementation of timeouts for Promises, built on top of ReactPHP.",
            "homepage": "https://github.com/reactphp/promise-timer",
            "keywords": [
                "async",
                "event-loop",
                "promise",
                "reactphp",
                "timeout",
                "timer"
            ],
            "support": {
                "issues": "https://github.com/reactphp/promise-timer/issues",
                "source": "https://github.com/reactphp/promise-timer/tree/v1.6.0"
            },
            "time": "2020-07-10T12:18:06+00:00"
        },
        {
            "name": "react/socket",
            "version": "v1.6.0",
            "source": {
                "type": "git",
                "url": "https://github.com/reactphp/socket.git",
                "reference": "e2b96b23a13ca9b41ab343268dbce3f8ef4d524a"
            },
            "dist": {
                "type": "zip",
                "url": "https://api.github.com/repos/reactphp/socket/zipball/e2b96b23a13ca9b41ab343268dbce3f8ef4d524a",
                "reference": "e2b96b23a13ca9b41ab343268dbce3f8ef4d524a",
                "shasum": ""
            },
            "require": {
                "evenement/evenement": "^3.0 || ^2.0 || ^1.0",
                "php": ">=5.3.0",
                "react/dns": "^1.1",
                "react/event-loop": "^1.0 || ^0.5",
                "react/promise": "^2.6.0 || ^1.2.1",
                "react/promise-timer": "^1.4.0",
                "react/stream": "^1.1"
            },
            "require-dev": {
                "clue/block-react": "^1.2",
                "phpunit/phpunit": "^9.3 || ^5.7 || ^4.8.35",
                "react/promise-stream": "^1.2"
            },
            "type": "library",
            "autoload": {
                "psr-4": {
                    "React\\Socket\\": "src"
                }
            },
            "notification-url": "https://packagist.org/downloads/",
            "license": [
                "MIT"
            ],
            "authors": [
                {
                    "name": "Christian Lück",
                    "email": "christian@clue.engineering",
                    "homepage": "https://clue.engineering/"
                },
                {
                    "name": "Cees-Jan Kiewiet",
                    "email": "reactphp@ceesjankiewiet.nl",
                    "homepage": "https://wyrihaximus.net/"
                },
                {
                    "name": "Jan Sorgalla",
                    "email": "jsorgalla@gmail.com",
                    "homepage": "https://sorgalla.com/"
                },
                {
                    "name": "Chris Boden",
                    "email": "cboden@gmail.com",
                    "homepage": "https://cboden.dev/"
                }
            ],
            "description": "Async, streaming plaintext TCP/IP and secure TLS socket server and client connections for ReactPHP",
            "keywords": [
                "Connection",
                "Socket",
                "async",
                "reactphp",
                "stream"
            ],
            "support": {
                "issues": "https://github.com/reactphp/socket/issues",
                "source": "https://github.com/reactphp/socket/tree/v1.6.0"
            },
            "funding": [
                {
                    "url": "https://github.com/WyriHaximus",
                    "type": "github"
                },
                {
                    "url": "https://github.com/clue",
                    "type": "github"
                }
            ],
            "time": "2020-08-28T12:49:05+00:00"
        },
        {
            "name": "react/stream",
            "version": "v1.1.1",
            "source": {
                "type": "git",
                "url": "https://github.com/reactphp/stream.git",
                "reference": "7c02b510ee3f582c810aeccd3a197b9c2f52ff1a"
            },
            "dist": {
                "type": "zip",
                "url": "https://api.github.com/repos/reactphp/stream/zipball/7c02b510ee3f582c810aeccd3a197b9c2f52ff1a",
                "reference": "7c02b510ee3f582c810aeccd3a197b9c2f52ff1a",
                "shasum": ""
            },
            "require": {
                "evenement/evenement": "^3.0 || ^2.0 || ^1.0",
                "php": ">=5.3.8",
                "react/event-loop": "^1.0 || ^0.5 || ^0.4 || ^0.3.5"
            },
            "require-dev": {
                "clue/stream-filter": "~1.2",
                "phpunit/phpunit": "^7.0 || ^6.4 || ^5.7 || ^4.8.35"
            },
            "type": "library",
            "autoload": {
                "psr-4": {
                    "React\\Stream\\": "src"
                }
            },
            "notification-url": "https://packagist.org/downloads/",
            "license": [
                "MIT"
            ],
            "description": "Event-driven readable and writable streams for non-blocking I/O in ReactPHP",
            "keywords": [
                "event-driven",
                "io",
                "non-blocking",
                "pipe",
                "reactphp",
                "readable",
                "stream",
                "writable"
            ],
            "support": {
                "issues": "https://github.com/reactphp/stream/issues",
                "source": "https://github.com/reactphp/stream/tree/v1.1.1"
            },
            "time": "2020-05-04T10:17:57+00:00"
        },
        {
            "name": "robloach/component-installer",
            "version": "0.0.12",
            "source": {
                "type": "git",
                "url": "https://github.com/RobLoach/component-installer.git",
                "reference": "1864f25db21fc173e02a359f646acd596c1b0460"
            },
            "dist": {
                "type": "zip",
                "url": "https://api.github.com/repos/RobLoach/component-installer/zipball/1864f25db21fc173e02a359f646acd596c1b0460",
                "reference": "1864f25db21fc173e02a359f646acd596c1b0460",
                "shasum": ""
            },
            "require": {
                "kriswallsmith/assetic": "1.*",
                "php": ">=5.3.2"
            },
            "require-dev": {
                "composer/composer": "1.*"
            },
            "type": "composer-installer",
            "extra": {
                "class": "ComponentInstaller\\Installer"
            },
            "autoload": {
                "psr-0": {
                    "ComponentInstaller": "src/"
                }
            },
            "notification-url": "https://packagist.org/downloads/",
            "license": [
                "MIT"
            ],
            "authors": [
                {
                    "name": "Rob Loach",
                    "email": "robloach@gmail.com",
                    "homepage": "http://robloach.net"
                }
            ],
            "description": "Allows installation of Components via Composer.",
            "support": {
                "issues": "https://github.com/RobLoach/component-installer/issues",
                "source": "https://github.com/RobLoach/component-installer/tree/master"
            },
            "abandoned": "oomphinc/composer-installers-extender",
            "time": "2013-08-31T23:46:48+00:00"
        },
        {
            "name": "rsd/seafile-php-sdk",
            "version": "v1.0.1",
            "source": {
                "type": "git",
                "url": "https://github.com/Schmidt-DevOps/Seafile-PHP-SDK.git",
                "reference": "dade78e83bda373ca6e83cb04b8ac203871d0121"
            },
            "dist": {
                "type": "zip",
                "url": "https://api.github.com/repos/Schmidt-DevOps/Seafile-PHP-SDK/zipball/dade78e83bda373ca6e83cb04b8ac203871d0121",
                "reference": "dade78e83bda373ca6e83cb04b8ac203871d0121",
                "shasum": ""
            },
            "require": {
                "guzzlehttp/guzzle": "~6.0",
                "nabil1337/case-helper": "0.1.*",
                "php": ">=5.5"
            },
            "require-dev": {
                "codeclimate/php-test-reporter": "dev-master",
                "monolog/monolog": "^1.17",
                "phpunit/php-code-coverage": "2.2.*",
                "phpunit/php-invoker": "1.1.*",
                "phpunit/php-token-stream": "1.4.*",
                "phpunit/phpunit": "4.5.*",
                "phpunit/phpunit-mock-objects": "2.3.*",
                "sebastian/phpcpd": "2.0.*",
                "squizlabs/php_codesniffer": "2.3.*"
            },
            "type": "library",
            "autoload": {
                "psr-4": {
                    "Seafile\\Client\\": "src/"
                }
            },
            "notification-url": "https://packagist.org/downloads/",
            "license": [
                "MIT"
            ],
            "authors": [
                {
                    "name": "René Schmidt",
                    "email": "rene+_sfphpsdk@sdo.sh",
                    "homepage": "https://sdo.sh",
                    "role": "Developer"
                }
            ],
            "description": "This is a PHP package for accessing Seafile Web API",
            "homepage": "https://github.com/rene-s/Seafile-PHP-SDK",
            "keywords": [
                "cloud",
                "collaboration",
                "encrypted",
                "php",
                "sdk",
                "seafile",
                "storage"
            ],
            "support": {
                "issues": "https://github.com/Schmidt-DevOps/Seafile-PHP-SDK/issues",
                "source": "https://github.com/Schmidt-DevOps/Seafile-PHP-SDK/tree/v1.0.1"
            },
            "time": "2017-01-23T22:34:28+00:00"
        },
        {
            "name": "sabre/dav",
            "version": "3.2.3",
            "source": {
                "type": "git",
                "url": "https://github.com/sabre-io/dav.git",
                "reference": "a9780ce4f35560ecbd0af524ad32d9d2c8954b80"
            },
            "dist": {
                "type": "zip",
                "url": "https://api.github.com/repos/sabre-io/dav/zipball/a9780ce4f35560ecbd0af524ad32d9d2c8954b80",
                "reference": "a9780ce4f35560ecbd0af524ad32d9d2c8954b80",
                "shasum": ""
            },
            "require": {
                "ext-ctype": "*",
                "ext-date": "*",
                "ext-dom": "*",
                "ext-iconv": "*",
                "ext-mbstring": "*",
                "ext-pcre": "*",
                "ext-simplexml": "*",
                "ext-spl": "*",
                "lib-libxml": ">=2.7.0",
                "php": ">=5.5.0",
                "psr/log": "^1.0",
                "sabre/event": ">=2.0.0, <4.0.0",
                "sabre/http": "^4.2.1",
                "sabre/uri": "^1.0.1",
                "sabre/vobject": "^4.1.0",
                "sabre/xml": "^1.4.0"
            },
            "require-dev": {
                "evert/phpdoc-md": "~0.1.0",
                "monolog/monolog": "^1.18",
                "phpunit/phpunit": "> 4.8, <6.0.0",
                "sabre/cs": "^1.0.0"
            },
            "suggest": {
                "ext-curl": "*",
                "ext-pdo": "*"
            },
            "bin": [
                "bin/sabredav",
                "bin/naturalselection"
            ],
            "type": "library",
            "extra": {
                "branch-alias": {
                    "dev-master": "3.1.0-dev"
                }
            },
            "autoload": {
                "psr-4": {
                    "Sabre\\DAV\\": "lib/DAV/",
                    "Sabre\\DAVACL\\": "lib/DAVACL/",
                    "Sabre\\CalDAV\\": "lib/CalDAV/",
                    "Sabre\\CardDAV\\": "lib/CardDAV/"
                }
            },
            "notification-url": "https://packagist.org/downloads/",
            "license": [
                "BSD-3-Clause"
            ],
            "authors": [
                {
                    "name": "Evert Pot",
                    "email": "me@evertpot.com",
                    "homepage": "http://evertpot.com/",
                    "role": "Developer"
                }
            ],
            "description": "WebDAV Framework for PHP",
            "homepage": "http://sabre.io/",
            "keywords": [
                "CalDAV",
                "CardDAV",
                "WebDAV",
                "framework",
                "iCalendar"
            ],
            "support": {
                "forum": "https://groups.google.com/group/sabredav-discuss",
                "issues": "https://github.com/sabre-io/dav/issues",
                "source": "https://github.com/fruux/sabre-dav"
            },
            "time": "2018-10-19T09:58:27+00:00"
        },
        {
            "name": "sabre/event",
            "version": "3.0.0",
            "source": {
                "type": "git",
                "url": "https://github.com/sabre-io/event.git",
                "reference": "831d586f5a442dceacdcf5e9c4c36a4db99a3534"
            },
            "dist": {
                "type": "zip",
                "url": "https://api.github.com/repos/sabre-io/event/zipball/831d586f5a442dceacdcf5e9c4c36a4db99a3534",
                "reference": "831d586f5a442dceacdcf5e9c4c36a4db99a3534",
                "shasum": ""
            },
            "require": {
                "php": ">=5.5"
            },
            "require-dev": {
                "phpunit/phpunit": "*",
                "sabre/cs": "~0.0.4"
            },
            "type": "library",
            "autoload": {
                "psr-4": {
                    "Sabre\\Event\\": "lib/"
                },
                "files": [
                    "lib/coroutine.php",
                    "lib/Loop/functions.php",
                    "lib/Promise/functions.php"
                ]
            },
            "notification-url": "https://packagist.org/downloads/",
            "license": [
                "BSD-3-Clause"
            ],
            "authors": [
                {
                    "name": "Evert Pot",
                    "email": "me@evertpot.com",
                    "homepage": "http://evertpot.com/",
                    "role": "Developer"
                }
            ],
            "description": "sabre/event is a library for lightweight event-based programming",
            "homepage": "http://sabre.io/event/",
            "keywords": [
                "EventEmitter",
                "async",
                "events",
                "hooks",
                "plugin",
                "promise",
                "signal"
            ],
            "support": {
                "forum": "https://groups.google.com/group/sabredav-discuss",
                "issues": "https://github.com/sabre-io/event/issues",
                "source": "https://github.com/fruux/sabre-event"
            },
            "time": "2015-11-05T20:14:39+00:00"
        },
        {
            "name": "sabre/http",
            "version": "v4.2.4",
            "source": {
                "type": "git",
                "url": "https://github.com/sabre-io/http.git",
                "reference": "acccec4ba863959b2d10c1fa0fb902736c5c8956"
            },
            "dist": {
                "type": "zip",
                "url": "https://api.github.com/repos/sabre-io/http/zipball/acccec4ba863959b2d10c1fa0fb902736c5c8956",
                "reference": "acccec4ba863959b2d10c1fa0fb902736c5c8956",
                "shasum": ""
            },
            "require": {
                "ext-ctype": "*",
                "ext-mbstring": "*",
                "php": ">=5.4",
                "sabre/event": ">=1.0.0,<4.0.0",
                "sabre/uri": "~1.0"
            },
            "require-dev": {
                "phpunit/phpunit": "~4.3",
                "sabre/cs": "~0.0.1"
            },
            "suggest": {
                "ext-curl": " to make http requests with the Client class"
            },
            "type": "library",
            "autoload": {
                "files": [
                    "lib/functions.php"
                ],
                "psr-4": {
                    "Sabre\\HTTP\\": "lib/"
                }
            },
            "notification-url": "https://packagist.org/downloads/",
            "license": [
                "BSD-3-Clause"
            ],
            "authors": [
                {
                    "name": "Evert Pot",
                    "email": "me@evertpot.com",
                    "homepage": "http://evertpot.com/",
                    "role": "Developer"
                }
            ],
            "description": "The sabre/http library provides utilities for dealing with http requests and responses. ",
            "homepage": "https://github.com/fruux/sabre-http",
            "keywords": [
                "http"
            ],
            "support": {
                "forum": "https://groups.google.com/group/sabredav-discuss",
                "issues": "https://github.com/sabre-io/http/issues",
                "source": "https://github.com/fruux/sabre-http"
            },
            "time": "2018-02-23T11:10:29+00:00"
        },
        {
            "name": "sabre/uri",
            "version": "1.2.1",
            "source": {
                "type": "git",
                "url": "https://github.com/sabre-io/uri.git",
                "reference": "ada354d83579565949d80b2e15593c2371225e61"
            },
            "dist": {
                "type": "zip",
                "url": "https://api.github.com/repos/sabre-io/uri/zipball/ada354d83579565949d80b2e15593c2371225e61",
                "reference": "ada354d83579565949d80b2e15593c2371225e61",
                "shasum": ""
            },
            "require": {
                "php": ">=5.4.7"
            },
            "require-dev": {
                "phpunit/phpunit": ">=4.0,<6.0",
                "sabre/cs": "~1.0.0"
            },
            "type": "library",
            "autoload": {
                "files": [
                    "lib/functions.php"
                ],
                "psr-4": {
                    "Sabre\\Uri\\": "lib/"
                }
            },
            "notification-url": "https://packagist.org/downloads/",
            "license": [
                "BSD-3-Clause"
            ],
            "authors": [
                {
                    "name": "Evert Pot",
                    "email": "me@evertpot.com",
                    "homepage": "http://evertpot.com/",
                    "role": "Developer"
                }
            ],
            "description": "Functions for making sense out of URIs.",
            "homepage": "http://sabre.io/uri/",
            "keywords": [
                "rfc3986",
                "uri",
                "url"
            ],
            "support": {
                "forum": "https://groups.google.com/group/sabredav-discuss",
                "issues": "https://github.com/sabre-io/uri/issues",
                "source": "https://github.com/fruux/sabre-uri"
            },
            "time": "2017-02-20T19:59:28+00:00"
        },
        {
            "name": "sabre/vobject",
            "version": "4.2.2",
            "source": {
                "type": "git",
                "url": "https://github.com/sabre-io/vobject.git",
                "reference": "449616b2d45b95c8973975de23f34a3d14f63b4b"
            },
            "dist": {
                "type": "zip",
                "url": "https://api.github.com/repos/sabre-io/vobject/zipball/449616b2d45b95c8973975de23f34a3d14f63b4b",
                "reference": "449616b2d45b95c8973975de23f34a3d14f63b4b",
                "shasum": ""
            },
            "require": {
                "ext-mbstring": "*",
                "php": ">=5.5",
                "sabre/xml": ">=1.5 <3.0"
            },
            "require-dev": {
                "phpunit/phpunit": "> 4.8.35, <6.0.0"
            },
            "suggest": {
                "hoa/bench": "If you would like to run the benchmark scripts"
            },
            "bin": [
                "bin/vobject",
                "bin/generate_vcards"
            ],
            "type": "library",
            "extra": {
                "branch-alias": {
                    "dev-master": "4.0.x-dev"
                }
            },
            "autoload": {
                "psr-4": {
                    "Sabre\\VObject\\": "lib/"
                }
            },
            "notification-url": "https://packagist.org/downloads/",
            "license": [
                "BSD-3-Clause"
            ],
            "authors": [
                {
                    "name": "Evert Pot",
                    "email": "me@evertpot.com",
                    "homepage": "http://evertpot.com/",
                    "role": "Developer"
                },
                {
                    "name": "Dominik Tobschall",
                    "email": "dominik@fruux.com",
                    "homepage": "http://tobschall.de/",
                    "role": "Developer"
                },
                {
                    "name": "Ivan Enderlin",
                    "email": "ivan.enderlin@hoa-project.net",
                    "homepage": "http://mnt.io/",
                    "role": "Developer"
                }
            ],
            "description": "The VObject library for PHP allows you to easily parse and manipulate iCalendar and vCard objects",
            "homepage": "http://sabre.io/vobject/",
            "keywords": [
                "availability",
                "freebusy",
                "iCalendar",
                "ical",
                "ics",
                "jCal",
                "jCard",
                "recurrence",
                "rfc2425",
                "rfc2426",
                "rfc2739",
                "rfc4770",
                "rfc5545",
                "rfc5546",
                "rfc6321",
                "rfc6350",
                "rfc6351",
                "rfc6474",
                "rfc6638",
                "rfc6715",
                "rfc6868",
                "vCalendar",
                "vCard",
                "vcf",
                "xCal",
                "xCard"
            ],
            "support": {
                "forum": "https://groups.google.com/group/sabredav-discuss",
                "issues": "https://github.com/sabre-io/vobject/issues",
                "source": "https://github.com/fruux/sabre-vobject"
            },
            "time": "2020-01-14T10:18:45+00:00"
        },
        {
            "name": "sabre/xml",
            "version": "1.5.1",
            "source": {
                "type": "git",
                "url": "https://github.com/sabre-io/xml.git",
                "reference": "a367665f1df614c3b8fefc30a54de7cd295e444e"
            },
            "dist": {
                "type": "zip",
                "url": "https://api.github.com/repos/sabre-io/xml/zipball/a367665f1df614c3b8fefc30a54de7cd295e444e",
                "reference": "a367665f1df614c3b8fefc30a54de7cd295e444e",
                "shasum": ""
            },
            "require": {
                "ext-dom": "*",
                "ext-xmlreader": "*",
                "ext-xmlwriter": "*",
                "lib-libxml": ">=2.6.20",
                "php": ">=5.5.5",
                "sabre/uri": ">=1.0,<3.0.0"
            },
            "require-dev": {
                "phpunit/phpunit": "~4.8|~5.7",
                "sabre/cs": "~1.0.0"
            },
            "type": "library",
            "autoload": {
                "psr-4": {
                    "Sabre\\Xml\\": "lib/"
                },
                "files": [
                    "lib/Deserializer/functions.php",
                    "lib/Serializer/functions.php"
                ]
            },
            "notification-url": "https://packagist.org/downloads/",
            "license": [
                "BSD-3-Clause"
            ],
            "authors": [
                {
                    "name": "Evert Pot",
                    "email": "me@evertpot.com",
                    "homepage": "http://evertpot.com/",
                    "role": "Developer"
                },
                {
                    "name": "Markus Staab",
                    "email": "markus.staab@redaxo.de",
                    "role": "Developer"
                }
            ],
            "description": "sabre/xml is an XML library that you may not hate.",
            "homepage": "https://sabre.io/xml/",
            "keywords": [
                "XMLReader",
                "XMLWriter",
                "dom",
                "xml"
            ],
            "support": {
                "forum": "https://groups.google.com/group/sabredav-discuss",
                "issues": "https://github.com/sabre-io/xml/issues",
                "source": "https://github.com/fruux/sabre-xml"
            },
            "time": "2019-01-09T13:51:57+00:00"
        },
        {
            "name": "scaron/prettyphoto",
            "version": "3.1.6",
            "source": {
                "type": "git",
                "url": "https://github.com/scaron/prettyphoto.git",
                "reference": "3.1.6"
            },
            "type": "component",
            "extra": {
                "component": {
                    "scripts": [
                        "js/jquery.prettyPhoto.js"
                    ],
                    "styles": [
                        "css/prettyPhoto.css"
                    ]
                }
            }
        },
        {
            "name": "scn/phptal",
            "version": "v3.1.0",
            "source": {
                "type": "git",
                "url": "https://github.com/SC-Networks/PHPTAL.git",
                "reference": "6f02a2d9748cb5a7405ba12acf1db9c8ffe043ec"
            },
            "dist": {
                "type": "zip",
                "url": "https://api.github.com/repos/SC-Networks/PHPTAL/zipball/6f02a2d9748cb5a7405ba12acf1db9c8ffe043ec",
                "reference": "6f02a2d9748cb5a7405ba12acf1db9c8ffe043ec",
                "shasum": ""
            },
            "require": {
                "ext-dom": "*",
                "ext-gettext": "*",
                "ext-simplexml": "*",
                "php": "^7.3||^8.0",
                "symfony/polyfill-mbstring": "^1.12"
            },
            "require-dev": {
                "phpunit/phpunit": "^9.5",
                "squizlabs/php_codesniffer": "^3.2"
            },
            "suggest": {
                "ext-gettext": "Php gettext extension for i18n support",
                "ext-mbstring": "Multibyte support is important for any non-english strings",
                "scn/phptal-lint": "Linter for phptal template files"
            },
            "type": "library",
            "autoload": {
                "classmap": [
                    "src/"
                ],
                "psr-4": {
                    "PhpTal\\": "src/"
                }
            },
            "notification-url": "https://packagist.org/downloads/",
            "license": [
                "LGPL-2.1+"
            ],
            "authors": [
                {
                    "name": "Daniel Jakob",
                    "homepage": "https://www.sc-networks.com"
                },
                {
                    "name": "Marcus Schwarz",
                    "homepage": "https://www.sc-networks.com"
                },
                {
                    "name": "Laurent Bédubourg",
                    "email": "lbedubourg@motion-twin.com",
                    "homepage": "http://labe.me"
                },
                {
                    "name": "Kornel Lesiński",
                    "email": "kornel@geekhood.net",
                    "homepage": "http://pornel.net/"
                }
            ],
            "description": "PHPTAL is a templating engine for PHP that implements Zope Page Templates syntax",
            "homepage": "https://github.com/SC-Networks/PHPTAL/",
            "keywords": [
                "phptal",
                "template engine",
                "zope"
            ],
            "support": {
                "issues": "https://github.com/SC-Networks/PHPTAL/issues",
                "source": "https://github.com/SC-Networks/PHPTAL/tree/v3.1.0"
            },
            "time": "2021-05-18T10:15:39+00:00"
        },
        {
            "name": "shrikeh/teapot",
            "version": "v2.3.1",
            "source": {
                "type": "git",
                "url": "https://github.com/shrikeh/teapot.git",
                "reference": "2fea5720963f22eedb920ee65b9d643bfa3e8daf"
            },
            "dist": {
                "type": "zip",
                "url": "https://api.github.com/repos/shrikeh/teapot/zipball/2fea5720963f22eedb920ee65b9d643bfa3e8daf",
                "reference": "2fea5720963f22eedb920ee65b9d643bfa3e8daf",
                "shasum": ""
            },
            "require": {
                "php": ">=5.5",
                "psr/http-message": "^1.0",
                "teapot/status-code": "^1.0"
            },
            "require-dev": {
                "behat/behat": "^3.2",
                "bossa/phpspec2-expect": "^2.0",
                "escapestudios/symfony2-coding-standard": "^2.9",
                "phpspec/phpspec": "~3.0.0",
                "squizlabs/php_codesniffer": "^2.7"
            },
            "type": "library",
            "autoload": {
                "psr-4": {
                    "Teapot\\": "src"
                }
            },
            "notification-url": "https://packagist.org/downloads/",
            "license": [
                "MIT"
            ],
            "authors": [
                {
                    "name": "Barney Hanlon",
                    "email": "barney@shrikeh.net"
                },
                {
                    "name": "Andreas Möller",
                    "email": "am@localheinz.com"
                }
            ],
            "description": "PHP HTTP Response Status library",
            "homepage": "https://shrikeh.github.io/teapot/",
            "keywords": [
                "http"
            ],
            "support": {
                "issues": "https://github.com/shrikeh/teapot/issues",
                "source": "https://github.com/shrikeh/teapot/tree/master"
            },
            "time": "2017-09-01T13:56:48+00:00"
        },
        {
            "name": "swisnl/jQuery-contextMenu",
            "version": "2.1.0",
            "source": {
                "type": "git",
                "url": "https://github.com/swisnl/jQuery-contextMenu.git",
                "reference": "2.1.0"
            },
            "type": "component",
            "extra": {
                "component": {
                    "scripts": [
                        "dist/jquery.contextMenu.js"
                    ],
                    "styles": [
                        "dist/jquery.contextMenu.css"
                    ],
                    "files": [
                        "dist/jquery.contextMenu.js",
                        "dist/jquery.contextMenu.min.js",
                        "dist/jquery.contextMenu.min.css"
                    ]
                }
            }
        },
        {
            "name": "symfony/deprecation-contracts",
            "version": "v2.4.0",
            "source": {
                "type": "git",
                "url": "https://github.com/symfony/deprecation-contracts.git",
                "reference": "5f38c8804a9e97d23e0c8d63341088cd8a22d627"
            },
            "dist": {
                "type": "zip",
                "url": "https://api.github.com/repos/symfony/deprecation-contracts/zipball/5f38c8804a9e97d23e0c8d63341088cd8a22d627",
                "reference": "5f38c8804a9e97d23e0c8d63341088cd8a22d627",
                "shasum": ""
            },
            "require": {
                "php": ">=7.1"
            },
            "type": "library",
            "extra": {
                "branch-alias": {
                    "dev-main": "2.4-dev"
                },
                "thanks": {
                    "name": "symfony/contracts",
                    "url": "https://github.com/symfony/contracts"
                }
            },
            "autoload": {
                "files": [
                    "function.php"
                ]
            },
            "notification-url": "https://packagist.org/downloads/",
            "license": [
                "MIT"
            ],
            "authors": [
                {
                    "name": "Nicolas Grekas",
                    "email": "p@tchwork.com"
                },
                {
                    "name": "Symfony Community",
                    "homepage": "https://symfony.com/contributors"
                }
            ],
            "description": "A generic function and convention to trigger deprecation notices",
            "homepage": "https://symfony.com",
            "support": {
                "source": "https://github.com/symfony/deprecation-contracts/tree/v2.4.0"
            },
            "funding": [
                {
                    "url": "https://symfony.com/sponsor",
                    "type": "custom"
                },
                {
                    "url": "https://github.com/fabpot",
                    "type": "github"
                },
                {
                    "url": "https://tidelift.com/funding/github/packagist/symfony/symfony",
                    "type": "tidelift"
                }
            ],
            "time": "2021-03-23T23:28:01+00:00"
        },
        {
            "name": "symfony/http-foundation",
            "version": "v5.2.8",
            "source": {
                "type": "git",
                "url": "https://github.com/symfony/http-foundation.git",
                "reference": "e8fbbab7c4a71592985019477532629cb2e142dc"
            },
            "dist": {
                "type": "zip",
                "url": "https://api.github.com/repos/symfony/http-foundation/zipball/e8fbbab7c4a71592985019477532629cb2e142dc",
                "reference": "e8fbbab7c4a71592985019477532629cb2e142dc",
                "shasum": ""
            },
            "require": {
                "php": ">=7.2.5",
                "symfony/deprecation-contracts": "^2.1",
                "symfony/polyfill-mbstring": "~1.1",
                "symfony/polyfill-php80": "^1.15"
            },
            "require-dev": {
                "predis/predis": "~1.0",
                "symfony/cache": "^4.4|^5.0",
                "symfony/expression-language": "^4.4|^5.0",
                "symfony/mime": "^4.4|^5.0"
            },
            "suggest": {
                "symfony/mime": "To use the file extension guesser"
            },
            "type": "library",
            "autoload": {
                "psr-4": {
                    "Symfony\\Component\\HttpFoundation\\": ""
                },
                "exclude-from-classmap": [
                    "/Tests/"
                ]
            },
            "notification-url": "https://packagist.org/downloads/",
            "license": [
                "MIT"
            ],
            "authors": [
                {
                    "name": "Fabien Potencier",
                    "email": "fabien@symfony.com"
                },
                {
                    "name": "Symfony Community",
                    "homepage": "https://symfony.com/contributors"
                }
            ],
            "description": "Defines an object-oriented layer for the HTTP specification",
            "homepage": "https://symfony.com",
            "support": {
                "source": "https://github.com/symfony/http-foundation/tree/v5.2.8"
            },
            "funding": [
                {
                    "url": "https://symfony.com/sponsor",
                    "type": "custom"
                },
                {
                    "url": "https://github.com/fabpot",
                    "type": "github"
                },
                {
                    "url": "https://tidelift.com/funding/github/packagist/symfony/symfony",
                    "type": "tidelift"
                }
            ],
            "time": "2021-05-07T13:41:16+00:00"
        },
        {
            "name": "symfony/options-resolver",
            "version": "v5.2.4",
            "source": {
                "type": "git",
                "url": "https://github.com/symfony/options-resolver.git",
                "reference": "5d0f633f9bbfcf7ec642a2b5037268e61b0a62ce"
            },
            "dist": {
                "type": "zip",
                "url": "https://api.github.com/repos/symfony/options-resolver/zipball/5d0f633f9bbfcf7ec642a2b5037268e61b0a62ce",
                "reference": "5d0f633f9bbfcf7ec642a2b5037268e61b0a62ce",
                "shasum": ""
            },
            "require": {
                "php": ">=7.2.5",
                "symfony/deprecation-contracts": "^2.1",
                "symfony/polyfill-php73": "~1.0",
                "symfony/polyfill-php80": "^1.15"
            },
            "type": "library",
            "autoload": {
                "psr-4": {
                    "Symfony\\Component\\OptionsResolver\\": ""
                },
                "exclude-from-classmap": [
                    "/Tests/"
                ]
            },
            "notification-url": "https://packagist.org/downloads/",
            "license": [
                "MIT"
            ],
            "authors": [
                {
                    "name": "Fabien Potencier",
                    "email": "fabien@symfony.com"
                },
                {
                    "name": "Symfony Community",
                    "homepage": "https://symfony.com/contributors"
                }
            ],
            "description": "Provides an improved replacement for the array_replace PHP function",
            "homepage": "https://symfony.com",
            "keywords": [
                "config",
                "configuration",
                "options"
            ],
            "support": {
                "source": "https://github.com/symfony/options-resolver/tree/v5.2.4"
            },
            "funding": [
                {
                    "url": "https://symfony.com/sponsor",
                    "type": "custom"
                },
                {
                    "url": "https://github.com/fabpot",
                    "type": "github"
                },
                {
                    "url": "https://tidelift.com/funding/github/packagist/symfony/symfony",
                    "type": "tidelift"
                }
            ],
            "time": "2021-01-27T12:56:27+00:00"
        },
        {
            "name": "symfony/polyfill-intl-idn",
            "version": "v1.22.1",
            "source": {
                "type": "git",
                "url": "https://github.com/symfony/polyfill-intl-idn.git",
                "reference": "2d63434d922daf7da8dd863e7907e67ee3031483"
            },
            "dist": {
                "type": "zip",
                "url": "https://api.github.com/repos/symfony/polyfill-intl-idn/zipball/2d63434d922daf7da8dd863e7907e67ee3031483",
                "reference": "2d63434d922daf7da8dd863e7907e67ee3031483",
                "shasum": ""
            },
            "require": {
                "php": ">=7.1",
                "symfony/polyfill-intl-normalizer": "^1.10",
                "symfony/polyfill-php72": "^1.10"
            },
            "suggest": {
                "ext-intl": "For best performance"
            },
            "type": "library",
            "extra": {
                "branch-alias": {
                    "dev-main": "1.22-dev"
                },
                "thanks": {
                    "name": "symfony/polyfill",
                    "url": "https://github.com/symfony/polyfill"
                }
            },
            "autoload": {
                "psr-4": {
                    "Symfony\\Polyfill\\Intl\\Idn\\": ""
                },
                "files": [
                    "bootstrap.php"
                ]
            },
            "notification-url": "https://packagist.org/downloads/",
            "license": [
                "MIT"
            ],
            "authors": [
                {
                    "name": "Laurent Bassin",
                    "email": "laurent@bassin.info"
                },
                {
                    "name": "Trevor Rowbotham",
                    "email": "trevor.rowbotham@pm.me"
                },
                {
                    "name": "Symfony Community",
                    "homepage": "https://symfony.com/contributors"
                }
            ],
            "description": "Symfony polyfill for intl's idn_to_ascii and idn_to_utf8 functions",
            "homepage": "https://symfony.com",
            "keywords": [
                "compatibility",
                "idn",
                "intl",
                "polyfill",
                "portable",
                "shim"
            ],
            "support": {
                "source": "https://github.com/symfony/polyfill-intl-idn/tree/v1.22.1"
            },
            "funding": [
                {
                    "url": "https://symfony.com/sponsor",
                    "type": "custom"
                },
                {
                    "url": "https://github.com/fabpot",
                    "type": "github"
                },
                {
                    "url": "https://tidelift.com/funding/github/packagist/symfony/symfony",
                    "type": "tidelift"
                }
            ],
            "time": "2021-01-22T09:19:47+00:00"
        },
        {
            "name": "symfony/polyfill-intl-normalizer",
            "version": "v1.22.1",
            "source": {
                "type": "git",
                "url": "https://github.com/symfony/polyfill-intl-normalizer.git",
                "reference": "43a0283138253ed1d48d352ab6d0bdb3f809f248"
            },
            "dist": {
                "type": "zip",
                "url": "https://api.github.com/repos/symfony/polyfill-intl-normalizer/zipball/43a0283138253ed1d48d352ab6d0bdb3f809f248",
                "reference": "43a0283138253ed1d48d352ab6d0bdb3f809f248",
                "shasum": ""
            },
            "require": {
                "php": ">=7.1"
            },
            "suggest": {
                "ext-intl": "For best performance"
            },
            "type": "library",
            "extra": {
                "branch-alias": {
                    "dev-main": "1.22-dev"
                },
                "thanks": {
                    "name": "symfony/polyfill",
                    "url": "https://github.com/symfony/polyfill"
                }
            },
            "autoload": {
                "psr-4": {
                    "Symfony\\Polyfill\\Intl\\Normalizer\\": ""
                },
                "files": [
                    "bootstrap.php"
                ],
                "classmap": [
                    "Resources/stubs"
                ]
            },
            "notification-url": "https://packagist.org/downloads/",
            "license": [
                "MIT"
            ],
            "authors": [
                {
                    "name": "Nicolas Grekas",
                    "email": "p@tchwork.com"
                },
                {
                    "name": "Symfony Community",
                    "homepage": "https://symfony.com/contributors"
                }
            ],
            "description": "Symfony polyfill for intl's Normalizer class and related functions",
            "homepage": "https://symfony.com",
            "keywords": [
                "compatibility",
                "intl",
                "normalizer",
                "polyfill",
                "portable",
                "shim"
            ],
            "support": {
                "source": "https://github.com/symfony/polyfill-intl-normalizer/tree/v1.22.1"
            },
            "funding": [
                {
                    "url": "https://symfony.com/sponsor",
                    "type": "custom"
                },
                {
                    "url": "https://github.com/fabpot",
                    "type": "github"
                },
                {
                    "url": "https://tidelift.com/funding/github/packagist/symfony/symfony",
                    "type": "tidelift"
                }
            ],
            "time": "2021-01-22T09:19:47+00:00"
        },
        {
            "name": "symfony/polyfill-mbstring",
            "version": "v1.22.1",
            "source": {
                "type": "git",
                "url": "https://github.com/symfony/polyfill-mbstring.git",
                "reference": "5232de97ee3b75b0360528dae24e73db49566ab1"
            },
            "dist": {
                "type": "zip",
                "url": "https://api.github.com/repos/symfony/polyfill-mbstring/zipball/5232de97ee3b75b0360528dae24e73db49566ab1",
                "reference": "5232de97ee3b75b0360528dae24e73db49566ab1",
                "shasum": ""
            },
            "require": {
                "php": ">=7.1"
            },
            "suggest": {
                "ext-mbstring": "For best performance"
            },
            "type": "library",
            "extra": {
                "branch-alias": {
                    "dev-main": "1.22-dev"
                },
                "thanks": {
                    "name": "symfony/polyfill",
                    "url": "https://github.com/symfony/polyfill"
                }
            },
            "autoload": {
                "psr-4": {
                    "Symfony\\Polyfill\\Mbstring\\": ""
                },
                "files": [
                    "bootstrap.php"
                ]
            },
            "notification-url": "https://packagist.org/downloads/",
            "license": [
                "MIT"
            ],
            "authors": [
                {
                    "name": "Nicolas Grekas",
                    "email": "p@tchwork.com"
                },
                {
                    "name": "Symfony Community",
                    "homepage": "https://symfony.com/contributors"
                }
            ],
            "description": "Symfony polyfill for the Mbstring extension",
            "homepage": "https://symfony.com",
            "keywords": [
                "compatibility",
                "mbstring",
                "polyfill",
                "portable",
                "shim"
            ],
            "support": {
                "source": "https://github.com/symfony/polyfill-mbstring/tree/v1.22.1"
            },
            "funding": [
                {
                    "url": "https://symfony.com/sponsor",
                    "type": "custom"
                },
                {
                    "url": "https://github.com/fabpot",
                    "type": "github"
                },
                {
                    "url": "https://tidelift.com/funding/github/packagist/symfony/symfony",
                    "type": "tidelift"
                }
            ],
            "time": "2021-01-22T09:19:47+00:00"
        },
        {
            "name": "symfony/polyfill-php72",
            "version": "v1.22.1",
            "source": {
                "type": "git",
                "url": "https://github.com/symfony/polyfill-php72.git",
                "reference": "cc6e6f9b39fe8075b3dabfbaf5b5f645ae1340c9"
            },
            "dist": {
                "type": "zip",
                "url": "https://api.github.com/repos/symfony/polyfill-php72/zipball/cc6e6f9b39fe8075b3dabfbaf5b5f645ae1340c9",
                "reference": "cc6e6f9b39fe8075b3dabfbaf5b5f645ae1340c9",
                "shasum": ""
            },
            "require": {
                "php": ">=7.1"
            },
            "type": "library",
            "extra": {
                "branch-alias": {
                    "dev-main": "1.22-dev"
                },
                "thanks": {
                    "name": "symfony/polyfill",
                    "url": "https://github.com/symfony/polyfill"
                }
            },
            "autoload": {
                "psr-4": {
                    "Symfony\\Polyfill\\Php72\\": ""
                },
                "files": [
                    "bootstrap.php"
                ]
            },
            "notification-url": "https://packagist.org/downloads/",
            "license": [
                "MIT"
            ],
            "authors": [
                {
                    "name": "Nicolas Grekas",
                    "email": "p@tchwork.com"
                },
                {
                    "name": "Symfony Community",
                    "homepage": "https://symfony.com/contributors"
                }
            ],
            "description": "Symfony polyfill backporting some PHP 7.2+ features to lower PHP versions",
            "homepage": "https://symfony.com",
            "keywords": [
                "compatibility",
                "polyfill",
                "portable",
                "shim"
            ],
            "support": {
                "source": "https://github.com/symfony/polyfill-php72/tree/v1.22.1"
            },
            "funding": [
                {
                    "url": "https://symfony.com/sponsor",
                    "type": "custom"
                },
                {
                    "url": "https://github.com/fabpot",
                    "type": "github"
                },
                {
                    "url": "https://tidelift.com/funding/github/packagist/symfony/symfony",
                    "type": "tidelift"
                }
            ],
            "time": "2021-01-07T16:49:33+00:00"
        },
        {
            "name": "symfony/polyfill-php73",
            "version": "v1.22.1",
            "source": {
                "type": "git",
                "url": "https://github.com/symfony/polyfill-php73.git",
                "reference": "a678b42e92f86eca04b7fa4c0f6f19d097fb69e2"
            },
            "dist": {
                "type": "zip",
                "url": "https://api.github.com/repos/symfony/polyfill-php73/zipball/a678b42e92f86eca04b7fa4c0f6f19d097fb69e2",
                "reference": "a678b42e92f86eca04b7fa4c0f6f19d097fb69e2",
                "shasum": ""
            },
            "require": {
                "php": ">=7.1"
            },
            "type": "library",
            "extra": {
                "branch-alias": {
                    "dev-main": "1.22-dev"
                },
                "thanks": {
                    "name": "symfony/polyfill",
                    "url": "https://github.com/symfony/polyfill"
                }
            },
            "autoload": {
                "psr-4": {
                    "Symfony\\Polyfill\\Php73\\": ""
                },
                "files": [
                    "bootstrap.php"
                ],
                "classmap": [
                    "Resources/stubs"
                ]
            },
            "notification-url": "https://packagist.org/downloads/",
            "license": [
                "MIT"
            ],
            "authors": [
                {
                    "name": "Nicolas Grekas",
                    "email": "p@tchwork.com"
                },
                {
                    "name": "Symfony Community",
                    "homepage": "https://symfony.com/contributors"
                }
            ],
            "description": "Symfony polyfill backporting some PHP 7.3+ features to lower PHP versions",
            "homepage": "https://symfony.com",
            "keywords": [
                "compatibility",
                "polyfill",
                "portable",
                "shim"
            ],
            "support": {
                "source": "https://github.com/symfony/polyfill-php73/tree/v1.22.1"
            },
            "funding": [
                {
                    "url": "https://symfony.com/sponsor",
                    "type": "custom"
                },
                {
                    "url": "https://github.com/fabpot",
                    "type": "github"
                },
                {
                    "url": "https://tidelift.com/funding/github/packagist/symfony/symfony",
                    "type": "tidelift"
                }
            ],
            "time": "2021-01-07T16:49:33+00:00"
        },
        {
            "name": "symfony/polyfill-php80",
            "version": "v1.22.1",
            "source": {
                "type": "git",
                "url": "https://github.com/symfony/polyfill-php80.git",
                "reference": "dc3063ba22c2a1fd2f45ed856374d79114998f91"
            },
            "dist": {
                "type": "zip",
                "url": "https://api.github.com/repos/symfony/polyfill-php80/zipball/dc3063ba22c2a1fd2f45ed856374d79114998f91",
                "reference": "dc3063ba22c2a1fd2f45ed856374d79114998f91",
                "shasum": ""
            },
            "require": {
                "php": ">=7.1"
            },
            "type": "library",
            "extra": {
                "branch-alias": {
                    "dev-main": "1.22-dev"
                },
                "thanks": {
                    "name": "symfony/polyfill",
                    "url": "https://github.com/symfony/polyfill"
                }
            },
            "autoload": {
                "psr-4": {
                    "Symfony\\Polyfill\\Php80\\": ""
                },
                "files": [
                    "bootstrap.php"
                ],
                "classmap": [
                    "Resources/stubs"
                ]
            },
            "notification-url": "https://packagist.org/downloads/",
            "license": [
                "MIT"
            ],
            "authors": [
                {
                    "name": "Ion Bazan",
                    "email": "ion.bazan@gmail.com"
                },
                {
                    "name": "Nicolas Grekas",
                    "email": "p@tchwork.com"
                },
                {
                    "name": "Symfony Community",
                    "homepage": "https://symfony.com/contributors"
                }
            ],
            "description": "Symfony polyfill backporting some PHP 8.0+ features to lower PHP versions",
            "homepage": "https://symfony.com",
            "keywords": [
                "compatibility",
                "polyfill",
                "portable",
                "shim"
            ],
            "support": {
                "source": "https://github.com/symfony/polyfill-php80/tree/v1.22.1"
            },
            "funding": [
                {
                    "url": "https://symfony.com/sponsor",
                    "type": "custom"
                },
                {
                    "url": "https://github.com/fabpot",
                    "type": "github"
                },
                {
                    "url": "https://tidelift.com/funding/github/packagist/symfony/symfony",
                    "type": "tidelift"
                }
            ],
            "time": "2021-01-07T16:49:33+00:00"
        },
        {
            "name": "symfony/routing",
            "version": "v5.2.7",
            "source": {
                "type": "git",
                "url": "https://github.com/symfony/routing.git",
                "reference": "3f0cab2e95b5e92226f34c2c1aa969d3fc41f48c"
            },
            "dist": {
                "type": "zip",
                "url": "https://api.github.com/repos/symfony/routing/zipball/3f0cab2e95b5e92226f34c2c1aa969d3fc41f48c",
                "reference": "3f0cab2e95b5e92226f34c2c1aa969d3fc41f48c",
                "shasum": ""
            },
            "require": {
                "php": ">=7.2.5",
                "symfony/deprecation-contracts": "^2.1",
                "symfony/polyfill-php80": "^1.15"
            },
            "conflict": {
                "symfony/config": "<5.0",
                "symfony/dependency-injection": "<4.4",
                "symfony/yaml": "<4.4"
            },
            "require-dev": {
                "doctrine/annotations": "^1.10.4",
                "psr/log": "~1.0",
                "symfony/config": "^5.0",
                "symfony/dependency-injection": "^4.4|^5.0",
                "symfony/expression-language": "^4.4|^5.0",
                "symfony/http-foundation": "^4.4|^5.0",
                "symfony/yaml": "^4.4|^5.0"
            },
            "suggest": {
                "symfony/config": "For using the all-in-one router or any loader",
                "symfony/expression-language": "For using expression matching",
                "symfony/http-foundation": "For using a Symfony Request object",
                "symfony/yaml": "For using the YAML loader"
            },
            "type": "library",
            "autoload": {
                "psr-4": {
                    "Symfony\\Component\\Routing\\": ""
                },
                "exclude-from-classmap": [
                    "/Tests/"
                ]
            },
            "notification-url": "https://packagist.org/downloads/",
            "license": [
                "MIT"
            ],
            "authors": [
                {
                    "name": "Fabien Potencier",
                    "email": "fabien@symfony.com"
                },
                {
                    "name": "Symfony Community",
                    "homepage": "https://symfony.com/contributors"
                }
            ],
            "description": "Maps an HTTP request to a set of configuration variables",
            "homepage": "https://symfony.com",
            "keywords": [
                "router",
                "routing",
                "uri",
                "url"
            ],
            "support": {
                "source": "https://github.com/symfony/routing/tree/v5.2.7"
            },
            "funding": [
                {
                    "url": "https://symfony.com/sponsor",
                    "type": "custom"
                },
                {
                    "url": "https://github.com/fabpot",
                    "type": "github"
                },
                {
                    "url": "https://tidelift.com/funding/github/packagist/symfony/symfony",
                    "type": "tidelift"
                }
            ],
            "time": "2021-04-11T22:55:21+00:00"
        },
        {
            "name": "teapot/status-code",
            "version": "v1.1.2",
            "source": {
                "type": "git",
                "url": "https://github.com/teapot-php/status-code.git",
                "reference": "7aaba4364645ebb9d3a36267c9b3a32206d3042b"
            },
            "dist": {
                "type": "zip",
                "url": "https://api.github.com/repos/teapot-php/status-code/zipball/7aaba4364645ebb9d3a36267c9b3a32206d3042b",
                "reference": "7aaba4364645ebb9d3a36267c9b3a32206d3042b",
                "shasum": ""
            },
            "require": {
                "php": "^5.4 || ^7.0 || ^8.0"
            },
            "require-dev": {
                "squizlabs/php_codesniffer": "^3.5.8"
            },
            "type": "library",
            "autoload": {
                "psr-4": {
                    "Teapot\\StatusCode\\": "src"
                }
            },
            "notification-url": "https://packagist.org/downloads/",
            "license": [
                "MIT"
            ],
            "authors": [
                {
                    "name": "Barney Hanlon",
                    "email": "barney@shrikeh.net"
                }
            ],
            "description": "PHP HTTP Response Status code library",
            "homepage": "http://shrikeh.github.com/teapot",
            "keywords": [
                "http"
            ],
            "support": {
                "issues": "https://github.com/teapot-php/status-code/issues",
                "source": "https://github.com/teapot-php/status-code/tree/v1.1.2"
            },
            "time": "2020-11-03T17:14:32+00:00"
        },
        {
            "name": "tightenco/collect",
            "version": "v5.2.43",
            "source": {
                "type": "git",
                "url": "https://github.com/tighten/collect.git",
                "reference": "6add72fba3816232c71a3338081ed8cbef41974d"
            },
            "dist": {
                "type": "zip",
                "url": "https://api.github.com/repos/tighten/collect/zipball/6add72fba3816232c71a3338081ed8cbef41974d",
                "reference": "6add72fba3816232c71a3338081ed8cbef41974d",
                "shasum": ""
            },
            "require": {
                "php": ">=5.5.9"
            },
            "require-dev": {
                "mockery/mockery": "~0.9.4",
                "phpunit/phpunit": "~4.1"
            },
            "type": "library",
            "autoload": {
                "files": [
                    "src/Illuminate/Support/helpers.php"
                ],
                "psr-4": {
                    "Illuminate\\": "src/Illuminate"
                }
            },
            "notification-url": "https://packagist.org/downloads/",
            "license": [
                "MIT"
            ],
            "authors": [
                {
                    "name": "Taylor Otwell",
                    "email": "taylorotwell@gmail.com"
                }
            ],
            "description": "Collect - Illuminate Collections as a separate package.",
            "keywords": [
                "collection",
                "laravel"
            ],
            "support": {
                "issues": "https://github.com/tighten/collect/issues",
                "source": "https://github.com/tighten/collect/tree/v5.2.43"
            },
            "time": "2016-08-10T15:40:20+00:00"
        },
        {
            "name": "vakata/jstree",
            "version": "3.3.11",
            "source": {
                "type": "git",
                "url": "https://github.com/vakata/jstree.git",
                "reference": "4a77e59a3f67b0beb1b576cc211cb7e7a76a9879"
            },
            "dist": {
                "type": "zip",
                "url": "https://api.github.com/repos/vakata/jstree/zipball/4a77e59a3f67b0beb1b576cc211cb7e7a76a9879",
                "reference": "4a77e59a3f67b0beb1b576cc211cb7e7a76a9879",
                "shasum": ""
            },
            "require": {
                "components/jquery": ">=1.9.1"
            },
            "suggest": {
                "robloach/component-installer": "Allows installation of Components via Composer"
            },
            "type": "component",
            "extra": {
                "component": {
                    "scripts": [
                        "dist/jstree.js"
                    ],
                    "styles": [
                        "dist/themes/default/style.css"
                    ],
                    "images": [
                        "dist/themes/default/32px.png",
                        "dist/themes/default/40px.png",
                        "dist/themes/default/throbber.gif"
                    ],
                    "files": [
                        "dist/jstree.min.js",
                        "dist/themes/default/style.min.css",
                        "dist/themes/default/32px.png",
                        "dist/themes/default/40px.png",
                        "dist/themes/default/throbber.gif"
                    ]
                }
            },
            "notification-url": "https://packagist.org/downloads/",
            "license": [
                "MIT"
            ],
            "authors": [
                {
                    "name": "Ivan Bozhanov",
                    "email": "jstree@jstree.com"
                }
            ],
            "description": "jsTree is jquery plugin, that provides interactive trees.",
            "homepage": "http://jstree.com",
            "support": {
                "forum": "https://groups.google.com/forum/#!forum/jstree",
                "issues": "https://github.com/vakata/jstree/issues",
                "source": "https://github.com/vakata/jstree"
            },
            "funding": [
                {
                    "url": "https://www.paypal.com/cgi-bin/webscr?cmd=_xclick&business=paypal@vakata.com&currency_code=USD&amount=&return=http://jstree.com/donation&item_name=Buy+me+a+coffee+for+jsTree",
                    "type": "custom"
                },
                {
                    "url": "https://github.com/vakata",
                    "type": "github"
                }
            ],
            "time": "2020-12-18T20:56:30+00:00"
        },
        {
            "name": "xdan/datetimepicker",
            "version": "2.4.5",
            "source": {
                "type": "git",
                "url": "https://github.com/xdan/datetimepicker.git",
                "reference": "2.4.5"
            },
            "type": "component",
            "extra": {
                "component": {
                    "scripts": [
                        "jquery.datetimepicker.js"
                    ],
                    "styles": [
                        "jquery.datetimepicker.css"
                    ]
                }
            }
        }
    ],
    "packages-dev": [
        {
            "name": "composer/semver",
            "version": "3.2.4",
            "source": {
                "type": "git",
                "url": "https://github.com/composer/semver.git",
                "reference": "a02fdf930a3c1c3ed3a49b5f63859c0c20e10464"
            },
            "dist": {
                "type": "zip",
                "url": "https://api.github.com/repos/composer/semver/zipball/a02fdf930a3c1c3ed3a49b5f63859c0c20e10464",
                "reference": "a02fdf930a3c1c3ed3a49b5f63859c0c20e10464",
                "shasum": ""
            },
            "require": {
                "php": "^5.3.2 || ^7.0 || ^8.0"
            },
            "require-dev": {
                "phpstan/phpstan": "^0.12.54",
                "symfony/phpunit-bridge": "^4.2 || ^5"
            },
            "type": "library",
            "extra": {
                "branch-alias": {
                    "dev-main": "3.x-dev"
                }
            },
            "autoload": {
                "psr-4": {
                    "Composer\\Semver\\": "src"
                }
            },
            "notification-url": "https://packagist.org/downloads/",
            "license": [
                "MIT"
            ],
            "authors": [
                {
                    "name": "Nils Adermann",
                    "email": "naderman@naderman.de",
                    "homepage": "http://www.naderman.de"
                },
                {
                    "name": "Jordi Boggiano",
                    "email": "j.boggiano@seld.be",
                    "homepage": "http://seld.be"
                },
                {
                    "name": "Rob Bast",
                    "email": "rob.bast@gmail.com",
                    "homepage": "http://robbast.nl"
                }
            ],
            "description": "Semver library that offers utilities, version constraint parsing and validation.",
            "keywords": [
                "semantic",
                "semver",
                "validation",
                "versioning"
            ],
            "support": {
                "irc": "irc://irc.freenode.org/composer",
                "issues": "https://github.com/composer/semver/issues",
                "source": "https://github.com/composer/semver/tree/3.2.4"
            },
            "funding": [
                {
                    "url": "https://packagist.com",
                    "type": "custom"
                },
                {
                    "url": "https://github.com/composer",
                    "type": "github"
                },
                {
                    "url": "https://tidelift.com/funding/github/packagist/composer/composer",
                    "type": "tidelift"
                }
            ],
            "time": "2020-11-13T08:59:24+00:00"
        },
        {
            "name": "composer/xdebug-handler",
            "version": "2.0.1",
            "source": {
                "type": "git",
                "url": "https://github.com/composer/xdebug-handler.git",
                "reference": "964adcdd3a28bf9ed5d9ac6450064e0d71ed7496"
            },
            "dist": {
                "type": "zip",
                "url": "https://api.github.com/repos/composer/xdebug-handler/zipball/964adcdd3a28bf9ed5d9ac6450064e0d71ed7496",
                "reference": "964adcdd3a28bf9ed5d9ac6450064e0d71ed7496",
                "shasum": ""
            },
            "require": {
                "php": "^5.3.2 || ^7.0 || ^8.0",
                "psr/log": "^1.0"
            },
            "require-dev": {
                "phpstan/phpstan": "^0.12.55",
                "symfony/phpunit-bridge": "^4.2 || ^5"
            },
            "type": "library",
            "autoload": {
                "psr-4": {
                    "Composer\\XdebugHandler\\": "src"
                }
            },
            "notification-url": "https://packagist.org/downloads/",
            "license": [
                "MIT"
            ],
            "authors": [
                {
                    "name": "John Stevenson",
                    "email": "john-stevenson@blueyonder.co.uk"
                }
            ],
            "description": "Restarts a process without Xdebug.",
            "keywords": [
                "Xdebug",
                "performance"
            ],
            "support": {
                "irc": "irc://irc.freenode.org/composer",
                "issues": "https://github.com/composer/xdebug-handler/issues",
                "source": "https://github.com/composer/xdebug-handler/tree/2.0.1"
            },
            "funding": [
                {
                    "url": "https://packagist.com",
                    "type": "custom"
                },
                {
                    "url": "https://github.com/composer",
                    "type": "github"
                },
                {
                    "url": "https://tidelift.com/funding/github/packagist/composer/composer",
                    "type": "tidelift"
                }
            ],
            "time": "2021-05-05T19:37:51+00:00"
        },
        {
            "name": "doctrine/annotations",
            "version": "1.13.1",
            "source": {
                "type": "git",
                "url": "https://github.com/doctrine/annotations.git",
                "reference": "e6e7b7d5b45a2f2abc5460cc6396480b2b1d321f"
            },
            "dist": {
                "type": "zip",
                "url": "https://api.github.com/repos/doctrine/annotations/zipball/e6e7b7d5b45a2f2abc5460cc6396480b2b1d321f",
                "reference": "e6e7b7d5b45a2f2abc5460cc6396480b2b1d321f",
                "shasum": ""
            },
            "require": {
                "doctrine/lexer": "1.*",
                "ext-tokenizer": "*",
                "php": "^7.1 || ^8.0",
                "psr/cache": "^1 || ^2 || ^3"
            },
            "require-dev": {
                "doctrine/cache": "^1.11 || ^2.0",
                "doctrine/coding-standard": "^6.0 || ^8.1",
                "phpstan/phpstan": "^0.12.20",
                "phpunit/phpunit": "^7.5 || ^8.0 || ^9.1.5",
                "symfony/cache": "^4.4 || ^5.2"
            },
            "type": "library",
            "autoload": {
                "psr-4": {
                    "Doctrine\\Common\\Annotations\\": "lib/Doctrine/Common/Annotations"
                }
            },
            "notification-url": "https://packagist.org/downloads/",
            "license": [
                "MIT"
            ],
            "authors": [
                {
                    "name": "Guilherme Blanco",
                    "email": "guilhermeblanco@gmail.com"
                },
                {
                    "name": "Roman Borschel",
                    "email": "roman@code-factory.org"
                },
                {
                    "name": "Benjamin Eberlei",
                    "email": "kontakt@beberlei.de"
                },
                {
                    "name": "Jonathan Wage",
                    "email": "jonwage@gmail.com"
                },
                {
                    "name": "Johannes Schmitt",
                    "email": "schmittjoh@gmail.com"
                }
            ],
            "description": "Docblock Annotations Parser",
            "homepage": "https://www.doctrine-project.org/projects/annotations.html",
            "keywords": [
                "annotations",
                "docblock",
                "parser"
            ],
            "support": {
                "issues": "https://github.com/doctrine/annotations/issues",
                "source": "https://github.com/doctrine/annotations/tree/1.13.1"
            },
            "time": "2021-05-16T18:07:53+00:00"
        },
        {
            "name": "doctrine/instantiator",
            "version": "1.4.0",
            "source": {
                "type": "git",
                "url": "https://github.com/doctrine/instantiator.git",
                "reference": "d56bf6102915de5702778fe20f2de3b2fe570b5b"
            },
            "dist": {
                "type": "zip",
                "url": "https://api.github.com/repos/doctrine/instantiator/zipball/d56bf6102915de5702778fe20f2de3b2fe570b5b",
                "reference": "d56bf6102915de5702778fe20f2de3b2fe570b5b",
                "shasum": ""
            },
            "require": {
                "php": "^7.1 || ^8.0"
            },
            "require-dev": {
                "doctrine/coding-standard": "^8.0",
                "ext-pdo": "*",
                "ext-phar": "*",
                "phpbench/phpbench": "^0.13 || 1.0.0-alpha2",
                "phpstan/phpstan": "^0.12",
                "phpstan/phpstan-phpunit": "^0.12",
                "phpunit/phpunit": "^7.0 || ^8.0 || ^9.0"
            },
            "type": "library",
            "autoload": {
                "psr-4": {
                    "Doctrine\\Instantiator\\": "src/Doctrine/Instantiator/"
                }
            },
            "notification-url": "https://packagist.org/downloads/",
            "license": [
                "MIT"
            ],
            "authors": [
                {
                    "name": "Marco Pivetta",
                    "email": "ocramius@gmail.com",
                    "homepage": "https://ocramius.github.io/"
                }
            ],
            "description": "A small, lightweight utility to instantiate objects in PHP without invoking their constructors",
            "homepage": "https://www.doctrine-project.org/projects/instantiator.html",
            "keywords": [
                "constructor",
                "instantiate"
            ],
            "support": {
                "issues": "https://github.com/doctrine/instantiator/issues",
                "source": "https://github.com/doctrine/instantiator/tree/1.4.0"
            },
            "funding": [
                {
                    "url": "https://www.doctrine-project.org/sponsorship.html",
                    "type": "custom"
                },
                {
                    "url": "https://www.patreon.com/phpdoctrine",
                    "type": "patreon"
                },
                {
                    "url": "https://tidelift.com/funding/github/packagist/doctrine%2Finstantiator",
                    "type": "tidelift"
                }
            ],
            "time": "2020-11-10T18:47:58+00:00"
        },
        {
            "name": "doctrine/lexer",
            "version": "1.2.1",
            "source": {
                "type": "git",
                "url": "https://github.com/doctrine/lexer.git",
                "reference": "e864bbf5904cb8f5bb334f99209b48018522f042"
            },
            "dist": {
                "type": "zip",
                "url": "https://api.github.com/repos/doctrine/lexer/zipball/e864bbf5904cb8f5bb334f99209b48018522f042",
                "reference": "e864bbf5904cb8f5bb334f99209b48018522f042",
                "shasum": ""
            },
            "require": {
                "php": "^7.2 || ^8.0"
            },
            "require-dev": {
                "doctrine/coding-standard": "^6.0",
                "phpstan/phpstan": "^0.11.8",
                "phpunit/phpunit": "^8.2"
            },
            "type": "library",
            "extra": {
                "branch-alias": {
                    "dev-master": "1.2.x-dev"
                }
            },
            "autoload": {
                "psr-4": {
                    "Doctrine\\Common\\Lexer\\": "lib/Doctrine/Common/Lexer"
                }
            },
            "notification-url": "https://packagist.org/downloads/",
            "license": [
                "MIT"
            ],
            "authors": [
                {
                    "name": "Guilherme Blanco",
                    "email": "guilhermeblanco@gmail.com"
                },
                {
                    "name": "Roman Borschel",
                    "email": "roman@code-factory.org"
                },
                {
                    "name": "Johannes Schmitt",
                    "email": "schmittjoh@gmail.com"
                }
            ],
            "description": "PHP Doctrine Lexer parser library that can be used in Top-Down, Recursive Descent Parsers.",
            "homepage": "https://www.doctrine-project.org/projects/lexer.html",
            "keywords": [
                "annotations",
                "docblock",
                "lexer",
                "parser",
                "php"
            ],
            "support": {
                "issues": "https://github.com/doctrine/lexer/issues",
                "source": "https://github.com/doctrine/lexer/tree/1.2.1"
            },
            "funding": [
                {
                    "url": "https://www.doctrine-project.org/sponsorship.html",
                    "type": "custom"
                },
                {
                    "url": "https://www.patreon.com/phpdoctrine",
                    "type": "patreon"
                },
                {
                    "url": "https://tidelift.com/funding/github/packagist/doctrine%2Flexer",
                    "type": "tidelift"
                }
            ],
            "time": "2020-05-25T17:44:05+00:00"
        },
        {
            "name": "friendsofphp/php-cs-fixer",
            "version": "v3.0.0",
            "source": {
                "type": "git",
                "url": "https://github.com/FriendsOfPHP/PHP-CS-Fixer.git",
                "reference": "c15377bdfa8d1ecf186f1deadec39c89984e1167"
            },
            "dist": {
                "type": "zip",
                "url": "https://api.github.com/repos/FriendsOfPHP/PHP-CS-Fixer/zipball/c15377bdfa8d1ecf186f1deadec39c89984e1167",
                "reference": "c15377bdfa8d1ecf186f1deadec39c89984e1167",
                "shasum": ""
            },
            "require": {
                "composer/semver": "^3.2",
                "composer/xdebug-handler": "^2.0",
                "doctrine/annotations": "^1.12",
                "ext-json": "*",
                "ext-tokenizer": "*",
                "php": "^7.1.3 || ^8.0",
                "php-cs-fixer/diff": "^2.0",
                "symfony/console": "^4.4.20 || ^5.1.3",
                "symfony/event-dispatcher": "^4.4.20 || ^5.0",
                "symfony/filesystem": "^4.4.20 || ^5.0",
                "symfony/finder": "^4.4.20 || ^5.0",
                "symfony/options-resolver": "^4.4.20 || ^5.0",
                "symfony/polyfill-php72": "^1.22",
                "symfony/process": "^4.4.20 || ^5.0",
                "symfony/stopwatch": "^4.4.20 || ^5.0"
            },
            "require-dev": {
                "justinrainbow/json-schema": "^5.2",
                "keradus/cli-executor": "^1.4",
                "mikey179/vfsstream": "^1.6.8",
                "php-coveralls/php-coveralls": "^2.4.3",
                "php-cs-fixer/accessible-object": "^1.1",
                "php-cs-fixer/phpunit-constraint-isidenticalstring": "^1.2",
                "php-cs-fixer/phpunit-constraint-xmlmatchesxsd": "^1.2.1",
                "phpspec/prophecy": "^1.10.3",
                "phpspec/prophecy-phpunit": "^1.1 || ^2.0",
                "phpunit/phpunit": "^7.5.20 || ^8.5.14 || ^9.5",
                "phpunitgoodpractices/polyfill": "^1.5",
                "phpunitgoodpractices/traits": "^1.9.1",
                "symfony/phpunit-bridge": "^5.2.4",
                "symfony/yaml": "^4.4.20 || ^5.0"
            },
            "suggest": {
                "ext-dom": "For handling output formats in XML",
                "ext-mbstring": "For handling non-UTF8 characters.",
                "symfony/polyfill-mbstring": "When enabling `ext-mbstring` is not possible."
            },
            "bin": [
                "php-cs-fixer"
            ],
            "type": "application",
            "autoload": {
                "psr-4": {
                    "PhpCsFixer\\": "src/"
                }
            },
            "notification-url": "https://packagist.org/downloads/",
            "license": [
                "MIT"
            ],
            "authors": [
                {
                    "name": "Fabien Potencier",
                    "email": "fabien@symfony.com"
                },
                {
                    "name": "Dariusz Rumiński",
                    "email": "dariusz.ruminski@gmail.com"
                }
            ],
            "description": "A tool to automatically fix PHP code style",
            "support": {
                "issues": "https://github.com/FriendsOfPHP/PHP-CS-Fixer/issues",
                "source": "https://github.com/FriendsOfPHP/PHP-CS-Fixer/tree/v3.0.0"
            },
            "funding": [
                {
                    "url": "https://github.com/keradus",
                    "type": "github"
                }
            ],
            "time": "2021-05-03T21:51:58+00:00"
        },
        {
            "name": "hamcrest/hamcrest-php",
            "version": "v2.0.1",
            "source": {
                "type": "git",
                "url": "https://github.com/hamcrest/hamcrest-php.git",
                "reference": "8c3d0a3f6af734494ad8f6fbbee0ba92422859f3"
            },
            "dist": {
                "type": "zip",
                "url": "https://api.github.com/repos/hamcrest/hamcrest-php/zipball/8c3d0a3f6af734494ad8f6fbbee0ba92422859f3",
                "reference": "8c3d0a3f6af734494ad8f6fbbee0ba92422859f3",
                "shasum": ""
            },
            "require": {
                "php": "^5.3|^7.0|^8.0"
            },
            "replace": {
                "cordoval/hamcrest-php": "*",
                "davedevelopment/hamcrest-php": "*",
                "kodova/hamcrest-php": "*"
            },
            "require-dev": {
                "phpunit/php-file-iterator": "^1.4 || ^2.0",
                "phpunit/phpunit": "^4.8.36 || ^5.7 || ^6.5 || ^7.0"
            },
            "type": "library",
            "extra": {
                "branch-alias": {
                    "dev-master": "2.1-dev"
                }
            },
            "autoload": {
                "classmap": [
                    "hamcrest"
                ]
            },
            "notification-url": "https://packagist.org/downloads/",
            "license": [
                "BSD-3-Clause"
            ],
            "description": "This is the PHP port of Hamcrest Matchers",
            "keywords": [
                "test"
            ],
            "support": {
                "issues": "https://github.com/hamcrest/hamcrest-php/issues",
                "source": "https://github.com/hamcrest/hamcrest-php/tree/v2.0.1"
            },
            "time": "2020-07-09T08:09:16+00:00"
        },
        {
            "name": "mikey179/vfsstream",
            "version": "v1.6.8",
            "source": {
                "type": "git",
                "url": "https://github.com/bovigo/vfsStream.git",
                "reference": "231c73783ebb7dd9ec77916c10037eff5a2b6efe"
            },
            "dist": {
                "type": "zip",
                "url": "https://api.github.com/repos/bovigo/vfsStream/zipball/231c73783ebb7dd9ec77916c10037eff5a2b6efe",
                "reference": "231c73783ebb7dd9ec77916c10037eff5a2b6efe",
                "shasum": ""
            },
            "require": {
                "php": ">=5.3.0"
            },
            "require-dev": {
                "phpunit/phpunit": "^4.5|^5.0"
            },
            "type": "library",
            "extra": {
                "branch-alias": {
                    "dev-master": "1.6.x-dev"
                }
            },
            "autoload": {
                "psr-0": {
                    "org\\bovigo\\vfs\\": "src/main/php"
                }
            },
            "notification-url": "https://packagist.org/downloads/",
            "license": [
                "BSD-3-Clause"
            ],
            "authors": [
                {
                    "name": "Frank Kleine",
                    "homepage": "http://frankkleine.de/",
                    "role": "Developer"
                }
            ],
            "description": "Virtual file system to mock the real file system in unit tests.",
            "homepage": "http://vfs.bovigo.org/",
            "support": {
                "issues": "https://github.com/bovigo/vfsStream/issues",
                "source": "https://github.com/bovigo/vfsStream/tree/master",
                "wiki": "https://github.com/bovigo/vfsStream/wiki"
            },
            "time": "2019-10-30T15:31:00+00:00"
        },
        {
            "name": "mockery/mockery",
            "version": "1.4.3",
            "source": {
                "type": "git",
                "url": "https://github.com/mockery/mockery.git",
                "reference": "d1339f64479af1bee0e82a0413813fe5345a54ea"
            },
            "dist": {
                "type": "zip",
                "url": "https://api.github.com/repos/mockery/mockery/zipball/d1339f64479af1bee0e82a0413813fe5345a54ea",
                "reference": "d1339f64479af1bee0e82a0413813fe5345a54ea",
                "shasum": ""
            },
            "require": {
                "hamcrest/hamcrest-php": "^2.0.1",
                "lib-pcre": ">=7.0",
                "php": "^7.3 || ^8.0"
            },
            "conflict": {
                "phpunit/phpunit": "<8.0"
            },
            "require-dev": {
                "phpunit/phpunit": "^8.5 || ^9.3"
            },
            "type": "library",
            "extra": {
                "branch-alias": {
                    "dev-master": "1.4.x-dev"
                }
            },
            "autoload": {
                "psr-0": {
                    "Mockery": "library/"
                }
            },
            "notification-url": "https://packagist.org/downloads/",
            "license": [
                "BSD-3-Clause"
            ],
            "authors": [
                {
                    "name": "Pádraic Brady",
                    "email": "padraic.brady@gmail.com",
                    "homepage": "http://blog.astrumfutura.com"
                },
                {
                    "name": "Dave Marshall",
                    "email": "dave.marshall@atstsolutions.co.uk",
                    "homepage": "http://davedevelopment.co.uk"
                }
            ],
            "description": "Mockery is a simple yet flexible PHP mock object framework",
            "homepage": "https://github.com/mockery/mockery",
            "keywords": [
                "BDD",
                "TDD",
                "library",
                "mock",
                "mock objects",
                "mockery",
                "stub",
                "test",
                "test double",
                "testing"
            ],
            "support": {
                "issues": "https://github.com/mockery/mockery/issues",
                "source": "https://github.com/mockery/mockery/tree/1.4.3"
            },
            "time": "2021-02-24T09:51:49+00:00"
        },
        {
            "name": "myclabs/deep-copy",
            "version": "1.10.2",
            "source": {
                "type": "git",
                "url": "https://github.com/myclabs/DeepCopy.git",
                "reference": "776f831124e9c62e1a2c601ecc52e776d8bb7220"
            },
            "dist": {
                "type": "zip",
                "url": "https://api.github.com/repos/myclabs/DeepCopy/zipball/776f831124e9c62e1a2c601ecc52e776d8bb7220",
                "reference": "776f831124e9c62e1a2c601ecc52e776d8bb7220",
                "shasum": ""
            },
            "require": {
                "php": "^7.1 || ^8.0"
            },
            "replace": {
                "myclabs/deep-copy": "self.version"
            },
            "require-dev": {
                "doctrine/collections": "^1.0",
                "doctrine/common": "^2.6",
                "phpunit/phpunit": "^7.1"
            },
            "type": "library",
            "autoload": {
                "psr-4": {
                    "DeepCopy\\": "src/DeepCopy/"
                },
                "files": [
                    "src/DeepCopy/deep_copy.php"
                ]
            },
            "notification-url": "https://packagist.org/downloads/",
            "license": [
                "MIT"
            ],
            "description": "Create deep copies (clones) of your objects",
            "keywords": [
                "clone",
                "copy",
                "duplicate",
                "object",
                "object graph"
            ],
            "support": {
                "issues": "https://github.com/myclabs/DeepCopy/issues",
                "source": "https://github.com/myclabs/DeepCopy/tree/1.10.2"
            },
            "funding": [
                {
                    "url": "https://tidelift.com/funding/github/packagist/myclabs/deep-copy",
                    "type": "tidelift"
                }
            ],
            "time": "2020-11-13T09:40:50+00:00"
        },
        {
            "name": "nikic/php-parser",
            "version": "v4.10.5",
            "source": {
                "type": "git",
                "url": "https://github.com/nikic/PHP-Parser.git",
                "reference": "4432ba399e47c66624bc73c8c0f811e5c109576f"
            },
            "dist": {
                "type": "zip",
                "url": "https://api.github.com/repos/nikic/PHP-Parser/zipball/4432ba399e47c66624bc73c8c0f811e5c109576f",
                "reference": "4432ba399e47c66624bc73c8c0f811e5c109576f",
                "shasum": ""
            },
            "require": {
                "ext-tokenizer": "*",
                "php": ">=7.0"
            },
            "require-dev": {
                "ircmaxell/php-yacc": "^0.0.7",
                "phpunit/phpunit": "^6.5 || ^7.0 || ^8.0 || ^9.0"
            },
            "bin": [
                "bin/php-parse"
            ],
            "type": "library",
            "extra": {
                "branch-alias": {
                    "dev-master": "4.9-dev"
                }
            },
            "autoload": {
                "psr-4": {
                    "PhpParser\\": "lib/PhpParser"
                }
            },
            "notification-url": "https://packagist.org/downloads/",
            "license": [
                "BSD-3-Clause"
            ],
            "authors": [
                {
                    "name": "Nikita Popov"
                }
            ],
            "description": "A PHP parser written in PHP",
            "keywords": [
                "parser",
                "php"
            ],
            "support": {
                "issues": "https://github.com/nikic/PHP-Parser/issues",
                "source": "https://github.com/nikic/PHP-Parser/tree/v4.10.5"
            },
            "time": "2021-05-03T19:11:20+00:00"
        },
        {
            "name": "phar-io/manifest",
            "version": "2.0.1",
            "source": {
                "type": "git",
                "url": "https://github.com/phar-io/manifest.git",
                "reference": "85265efd3af7ba3ca4b2a2c34dbfc5788dd29133"
            },
            "dist": {
                "type": "zip",
                "url": "https://api.github.com/repos/phar-io/manifest/zipball/85265efd3af7ba3ca4b2a2c34dbfc5788dd29133",
                "reference": "85265efd3af7ba3ca4b2a2c34dbfc5788dd29133",
                "shasum": ""
            },
            "require": {
                "ext-dom": "*",
                "ext-phar": "*",
                "ext-xmlwriter": "*",
                "phar-io/version": "^3.0.1",
                "php": "^7.2 || ^8.0"
            },
            "type": "library",
            "extra": {
                "branch-alias": {
                    "dev-master": "2.0.x-dev"
                }
            },
            "autoload": {
                "classmap": [
                    "src/"
                ]
            },
            "notification-url": "https://packagist.org/downloads/",
            "license": [
                "BSD-3-Clause"
            ],
            "authors": [
                {
                    "name": "Arne Blankerts",
                    "email": "arne@blankerts.de",
                    "role": "Developer"
                },
                {
                    "name": "Sebastian Heuer",
                    "email": "sebastian@phpeople.de",
                    "role": "Developer"
                },
                {
                    "name": "Sebastian Bergmann",
                    "email": "sebastian@phpunit.de",
                    "role": "Developer"
                }
            ],
            "description": "Component for reading phar.io manifest information from a PHP Archive (PHAR)",
            "support": {
                "issues": "https://github.com/phar-io/manifest/issues",
                "source": "https://github.com/phar-io/manifest/tree/master"
            },
            "time": "2020-06-27T14:33:11+00:00"
        },
        {
            "name": "phar-io/version",
            "version": "3.1.0",
            "source": {
                "type": "git",
                "url": "https://github.com/phar-io/version.git",
                "reference": "bae7c545bef187884426f042434e561ab1ddb182"
            },
            "dist": {
                "type": "zip",
                "url": "https://api.github.com/repos/phar-io/version/zipball/bae7c545bef187884426f042434e561ab1ddb182",
                "reference": "bae7c545bef187884426f042434e561ab1ddb182",
                "shasum": ""
            },
            "require": {
                "php": "^7.2 || ^8.0"
            },
            "type": "library",
            "autoload": {
                "classmap": [
                    "src/"
                ]
            },
            "notification-url": "https://packagist.org/downloads/",
            "license": [
                "BSD-3-Clause"
            ],
            "authors": [
                {
                    "name": "Arne Blankerts",
                    "email": "arne@blankerts.de",
                    "role": "Developer"
                },
                {
                    "name": "Sebastian Heuer",
                    "email": "sebastian@phpeople.de",
                    "role": "Developer"
                },
                {
                    "name": "Sebastian Bergmann",
                    "email": "sebastian@phpunit.de",
                    "role": "Developer"
                }
            ],
            "description": "Library for handling version information and constraints",
            "support": {
                "issues": "https://github.com/phar-io/version/issues",
                "source": "https://github.com/phar-io/version/tree/3.1.0"
            },
            "time": "2021-02-23T14:00:09+00:00"
        },
        {
            "name": "php-cs-fixer/diff",
            "version": "v2.0.2",
            "source": {
                "type": "git",
                "url": "https://github.com/PHP-CS-Fixer/diff.git",
                "reference": "29dc0d507e838c4580d018bd8b5cb412474f7ec3"
            },
            "dist": {
                "type": "zip",
                "url": "https://api.github.com/repos/PHP-CS-Fixer/diff/zipball/29dc0d507e838c4580d018bd8b5cb412474f7ec3",
                "reference": "29dc0d507e838c4580d018bd8b5cb412474f7ec3",
                "shasum": ""
            },
            "require": {
                "php": "^5.6 || ^7.0 || ^8.0"
            },
            "require-dev": {
                "phpunit/phpunit": "^5.7.23 || ^6.4.3 || ^7.0",
                "symfony/process": "^3.3"
            },
            "type": "library",
            "autoload": {
                "classmap": [
                    "src/"
                ]
            },
            "notification-url": "https://packagist.org/downloads/",
            "license": [
                "BSD-3-Clause"
            ],
            "authors": [
                {
                    "name": "Sebastian Bergmann",
                    "email": "sebastian@phpunit.de"
                },
                {
                    "name": "Kore Nordmann",
                    "email": "mail@kore-nordmann.de"
                }
            ],
            "description": "sebastian/diff v3 backport support for PHP 5.6+",
            "homepage": "https://github.com/PHP-CS-Fixer",
            "keywords": [
                "diff"
            ],
            "support": {
                "issues": "https://github.com/PHP-CS-Fixer/diff/issues",
                "source": "https://github.com/PHP-CS-Fixer/diff/tree/v2.0.2"
            },
            "time": "2020-10-14T08:32:19+00:00"
        },
        {
            "name": "phpdocumentor/reflection-common",
            "version": "2.2.0",
            "source": {
                "type": "git",
                "url": "https://github.com/phpDocumentor/ReflectionCommon.git",
                "reference": "1d01c49d4ed62f25aa84a747ad35d5a16924662b"
            },
            "dist": {
                "type": "zip",
                "url": "https://api.github.com/repos/phpDocumentor/ReflectionCommon/zipball/1d01c49d4ed62f25aa84a747ad35d5a16924662b",
                "reference": "1d01c49d4ed62f25aa84a747ad35d5a16924662b",
                "shasum": ""
            },
            "require": {
                "php": "^7.2 || ^8.0"
            },
            "type": "library",
            "extra": {
                "branch-alias": {
                    "dev-2.x": "2.x-dev"
                }
            },
            "autoload": {
                "psr-4": {
                    "phpDocumentor\\Reflection\\": "src/"
                }
            },
            "notification-url": "https://packagist.org/downloads/",
            "license": [
                "MIT"
            ],
            "authors": [
                {
                    "name": "Jaap van Otterdijk",
                    "email": "opensource@ijaap.nl"
                }
            ],
            "description": "Common reflection classes used by phpdocumentor to reflect the code structure",
            "homepage": "http://www.phpdoc.org",
            "keywords": [
                "FQSEN",
                "phpDocumentor",
                "phpdoc",
                "reflection",
                "static analysis"
            ],
            "support": {
                "issues": "https://github.com/phpDocumentor/ReflectionCommon/issues",
                "source": "https://github.com/phpDocumentor/ReflectionCommon/tree/2.x"
            },
            "time": "2020-06-27T09:03:43+00:00"
        },
        {
            "name": "phpdocumentor/reflection-docblock",
            "version": "5.2.2",
            "source": {
                "type": "git",
                "url": "https://github.com/phpDocumentor/ReflectionDocBlock.git",
                "reference": "069a785b2141f5bcf49f3e353548dc1cce6df556"
            },
            "dist": {
                "type": "zip",
                "url": "https://api.github.com/repos/phpDocumentor/ReflectionDocBlock/zipball/069a785b2141f5bcf49f3e353548dc1cce6df556",
                "reference": "069a785b2141f5bcf49f3e353548dc1cce6df556",
                "shasum": ""
            },
            "require": {
                "ext-filter": "*",
                "php": "^7.2 || ^8.0",
                "phpdocumentor/reflection-common": "^2.2",
                "phpdocumentor/type-resolver": "^1.3",
                "webmozart/assert": "^1.9.1"
            },
            "require-dev": {
                "mockery/mockery": "~1.3.2"
            },
            "type": "library",
            "extra": {
                "branch-alias": {
                    "dev-master": "5.x-dev"
                }
            },
            "autoload": {
                "psr-4": {
                    "phpDocumentor\\Reflection\\": "src"
                }
            },
            "notification-url": "https://packagist.org/downloads/",
            "license": [
                "MIT"
            ],
            "authors": [
                {
                    "name": "Mike van Riel",
                    "email": "me@mikevanriel.com"
                },
                {
                    "name": "Jaap van Otterdijk",
                    "email": "account@ijaap.nl"
                }
            ],
            "description": "With this component, a library can provide support for annotations via DocBlocks or otherwise retrieve information that is embedded in a DocBlock.",
            "support": {
                "issues": "https://github.com/phpDocumentor/ReflectionDocBlock/issues",
                "source": "https://github.com/phpDocumentor/ReflectionDocBlock/tree/master"
            },
            "time": "2020-09-03T19:13:55+00:00"
        },
        {
            "name": "phpdocumentor/type-resolver",
            "version": "1.4.0",
            "source": {
                "type": "git",
                "url": "https://github.com/phpDocumentor/TypeResolver.git",
                "reference": "6a467b8989322d92aa1c8bf2bebcc6e5c2ba55c0"
            },
            "dist": {
                "type": "zip",
                "url": "https://api.github.com/repos/phpDocumentor/TypeResolver/zipball/6a467b8989322d92aa1c8bf2bebcc6e5c2ba55c0",
                "reference": "6a467b8989322d92aa1c8bf2bebcc6e5c2ba55c0",
                "shasum": ""
            },
            "require": {
                "php": "^7.2 || ^8.0",
                "phpdocumentor/reflection-common": "^2.0"
            },
            "require-dev": {
                "ext-tokenizer": "*"
            },
            "type": "library",
            "extra": {
                "branch-alias": {
                    "dev-1.x": "1.x-dev"
                }
            },
            "autoload": {
                "psr-4": {
                    "phpDocumentor\\Reflection\\": "src"
                }
            },
            "notification-url": "https://packagist.org/downloads/",
            "license": [
                "MIT"
            ],
            "authors": [
                {
                    "name": "Mike van Riel",
                    "email": "me@mikevanriel.com"
                }
            ],
            "description": "A PSR-5 based resolver of Class names, Types and Structural Element Names",
            "support": {
                "issues": "https://github.com/phpDocumentor/TypeResolver/issues",
                "source": "https://github.com/phpDocumentor/TypeResolver/tree/1.4.0"
            },
            "time": "2020-09-17T18:55:26+00:00"
        },
        {
            "name": "phpspec/prophecy",
            "version": "1.13.0",
            "source": {
                "type": "git",
                "url": "https://github.com/phpspec/prophecy.git",
                "reference": "be1996ed8adc35c3fd795488a653f4b518be70ea"
            },
            "dist": {
                "type": "zip",
                "url": "https://api.github.com/repos/phpspec/prophecy/zipball/be1996ed8adc35c3fd795488a653f4b518be70ea",
                "reference": "be1996ed8adc35c3fd795488a653f4b518be70ea",
                "shasum": ""
            },
            "require": {
                "doctrine/instantiator": "^1.2",
                "php": "^7.2 || ~8.0, <8.1",
                "phpdocumentor/reflection-docblock": "^5.2",
                "sebastian/comparator": "^3.0 || ^4.0",
                "sebastian/recursion-context": "^3.0 || ^4.0"
            },
            "require-dev": {
                "phpspec/phpspec": "^6.0",
                "phpunit/phpunit": "^8.0 || ^9.0"
            },
            "type": "library",
            "extra": {
                "branch-alias": {
                    "dev-master": "1.11.x-dev"
                }
            },
            "autoload": {
                "psr-4": {
                    "Prophecy\\": "src/Prophecy"
                }
            },
            "notification-url": "https://packagist.org/downloads/",
            "license": [
                "MIT"
            ],
            "authors": [
                {
                    "name": "Konstantin Kudryashov",
                    "email": "ever.zet@gmail.com",
                    "homepage": "http://everzet.com"
                },
                {
                    "name": "Marcello Duarte",
                    "email": "marcello.duarte@gmail.com"
                }
            ],
            "description": "Highly opinionated mocking framework for PHP 5.3+",
            "homepage": "https://github.com/phpspec/prophecy",
            "keywords": [
                "Double",
                "Dummy",
                "fake",
                "mock",
                "spy",
                "stub"
            ],
            "support": {
                "issues": "https://github.com/phpspec/prophecy/issues",
                "source": "https://github.com/phpspec/prophecy/tree/1.13.0"
            },
            "time": "2021-03-17T13:42:18+00:00"
        },
        {
            "name": "phpunit/php-code-coverage",
            "version": "9.2.6",
            "source": {
                "type": "git",
                "url": "https://github.com/sebastianbergmann/php-code-coverage.git",
                "reference": "f6293e1b30a2354e8428e004689671b83871edde"
            },
            "dist": {
                "type": "zip",
                "url": "https://api.github.com/repos/sebastianbergmann/php-code-coverage/zipball/f6293e1b30a2354e8428e004689671b83871edde",
                "reference": "f6293e1b30a2354e8428e004689671b83871edde",
                "shasum": ""
            },
            "require": {
                "ext-dom": "*",
                "ext-libxml": "*",
                "ext-xmlwriter": "*",
                "nikic/php-parser": "^4.10.2",
                "php": ">=7.3",
                "phpunit/php-file-iterator": "^3.0.3",
                "phpunit/php-text-template": "^2.0.2",
                "sebastian/code-unit-reverse-lookup": "^2.0.2",
                "sebastian/complexity": "^2.0",
                "sebastian/environment": "^5.1.2",
                "sebastian/lines-of-code": "^1.0.3",
                "sebastian/version": "^3.0.1",
                "theseer/tokenizer": "^1.2.0"
            },
            "require-dev": {
                "phpunit/phpunit": "^9.3"
            },
            "suggest": {
                "ext-pcov": "*",
                "ext-xdebug": "*"
            },
            "type": "library",
            "extra": {
                "branch-alias": {
                    "dev-master": "9.2-dev"
                }
            },
            "autoload": {
                "classmap": [
                    "src/"
                ]
            },
            "notification-url": "https://packagist.org/downloads/",
            "license": [
                "BSD-3-Clause"
            ],
            "authors": [
                {
                    "name": "Sebastian Bergmann",
                    "email": "sebastian@phpunit.de",
                    "role": "lead"
                }
            ],
            "description": "Library that provides collection, processing, and rendering functionality for PHP code coverage information.",
            "homepage": "https://github.com/sebastianbergmann/php-code-coverage",
            "keywords": [
                "coverage",
                "testing",
                "xunit"
            ],
            "support": {
                "issues": "https://github.com/sebastianbergmann/php-code-coverage/issues",
                "source": "https://github.com/sebastianbergmann/php-code-coverage/tree/9.2.6"
            },
            "funding": [
                {
                    "url": "https://github.com/sebastianbergmann",
                    "type": "github"
                }
            ],
            "time": "2021-03-28T07:26:59+00:00"
        },
        {
            "name": "phpunit/php-file-iterator",
            "version": "3.0.5",
            "source": {
                "type": "git",
                "url": "https://github.com/sebastianbergmann/php-file-iterator.git",
                "reference": "aa4be8575f26070b100fccb67faabb28f21f66f8"
            },
            "dist": {
                "type": "zip",
                "url": "https://api.github.com/repos/sebastianbergmann/php-file-iterator/zipball/aa4be8575f26070b100fccb67faabb28f21f66f8",
                "reference": "aa4be8575f26070b100fccb67faabb28f21f66f8",
                "shasum": ""
            },
            "require": {
                "php": ">=7.3"
            },
            "require-dev": {
                "phpunit/phpunit": "^9.3"
            },
            "type": "library",
            "extra": {
                "branch-alias": {
                    "dev-master": "3.0-dev"
                }
            },
            "autoload": {
                "classmap": [
                    "src/"
                ]
            },
            "notification-url": "https://packagist.org/downloads/",
            "license": [
                "BSD-3-Clause"
            ],
            "authors": [
                {
                    "name": "Sebastian Bergmann",
                    "email": "sebastian@phpunit.de",
                    "role": "lead"
                }
            ],
            "description": "FilterIterator implementation that filters files based on a list of suffixes.",
            "homepage": "https://github.com/sebastianbergmann/php-file-iterator/",
            "keywords": [
                "filesystem",
                "iterator"
            ],
            "support": {
                "issues": "https://github.com/sebastianbergmann/php-file-iterator/issues",
                "source": "https://github.com/sebastianbergmann/php-file-iterator/tree/3.0.5"
            },
            "funding": [
                {
                    "url": "https://github.com/sebastianbergmann",
                    "type": "github"
                }
            ],
            "time": "2020-09-28T05:57:25+00:00"
        },
        {
            "name": "phpunit/php-invoker",
            "version": "3.1.1",
            "source": {
                "type": "git",
                "url": "https://github.com/sebastianbergmann/php-invoker.git",
                "reference": "5a10147d0aaf65b58940a0b72f71c9ac0423cc67"
            },
            "dist": {
                "type": "zip",
                "url": "https://api.github.com/repos/sebastianbergmann/php-invoker/zipball/5a10147d0aaf65b58940a0b72f71c9ac0423cc67",
                "reference": "5a10147d0aaf65b58940a0b72f71c9ac0423cc67",
                "shasum": ""
            },
            "require": {
                "php": ">=7.3"
            },
            "require-dev": {
                "ext-pcntl": "*",
                "phpunit/phpunit": "^9.3"
            },
            "suggest": {
                "ext-pcntl": "*"
            },
            "type": "library",
            "extra": {
                "branch-alias": {
                    "dev-master": "3.1-dev"
                }
            },
            "autoload": {
                "classmap": [
                    "src/"
                ]
            },
            "notification-url": "https://packagist.org/downloads/",
            "license": [
                "BSD-3-Clause"
            ],
            "authors": [
                {
                    "name": "Sebastian Bergmann",
                    "email": "sebastian@phpunit.de",
                    "role": "lead"
                }
            ],
            "description": "Invoke callables with a timeout",
            "homepage": "https://github.com/sebastianbergmann/php-invoker/",
            "keywords": [
                "process"
            ],
            "support": {
                "issues": "https://github.com/sebastianbergmann/php-invoker/issues",
                "source": "https://github.com/sebastianbergmann/php-invoker/tree/3.1.1"
            },
            "funding": [
                {
                    "url": "https://github.com/sebastianbergmann",
                    "type": "github"
                }
            ],
            "time": "2020-09-28T05:58:55+00:00"
        },
        {
            "name": "phpunit/php-text-template",
            "version": "2.0.4",
            "source": {
                "type": "git",
                "url": "https://github.com/sebastianbergmann/php-text-template.git",
                "reference": "5da5f67fc95621df9ff4c4e5a84d6a8a2acf7c28"
            },
            "dist": {
                "type": "zip",
                "url": "https://api.github.com/repos/sebastianbergmann/php-text-template/zipball/5da5f67fc95621df9ff4c4e5a84d6a8a2acf7c28",
                "reference": "5da5f67fc95621df9ff4c4e5a84d6a8a2acf7c28",
                "shasum": ""
            },
            "require": {
                "php": ">=7.3"
            },
            "require-dev": {
                "phpunit/phpunit": "^9.3"
            },
            "type": "library",
            "extra": {
                "branch-alias": {
                    "dev-master": "2.0-dev"
                }
            },
            "autoload": {
                "classmap": [
                    "src/"
                ]
            },
            "notification-url": "https://packagist.org/downloads/",
            "license": [
                "BSD-3-Clause"
            ],
            "authors": [
                {
                    "name": "Sebastian Bergmann",
                    "email": "sebastian@phpunit.de",
                    "role": "lead"
                }
            ],
            "description": "Simple template engine.",
            "homepage": "https://github.com/sebastianbergmann/php-text-template/",
            "keywords": [
                "template"
            ],
            "support": {
                "issues": "https://github.com/sebastianbergmann/php-text-template/issues",
                "source": "https://github.com/sebastianbergmann/php-text-template/tree/2.0.4"
            },
            "funding": [
                {
                    "url": "https://github.com/sebastianbergmann",
                    "type": "github"
                }
            ],
            "time": "2020-10-26T05:33:50+00:00"
        },
        {
            "name": "phpunit/php-timer",
            "version": "5.0.3",
            "source": {
                "type": "git",
                "url": "https://github.com/sebastianbergmann/php-timer.git",
                "reference": "5a63ce20ed1b5bf577850e2c4e87f4aa902afbd2"
            },
            "dist": {
                "type": "zip",
                "url": "https://api.github.com/repos/sebastianbergmann/php-timer/zipball/5a63ce20ed1b5bf577850e2c4e87f4aa902afbd2",
                "reference": "5a63ce20ed1b5bf577850e2c4e87f4aa902afbd2",
                "shasum": ""
            },
            "require": {
                "php": ">=7.3"
            },
            "require-dev": {
                "phpunit/phpunit": "^9.3"
            },
            "type": "library",
            "extra": {
                "branch-alias": {
                    "dev-master": "5.0-dev"
                }
            },
            "autoload": {
                "classmap": [
                    "src/"
                ]
            },
            "notification-url": "https://packagist.org/downloads/",
            "license": [
                "BSD-3-Clause"
            ],
            "authors": [
                {
                    "name": "Sebastian Bergmann",
                    "email": "sebastian@phpunit.de",
                    "role": "lead"
                }
            ],
            "description": "Utility class for timing",
            "homepage": "https://github.com/sebastianbergmann/php-timer/",
            "keywords": [
                "timer"
            ],
            "support": {
                "issues": "https://github.com/sebastianbergmann/php-timer/issues",
                "source": "https://github.com/sebastianbergmann/php-timer/tree/5.0.3"
            },
            "funding": [
                {
                    "url": "https://github.com/sebastianbergmann",
                    "type": "github"
                }
            ],
            "time": "2020-10-26T13:16:10+00:00"
        },
        {
            "name": "phpunit/phpunit",
            "version": "9.5.4",
            "source": {
                "type": "git",
                "url": "https://github.com/sebastianbergmann/phpunit.git",
                "reference": "c73c6737305e779771147af66c96ca6a7ed8a741"
            },
            "dist": {
                "type": "zip",
                "url": "https://api.github.com/repos/sebastianbergmann/phpunit/zipball/c73c6737305e779771147af66c96ca6a7ed8a741",
                "reference": "c73c6737305e779771147af66c96ca6a7ed8a741",
                "shasum": ""
            },
            "require": {
                "doctrine/instantiator": "^1.3.1",
                "ext-dom": "*",
                "ext-json": "*",
                "ext-libxml": "*",
                "ext-mbstring": "*",
                "ext-xml": "*",
                "ext-xmlwriter": "*",
                "myclabs/deep-copy": "^1.10.1",
                "phar-io/manifest": "^2.0.1",
                "phar-io/version": "^3.0.2",
                "php": ">=7.3",
                "phpspec/prophecy": "^1.12.1",
                "phpunit/php-code-coverage": "^9.2.3",
                "phpunit/php-file-iterator": "^3.0.5",
                "phpunit/php-invoker": "^3.1.1",
                "phpunit/php-text-template": "^2.0.3",
                "phpunit/php-timer": "^5.0.2",
                "sebastian/cli-parser": "^1.0.1",
                "sebastian/code-unit": "^1.0.6",
                "sebastian/comparator": "^4.0.5",
                "sebastian/diff": "^4.0.3",
                "sebastian/environment": "^5.1.3",
                "sebastian/exporter": "^4.0.3",
                "sebastian/global-state": "^5.0.1",
                "sebastian/object-enumerator": "^4.0.3",
                "sebastian/resource-operations": "^3.0.3",
                "sebastian/type": "^2.3",
                "sebastian/version": "^3.0.2"
            },
            "require-dev": {
                "ext-pdo": "*",
                "phpspec/prophecy-phpunit": "^2.0.1"
            },
            "suggest": {
                "ext-soap": "*",
                "ext-xdebug": "*"
            },
            "bin": [
                "phpunit"
            ],
            "type": "library",
            "extra": {
                "branch-alias": {
                    "dev-master": "9.5-dev"
                }
            },
            "autoload": {
                "classmap": [
                    "src/"
                ],
                "files": [
                    "src/Framework/Assert/Functions.php"
                ]
            },
            "notification-url": "https://packagist.org/downloads/",
            "license": [
                "BSD-3-Clause"
            ],
            "authors": [
                {
                    "name": "Sebastian Bergmann",
                    "email": "sebastian@phpunit.de",
                    "role": "lead"
                }
            ],
            "description": "The PHP Unit Testing framework.",
            "homepage": "https://phpunit.de/",
            "keywords": [
                "phpunit",
                "testing",
                "xunit"
            ],
            "support": {
                "issues": "https://github.com/sebastianbergmann/phpunit/issues",
                "source": "https://github.com/sebastianbergmann/phpunit/tree/9.5.4"
            },
            "funding": [
                {
                    "url": "https://phpunit.de/donate.html",
                    "type": "custom"
                },
                {
                    "url": "https://github.com/sebastianbergmann",
                    "type": "github"
                }
            ],
            "time": "2021-03-23T07:16:29+00:00"
        },
        {
            "name": "sebastian/cli-parser",
            "version": "1.0.1",
            "source": {
                "type": "git",
                "url": "https://github.com/sebastianbergmann/cli-parser.git",
                "reference": "442e7c7e687e42adc03470c7b668bc4b2402c0b2"
            },
            "dist": {
                "type": "zip",
                "url": "https://api.github.com/repos/sebastianbergmann/cli-parser/zipball/442e7c7e687e42adc03470c7b668bc4b2402c0b2",
                "reference": "442e7c7e687e42adc03470c7b668bc4b2402c0b2",
                "shasum": ""
            },
            "require": {
                "php": ">=7.3"
            },
            "require-dev": {
                "phpunit/phpunit": "^9.3"
            },
            "type": "library",
            "extra": {
                "branch-alias": {
                    "dev-master": "1.0-dev"
                }
            },
            "autoload": {
                "classmap": [
                    "src/"
                ]
            },
            "notification-url": "https://packagist.org/downloads/",
            "license": [
                "BSD-3-Clause"
            ],
            "authors": [
                {
                    "name": "Sebastian Bergmann",
                    "email": "sebastian@phpunit.de",
                    "role": "lead"
                }
            ],
            "description": "Library for parsing CLI options",
            "homepage": "https://github.com/sebastianbergmann/cli-parser",
            "support": {
                "issues": "https://github.com/sebastianbergmann/cli-parser/issues",
                "source": "https://github.com/sebastianbergmann/cli-parser/tree/1.0.1"
            },
            "funding": [
                {
                    "url": "https://github.com/sebastianbergmann",
                    "type": "github"
                }
            ],
            "time": "2020-09-28T06:08:49+00:00"
        },
        {
            "name": "sebastian/code-unit",
            "version": "1.0.8",
            "source": {
                "type": "git",
                "url": "https://github.com/sebastianbergmann/code-unit.git",
                "reference": "1fc9f64c0927627ef78ba436c9b17d967e68e120"
            },
            "dist": {
                "type": "zip",
                "url": "https://api.github.com/repos/sebastianbergmann/code-unit/zipball/1fc9f64c0927627ef78ba436c9b17d967e68e120",
                "reference": "1fc9f64c0927627ef78ba436c9b17d967e68e120",
                "shasum": ""
            },
            "require": {
                "php": ">=7.3"
            },
            "require-dev": {
                "phpunit/phpunit": "^9.3"
            },
            "type": "library",
            "extra": {
                "branch-alias": {
                    "dev-master": "1.0-dev"
                }
            },
            "autoload": {
                "classmap": [
                    "src/"
                ]
            },
            "notification-url": "https://packagist.org/downloads/",
            "license": [
                "BSD-3-Clause"
            ],
            "authors": [
                {
                    "name": "Sebastian Bergmann",
                    "email": "sebastian@phpunit.de",
                    "role": "lead"
                }
            ],
            "description": "Collection of value objects that represent the PHP code units",
            "homepage": "https://github.com/sebastianbergmann/code-unit",
            "support": {
                "issues": "https://github.com/sebastianbergmann/code-unit/issues",
                "source": "https://github.com/sebastianbergmann/code-unit/tree/1.0.8"
            },
            "funding": [
                {
                    "url": "https://github.com/sebastianbergmann",
                    "type": "github"
                }
            ],
            "time": "2020-10-26T13:08:54+00:00"
        },
        {
            "name": "sebastian/code-unit-reverse-lookup",
            "version": "2.0.3",
            "source": {
                "type": "git",
                "url": "https://github.com/sebastianbergmann/code-unit-reverse-lookup.git",
                "reference": "ac91f01ccec49fb77bdc6fd1e548bc70f7faa3e5"
            },
            "dist": {
                "type": "zip",
                "url": "https://api.github.com/repos/sebastianbergmann/code-unit-reverse-lookup/zipball/ac91f01ccec49fb77bdc6fd1e548bc70f7faa3e5",
                "reference": "ac91f01ccec49fb77bdc6fd1e548bc70f7faa3e5",
                "shasum": ""
            },
            "require": {
                "php": ">=7.3"
            },
            "require-dev": {
                "phpunit/phpunit": "^9.3"
            },
            "type": "library",
            "extra": {
                "branch-alias": {
                    "dev-master": "2.0-dev"
                }
            },
            "autoload": {
                "classmap": [
                    "src/"
                ]
            },
            "notification-url": "https://packagist.org/downloads/",
            "license": [
                "BSD-3-Clause"
            ],
            "authors": [
                {
                    "name": "Sebastian Bergmann",
                    "email": "sebastian@phpunit.de"
                }
            ],
            "description": "Looks up which function or method a line of code belongs to",
            "homepage": "https://github.com/sebastianbergmann/code-unit-reverse-lookup/",
            "support": {
                "issues": "https://github.com/sebastianbergmann/code-unit-reverse-lookup/issues",
                "source": "https://github.com/sebastianbergmann/code-unit-reverse-lookup/tree/2.0.3"
            },
            "funding": [
                {
                    "url": "https://github.com/sebastianbergmann",
                    "type": "github"
                }
            ],
            "time": "2020-09-28T05:30:19+00:00"
        },
        {
            "name": "sebastian/comparator",
            "version": "4.0.6",
            "source": {
                "type": "git",
                "url": "https://github.com/sebastianbergmann/comparator.git",
                "reference": "55f4261989e546dc112258c7a75935a81a7ce382"
            },
            "dist": {
                "type": "zip",
                "url": "https://api.github.com/repos/sebastianbergmann/comparator/zipball/55f4261989e546dc112258c7a75935a81a7ce382",
                "reference": "55f4261989e546dc112258c7a75935a81a7ce382",
                "shasum": ""
            },
            "require": {
                "php": ">=7.3",
                "sebastian/diff": "^4.0",
                "sebastian/exporter": "^4.0"
            },
            "require-dev": {
                "phpunit/phpunit": "^9.3"
            },
            "type": "library",
            "extra": {
                "branch-alias": {
                    "dev-master": "4.0-dev"
                }
            },
            "autoload": {
                "classmap": [
                    "src/"
                ]
            },
            "notification-url": "https://packagist.org/downloads/",
            "license": [
                "BSD-3-Clause"
            ],
            "authors": [
                {
                    "name": "Sebastian Bergmann",
                    "email": "sebastian@phpunit.de"
                },
                {
                    "name": "Jeff Welch",
                    "email": "whatthejeff@gmail.com"
                },
                {
                    "name": "Volker Dusch",
                    "email": "github@wallbash.com"
                },
                {
                    "name": "Bernhard Schussek",
                    "email": "bschussek@2bepublished.at"
                }
            ],
            "description": "Provides the functionality to compare PHP values for equality",
            "homepage": "https://github.com/sebastianbergmann/comparator",
            "keywords": [
                "comparator",
                "compare",
                "equality"
            ],
            "support": {
                "issues": "https://github.com/sebastianbergmann/comparator/issues",
                "source": "https://github.com/sebastianbergmann/comparator/tree/4.0.6"
            },
            "funding": [
                {
                    "url": "https://github.com/sebastianbergmann",
                    "type": "github"
                }
            ],
            "time": "2020-10-26T15:49:45+00:00"
        },
        {
            "name": "sebastian/complexity",
            "version": "2.0.2",
            "source": {
                "type": "git",
                "url": "https://github.com/sebastianbergmann/complexity.git",
                "reference": "739b35e53379900cc9ac327b2147867b8b6efd88"
            },
            "dist": {
                "type": "zip",
                "url": "https://api.github.com/repos/sebastianbergmann/complexity/zipball/739b35e53379900cc9ac327b2147867b8b6efd88",
                "reference": "739b35e53379900cc9ac327b2147867b8b6efd88",
                "shasum": ""
            },
            "require": {
                "nikic/php-parser": "^4.7",
                "php": ">=7.3"
            },
            "require-dev": {
                "phpunit/phpunit": "^9.3"
            },
            "type": "library",
            "extra": {
                "branch-alias": {
                    "dev-master": "2.0-dev"
                }
            },
            "autoload": {
                "classmap": [
                    "src/"
                ]
            },
            "notification-url": "https://packagist.org/downloads/",
            "license": [
                "BSD-3-Clause"
            ],
            "authors": [
                {
                    "name": "Sebastian Bergmann",
                    "email": "sebastian@phpunit.de",
                    "role": "lead"
                }
            ],
            "description": "Library for calculating the complexity of PHP code units",
            "homepage": "https://github.com/sebastianbergmann/complexity",
            "support": {
                "issues": "https://github.com/sebastianbergmann/complexity/issues",
                "source": "https://github.com/sebastianbergmann/complexity/tree/2.0.2"
            },
            "funding": [
                {
                    "url": "https://github.com/sebastianbergmann",
                    "type": "github"
                }
            ],
            "time": "2020-10-26T15:52:27+00:00"
        },
        {
            "name": "sebastian/diff",
            "version": "4.0.4",
            "source": {
                "type": "git",
                "url": "https://github.com/sebastianbergmann/diff.git",
                "reference": "3461e3fccc7cfdfc2720be910d3bd73c69be590d"
            },
            "dist": {
                "type": "zip",
                "url": "https://api.github.com/repos/sebastianbergmann/diff/zipball/3461e3fccc7cfdfc2720be910d3bd73c69be590d",
                "reference": "3461e3fccc7cfdfc2720be910d3bd73c69be590d",
                "shasum": ""
            },
            "require": {
                "php": ">=7.3"
            },
            "require-dev": {
                "phpunit/phpunit": "^9.3",
                "symfony/process": "^4.2 || ^5"
            },
            "type": "library",
            "extra": {
                "branch-alias": {
                    "dev-master": "4.0-dev"
                }
            },
            "autoload": {
                "classmap": [
                    "src/"
                ]
            },
            "notification-url": "https://packagist.org/downloads/",
            "license": [
                "BSD-3-Clause"
            ],
            "authors": [
                {
                    "name": "Sebastian Bergmann",
                    "email": "sebastian@phpunit.de"
                },
                {
                    "name": "Kore Nordmann",
                    "email": "mail@kore-nordmann.de"
                }
            ],
            "description": "Diff implementation",
            "homepage": "https://github.com/sebastianbergmann/diff",
            "keywords": [
                "diff",
                "udiff",
                "unidiff",
                "unified diff"
            ],
            "support": {
                "issues": "https://github.com/sebastianbergmann/diff/issues",
                "source": "https://github.com/sebastianbergmann/diff/tree/4.0.4"
            },
            "funding": [
                {
                    "url": "https://github.com/sebastianbergmann",
                    "type": "github"
                }
            ],
            "time": "2020-10-26T13:10:38+00:00"
        },
        {
            "name": "sebastian/environment",
            "version": "5.1.3",
            "source": {
                "type": "git",
                "url": "https://github.com/sebastianbergmann/environment.git",
                "reference": "388b6ced16caa751030f6a69e588299fa09200ac"
            },
            "dist": {
                "type": "zip",
                "url": "https://api.github.com/repos/sebastianbergmann/environment/zipball/388b6ced16caa751030f6a69e588299fa09200ac",
                "reference": "388b6ced16caa751030f6a69e588299fa09200ac",
                "shasum": ""
            },
            "require": {
                "php": ">=7.3"
            },
            "require-dev": {
                "phpunit/phpunit": "^9.3"
            },
            "suggest": {
                "ext-posix": "*"
            },
            "type": "library",
            "extra": {
                "branch-alias": {
                    "dev-master": "5.1-dev"
                }
            },
            "autoload": {
                "classmap": [
                    "src/"
                ]
            },
            "notification-url": "https://packagist.org/downloads/",
            "license": [
                "BSD-3-Clause"
            ],
            "authors": [
                {
                    "name": "Sebastian Bergmann",
                    "email": "sebastian@phpunit.de"
                }
            ],
            "description": "Provides functionality to handle HHVM/PHP environments",
            "homepage": "http://www.github.com/sebastianbergmann/environment",
            "keywords": [
                "Xdebug",
                "environment",
                "hhvm"
            ],
            "support": {
                "issues": "https://github.com/sebastianbergmann/environment/issues",
                "source": "https://github.com/sebastianbergmann/environment/tree/5.1.3"
            },
            "funding": [
                {
                    "url": "https://github.com/sebastianbergmann",
                    "type": "github"
                }
            ],
            "time": "2020-09-28T05:52:38+00:00"
        },
        {
            "name": "sebastian/exporter",
            "version": "4.0.3",
            "source": {
                "type": "git",
                "url": "https://github.com/sebastianbergmann/exporter.git",
                "reference": "d89cc98761b8cb5a1a235a6b703ae50d34080e65"
            },
            "dist": {
                "type": "zip",
                "url": "https://api.github.com/repos/sebastianbergmann/exporter/zipball/d89cc98761b8cb5a1a235a6b703ae50d34080e65",
                "reference": "d89cc98761b8cb5a1a235a6b703ae50d34080e65",
                "shasum": ""
            },
            "require": {
                "php": ">=7.3",
                "sebastian/recursion-context": "^4.0"
            },
            "require-dev": {
                "ext-mbstring": "*",
                "phpunit/phpunit": "^9.3"
            },
            "type": "library",
            "extra": {
                "branch-alias": {
                    "dev-master": "4.0-dev"
                }
            },
            "autoload": {
                "classmap": [
                    "src/"
                ]
            },
            "notification-url": "https://packagist.org/downloads/",
            "license": [
                "BSD-3-Clause"
            ],
            "authors": [
                {
                    "name": "Sebastian Bergmann",
                    "email": "sebastian@phpunit.de"
                },
                {
                    "name": "Jeff Welch",
                    "email": "whatthejeff@gmail.com"
                },
                {
                    "name": "Volker Dusch",
                    "email": "github@wallbash.com"
                },
                {
                    "name": "Adam Harvey",
                    "email": "aharvey@php.net"
                },
                {
                    "name": "Bernhard Schussek",
                    "email": "bschussek@gmail.com"
                }
            ],
            "description": "Provides the functionality to export PHP variables for visualization",
            "homepage": "http://www.github.com/sebastianbergmann/exporter",
            "keywords": [
                "export",
                "exporter"
            ],
            "support": {
                "issues": "https://github.com/sebastianbergmann/exporter/issues",
                "source": "https://github.com/sebastianbergmann/exporter/tree/4.0.3"
            },
            "funding": [
                {
                    "url": "https://github.com/sebastianbergmann",
                    "type": "github"
                }
            ],
            "time": "2020-09-28T05:24:23+00:00"
        },
        {
            "name": "sebastian/global-state",
            "version": "5.0.2",
            "source": {
                "type": "git",
                "url": "https://github.com/sebastianbergmann/global-state.git",
                "reference": "a90ccbddffa067b51f574dea6eb25d5680839455"
            },
            "dist": {
                "type": "zip",
                "url": "https://api.github.com/repos/sebastianbergmann/global-state/zipball/a90ccbddffa067b51f574dea6eb25d5680839455",
                "reference": "a90ccbddffa067b51f574dea6eb25d5680839455",
                "shasum": ""
            },
            "require": {
                "php": ">=7.3",
                "sebastian/object-reflector": "^2.0",
                "sebastian/recursion-context": "^4.0"
            },
            "require-dev": {
                "ext-dom": "*",
                "phpunit/phpunit": "^9.3"
            },
            "suggest": {
                "ext-uopz": "*"
            },
            "type": "library",
            "extra": {
                "branch-alias": {
                    "dev-master": "5.0-dev"
                }
            },
            "autoload": {
                "classmap": [
                    "src/"
                ]
            },
            "notification-url": "https://packagist.org/downloads/",
            "license": [
                "BSD-3-Clause"
            ],
            "authors": [
                {
                    "name": "Sebastian Bergmann",
                    "email": "sebastian@phpunit.de"
                }
            ],
            "description": "Snapshotting of global state",
            "homepage": "http://www.github.com/sebastianbergmann/global-state",
            "keywords": [
                "global state"
            ],
            "support": {
                "issues": "https://github.com/sebastianbergmann/global-state/issues",
                "source": "https://github.com/sebastianbergmann/global-state/tree/5.0.2"
            },
            "funding": [
                {
                    "url": "https://github.com/sebastianbergmann",
                    "type": "github"
                }
            ],
            "time": "2020-10-26T15:55:19+00:00"
        },
        {
            "name": "sebastian/lines-of-code",
            "version": "1.0.3",
            "source": {
                "type": "git",
                "url": "https://github.com/sebastianbergmann/lines-of-code.git",
                "reference": "c1c2e997aa3146983ed888ad08b15470a2e22ecc"
            },
            "dist": {
                "type": "zip",
                "url": "https://api.github.com/repos/sebastianbergmann/lines-of-code/zipball/c1c2e997aa3146983ed888ad08b15470a2e22ecc",
                "reference": "c1c2e997aa3146983ed888ad08b15470a2e22ecc",
                "shasum": ""
            },
            "require": {
                "nikic/php-parser": "^4.6",
                "php": ">=7.3"
            },
            "require-dev": {
                "phpunit/phpunit": "^9.3"
            },
            "type": "library",
            "extra": {
                "branch-alias": {
                    "dev-master": "1.0-dev"
                }
            },
            "autoload": {
                "classmap": [
                    "src/"
                ]
            },
            "notification-url": "https://packagist.org/downloads/",
            "license": [
                "BSD-3-Clause"
            ],
            "authors": [
                {
                    "name": "Sebastian Bergmann",
                    "email": "sebastian@phpunit.de",
                    "role": "lead"
                }
            ],
            "description": "Library for counting the lines of code in PHP source code",
            "homepage": "https://github.com/sebastianbergmann/lines-of-code",
            "support": {
                "issues": "https://github.com/sebastianbergmann/lines-of-code/issues",
                "source": "https://github.com/sebastianbergmann/lines-of-code/tree/1.0.3"
            },
            "funding": [
                {
                    "url": "https://github.com/sebastianbergmann",
                    "type": "github"
                }
            ],
            "time": "2020-11-28T06:42:11+00:00"
        },
        {
            "name": "sebastian/object-enumerator",
            "version": "4.0.4",
            "source": {
                "type": "git",
                "url": "https://github.com/sebastianbergmann/object-enumerator.git",
                "reference": "5c9eeac41b290a3712d88851518825ad78f45c71"
            },
            "dist": {
                "type": "zip",
                "url": "https://api.github.com/repos/sebastianbergmann/object-enumerator/zipball/5c9eeac41b290a3712d88851518825ad78f45c71",
                "reference": "5c9eeac41b290a3712d88851518825ad78f45c71",
                "shasum": ""
            },
            "require": {
                "php": ">=7.3",
                "sebastian/object-reflector": "^2.0",
                "sebastian/recursion-context": "^4.0"
            },
            "require-dev": {
                "phpunit/phpunit": "^9.3"
            },
            "type": "library",
            "extra": {
                "branch-alias": {
                    "dev-master": "4.0-dev"
                }
            },
            "autoload": {
                "classmap": [
                    "src/"
                ]
            },
            "notification-url": "https://packagist.org/downloads/",
            "license": [
                "BSD-3-Clause"
            ],
            "authors": [
                {
                    "name": "Sebastian Bergmann",
                    "email": "sebastian@phpunit.de"
                }
            ],
            "description": "Traverses array structures and object graphs to enumerate all referenced objects",
            "homepage": "https://github.com/sebastianbergmann/object-enumerator/",
            "support": {
                "issues": "https://github.com/sebastianbergmann/object-enumerator/issues",
                "source": "https://github.com/sebastianbergmann/object-enumerator/tree/4.0.4"
            },
            "funding": [
                {
                    "url": "https://github.com/sebastianbergmann",
                    "type": "github"
                }
            ],
            "time": "2020-10-26T13:12:34+00:00"
        },
        {
            "name": "sebastian/object-reflector",
            "version": "2.0.4",
            "source": {
                "type": "git",
                "url": "https://github.com/sebastianbergmann/object-reflector.git",
                "reference": "b4f479ebdbf63ac605d183ece17d8d7fe49c15c7"
            },
            "dist": {
                "type": "zip",
                "url": "https://api.github.com/repos/sebastianbergmann/object-reflector/zipball/b4f479ebdbf63ac605d183ece17d8d7fe49c15c7",
                "reference": "b4f479ebdbf63ac605d183ece17d8d7fe49c15c7",
                "shasum": ""
            },
            "require": {
                "php": ">=7.3"
            },
            "require-dev": {
                "phpunit/phpunit": "^9.3"
            },
            "type": "library",
            "extra": {
                "branch-alias": {
                    "dev-master": "2.0-dev"
                }
            },
            "autoload": {
                "classmap": [
                    "src/"
                ]
            },
            "notification-url": "https://packagist.org/downloads/",
            "license": [
                "BSD-3-Clause"
            ],
            "authors": [
                {
                    "name": "Sebastian Bergmann",
                    "email": "sebastian@phpunit.de"
                }
            ],
            "description": "Allows reflection of object attributes, including inherited and non-public ones",
            "homepage": "https://github.com/sebastianbergmann/object-reflector/",
            "support": {
                "issues": "https://github.com/sebastianbergmann/object-reflector/issues",
                "source": "https://github.com/sebastianbergmann/object-reflector/tree/2.0.4"
            },
            "funding": [
                {
                    "url": "https://github.com/sebastianbergmann",
                    "type": "github"
                }
            ],
            "time": "2020-10-26T13:14:26+00:00"
        },
        {
            "name": "sebastian/recursion-context",
            "version": "4.0.4",
            "source": {
                "type": "git",
                "url": "https://github.com/sebastianbergmann/recursion-context.git",
                "reference": "cd9d8cf3c5804de4341c283ed787f099f5506172"
            },
            "dist": {
                "type": "zip",
                "url": "https://api.github.com/repos/sebastianbergmann/recursion-context/zipball/cd9d8cf3c5804de4341c283ed787f099f5506172",
                "reference": "cd9d8cf3c5804de4341c283ed787f099f5506172",
                "shasum": ""
            },
            "require": {
                "php": ">=7.3"
            },
            "require-dev": {
                "phpunit/phpunit": "^9.3"
            },
            "type": "library",
            "extra": {
                "branch-alias": {
                    "dev-master": "4.0-dev"
                }
            },
            "autoload": {
                "classmap": [
                    "src/"
                ]
            },
            "notification-url": "https://packagist.org/downloads/",
            "license": [
                "BSD-3-Clause"
            ],
            "authors": [
                {
                    "name": "Sebastian Bergmann",
                    "email": "sebastian@phpunit.de"
                },
                {
                    "name": "Jeff Welch",
                    "email": "whatthejeff@gmail.com"
                },
                {
                    "name": "Adam Harvey",
                    "email": "aharvey@php.net"
                }
            ],
            "description": "Provides functionality to recursively process PHP variables",
            "homepage": "http://www.github.com/sebastianbergmann/recursion-context",
            "support": {
                "issues": "https://github.com/sebastianbergmann/recursion-context/issues",
                "source": "https://github.com/sebastianbergmann/recursion-context/tree/4.0.4"
            },
            "funding": [
                {
                    "url": "https://github.com/sebastianbergmann",
                    "type": "github"
                }
            ],
            "time": "2020-10-26T13:17:30+00:00"
        },
        {
            "name": "sebastian/resource-operations",
            "version": "3.0.3",
            "source": {
                "type": "git",
                "url": "https://github.com/sebastianbergmann/resource-operations.git",
                "reference": "0f4443cb3a1d92ce809899753bc0d5d5a8dd19a8"
            },
            "dist": {
                "type": "zip",
                "url": "https://api.github.com/repos/sebastianbergmann/resource-operations/zipball/0f4443cb3a1d92ce809899753bc0d5d5a8dd19a8",
                "reference": "0f4443cb3a1d92ce809899753bc0d5d5a8dd19a8",
                "shasum": ""
            },
            "require": {
                "php": ">=7.3"
            },
            "require-dev": {
                "phpunit/phpunit": "^9.0"
            },
            "type": "library",
            "extra": {
                "branch-alias": {
                    "dev-master": "3.0-dev"
                }
            },
            "autoload": {
                "classmap": [
                    "src/"
                ]
            },
            "notification-url": "https://packagist.org/downloads/",
            "license": [
                "BSD-3-Clause"
            ],
            "authors": [
                {
                    "name": "Sebastian Bergmann",
                    "email": "sebastian@phpunit.de"
                }
            ],
            "description": "Provides a list of PHP built-in functions that operate on resources",
            "homepage": "https://www.github.com/sebastianbergmann/resource-operations",
            "support": {
                "issues": "https://github.com/sebastianbergmann/resource-operations/issues",
                "source": "https://github.com/sebastianbergmann/resource-operations/tree/3.0.3"
            },
            "funding": [
                {
                    "url": "https://github.com/sebastianbergmann",
                    "type": "github"
                }
            ],
            "time": "2020-09-28T06:45:17+00:00"
        },
        {
            "name": "sebastian/type",
            "version": "2.3.1",
            "source": {
                "type": "git",
                "url": "https://github.com/sebastianbergmann/type.git",
                "reference": "81cd61ab7bbf2de744aba0ea61fae32f721df3d2"
            },
            "dist": {
                "type": "zip",
                "url": "https://api.github.com/repos/sebastianbergmann/type/zipball/81cd61ab7bbf2de744aba0ea61fae32f721df3d2",
                "reference": "81cd61ab7bbf2de744aba0ea61fae32f721df3d2",
                "shasum": ""
            },
            "require": {
                "php": ">=7.3"
            },
            "require-dev": {
                "phpunit/phpunit": "^9.3"
            },
            "type": "library",
            "extra": {
                "branch-alias": {
                    "dev-master": "2.3-dev"
                }
            },
            "autoload": {
                "classmap": [
                    "src/"
                ]
            },
            "notification-url": "https://packagist.org/downloads/",
            "license": [
                "BSD-3-Clause"
            ],
            "authors": [
                {
                    "name": "Sebastian Bergmann",
                    "email": "sebastian@phpunit.de",
                    "role": "lead"
                }
            ],
            "description": "Collection of value objects that represent the types of the PHP type system",
            "homepage": "https://github.com/sebastianbergmann/type",
            "support": {
                "issues": "https://github.com/sebastianbergmann/type/issues",
                "source": "https://github.com/sebastianbergmann/type/tree/2.3.1"
            },
            "funding": [
                {
                    "url": "https://github.com/sebastianbergmann",
                    "type": "github"
                }
            ],
            "time": "2020-10-26T13:18:59+00:00"
        },
        {
            "name": "sebastian/version",
            "version": "3.0.2",
            "source": {
                "type": "git",
                "url": "https://github.com/sebastianbergmann/version.git",
                "reference": "c6c1022351a901512170118436c764e473f6de8c"
            },
            "dist": {
                "type": "zip",
                "url": "https://api.github.com/repos/sebastianbergmann/version/zipball/c6c1022351a901512170118436c764e473f6de8c",
                "reference": "c6c1022351a901512170118436c764e473f6de8c",
                "shasum": ""
            },
            "require": {
                "php": ">=7.3"
            },
            "type": "library",
            "extra": {
                "branch-alias": {
                    "dev-master": "3.0-dev"
                }
            },
            "autoload": {
                "classmap": [
                    "src/"
                ]
            },
            "notification-url": "https://packagist.org/downloads/",
            "license": [
                "BSD-3-Clause"
            ],
            "authors": [
                {
                    "name": "Sebastian Bergmann",
                    "email": "sebastian@phpunit.de",
                    "role": "lead"
                }
            ],
            "description": "Library that helps with managing the version number of Git-hosted PHP projects",
            "homepage": "https://github.com/sebastianbergmann/version",
            "support": {
                "issues": "https://github.com/sebastianbergmann/version/issues",
                "source": "https://github.com/sebastianbergmann/version/tree/3.0.2"
            },
            "funding": [
                {
                    "url": "https://github.com/sebastianbergmann",
                    "type": "github"
                }
            ],
            "time": "2020-09-28T06:39:44+00:00"
        },
        {
            "name": "squizlabs/php_codesniffer",
            "version": "3.6.0",
            "source": {
                "type": "git",
                "url": "https://github.com/squizlabs/PHP_CodeSniffer.git",
                "reference": "ffced0d2c8fa8e6cdc4d695a743271fab6c38625"
            },
            "dist": {
                "type": "zip",
                "url": "https://api.github.com/repos/squizlabs/PHP_CodeSniffer/zipball/ffced0d2c8fa8e6cdc4d695a743271fab6c38625",
                "reference": "ffced0d2c8fa8e6cdc4d695a743271fab6c38625",
                "shasum": ""
            },
            "require": {
                "ext-simplexml": "*",
                "ext-tokenizer": "*",
                "ext-xmlwriter": "*",
                "php": ">=5.4.0"
            },
            "require-dev": {
                "phpunit/phpunit": "^4.0 || ^5.0 || ^6.0 || ^7.0"
            },
            "bin": [
                "bin/phpcs",
                "bin/phpcbf"
            ],
            "type": "library",
            "extra": {
                "branch-alias": {
                    "dev-master": "3.x-dev"
                }
            },
            "notification-url": "https://packagist.org/downloads/",
            "license": [
                "BSD-3-Clause"
            ],
            "authors": [
                {
                    "name": "Greg Sherwood",
                    "role": "lead"
                }
            ],
            "description": "PHP_CodeSniffer tokenizes PHP, JavaScript and CSS files and detects violations of a defined set of coding standards.",
            "homepage": "https://github.com/squizlabs/PHP_CodeSniffer",
            "keywords": [
                "phpcs",
                "standards"
            ],
            "support": {
                "issues": "https://github.com/squizlabs/PHP_CodeSniffer/issues",
                "source": "https://github.com/squizlabs/PHP_CodeSniffer",
                "wiki": "https://github.com/squizlabs/PHP_CodeSniffer/wiki"
            },
            "time": "2021-04-09T00:54:41+00:00"
        },
        {
            "name": "symfony/console",
            "version": "v5.2.8",
            "source": {
                "type": "git",
                "url": "https://github.com/symfony/console.git",
                "reference": "864568fdc0208b3eba3638b6000b69d2386e6768"
            },
            "dist": {
                "type": "zip",
                "url": "https://api.github.com/repos/symfony/console/zipball/864568fdc0208b3eba3638b6000b69d2386e6768",
                "reference": "864568fdc0208b3eba3638b6000b69d2386e6768",
                "shasum": ""
            },
            "require": {
                "php": ">=7.2.5",
                "symfony/polyfill-mbstring": "~1.0",
                "symfony/polyfill-php73": "^1.8",
                "symfony/polyfill-php80": "^1.15",
                "symfony/service-contracts": "^1.1|^2",
                "symfony/string": "^5.1"
            },
            "conflict": {
                "symfony/dependency-injection": "<4.4",
                "symfony/dotenv": "<5.1",
                "symfony/event-dispatcher": "<4.4",
                "symfony/lock": "<4.4",
                "symfony/process": "<4.4"
            },
            "provide": {
                "psr/log-implementation": "1.0"
            },
            "require-dev": {
                "psr/log": "~1.0",
                "symfony/config": "^4.4|^5.0",
                "symfony/dependency-injection": "^4.4|^5.0",
                "symfony/event-dispatcher": "^4.4|^5.0",
                "symfony/lock": "^4.4|^5.0",
                "symfony/process": "^4.4|^5.0",
                "symfony/var-dumper": "^4.4|^5.0"
            },
            "suggest": {
                "psr/log": "For using the console logger",
                "symfony/event-dispatcher": "",
                "symfony/lock": "",
                "symfony/process": ""
            },
            "type": "library",
            "autoload": {
                "psr-4": {
                    "Symfony\\Component\\Console\\": ""
                },
                "exclude-from-classmap": [
                    "/Tests/"
                ]
            },
            "notification-url": "https://packagist.org/downloads/",
            "license": [
                "MIT"
            ],
            "authors": [
                {
                    "name": "Fabien Potencier",
                    "email": "fabien@symfony.com"
                },
                {
                    "name": "Symfony Community",
                    "homepage": "https://symfony.com/contributors"
                }
            ],
            "description": "Eases the creation of beautiful and testable command line interfaces",
            "homepage": "https://symfony.com",
            "keywords": [
                "cli",
                "command line",
                "console",
                "terminal"
            ],
            "support": {
                "source": "https://github.com/symfony/console/tree/v5.2.8"
            },
            "funding": [
                {
                    "url": "https://symfony.com/sponsor",
                    "type": "custom"
                },
                {
                    "url": "https://github.com/fabpot",
                    "type": "github"
                },
                {
                    "url": "https://tidelift.com/funding/github/packagist/symfony/symfony",
                    "type": "tidelift"
                }
            ],
            "time": "2021-05-11T15:45:21+00:00"
        },
        {
            "name": "symfony/event-dispatcher",
            "version": "v5.2.4",
            "source": {
                "type": "git",
                "url": "https://github.com/symfony/event-dispatcher.git",
                "reference": "d08d6ec121a425897951900ab692b612a61d6240"
            },
            "dist": {
                "type": "zip",
                "url": "https://api.github.com/repos/symfony/event-dispatcher/zipball/d08d6ec121a425897951900ab692b612a61d6240",
                "reference": "d08d6ec121a425897951900ab692b612a61d6240",
                "shasum": ""
            },
            "require": {
                "php": ">=7.2.5",
                "symfony/deprecation-contracts": "^2.1",
                "symfony/event-dispatcher-contracts": "^2",
                "symfony/polyfill-php80": "^1.15"
            },
            "conflict": {
                "symfony/dependency-injection": "<4.4"
            },
            "provide": {
                "psr/event-dispatcher-implementation": "1.0",
                "symfony/event-dispatcher-implementation": "2.0"
            },
            "require-dev": {
                "psr/log": "~1.0",
                "symfony/config": "^4.4|^5.0",
                "symfony/dependency-injection": "^4.4|^5.0",
                "symfony/error-handler": "^4.4|^5.0",
                "symfony/expression-language": "^4.4|^5.0",
                "symfony/http-foundation": "^4.4|^5.0",
                "symfony/service-contracts": "^1.1|^2",
                "symfony/stopwatch": "^4.4|^5.0"
            },
            "suggest": {
                "symfony/dependency-injection": "",
                "symfony/http-kernel": ""
            },
            "type": "library",
            "autoload": {
                "psr-4": {
                    "Symfony\\Component\\EventDispatcher\\": ""
                },
                "exclude-from-classmap": [
                    "/Tests/"
                ]
            },
            "notification-url": "https://packagist.org/downloads/",
            "license": [
                "MIT"
            ],
            "authors": [
                {
                    "name": "Fabien Potencier",
                    "email": "fabien@symfony.com"
                },
                {
                    "name": "Symfony Community",
                    "homepage": "https://symfony.com/contributors"
                }
            ],
            "description": "Provides tools that allow your application components to communicate with each other by dispatching events and listening to them",
            "homepage": "https://symfony.com",
            "support": {
                "source": "https://github.com/symfony/event-dispatcher/tree/v5.2.4"
            },
            "funding": [
                {
                    "url": "https://symfony.com/sponsor",
                    "type": "custom"
                },
                {
                    "url": "https://github.com/fabpot",
                    "type": "github"
                },
                {
                    "url": "https://tidelift.com/funding/github/packagist/symfony/symfony",
                    "type": "tidelift"
                }
            ],
            "time": "2021-02-18T17:12:37+00:00"
        },
        {
            "name": "symfony/event-dispatcher-contracts",
            "version": "v2.4.0",
            "source": {
                "type": "git",
                "url": "https://github.com/symfony/event-dispatcher-contracts.git",
                "reference": "69fee1ad2332a7cbab3aca13591953da9cdb7a11"
            },
            "dist": {
                "type": "zip",
                "url": "https://api.github.com/repos/symfony/event-dispatcher-contracts/zipball/69fee1ad2332a7cbab3aca13591953da9cdb7a11",
                "reference": "69fee1ad2332a7cbab3aca13591953da9cdb7a11",
                "shasum": ""
            },
            "require": {
                "php": ">=7.2.5",
                "psr/event-dispatcher": "^1"
            },
            "suggest": {
                "symfony/event-dispatcher-implementation": ""
            },
            "type": "library",
            "extra": {
                "branch-alias": {
                    "dev-main": "2.4-dev"
                },
                "thanks": {
                    "name": "symfony/contracts",
                    "url": "https://github.com/symfony/contracts"
                }
            },
            "autoload": {
                "psr-4": {
                    "Symfony\\Contracts\\EventDispatcher\\": ""
                }
            },
            "notification-url": "https://packagist.org/downloads/",
            "license": [
                "MIT"
            ],
            "authors": [
                {
                    "name": "Nicolas Grekas",
                    "email": "p@tchwork.com"
                },
                {
                    "name": "Symfony Community",
                    "homepage": "https://symfony.com/contributors"
                }
            ],
            "description": "Generic abstractions related to dispatching event",
            "homepage": "https://symfony.com",
            "keywords": [
                "abstractions",
                "contracts",
                "decoupling",
                "interfaces",
                "interoperability",
                "standards"
            ],
            "support": {
                "source": "https://github.com/symfony/event-dispatcher-contracts/tree/v2.4.0"
            },
            "funding": [
                {
                    "url": "https://symfony.com/sponsor",
                    "type": "custom"
                },
                {
                    "url": "https://github.com/fabpot",
                    "type": "github"
                },
                {
                    "url": "https://tidelift.com/funding/github/packagist/symfony/symfony",
                    "type": "tidelift"
                }
            ],
            "time": "2021-03-23T23:28:01+00:00"
        },
        {
            "name": "symfony/filesystem",
            "version": "v5.2.7",
            "source": {
                "type": "git",
                "url": "https://github.com/symfony/filesystem.git",
                "reference": "056e92acc21d977c37e6ea8e97374b2a6c8551b0"
            },
            "dist": {
                "type": "zip",
                "url": "https://api.github.com/repos/symfony/filesystem/zipball/056e92acc21d977c37e6ea8e97374b2a6c8551b0",
                "reference": "056e92acc21d977c37e6ea8e97374b2a6c8551b0",
                "shasum": ""
            },
            "require": {
                "php": ">=7.2.5",
                "symfony/polyfill-ctype": "~1.8"
            },
            "type": "library",
            "autoload": {
                "psr-4": {
                    "Symfony\\Component\\Filesystem\\": ""
                },
                "exclude-from-classmap": [
                    "/Tests/"
                ]
            },
            "notification-url": "https://packagist.org/downloads/",
            "license": [
                "MIT"
            ],
            "authors": [
                {
                    "name": "Fabien Potencier",
                    "email": "fabien@symfony.com"
                },
                {
                    "name": "Symfony Community",
                    "homepage": "https://symfony.com/contributors"
                }
            ],
            "description": "Provides basic utilities for the filesystem",
            "homepage": "https://symfony.com",
            "support": {
                "source": "https://github.com/symfony/filesystem/tree/v5.2.7"
            },
            "funding": [
                {
                    "url": "https://symfony.com/sponsor",
                    "type": "custom"
                },
                {
                    "url": "https://github.com/fabpot",
                    "type": "github"
                },
                {
                    "url": "https://tidelift.com/funding/github/packagist/symfony/symfony",
                    "type": "tidelift"
                }
            ],
            "time": "2021-04-01T10:42:13+00:00"
        },
        {
            "name": "symfony/finder",
            "version": "v5.2.8",
            "source": {
                "type": "git",
                "url": "https://github.com/symfony/finder.git",
                "reference": "eccb8be70d7a6a2230d05f6ecede40f3fdd9e252"
            },
            "dist": {
                "type": "zip",
                "url": "https://api.github.com/repos/symfony/finder/zipball/eccb8be70d7a6a2230d05f6ecede40f3fdd9e252",
                "reference": "eccb8be70d7a6a2230d05f6ecede40f3fdd9e252",
                "shasum": ""
            },
            "require": {
                "php": ">=7.2.5"
            },
            "type": "library",
            "autoload": {
                "psr-4": {
                    "Symfony\\Component\\Finder\\": ""
                },
                "exclude-from-classmap": [
                    "/Tests/"
                ]
            },
            "notification-url": "https://packagist.org/downloads/",
            "license": [
                "MIT"
            ],
            "authors": [
                {
                    "name": "Fabien Potencier",
                    "email": "fabien@symfony.com"
                },
                {
                    "name": "Symfony Community",
                    "homepage": "https://symfony.com/contributors"
                }
            ],
            "description": "Finds files and directories via an intuitive fluent interface",
            "homepage": "https://symfony.com",
            "support": {
                "source": "https://github.com/symfony/finder/tree/v5.2.8"
            },
            "funding": [
                {
                    "url": "https://symfony.com/sponsor",
                    "type": "custom"
                },
                {
                    "url": "https://github.com/fabpot",
                    "type": "github"
                },
                {
                    "url": "https://tidelift.com/funding/github/packagist/symfony/symfony",
                    "type": "tidelift"
                }
            ],
            "time": "2021-05-10T14:39:23+00:00"
        },
        {
            "name": "symfony/polyfill-ctype",
            "version": "v1.22.1",
            "source": {
                "type": "git",
                "url": "https://github.com/symfony/polyfill-ctype.git",
                "reference": "c6c942b1ac76c82448322025e084cadc56048b4e"
            },
            "dist": {
                "type": "zip",
                "url": "https://api.github.com/repos/symfony/polyfill-ctype/zipball/c6c942b1ac76c82448322025e084cadc56048b4e",
                "reference": "c6c942b1ac76c82448322025e084cadc56048b4e",
                "shasum": ""
            },
            "require": {
                "php": ">=7.1"
            },
            "suggest": {
                "ext-ctype": "For best performance"
            },
            "type": "library",
            "extra": {
                "branch-alias": {
                    "dev-main": "1.22-dev"
                },
                "thanks": {
                    "name": "symfony/polyfill",
                    "url": "https://github.com/symfony/polyfill"
                }
            },
            "autoload": {
                "psr-4": {
                    "Symfony\\Polyfill\\Ctype\\": ""
                },
                "files": [
                    "bootstrap.php"
                ]
            },
            "notification-url": "https://packagist.org/downloads/",
            "license": [
                "MIT"
            ],
            "authors": [
                {
                    "name": "Gert de Pagter",
                    "email": "BackEndTea@gmail.com"
                },
                {
                    "name": "Symfony Community",
                    "homepage": "https://symfony.com/contributors"
                }
            ],
            "description": "Symfony polyfill for ctype functions",
            "homepage": "https://symfony.com",
            "keywords": [
                "compatibility",
                "ctype",
                "polyfill",
                "portable"
            ],
            "support": {
                "source": "https://github.com/symfony/polyfill-ctype/tree/v1.22.1"
            },
            "funding": [
                {
                    "url": "https://symfony.com/sponsor",
                    "type": "custom"
                },
                {
                    "url": "https://github.com/fabpot",
                    "type": "github"
                },
                {
                    "url": "https://tidelift.com/funding/github/packagist/symfony/symfony",
                    "type": "tidelift"
                }
            ],
            "time": "2021-01-07T16:49:33+00:00"
        },
        {
            "name": "symfony/polyfill-intl-grapheme",
            "version": "v1.22.1",
            "source": {
                "type": "git",
                "url": "https://github.com/symfony/polyfill-intl-grapheme.git",
                "reference": "5601e09b69f26c1828b13b6bb87cb07cddba3170"
            },
            "dist": {
                "type": "zip",
                "url": "https://api.github.com/repos/symfony/polyfill-intl-grapheme/zipball/5601e09b69f26c1828b13b6bb87cb07cddba3170",
                "reference": "5601e09b69f26c1828b13b6bb87cb07cddba3170",
                "shasum": ""
            },
            "require": {
                "php": ">=7.1"
            },
            "suggest": {
                "ext-intl": "For best performance"
            },
            "type": "library",
            "extra": {
                "branch-alias": {
                    "dev-main": "1.22-dev"
                },
                "thanks": {
                    "name": "symfony/polyfill",
                    "url": "https://github.com/symfony/polyfill"
                }
            },
            "autoload": {
                "psr-4": {
                    "Symfony\\Polyfill\\Intl\\Grapheme\\": ""
                },
                "files": [
                    "bootstrap.php"
                ]
            },
            "notification-url": "https://packagist.org/downloads/",
            "license": [
                "MIT"
            ],
            "authors": [
                {
                    "name": "Nicolas Grekas",
                    "email": "p@tchwork.com"
                },
                {
                    "name": "Symfony Community",
                    "homepage": "https://symfony.com/contributors"
                }
            ],
            "description": "Symfony polyfill for intl's grapheme_* functions",
            "homepage": "https://symfony.com",
            "keywords": [
                "compatibility",
                "grapheme",
                "intl",
                "polyfill",
                "portable",
                "shim"
            ],
            "support": {
                "source": "https://github.com/symfony/polyfill-intl-grapheme/tree/v1.22.1"
            },
            "funding": [
                {
                    "url": "https://symfony.com/sponsor",
                    "type": "custom"
                },
                {
                    "url": "https://github.com/fabpot",
                    "type": "github"
                },
                {
                    "url": "https://tidelift.com/funding/github/packagist/symfony/symfony",
                    "type": "tidelift"
                }
            ],
            "time": "2021-01-22T09:19:47+00:00"
        },
        {
<<<<<<< HEAD
            "name": "symfony/process",
            "version": "v5.2.7",
            "source": {
                "type": "git",
                "url": "https://github.com/symfony/process.git",
                "reference": "98cb8eeb72e55d4196dd1e36f1f16e7b3a9a088e"
            },
            "dist": {
                "type": "zip",
                "url": "https://api.github.com/repos/symfony/process/zipball/98cb8eeb72e55d4196dd1e36f1f16e7b3a9a088e",
                "reference": "98cb8eeb72e55d4196dd1e36f1f16e7b3a9a088e",
=======
            "name": "symfony/finder",
            "version": "v5.2.9",
            "source": {
                "type": "git",
                "url": "https://github.com/symfony/finder.git",
                "reference": "ccccb9d48ca42757dd12f2ca4bf857a4e217d90d"
            },
            "dist": {
                "type": "zip",
                "url": "https://api.github.com/repos/symfony/finder/zipball/ccccb9d48ca42757dd12f2ca4bf857a4e217d90d",
                "reference": "ccccb9d48ca42757dd12f2ca4bf857a4e217d90d",
>>>>>>> e00d0053
                "shasum": ""
            },
            "require": {
                "php": ">=7.2.5",
                "symfony/polyfill-php80": "^1.15"
            },
            "type": "library",
            "autoload": {
                "psr-4": {
                    "Symfony\\Component\\Process\\": ""
                },
                "exclude-from-classmap": [
                    "/Tests/"
                ]
            },
            "notification-url": "https://packagist.org/downloads/",
            "license": [
                "MIT"
            ],
            "authors": [
                {
                    "name": "Fabien Potencier",
                    "email": "fabien@symfony.com"
                },
                {
                    "name": "Symfony Community",
                    "homepage": "https://symfony.com/contributors"
                }
            ],
            "description": "Executes commands in sub-processes",
            "homepage": "https://symfony.com",
            "support": {
<<<<<<< HEAD
                "source": "https://github.com/symfony/process/tree/v5.3.0-BETA1"
=======
                "source": "https://github.com/symfony/finder/tree/v5.2.9"
>>>>>>> e00d0053
            },
            "funding": [
                {
                    "url": "https://symfony.com/sponsor",
                    "type": "custom"
                },
                {
                    "url": "https://github.com/fabpot",
                    "type": "github"
                },
                {
                    "url": "https://tidelift.com/funding/github/packagist/symfony/symfony",
                    "type": "tidelift"
                }
            ],
<<<<<<< HEAD
            "time": "2021-04-08T10:27:02+00:00"
=======
            "time": "2021-05-16T13:07:46+00:00"
>>>>>>> e00d0053
        },
        {
            "name": "symfony/service-contracts",
            "version": "v2.4.0",
            "source": {
                "type": "git",
                "url": "https://github.com/symfony/service-contracts.git",
                "reference": "f040a30e04b57fbcc9c6cbcf4dbaa96bd318b9bb"
            },
            "dist": {
                "type": "zip",
                "url": "https://api.github.com/repos/symfony/service-contracts/zipball/f040a30e04b57fbcc9c6cbcf4dbaa96bd318b9bb",
                "reference": "f040a30e04b57fbcc9c6cbcf4dbaa96bd318b9bb",
                "shasum": ""
            },
            "require": {
                "php": ">=7.2.5",
                "psr/container": "^1.1"
            },
            "suggest": {
                "symfony/service-implementation": ""
            },
            "type": "library",
            "extra": {
                "branch-alias": {
                    "dev-main": "2.4-dev"
                },
                "thanks": {
                    "name": "symfony/contracts",
                    "url": "https://github.com/symfony/contracts"
                }
            },
            "autoload": {
                "psr-4": {
                    "Symfony\\Contracts\\Service\\": ""
                }
            },
            "notification-url": "https://packagist.org/downloads/",
            "license": [
                "MIT"
            ],
            "authors": [
                {
                    "name": "Nicolas Grekas",
                    "email": "p@tchwork.com"
                },
                {
                    "name": "Symfony Community",
                    "homepage": "https://symfony.com/contributors"
                }
            ],
            "description": "Generic abstractions related to writing services",
            "homepage": "https://symfony.com",
            "keywords": [
                "abstractions",
                "contracts",
                "decoupling",
                "interfaces",
                "interoperability",
                "standards"
            ],
            "support": {
                "source": "https://github.com/symfony/service-contracts/tree/v2.4.0"
            },
            "funding": [
                {
                    "url": "https://symfony.com/sponsor",
                    "type": "custom"
                },
                {
                    "url": "https://github.com/fabpot",
                    "type": "github"
                },
                {
                    "url": "https://tidelift.com/funding/github/packagist/symfony/symfony",
                    "type": "tidelift"
                }
            ],
            "time": "2021-04-01T10:43:52+00:00"
        },
        {
            "name": "symfony/stopwatch",
            "version": "v5.2.7",
            "source": {
                "type": "git",
                "url": "https://github.com/symfony/stopwatch.git",
                "reference": "d99310c33e833def36419c284f60e8027d359678"
            },
            "dist": {
                "type": "zip",
                "url": "https://api.github.com/repos/symfony/stopwatch/zipball/d99310c33e833def36419c284f60e8027d359678",
                "reference": "d99310c33e833def36419c284f60e8027d359678",
                "shasum": ""
            },
            "require": {
                "php": ">=7.2.5",
                "symfony/service-contracts": "^1.0|^2"
            },
            "type": "library",
            "autoload": {
                "psr-4": {
                    "Symfony\\Component\\Stopwatch\\": ""
                },
                "exclude-from-classmap": [
                    "/Tests/"
                ]
            },
            "notification-url": "https://packagist.org/downloads/",
            "license": [
                "MIT"
            ],
            "authors": [
                {
                    "name": "Fabien Potencier",
                    "email": "fabien@symfony.com"
                },
                {
                    "name": "Symfony Community",
                    "homepage": "https://symfony.com/contributors"
                }
            ],
            "description": "Provides a way to profile code",
            "homepage": "https://symfony.com",
            "support": {
                "source": "https://github.com/symfony/stopwatch/tree/v5.3.0-BETA1"
            },
            "funding": [
                {
                    "url": "https://symfony.com/sponsor",
                    "type": "custom"
                },
                {
                    "url": "https://github.com/fabpot",
                    "type": "github"
                },
                {
                    "url": "https://tidelift.com/funding/github/packagist/symfony/symfony",
                    "type": "tidelift"
                }
            ],
            "time": "2021-03-29T15:28:41+00:00"
        },
        {
            "name": "symfony/string",
            "version": "v5.2.8",
            "source": {
                "type": "git",
                "url": "https://github.com/symfony/string.git",
                "reference": "01b35eb64cac8467c3f94cd0ce2d0d376bb7d1db"
            },
            "dist": {
                "type": "zip",
                "url": "https://api.github.com/repos/symfony/string/zipball/01b35eb64cac8467c3f94cd0ce2d0d376bb7d1db",
                "reference": "01b35eb64cac8467c3f94cd0ce2d0d376bb7d1db",
                "shasum": ""
            },
            "require": {
                "php": ">=7.2.5",
                "symfony/polyfill-ctype": "~1.8",
                "symfony/polyfill-intl-grapheme": "~1.0",
                "symfony/polyfill-intl-normalizer": "~1.0",
                "symfony/polyfill-mbstring": "~1.0",
                "symfony/polyfill-php80": "~1.15"
            },
            "require-dev": {
                "symfony/error-handler": "^4.4|^5.0",
                "symfony/http-client": "^4.4|^5.0",
                "symfony/translation-contracts": "^1.1|^2",
                "symfony/var-exporter": "^4.4|^5.0"
            },
            "type": "library",
            "autoload": {
                "psr-4": {
                    "Symfony\\Component\\String\\": ""
                },
                "files": [
                    "Resources/functions.php"
                ],
                "exclude-from-classmap": [
                    "/Tests/"
                ]
            },
            "notification-url": "https://packagist.org/downloads/",
            "license": [
                "MIT"
            ],
            "authors": [
                {
                    "name": "Nicolas Grekas",
                    "email": "p@tchwork.com"
                },
                {
                    "name": "Symfony Community",
                    "homepage": "https://symfony.com/contributors"
                }
            ],
            "description": "Provides an object-oriented API to strings and deals with bytes, UTF-8 code points and grapheme clusters in a unified way",
            "homepage": "https://symfony.com",
            "keywords": [
                "grapheme",
                "i18n",
                "string",
                "unicode",
                "utf-8",
                "utf8"
            ],
            "support": {
                "source": "https://github.com/symfony/string/tree/v5.2.8"
            },
            "funding": [
                {
                    "url": "https://symfony.com/sponsor",
                    "type": "custom"
                },
                {
                    "url": "https://github.com/fabpot",
                    "type": "github"
                },
                {
                    "url": "https://tidelift.com/funding/github/packagist/symfony/symfony",
                    "type": "tidelift"
                }
            ],
            "time": "2021-05-10T14:56:10+00:00"
        },
        {
            "name": "szymach/c-pchart",
            "version": "v3.0.9",
            "source": {
                "type": "git",
                "url": "https://github.com/szymach/c-pchart.git",
                "reference": "c71e1d8f08037148e684dd7b7bf22a3d2eeefe06"
            },
            "dist": {
                "type": "zip",
                "url": "https://api.github.com/repos/szymach/c-pchart/zipball/c71e1d8f08037148e684dd7b7bf22a3d2eeefe06",
                "reference": "c71e1d8f08037148e684dd7b7bf22a3d2eeefe06",
                "shasum": ""
            },
            "require": {
                "ext-gd": "*",
                "php": ">=5.4"
            },
            "require-dev": {
                "codeception/codeception": "^2.4",
                "phpunit/phpunit": "^4.8|^7.1",
                "squizlabs/php_codesniffer": "^3.4"
            },
            "type": "library",
            "extra": {
                "branch-alias": {
                    "dev-master": "3.0.x-dev",
                    "2.0": "2.0.x-dev"
                }
            },
            "autoload": {
                "psr-4": {
                    "CpChart\\": "src/"
                },
                "files": [
                    "constants.php"
                ]
            },
            "notification-url": "https://packagist.org/downloads/",
            "license": [
                "GPL-3.0-only"
            ],
            "authors": [
                {
                    "name": "Jean-Damien Pogolotti",
                    "homepage": "http://www.pchart.net",
                    "role": "Creator of the original pChart library"
                },
                {
                    "name": "Piotr Szymaszek",
                    "homepage": "https://github.com/szymach",
                    "role": "Developer of the CpChart wrapper package"
                }
            ],
            "description": "Port of \"pChart\" library into PHP 5+",
            "homepage": "https://github.com/szymach/c-pchart",
            "keywords": [
                "CpChart",
                "c-pChart",
                "charts",
                "pchart",
                "statistics"
            ],
            "support": {
                "issues": "https://github.com/szymach/c-pchart/issues",
                "source": "https://github.com/szymach/c-pchart/tree/v3.0.9"
            },
            "time": "2020-09-17T17:48:29+00:00"
        },
        {
            "name": "theseer/tokenizer",
            "version": "1.2.0",
            "source": {
                "type": "git",
                "url": "https://github.com/theseer/tokenizer.git",
                "reference": "75a63c33a8577608444246075ea0af0d052e452a"
            },
            "dist": {
                "type": "zip",
                "url": "https://api.github.com/repos/theseer/tokenizer/zipball/75a63c33a8577608444246075ea0af0d052e452a",
                "reference": "75a63c33a8577608444246075ea0af0d052e452a",
                "shasum": ""
            },
            "require": {
                "ext-dom": "*",
                "ext-tokenizer": "*",
                "ext-xmlwriter": "*",
                "php": "^7.2 || ^8.0"
            },
            "type": "library",
            "autoload": {
                "classmap": [
                    "src/"
                ]
            },
            "notification-url": "https://packagist.org/downloads/",
            "license": [
                "BSD-3-Clause"
            ],
            "authors": [
                {
                    "name": "Arne Blankerts",
                    "email": "arne@blankerts.de",
                    "role": "Developer"
                }
            ],
            "description": "A small library for converting tokenized PHP source code into XML and potentially other formats",
            "support": {
                "issues": "https://github.com/theseer/tokenizer/issues",
                "source": "https://github.com/theseer/tokenizer/tree/master"
            },
            "funding": [
                {
                    "url": "https://github.com/theseer",
                    "type": "github"
                }
            ],
            "time": "2020-07-12T23:59:07+00:00"
        },
        {
            "name": "webmozart/assert",
            "version": "1.10.0",
            "source": {
                "type": "git",
                "url": "https://github.com/webmozarts/assert.git",
                "reference": "6964c76c7804814a842473e0c8fd15bab0f18e25"
            },
            "dist": {
                "type": "zip",
                "url": "https://api.github.com/repos/webmozarts/assert/zipball/6964c76c7804814a842473e0c8fd15bab0f18e25",
                "reference": "6964c76c7804814a842473e0c8fd15bab0f18e25",
                "shasum": ""
            },
            "require": {
                "php": "^7.2 || ^8.0",
                "symfony/polyfill-ctype": "^1.8"
            },
            "conflict": {
                "phpstan/phpstan": "<0.12.20",
                "vimeo/psalm": "<4.6.1 || 4.6.2"
            },
            "require-dev": {
                "phpunit/phpunit": "^8.5.13"
            },
            "type": "library",
            "extra": {
                "branch-alias": {
                    "dev-master": "1.10-dev"
                }
            },
            "autoload": {
                "psr-4": {
                    "Webmozart\\Assert\\": "src/"
                }
            },
            "notification-url": "https://packagist.org/downloads/",
            "license": [
                "MIT"
            ],
            "authors": [
                {
                    "name": "Bernhard Schussek",
                    "email": "bschussek@gmail.com"
                }
            ],
            "description": "Assertions to validate method input/output with nice error messages.",
            "keywords": [
                "assert",
                "check",
                "validate"
            ],
            "support": {
                "issues": "https://github.com/webmozarts/assert/issues",
                "source": "https://github.com/webmozarts/assert/tree/1.10.0"
            },
            "time": "2021-03-09T10:59:23+00:00"
        }
    ],
    "aliases": [],
    "minimum-stability": "stable",
    "stability-flags": {
        "james-heinrich/getid3": 20,
        "krixon/xbmc-php-rpc": 20,
        "kumailht/responsive-elements": 20,
        "mikealmond/musicbrainz": 20
    },
    "prefer-stable": false,
    "prefer-lowest": false,
    "platform": {
        "php": "^7.4 || ^8.0",
        "ext-curl": "*",
        "ext-dom": "*",
        "ext-gd": "*",
        "ext-iconv": "*",
        "ext-intl": "*",
        "ext-json": "*",
        "ext-libxml": "*",
        "ext-mbstring": "*",
        "ext-openssl": "*",
        "ext-pdo": "*",
        "ext-simplexml": "*",
        "ext-xml": "*"
    },
    "platform-dev": [],
    "platform-overrides": {
        "ext-curl": "1.0",
        "ext-date": "1.0",
        "ext-dom": "1.0",
        "ext-gd": "1.0",
        "ext-gmp": "1.0",
        "ext-http": "1.0",
        "ext-mbstring": "1.0",
        "ext-openssl": "1.0",
        "ext-pcre": "1.0",
        "ext-spl": "1.0",
        "ext-simplexml": "1.0",
        "ext-ctype": "1.0",
        "ext-iconv": "1.0",
        "ext-libxml": "1.0",
        "ext-xml": "1.0",
        "ext-xmlwriter": "1.0",
        "ext-xmlreader": "1.0",
        "lib-libxml": "2.7.0"
    },
    "plugin-api-version": "2.0.0"
}<|MERGE_RESOLUTION|>--- conflicted
+++ resolved
@@ -1781,27 +1781,6 @@
                 "source": "https://github.com/JamesHeinrich/getID3/tree/master"
             },
             "time": "2021-05-15T18:51:29+00:00"
-<<<<<<< HEAD
-=======
-        },
-        {
-            "name": "jeromeetienne/jquery-qrcode",
-            "version": "dev-master",
-            "source": {
-                "type": "git",
-                "url": "https://github.com/jeromeetienne/jquery-qrcode.git",
-                "reference": "master"
-            },
-            "type": "component",
-            "extra": {
-                "component": {
-                    "scripts": [
-                        "src/jquery.qrcode.js",
-                        "src/qrcode.js"
-                    ]
-                }
-            }
->>>>>>> e00d0053
         },
         {
             "name": "js-cookie/js-cookie",
@@ -5979,16 +5958,16 @@
         },
         {
             "name": "symfony/routing",
-            "version": "v5.2.7",
+            "version": "v5.2.9",
             "source": {
                 "type": "git",
                 "url": "https://github.com/symfony/routing.git",
-                "reference": "3f0cab2e95b5e92226f34c2c1aa969d3fc41f48c"
-            },
-            "dist": {
-                "type": "zip",
-                "url": "https://api.github.com/repos/symfony/routing/zipball/3f0cab2e95b5e92226f34c2c1aa969d3fc41f48c",
-                "reference": "3f0cab2e95b5e92226f34c2c1aa969d3fc41f48c",
+                "reference": "4a7b2bf5e1221be1902b6853743a9bb317f6925e"
+            },
+            "dist": {
+                "type": "zip",
+                "url": "https://api.github.com/repos/symfony/routing/zipball/4a7b2bf5e1221be1902b6853743a9bb317f6925e",
+                "reference": "4a7b2bf5e1221be1902b6853743a9bb317f6925e",
                 "shasum": ""
             },
             "require": {
@@ -6048,7 +6027,7 @@
                 "url"
             ],
             "support": {
-                "source": "https://github.com/symfony/routing/tree/v5.2.7"
+                "source": "https://github.com/symfony/routing/tree/v5.2.9"
             },
             "funding": [
                 {
@@ -6064,7 +6043,7 @@
                     "type": "tidelift"
                 }
             ],
-            "time": "2021-04-11T22:55:21+00:00"
+            "time": "2021-05-16T13:07:46+00:00"
         },
         {
             "name": "teapot/status-code",
@@ -9154,16 +9133,16 @@
         },
         {
             "name": "symfony/finder",
-            "version": "v5.2.8",
+            "version": "v5.2.9",
             "source": {
                 "type": "git",
                 "url": "https://github.com/symfony/finder.git",
-                "reference": "eccb8be70d7a6a2230d05f6ecede40f3fdd9e252"
-            },
-            "dist": {
-                "type": "zip",
-                "url": "https://api.github.com/repos/symfony/finder/zipball/eccb8be70d7a6a2230d05f6ecede40f3fdd9e252",
-                "reference": "eccb8be70d7a6a2230d05f6ecede40f3fdd9e252",
+                "reference": "ccccb9d48ca42757dd12f2ca4bf857a4e217d90d"
+            },
+            "dist": {
+                "type": "zip",
+                "url": "https://api.github.com/repos/symfony/finder/zipball/ccccb9d48ca42757dd12f2ca4bf857a4e217d90d",
+                "reference": "ccccb9d48ca42757dd12f2ca4bf857a4e217d90d",
                 "shasum": ""
             },
             "require": {
@@ -9195,7 +9174,7 @@
             "description": "Finds files and directories via an intuitive fluent interface",
             "homepage": "https://symfony.com",
             "support": {
-                "source": "https://github.com/symfony/finder/tree/v5.2.8"
+                "source": "https://github.com/symfony/finder/tree/v5.2.9"
             },
             "funding": [
                 {
@@ -9211,7 +9190,7 @@
                     "type": "tidelift"
                 }
             ],
-            "time": "2021-05-10T14:39:23+00:00"
+            "time": "2021-05-16T13:07:46+00:00"
         },
         {
             "name": "symfony/polyfill-ctype",
@@ -9374,7 +9353,6 @@
             "time": "2021-01-22T09:19:47+00:00"
         },
         {
-<<<<<<< HEAD
             "name": "symfony/process",
             "version": "v5.2.7",
             "source": {
@@ -9386,19 +9364,6 @@
                 "type": "zip",
                 "url": "https://api.github.com/repos/symfony/process/zipball/98cb8eeb72e55d4196dd1e36f1f16e7b3a9a088e",
                 "reference": "98cb8eeb72e55d4196dd1e36f1f16e7b3a9a088e",
-=======
-            "name": "symfony/finder",
-            "version": "v5.2.9",
-            "source": {
-                "type": "git",
-                "url": "https://github.com/symfony/finder.git",
-                "reference": "ccccb9d48ca42757dd12f2ca4bf857a4e217d90d"
-            },
-            "dist": {
-                "type": "zip",
-                "url": "https://api.github.com/repos/symfony/finder/zipball/ccccb9d48ca42757dd12f2ca4bf857a4e217d90d",
-                "reference": "ccccb9d48ca42757dd12f2ca4bf857a4e217d90d",
->>>>>>> e00d0053
                 "shasum": ""
             },
             "require": {
@@ -9431,11 +9396,7 @@
             "description": "Executes commands in sub-processes",
             "homepage": "https://symfony.com",
             "support": {
-<<<<<<< HEAD
                 "source": "https://github.com/symfony/process/tree/v5.3.0-BETA1"
-=======
-                "source": "https://github.com/symfony/finder/tree/v5.2.9"
->>>>>>> e00d0053
             },
             "funding": [
                 {
@@ -9451,11 +9412,7 @@
                     "type": "tidelift"
                 }
             ],
-<<<<<<< HEAD
             "time": "2021-04-08T10:27:02+00:00"
-=======
-            "time": "2021-05-16T13:07:46+00:00"
->>>>>>> e00d0053
         },
         {
             "name": "symfony/service-contracts",
