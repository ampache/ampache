{
    "name": "ampache/ampache",
    "description": "A web based audio/video streaming application and file manager allowing you to access your music & videos from anywhere, using almost any internet enabled device.",
    "homepage": "http://ampache.org",
    "keywords": ["php", "music", "video", "player", "stream"],
    "type": "project",
    "license": "AGPL-3.0",
    "config":
    {
        "component-dir": "public/lib/components",
        "platform": {
            "ext-curl": "1.0",
            "ext-date": "1.0",
            "ext-dom": "1.0",
            "ext-gd": "1.0",
            "ext-gmp": "1.0",
            "ext-http": "1.0",
            "ext-mbstring": "1.0",
            "ext-openssl": "1.0",
            "ext-pcre": "1.0",
            "ext-spl": "1.0",
            "ext-simplexml": "1.0",
            "ext-ctype": "1.0",
            "ext-iconv": "1.0",
            "ext-libxml": "1.0",
            "ext-xml": "1.0",
            "ext-xmlwriter": "1.0",
            "ext-xmlreader": "1.0",
            "lib-libxml": "2.7.0"
        },
        "sort-packages": true
    },
    "require": {
        "php": "^7.4 || ^8.0",
        "ext-curl": "*",
        "ext-dom": "*",
        "ext-gd": "*",
        "ext-iconv": "*",
        "ext-intl": "*",
        "ext-json": "*",
        "ext-libxml": "*",
        "ext-mbstring": "*",
        "ext-openssl": "*",
        "ext-pdo": "*",
        "ext-simplexml": "*",
        "ext-xml": "*",
        "adhocore/cli": "^0.9.0",
        "aehlke/tag-it": "2.*",
        "ampache/ampacheapi-php": "^1.0",
        "aterrien/jquery-knob": "1.2.*",
        "blueimp/jquery-file-upload": "v10.2.0",
        "cboden/ratchet": "0.4.*",
        "clue/multicast-react": "^1.1.0",
        "components/bootstrap": "3.*",
        "components/jquery": "2.2.*",
        "components/jqueryui": "1.*",
        "doctrine/cache": "1.*.*",
        "doctrine/dbal": "^3.0",
        "endroid/qr-code": "^4.0",
        "evenement/evenement": "2.*",
        "gettext/gettext": "4.*.*",
        "happyworm/jplayer": "2.*",
        "james-heinrich/getid3": "dev-master",
<<<<<<< HEAD
        "jwilsson/spotify-web-api-php": "^4.2",
=======
        "jeromeetienne/jquery-qrcode": "dev-master",
        "js-cookie/js-cookie": "2.*",
        "jwilsson/spotify-web-api-php": "^3.5",
>>>>>>> 0d50c259
        "krixon/xbmc-php-rpc": "dev-master",
        "kumailht/responsive-elements": "dev-master",
        "kunalvarma05/dropbox-php-sdk": "^0.2.1",
        "laminas/laminas-httphandlerrunner": "^1.3",
        "league/event": "^3.0",
        "maennchen/zipstream-php": "0.4.*",
        "mikealmond/musicbrainz": "dev-master",
        "moinax/tvdb": "1.*",
        "mptre/php-soundcloud": "2.*",
        "nyholm/psr7": "^1.3",
        "nyholm/psr7-server": "^1.0",
        "oomphinc/composer-installers-extender": "^2.0",
        "openid/php-openid": "^3",
        "php-di/php-di": "^6.0",
        "php-http/guzzle6-adapter": "^2.0",
        "php-tmdb/api": "^4",
        "phpmailer/phpmailer": "6.1.*",
        "phpstan/phpstan": "^0.12.75",
        "pklauzinski/jscroll": "2.*",
        "psr/log": "^1",
        "rsd/seafile-php-sdk": "^1",
        "sabre/dav": "3.*.*",
        "scaron/prettyphoto": "3.*",
        "scn/phptal": "dev-master",
        "shrikeh/teapot": "^2.3",
        "swisnl/jquery-contextmenu": "2.1.*",
        "symfony/event-dispatcher": "^3.0",
        "symfony/http-foundation": "^3.0",
        "symfony/process": "^3.0",
        "symfony/routing": "^3.0",
        "tightenco/collect": "5.2.*",
        "vakata/jstree": "3.*",
        "xdan/datetimepicker": "2.*"
    },
    "require-dev": {
        "friendsofphp/php-cs-fixer": "^2.16",
        "mikey179/vfsstream": "^1.6",
        "mockery/mockery": "^1.3",
        "phpunit/phpunit": "^9",
        "squizlabs/php_codesniffer": "^3.5",
        "szymach/c-pchart": "^3.0"
    },
    "repositories":
    [
        {
            "type": "package",
            "package": {
                "name": "mptre/php-soundcloud",
                "version": "2.3.2",
                "source": {
                    "url": "https://github.com/mptre/php-soundcloud.git",
                    "type": "git",
                    "reference": "v2.3.2"
                }
            }
        },
        {
            "type": "package",
            "package": {
                "name": "krixon/xbmc-php-rpc",
                "version": "dev-master",
                "source": {
                    "url": "https://github.com/krixon/xbmc-php-rpc.git",
                    "type": "git",
                    "reference": "master"
                },
                "autoload": {
                    "classmap": ["."]
                }
            }
        },
        {
            "type": "package",
            "package": {
<<<<<<< HEAD
                "name": "carhartl/jquery-cookie",
=======
                "name": "jeromeetienne/jquery-qrcode",
                "type": "component",
                "version": "dev-master",
                "source": {
                    "url": "https://github.com/jeromeetienne/jquery-qrcode.git",
                    "type": "git",
                    "reference": "master"
                },
                "extra": {
                    "component": {
                        "scripts": [
                            "src/jquery.qrcode.js",
                            "src/qrcode.js"
                        ]
                    }
                }
            }
        },
        {
            "type": "package",
            "package": {
                "name": "js-cookie/js-cookie",
>>>>>>> 0d50c259
                "type": "component",
                "version": "2.2.1",
                "source": {
                    "url": "https://github.com/js-cookie/js-cookie.git",
                    "type": "git",
                    "reference": "v2.2.1"
                },
                "extra": {
                    "component": {
                        "scripts": [
                            "src/js.cookie.js"
                        ]
                    }
                }
            }
        },
        {
            "type": "package",
            "package": {
                "name": "aehlke/tag-it",
                "type": "component",
                "version": "2.0",
                "source": {
                    "url": "https://github.com/aehlke/tag-it.git",
                    "type": "git",
                    "reference": "v2.0"
                },
                "extra": {
                    "component": {
                        "scripts": [
                            "js/tag-it.js"
                        ],
                        "styles": [
                            "css/jquery.tagit.css"
                        ],
                        "files": [
                            "js/tag-it.min.js"
                        ]
                    }
                }
            }

        },
        {
            "type": "package",
            "package": {
                "name": "scaron/prettyphoto",
                "type": "component",
                "version": "3.1.6",
                "source": {
                    "url": "https://github.com/scaron/prettyphoto.git",
                    "type": "git",
                    "reference": "3.1.6"
                },
                "extra": {
                    "component": {
                        "scripts": [
                            "js/jquery.prettyPhoto.js"
                        ],
                        "styles": [
                            "css/prettyPhoto.css"
                        ]
                    }
                }
            }
        },
        {
            "type": "package",
            "package": {
                "name": "xdan/datetimepicker",
                "type": "component",
                "version": "2.4.5",
                "source": {
                    "url": "https://github.com/xdan/datetimepicker.git",
                    "type": "git",
                    "reference": "2.4.5"
                },
                "extra": {
                    "component": {
                        "scripts": [
                            "jquery.datetimepicker.js"
                        ],
                        "styles": [
                            "jquery.datetimepicker.css"
                        ]
                    }
                }
            }
        },
        {
            "type": "package",
            "package": {
                "name": "blueimp/jQuery-File-Upload",
                "type": "component",
                "version": "v10.2.0",
                "source": {
                    "url": "https://github.com/blueimp/jQuery-File-Upload.git",
                    "type": "git",
                    "reference": "v10.2.0"
                },
                "extra": {
                    "component": {
                        "scripts": [
                            "js/jquery.fileupload.js",
                            "js/jquery.iframe-transport.js"
                        ],
                        "files": [
                            "js/jquery.fileupload.js",
                            "js/jquery.iframe-transport.js"
                        ]
                    }
                }
            }
        },
        {
            "type": "package",
            "package": {
                "name": "aterrien/jQuery-Knob",
                "type": "component",
                "version": "1.2.11",
                "source": {
                    "url": "https://github.com/aterrien/jQuery-Knob.git",
                    "type": "git",
                    "reference": "1.2.11"
                },
                "extra": {
                    "component": {
                        "scripts": [
                            "js/jquery.knob.js"
                        ]
                    }
                }
            }
        },
        {
            "type": "package",
            "package": {
                "name": "pklauzinski/jscroll",
                "type": "component",
                "version": "2.3.4",
                "source": {
                    "url": "https://github.com/pklauzinski/jscroll.git",
                    "type": "git",
                    "reference": "v2.3.4"
                },
                "extra": {
                    "component": {
                        "scripts": [
                            "jquery.jscroll.js"
                        ],
                        "files": [
                            "jquery.jscroll.min.js"
                        ]
                    }
                }
            }
        },
        {
            "type": "package",
            "package": {
                "name": "kumailht/responsive-elements",
                "type": "component",
                "version": "dev-master",
                "source": {
                    "url": "https://github.com/kumailht/responsive-elements.git",
                    "type": "git",
                    "reference": "master"
                },
                "extra": {
                    "component": {
                        "scripts": [
                            "responsive-elements.js"
                        ]
                    }
                }
            }
        },
        {
            "type": "package",
            "package": {
                "name": "swisnl/jQuery-contextMenu",
                "type": "component",
                "version": "2.1.0",
                "source": {
                    "url": "https://github.com/swisnl/jQuery-contextMenu.git",
                    "type": "git",
                    "reference": "2.1.0"
                },
                "extra": {
                    "component": {
                        "scripts": [
                            "dist/jquery.contextMenu.js"
                        ],
                        "styles": [
                            "dist/jquery.contextMenu.css"
                        ],
                        "files": [
                            "dist/jquery.contextMenu.js",
                            "dist/jquery.contextMenu.min.js",
                            "dist/jquery.contextMenu.min.css"
                        ]
                    }
                }
            }
        }
    ],
    "extra": {
        "sort-packages": true,
        "installer-types": ["component"],
        "installer-paths": {
            "public/lib/components/jquery-file-upload/": ["blueimp/jquery-file-upload"],
            "public/lib/components/happyworm-jplayer/": ["happyworm/jplayer"],
            "public/lib/components/{$name}/": ["type:component"]
        }
    },
    "autoload": {
        "psr-4": {
            "Ampache\\": "src/"
        }
    },
    "autoload-dev": {
        "psr-4": {
            "Ampache\\": "tests/"
        }
    },
    "scripts": {
        "coverage": "./vendor/bin/phpunit --warm-coverage-cache tests && XDEBUG_MODE=coverage ./vendor/bin/phpunit --coverage-html build/coverage tests",
        "tests": "./vendor/bin/phpunit tests",
        "codestyle": "resources/scripts/tests/codestyle.sh",
        "syntax": "resources/scripts/tests/syntax.sh",
        "fix-cs": "vendor/bin/php-cs-fixer fix -v .",
        "stan": "vendor/bin/phpstan analyse",
        "post-autoload-dump": [
            "@php resources/scripts/composer/check_tag_tools.php"
        ]
    },
    "suggest": {
        "szymach/c-pchart": "Enable graphical statistics",
        "ext-ldap": "Needed to support ldap authentication",
        "ext-gd": "Needed for graphical statistics",
        "ext-pthreads": "Needed to support async functions",
        "ext-sockets": "Needed for upnp functions",
        "ext-xmlreader": "Needed for upnp functions"
    }
}<|MERGE_RESOLUTION|>--- conflicted
+++ resolved
@@ -61,13 +61,8 @@
         "gettext/gettext": "4.*.*",
         "happyworm/jplayer": "2.*",
         "james-heinrich/getid3": "dev-master",
-<<<<<<< HEAD
+        "js-cookie/js-cookie": "2.*",
         "jwilsson/spotify-web-api-php": "^4.2",
-=======
-        "jeromeetienne/jquery-qrcode": "dev-master",
-        "js-cookie/js-cookie": "2.*",
-        "jwilsson/spotify-web-api-php": "^3.5",
->>>>>>> 0d50c259
         "krixon/xbmc-php-rpc": "dev-master",
         "kumailht/responsive-elements": "dev-master",
         "kunalvarma05/dropbox-php-sdk": "^0.2.1",
@@ -142,32 +137,7 @@
         {
             "type": "package",
             "package": {
-<<<<<<< HEAD
-                "name": "carhartl/jquery-cookie",
-=======
-                "name": "jeromeetienne/jquery-qrcode",
-                "type": "component",
-                "version": "dev-master",
-                "source": {
-                    "url": "https://github.com/jeromeetienne/jquery-qrcode.git",
-                    "type": "git",
-                    "reference": "master"
-                },
-                "extra": {
-                    "component": {
-                        "scripts": [
-                            "src/jquery.qrcode.js",
-                            "src/qrcode.js"
-                        ]
-                    }
-                }
-            }
-        },
-        {
-            "type": "package",
-            "package": {
                 "name": "js-cookie/js-cookie",
->>>>>>> 0d50c259
                 "type": "component",
                 "version": "2.2.1",
                 "source": {
