{
    "name": "ampache/ampache",
    "description": "A web based audio/video streaming application and file manager allowing you to access your music & videos from anywhere, using almost any internet enabled device.",
    "homepage": "http://ampache.org",
    "keywords": ["php", "music", "video", "player", "stream"],
    "type": "project",
    "license": "AGPL-3.0",
    "config":
    {
        "vendor-dir": "lib/vendor",
        "component-dir": "lib/components",

        "platform": {
            "ext-curl": "1.0",
            "ext-gd": "1.0",
            "ext-gmp": "1.0",
            "ext-dom": "1.0",
            "ext-pcre": "1.0",
            "ext-spl": "1.0",
            "ext-simplexml": "1.0",
            "ext-ctype": "1.0",
            "ext-date": "1.0",
            "ext-iconv": "1.0",
            "ext-libxml": "1.0",
            "ext-mbstring": "1.0",
            "ext-xmlwriter": "1.0",
            "ext-xmlreader": "1.0",
            "lib-libxml": "2.7.0"
        }
    },
    "require": {
        "php": ">=7.2",
        "wikimedia/composer-merge-plugin": "1.*",

        "doctrine/cache": "1.*.*",
        "gettext/gettext": "4.*.*",
        "james-heinrich/getid3": "dev-master",
        "mikealmond/musicbrainz": "dev-master",
        "phpmailer/phpmailer": "5.2.*",
        "rmccue/requests": "1.7.*",
        "cboden/ratchet": "0.4.*",
        "symfony/event-dispatcher": "^3.0",
        "symfony/routing": "^3.0",
        "symfony/http-foundation": "^3.0",
        "symfony/process": "^3.0",
        "evenement/evenement": "2.*",
        "happyworm/jplayer": "2.*",
        "needim/noty": "2.4.*",
        "openid/php-openid": "2.*",
        "sabre/dav": "3.*.*",
        "maennchen/zipstream-php": "0.4.*",

        "afterster/php-echonest-api": "dev-master",

        "components/jquery": "2.2.*",
        "components/jqueryui": "1.*",
        "vakata/jstree": "3.*",
        "components/bootstrap": "3.*",
        "aehlke/tag-it": "2.*",
        "scaron/prettyphoto": "3.*",
        "jeromeetienne/jquery-qrcode": "dev-master",
        "carhartl/jquery-cookie": "1.*",
        "xdan/datetimepicker": "2.*",
        "aterrien/jquery-knob": "1.2.*",
        "pklauzinski/jscroll": "2.*",
        "kumailht/responsive-elements": "dev-master",
        "swisnl/jquery-contextmenu": "2.1.*",
        "blueimp/jquery-file-upload": "10.2.0",
        "krixon/xbmc-php-rpc": "dev-master",
        "friendsofphp/php-cs-fixer": "~2.16.0",
        "kunalvarma05/dropbox-php-sdk": "^0.2.1",
        "tightenco/collect": "5.2.*",
<<<<<<< HEAD
        "ampache/ampacheapi-php": "^1.0",
        "dropbox/dropbox-sdk": "^1.1",
      "ext-json": "*"
=======
        "ampache/ampacheapi-php": "^1.0"
>>>>>>> 27109b53
    },

    "repositories":
    [
        {
            "type": "package",
            "package": {
                "name": "Afterster/php-echonest-api",
                "version": "dev-master",
                "source": {
                    "url": "https://github.com/Afterster/php-echonest-api.git",
                    "type": "git",
                    "reference": "master"
                }
            }
        },
        {
            "type": "package",
            "package": {
                "name": "krixon/xbmc-php-rpc",
                "version": "dev-master",
                "source": {
                    "url": "https://github.com/krixon/xbmc-php-rpc.git",
                    "type": "git",
                    "reference": "master"
                }
            }
                },
        {
            "type": "package",
            "package": {
                "name": "krixon/xbmc-php-rpc",
                "version": "dev-master",
                "source": {
                    "url": "https://github.com/krixon/xbmc-php-rpc.git",
                    "type": "git",
                    "reference": "master"
                }
            }
        },
        {
            "type": "package",
            "package": {
                "name": "jeromeetienne/jquery-qrcode",
                "type": "component",
                "version": "dev-master",
                "source": {
                    "url": "https://github.com/jeromeetienne/jquery-qrcode.git",
                    "type": "git",
                    "reference": "master"
                },
                "extra": {
                    "component": {
                        "scripts": [
                            "src/jquery.qrcode.js",
                            "src/qrcode.js"
                        ]
                    }
                },
                "require": {
                    "robloach/component-installer": "*"
                }
            }
        },
        {
            "type": "package",
            "package": {
                "name": "carhartl/jquery-cookie",
                "type": "component",
                "version": "1.4.1",
                "source": {
                    "url": "https://github.com/carhartl/jquery-cookie.git",
                    "type": "git",
                    "reference": "v1.4.1"
                },
                "extra": {
                    "component": {
                        "scripts": [
                            "jquery.cookie.js"
                        ]
                    }
                },
                "require": {
                    "robloach/component-installer": "*"
                }
            }
        },
        {
            "type": "package",
            "package": {
                "name": "aehlke/tag-it",
                "type": "component",
                "version": "2.0",
                "source": {
                    "url": "https://github.com/aehlke/tag-it.git",
                    "type": "git",
                    "reference": "v2.0"
                },
                "extra": {
                    "component": {
                        "scripts": [
                            "js/tag-it.js"
                        ],
                        "styles": [
                            "css/jquery.tagit.css"
                        ],
                        "files": [
                            "js/tag-it.min.js"
                        ]
                    }
                },
                "require": {
                    "robloach/component-installer": "*"
                }
            }
        },
        {
            "type": "package",
            "package": {
                "name": "scaron/prettyphoto",
                "type": "component",
                "version": "3.1.6",
                "source": {
                    "url": "https://github.com/scaron/prettyphoto.git",
                    "type": "git",
                    "reference": "3.1.6"
                },
                "extra": {
                    "component": {
                        "scripts": [
                            "js/jquery.prettyPhoto.js"
                        ],
                        "styles": [
                            "css/prettyPhoto.css"
                        ]
                    }
                },
                "require": {
                    "robloach/component-installer": "*"
                }
            }
        },
        {
            "type": "package",
            "package": {
                "name": "xdan/datetimepicker",
                "type": "component",
                "version": "2.4.5",
                "source": {
                    "url": "https://github.com/xdan/datetimepicker.git",
                    "type": "git",
                    "reference": "2.4.5"
                },
                "extra": {
                    "component": {
                        "scripts": [
                            "jquery.datetimepicker.js"
                        ],
                        "styles": [
                            "jquery.datetimepicker.css"
                        ]
                    }
                },
                "require": {
                    "robloach/component-installer": "*"
                }
            }
        },
        {
            "type": "package",
            "package": {
                "name": "blueimp/jQuery-File-Upload",
                "type": "component",
                "version": "9.18.0",
                "source": {
                    "url": "https://github.com/blueimp/jQuery-File-Upload.git",
                    "type": "git",
                    "reference": "9.11.2"
                },
                "extra": {
                    "component": {
                        "scripts": [
                            "js/jquery.fileupload.js",
                            "js/jquery.iframe-transport.js"
                        ],
                        "files": [
                            "js/jquery.fileupload.js",
                            "js/jquery.iframe-transport.js"
                        ]
                    }
                },
                "require": {
                    "robloach/component-installer": "*"
                }
            }
        },
        {
            "type": "package",
            "package": {
                "name": "aterrien/jQuery-Knob",
                "type": "component",
                "version": "1.2.11",
                "source": {
                    "url": "https://github.com/aterrien/jQuery-Knob.git",
                    "type": "git",
                    "reference": "1.2.11"
                },
                "extra": {
                    "component": {
                        "scripts": [
                            "js/jquery.knob.js"
                        ]
                    }
                },
                "require": {
                    "robloach/component-installer": "*"
                }
            }
        },
        {
            "type": "package",
            "package": {
                "name": "pklauzinski/jscroll",
                "type": "component",
                "version": "2.3.4",
                "source": {
                    "url": "https://github.com/pklauzinski/jscroll.git",
                    "type": "git",
                    "reference": "v2.3.4"
                },
                "extra": {
                    "component": {
                        "scripts": [
                            "jquery.jscroll.js"
                        ],
                        "files": [
                            "jquery.jscroll.min.js"
                        ]
                    }
                },
                "require": {
                    "robloach/component-installer": "*"
                }
            }
        },
        {
            "type": "package",
            "package": {
                "name": "kumailht/responsive-elements",
                "type": "component",
                "version": "dev-master",
                "source": {
                    "url": "https://github.com/kumailht/responsive-elements.git",
                    "type": "git",
                    "reference": "master"
                },
                "extra": {
                    "component": {
                        "scripts": [
                            "responsive-elements.js"
                        ]
                    }
                },
                "require": {
                    "robloach/component-installer": "*"
                }
            }
        },
        {
            "type": "package",
            "package": {
                "name": "swisnl/jQuery-contextMenu",
                "type": "component",
                "version": "2.1.0",
                "source": {
                    "url": "https://github.com/swisnl/jQuery-contextMenu.git",
                    "type": "git",
                    "reference": "2.1.0"
                },
                "extra": {
                    "component": {
                        "scripts": [
                            "dist/jquery.contextMenu.js"
                        ],
                        "styles": [
                            "dist/jquery.contextMenu.css"
                        ],
                        "files": [
                            "dist/jquery.contextMenu.js",
                            "dist/jquery.contextMenu.min.js",
                            "dist/jquery.contextMenu.min.css"
                        ]
                    }
                },
                "require": {
                    "robloach/component-installer": "*"
                }
            }
        }
    ],

    "extra": {
        "merge-plugin": {
            "include": [
                "modules/catalog/*/composer.module.json",
                "modules/localplay/*/composer.module.json",
                "modules/plugins/*/composer.module.json"
            ],
            "recurse": false,
            "replace": false,
            "merge-extra": false
        }
    },

    "autoload": {
        "psr-4": {
            "Lib\\": "lib/class",
            "Beets\\": "modules/Beets"
        }
    }
}<|MERGE_RESOLUTION|>--- conflicted
+++ resolved
@@ -70,13 +70,7 @@
         "friendsofphp/php-cs-fixer": "~2.16.0",
         "kunalvarma05/dropbox-php-sdk": "^0.2.1",
         "tightenco/collect": "5.2.*",
-<<<<<<< HEAD
-        "ampache/ampacheapi-php": "^1.0",
-        "dropbox/dropbox-sdk": "^1.1",
-      "ext-json": "*"
-=======
         "ampache/ampacheapi-php": "^1.0"
->>>>>>> 27109b53
     },
 
     "repositories":
