{
    "name": "ampache/ampache",
    "description": "A web based audio/video streaming application and file manager allowing you to access your music & videos from anywhere, using almost any internet enabled device.",
    "homepage": "http://ampache.org",
    "keywords": ["php", "music", "video", "player", "stream"],
    "type": "project",
    "license": "AGPL-3.0",
    "config":
    {
        "component-dir": "public/lib/components",
        "platform": {
            "ext-curl": "1.0",
            "ext-date": "1.0",
            "ext-dom": "1.0",
            "ext-gd": "1.0",
            "ext-gmp": "1.0",
            "ext-http": "1.0",
            "ext-mbstring": "1.0",
            "ext-openssl": "1.0",
            "ext-pcre": "1.0",
            "ext-spl": "1.0",
            "ext-simplexml": "1.0",
            "ext-ctype": "1.0",
            "ext-iconv": "1.0",
            "ext-libxml": "1.0",
            "ext-xml": "1.0",
            "ext-xmlwriter": "1.0",
            "ext-xmlreader": "1.0",
            "lib-libxml": "2.7.0"
        },
        "sort-packages": true
    },
    "require": {
        "php": ">=7.4 || >=8.0",
        "ext-curl": "*",
        "ext-dom": "*",
        "ext-gd": "*",
        "ext-iconv": "*",
        "ext-intl": "*",
        "ext-json": "*",
        "ext-libxml": "*",
        "ext-mbstring": "*",
        "ext-openssl": "*",
        "ext-pdo": "*",
        "ext-simplexml": "*",
        "ext-xml": "*",
        "adhocore/cli": "^0.9.0",
        "aehlke/tag-it": "2.*",
        "ampache/ampacheapi-php": "^1.0",
        "aterrien/jquery-knob": "1.2.*",
        "blueimp/jquery-file-upload": "v10.2.0",
        "cboden/ratchet": "0.4.*",
        "clue/multicast-react": "^1.1.0",
        "components/bootstrap": "3.*",
        "components/jquery": "2.2.*",
        "components/jqueryui": "1.*",
        "doctrine/cache": "1.*.*",
        "evenement/evenement": "2.*",
        "gettext/gettext": "4.*.*",
        "happyworm/jplayer": "2.*",
        "james-heinrich/getid3": "dev-master",
        "jeromeetienne/jquery-qrcode": "dev-master",
        "js-cookie/js-cookie": "2.*",
        "jwilsson/spotify-web-api-php": "^3.5",
        "krixon/xbmc-php-rpc": "dev-master",
        "kumailht/responsive-elements": "dev-master",
        "kunalvarma05/dropbox-php-sdk": "^0.2.1",
        "maennchen/zipstream-php": "0.4.*",
        "mikealmond/musicbrainz": "dev-master",
        "moinax/tvdb": "1.*",
        "mptre/php-soundcloud": "2.*",
        "narrowspark/http-emitter": "^1.0",
        "nyholm/psr7": "^1.3",
        "nyholm/psr7-server": "^1.0",
        "oomphinc/composer-installers-extender": "^2.0",
        "openid/php-openid": "^3",
        "php-di/php-di": "^6.0",
        "php-tmdb/api": "2.*",
        "phpmailer/phpmailer": "6.4.*",
        "pklauzinski/jscroll": "2.*",
        "psr/log": "^1",
        "rmccue/requests": "1.8.*",
        "rsd/seafile-php-sdk": "^1",
        "sabre/dav": "3.*.*",
        "scaron/prettyphoto": "3.*",
        "scn/phptal": "^3.0",
        "shrikeh/teapot": "^2.3",
        "swisnl/jquery-contextmenu": "2.1.*",
        "symfony/event-dispatcher": "^3.0",
        "symfony/http-foundation": "^3.0",
        "symfony/process": "^3.0",
        "symfony/routing": "^3.0",
        "tightenco/collect": "5.2.*",
        "vakata/jstree": "3.*",
        "xdan/datetimepicker": "2.*"
    },
    "require-dev": {
        "friendsofphp/php-cs-fixer": "2.18.*",
        "mikey179/vfsstream": "^1.6",
        "mockery/mockery": "^1.3",
        "phpunit/phpunit": "^9",
        "squizlabs/php_codesniffer": "^3.5",
        "szymach/c-pchart": "^3.0"
    },
    "repositories":
    [
        {
            "type": "package",
            "package": {
                "name": "mptre/php-soundcloud",
                "version": "2.3.2",
                "source": {
                    "url": "https://github.com/mptre/php-soundcloud.git",
                    "type": "git",
                    "reference": "v2.3.2"
                }
            }
        },
        {
            "type": "package",
            "package": {
                "name": "krixon/xbmc-php-rpc",
                "version": "dev-master",
                "source": {
                    "url": "https://github.com/krixon/xbmc-php-rpc.git",
                    "type": "git",
                    "reference": "master"
                },
                "autoload": {
                    "classmap": ["."]
                }
            }
        },
        {
            "type": "package",
            "package": {
                "name": "jeromeetienne/jquery-qrcode",
                "type": "component",
                "version": "dev-master",
                "source": {
                    "url": "https://github.com/jeromeetienne/jquery-qrcode.git",
                    "type": "git",
                    "reference": "master"
                },
                "extra": {
                    "component": {
                        "scripts": [
                            "src/jquery.qrcode.js",
                            "src/qrcode.js"
                        ]
                    }
                }
            }
        },
        {
            "type": "package",
            "package": {
                "name": "js-cookie/js-cookie",
                "type": "component",
                "version": "2.2.1",
                "source": {
                    "url": "https://github.com/js-cookie/js-cookie.git",
                    "type": "git",
                    "reference": "v2.2.1"
                },
                "extra": {
                    "component": {
                        "scripts": [
                            "src/js.cookie.js"
                        ]
                    }
                }
            }
        },
        {
            "type": "package",
            "package": {
                "name": "aehlke/tag-it",
                "type": "component",
                "version": "2.0",
                "source": {
                    "url": "https://github.com/aehlke/tag-it.git",
                    "type": "git",
                    "reference": "v2.0"
                },
                "extra": {
                    "component": {
                        "scripts": [
                            "js/tag-it.js"
                        ],
                        "styles": [
                            "css/jquery.tagit.css"
                        ],
                        "files": [
                            "js/tag-it.min.js"
                        ]
                    }
                }
            }

        },
        {
            "type": "package",
            "package": {
                "name": "scaron/prettyphoto",
                "type": "component",
                "version": "3.1.6",
                "source": {
                    "url": "https://github.com/scaron/prettyphoto.git",
                    "type": "git",
                    "reference": "3.1.6"
                },
                "extra": {
                    "component": {
                        "scripts": [
                            "js/jquery.prettyPhoto.js"
                        ],
                        "styles": [
                            "css/prettyPhoto.css"
                        ]
                    }
                }
            }
        },
        {
            "type": "package",
            "package": {
                "name": "xdan/datetimepicker",
                "type": "component",
                "version": "2.4.5",
                "source": {
                    "url": "https://github.com/xdan/datetimepicker.git",
                    "type": "git",
                    "reference": "2.4.5"
                },
                "extra": {
                    "component": {
                        "scripts": [
                            "jquery.datetimepicker.js"
                        ],
                        "styles": [
                            "jquery.datetimepicker.css"
                        ]
                    }
                }
            }
        },
        {
            "type": "package",
            "package": {
                "name": "blueimp/jQuery-File-Upload",
                "type": "component",
                "version": "v10.2.0",
                "source": {
                    "url": "https://github.com/blueimp/jQuery-File-Upload.git",
                    "type": "git",
                    "reference": "v10.2.0"
                },
                "extra": {
                    "component": {
                        "scripts": [
                            "js/jquery.fileupload.js",
                            "js/jquery.iframe-transport.js"
                        ],
                        "files": [
                            "js/jquery.fileupload.js",
                            "js/jquery.iframe-transport.js"
                        ]
                    }
                }
            }
        },
        {
            "type": "package",
            "package": {
                "name": "aterrien/jQuery-Knob",
                "type": "component",
                "version": "1.2.11",
                "source": {
                    "url": "https://github.com/aterrien/jQuery-Knob.git",
                    "type": "git",
                    "reference": "1.2.11"
                },
                "extra": {
                    "component": {
                        "scripts": [
                            "js/jquery.knob.js"
                        ]
                    }
                }
            }
        },
        {
            "type": "package",
            "package": {
                "name": "pklauzinski/jscroll",
                "type": "component",
                "version": "2.3.4",
                "source": {
                    "url": "https://github.com/pklauzinski/jscroll.git",
                    "type": "git",
                    "reference": "v2.3.4"
                },
                "extra": {
                    "component": {
                        "scripts": [
                            "jquery.jscroll.js"
                        ],
                        "files": [
                            "jquery.jscroll.min.js"
                        ]
                    }
                }
            }
        },
        {
            "type": "package",
            "package": {
                "name": "kumailht/responsive-elements",
                "type": "component",
                "version": "dev-master",
                "source": {
                    "url": "https://github.com/kumailht/responsive-elements.git",
                    "type": "git",
                    "reference": "master"
                },
                "extra": {
                    "component": {
                        "scripts": [
                            "responsive-elements.js"
                        ]
                    }
                }
            }
        },
        {
            "type": "package",
            "package": {
                "name": "swisnl/jQuery-contextMenu",
                "type": "component",
                "version": "2.1.0",
                "source": {
                    "url": "https://github.com/swisnl/jQuery-contextMenu.git",
                    "type": "git",
                    "reference": "2.1.0"
                },
                "extra": {
                    "component": {
                        "scripts": [
                            "dist/jquery.contextMenu.js"
                        ],
                        "styles": [
                            "dist/jquery.contextMenu.css"
                        ],
                        "files": [
                            "dist/jquery.contextMenu.js",
                            "dist/jquery.contextMenu.min.js",
                            "dist/jquery.contextMenu.min.css"
                        ]
                    }
                }
            }
        }
    ],
    "extra": {
        "sort-packages": true,
        "installer-types": ["component"],
        "installer-paths": {
            "public/lib/components/jquery-file-upload/": ["blueimp/jquery-file-upload"],
            "public/lib/components/happyworm-jplayer/": ["happyworm/jplayer"],
            "public/lib/components/{$name}/": ["type:component"]
        }
    },
    "autoload": {
        "psr-4": {
            "Ampache\\": "src/"
        }
    },
    "autoload-dev": {
        "psr-4": {
            "Ampache\\": "tests/"
        }
    },
    "scripts": {
        "coverage": "./vendor/bin/phpunit --warm-coverage-cache && XDEBUG_MODE=coverage ./vendor/bin/phpunit --coverage-html build/coverage tests",
<<<<<<< HEAD
	"qa": "composer run-script syntax && composer run-script fix-cs && composer run-script tests",
=======
        "qa": "composer run-script syntax && composer run-script fix-cs && composer run-script tests",
>>>>>>> c3407142
        "tests": "./vendor/bin/phpunit tests",
        "codestyle": "resources/scripts/tests/codestyle.sh",
        "syntax": "resources/scripts/tests/syntax.sh",
        "fix-cs": "vendor/bin/php-cs-fixer fix -v .",
        "post-autoload-dump": [
            "@php resources/scripts/composer/check_tag_tools.php"
        ]
    },
    "suggest": {
        "szymach/c-pchart": "Enable graphical statistics",
        "ext-ldap": "Needed to support ldap authentication",
        "ext-gd": "Needed for graphical statistics",
        "ext-pthreads": "Needed to support async functions",
        "ext-sockets": "Needed for upnp functions",
        "ext-xmlreader": "Needed for upnp functions"
    }
}<|MERGE_RESOLUTION|>--- conflicted
+++ resolved
@@ -383,11 +383,7 @@
     },
     "scripts": {
         "coverage": "./vendor/bin/phpunit --warm-coverage-cache && XDEBUG_MODE=coverage ./vendor/bin/phpunit --coverage-html build/coverage tests",
-<<<<<<< HEAD
-	"qa": "composer run-script syntax && composer run-script fix-cs && composer run-script tests",
-=======
         "qa": "composer run-script syntax && composer run-script fix-cs && composer run-script tests",
->>>>>>> c3407142
         "tests": "./vendor/bin/phpunit tests",
         "codestyle": "resources/scripts/tests/codestyle.sh",
         "syntax": "resources/scripts/tests/syntax.sh",
