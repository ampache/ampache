--- conflicted
+++ resolved
@@ -29,11 +29,7 @@
         }
     },
     "require": {
-<<<<<<< HEAD
-        "php": ">=7.1.0",
-=======
         "php": ">=7.2",
->>>>>>> f95903e8
         "wikimedia/composer-merge-plugin": "1.*",
 
         "doctrine/cache": "1.*.*",
@@ -75,10 +71,7 @@
         "kunalvarma05/dropbox-php-sdk": "^0.2.1",
         "tightenco/collect": "5.2.*",
         "ampache/ampacheapi-php": "^1.0",
-<<<<<<< HEAD
-        "dropbox/dropbox-sdk": "^1.1"
-=======
->>>>>>> f95903e8
+        "dropbox/dropbox-sdk": "^1.1",
       "ext-json": "*"
     },
 
