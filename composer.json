{
    "name": "ampache/ampache",
    "description": "A web based audio/video streaming application and file manager allowing you to access your music & videos from anywhere, using almost any internet enabled device.",
    "homepage": "https://ampache.org",
    "keywords": ["php", "music", "video", "player", "stream"],
    "type": "project",
    "license": "AGPL-3.0",
    "config":
    {
<<<<<<< HEAD
        "component-dir": "lib/components",
=======
>>>>>>> 813bbbab
        "platform": {
            "ext-curl": "1.0",
            "ext-date": "1.0",
            "ext-dom": "1.0",
            "ext-gd": "1.0",
            "ext-gmp": "1.0",
            "ext-http": "1.0",
            "ext-mbstring": "1.0",
            "ext-openssl": "1.0",
            "ext-pcre": "1.0",
            "ext-spl": "1.0",
            "ext-simplexml": "1.0",
            "ext-ctype": "1.0",
            "ext-iconv": "1.0",
            "ext-libxml": "1.0",
            "ext-xml": "1.0",
            "ext-xmlwriter": "1.0",
            "ext-xmlreader": "1.0",
            "lib-libxml": "2.7.0"
        },
        "sort-packages": true,
        "allow-plugins": {
            "composer/installers": true,
            "php-http/discovery": true,
            "phpstan/extension-installer": true
        }
    },
    "require": {
        "php": ">=8.2",
        "ext-curl": "*",
        "ext-dom": "*",
        "ext-gd": "*",
        "ext-iconv": "*",
        "ext-intl": "*",
        "ext-json": "*",
        "ext-libxml": "*",
        "ext-mbstring": "*",
        "ext-openssl": "*",
        "ext-pdo": "*",
        "ext-simplexml": "*",
        "ext-xml": "*",
        "adhocore/cli": "^1.6",
        "ampache/ampacheapi-php": "dev-master",
        "cboden/ratchet": "0.4.*",
        "clue/multicast-react": "^1.1.0",
        "doctrine/cache": "^2",
        "gettext/gettext": "^5",
        "gettext/translator": "^1.2",
        "james-heinrich/getid3": "dev-master",
        "jwilsson/spotify-web-api-php": "^5",
        "krixon/xbmc-php-rpc": "dev-master",
        "kunalvarma05/dropbox-php-sdk": "^0.4",
        "maennchen/zipstream-php": "^3.1",
        "mikealmond/musicbrainz": "dev-master",
        "moinax/tvdb": "1.*",
        "nyholm/psr7": "^1.3",
        "nyholm/psr7-server": "^1.0",
        "openid/php-openid": "^3",
        "php-curl-class/php-curl-class": "^9.18",
        "php-di/php-di": "^7.0",
        "phpmailer/phpmailer": "^6",
        "psr/log": "^3",
        "psr/simple-cache": "^3",
        "rmccue/requests": "^2.0",
        "rsd/seafile-php-sdk": "^1",
        "sabre/dav": "^4",
        "scn/phptal": "^4",
        "shrikeh/teapot": "^2.3",
        "slim/slim": "^4.12"
    },
    "require-dev": {
        "friendsofphp/php-cs-fixer": "^3.49",
        "mikey179/vfsstream": "^1.6",
        "mockery/mockery": "^1.3",
        "phpstan/extension-installer": "^1.3",
        "phpstan/phpstan": "^1.10",
        "phpstan/phpstan-mockery": "^1.1",
        "phpunit/phpunit": "^11",
        "rector/rector": "^1",
        "seec/phpunit-consecutive-params": "^1.1",
        "szymach/c-pchart": "^3.0"
    },
    "repositories":
    [
        {
            "type": "package",
            "package": {
                "name": "krixon/xbmc-php-rpc",
                "version": "dev-master",
                "source": {
                    "url": "https://github.com/krixon/xbmc-php-rpc.git",
                    "type": "git",
                    "reference": "master"
                },
                "autoload": {
                    "classmap": ["."]
                }
            }
        }
    ],

    "autoload": {
        "psr-4": {
            "Ampache\\": "src/"
        }
    },
    "autoload-dev": {
        "psr-4": {
            "Ampache\\": "tests/"
        }
    },
    "scripts": {
        "coverage": "XDEBUG_MODE=coverage ./vendor/bin/phpunit --coverage-html build/coverage tests",
        "qa": "composer run-script syntax && composer run-script cs:check && composer run-script tests && composer run-script stan",
        "stan": "resources/scripts/tests/stan.sh",
        "stan-baseline": "vendor/bin/phpstan --generate-baseline",
        "tests": "vendor/bin/phpunit -c phpunit.xml",
        "syntax": "resources/scripts/tests/syntax.sh",
        "cs:fix": "vendor/bin/php-cs-fixer fix",
        "cs:check": "vendor/bin/php-cs-fixer fix --dry-run",
        "post-autoload-dump": [
            "@php resources/scripts/composer/check_tag_tools.php"
        ],
        "rector:dry": "rector process -n",
        "rector:fix": "rector process"
    },
    "scripts-descriptions": {
        "coverage": "Generates the code-coverage report into the build/coverage directory",
        "qa": "Runs several qa-related tests",
        "stan": "Performs static analysis",
        "stan-baseline": "Regenerate phpstan baseline",
        "tests": "Executes the unit tests",
        "syntax": "Performs php syntax checks",
        "cs:fix": "Performs code-style corrections on the whole codebase",
        "cs:check": "Performs a code-style dry-run on the whole codebase",
        "rector:dry": "Performs rector code-migrations dry-run",
        "rector:fix": "Applies pending rector code-migrations"
    },
    "suggest": {
        "szymach/c-pchart": "Enable graphical statistics",
        "ext-ldap": "Needed to support ldap authentication",
        "ext-gd": "Needed for graphical statistics",
        "ext-pthreads": "Needed to support async functions",
        "ext-sockets": "Needed for upnp functions",
        "ext-xmlreader": "Needed for upnp functions"
    }
}<|MERGE_RESOLUTION|>--- conflicted
+++ resolved
@@ -7,10 +7,6 @@
     "license": "AGPL-3.0",
     "config":
     {
-<<<<<<< HEAD
-        "component-dir": "lib/components",
-=======
->>>>>>> 813bbbab
         "platform": {
             "ext-curl": "1.0",
             "ext-date": "1.0",
