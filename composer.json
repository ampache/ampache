--- conflicted
+++ resolved
@@ -29,12 +29,6 @@
         "sort-packages": true
     },
     "require": {
-<<<<<<< HEAD
-        "php": ">=7.2",
-        "wikimedia/composer-merge-plugin": "1.*",
-
-=======
-        "php": ">=7.1.0",
         "ext-intl": "*",
         "ext-json": "*",
         "ext-openssl": "*",
@@ -49,7 +43,8 @@
         "components/bootstrap": "3.*",
         "components/jquery": "2.2.*",
         "components/jqueryui": "1.*",
->>>>>>> 8a92d89c
+        "php": ">=7.2",
+
         "doctrine/cache": "1.*.*",
         "evenement/evenement": "2.*",
         "gettext/gettext": "4.*.*",
