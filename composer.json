--- conflicted
+++ resolved
@@ -360,12 +360,8 @@
         }
     },
     "scripts": {
-<<<<<<< HEAD
-        "coverage": "./vendor/bin/phpunit --warm-coverage-cache tests && XDEBUG_MODE=coverage ./vendor/bin/phpunit --coverage-html build/coverage tests",
-=======
         "coverage": "./vendor/bin/phpunit --warm-coverage-cache && XDEBUG_MODE=coverage ./vendor/bin/phpunit --coverage-html build/coverage tests",
-	"qa": "composer run-script syntax && composer run-script fix-cs && composer run-script tests",
->>>>>>> e00d0053
+        "qa": "composer run-script syntax && composer run-script fix-cs && composer run-script tests && composer run-script stan",
         "tests": "./vendor/bin/phpunit tests",
         "codestyle": "resources/scripts/tests/codestyle.sh",
         "syntax": "resources/scripts/tests/syntax.sh",
