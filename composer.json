{
    "name": "ampache/ampache",
    "description": "A web based audio/video streaming application and file manager allowing you to access your music & videos from anywhere, using almost any internet enabled device.",
    "homepage": "http://ampache.org",
    "keywords": ["php", "music", "video", "player", "stream"],
    "type": "project",
    "license": "AGPL-3.0",
    "config":
    {
        "component-dir": "public/lib/components",
        "platform": {
            "ext-curl": "1.0",
            "ext-date": "1.0",
            "ext-dom": "1.0",
            "ext-gd": "1.0",
            "ext-gmp": "1.0",
            "ext-http": "1.0",
            "ext-mbstring": "1.0",
            "ext-openssl": "1.0",
            "ext-pcre": "1.0",
            "ext-spl": "1.0",
            "ext-simplexml": "1.0",
            "ext-ctype": "1.0",
            "ext-iconv": "1.0",
            "ext-libxml": "1.0",
            "ext-xml": "1.0",
            "ext-xmlwriter": "1.0",
            "ext-xmlreader": "1.0",
            "lib-libxml": "2.7.0"
        },
        "sort-packages": true
    },
    "require": {
        "php": "^7.4 || ^8.0",
        "ext-curl": "*",
        "ext-dom": "*",
        "ext-gd": "*",
        "ext-iconv": "*",
        "ext-intl": "*",
        "ext-json": "*",
        "ext-libxml": "*",
        "ext-mbstring": "*",
        "ext-openssl": "*",
        "ext-pdo": "*",
        "ext-simplexml": "*",
        "ext-xml": "*",
        "adhocore/cli": "^0.9.0",
        "aehlke/tag-it": "2.*",
        "ampache/ampacheapi-php": "^1.0",
        "aterrien/jquery-knob": "1.2.*",
        "blueimp/jquery-file-upload": "v10.2.0",
        "cboden/ratchet": "0.4.*",
        "clue/multicast-react": "^1.1.0",
        "components/bootstrap": "3.*",
        "components/jquery": "2.2.*",
        "components/jqueryui": "1.*",
        "doctrine/cache": "1.*.*",
        "doctrine/dbal": "^3.0",
        "endroid/qr-code": "^4.0",
        "evenement/evenement": "2.*",
        "gettext/gettext": "4.*.*",
        "happyworm/jplayer": "2.*",
        "james-heinrich/getid3": "dev-master",
        "js-cookie/js-cookie": "2.*",
        "jwilsson/spotify-web-api-php": "^4.2",
        "krixon/xbmc-php-rpc": "dev-master",
        "kumailht/responsive-elements": "dev-master",
        "kunalvarma05/dropbox-php-sdk": "^0.2.1",
        "laminas/laminas-httphandlerrunner": "^1.3",
        "league/event": "^3.0",
        "maennchen/zipstream-php": "0.4.*",
        "mikealmond/musicbrainz": "dev-master",
        "moinax/tvdb": "1.*",
        "mptre/php-soundcloud": "2.*",
        "nyholm/psr7": "^1.3",
        "nyholm/psr7-server": "^1.0",
        "oomphinc/composer-installers-extender": "^2.0",
        "openid/php-openid": "^3",
        "php-di/php-di": "^6.0",
<<<<<<< HEAD
        "php-http/guzzle6-adapter": "^2.0",
        "php-tmdb/api": "^4",
        "phpmailer/phpmailer": "6.1.*",
        "phpstan/phpstan": "^0.12.75",
=======
        "php-tmdb/api": "2.*",
        "phpmailer/phpmailer": "6.4.*",
>>>>>>> e1eeab5c
        "pklauzinski/jscroll": "2.*",
        "psr/log": "^1",
        "rsd/seafile-php-sdk": "^1",
        "sabre/dav": "3.*.*",
        "scaron/prettyphoto": "3.*",
        "scn/phptal": "dev-master",
        "shrikeh/teapot": "^2.3",
        "swisnl/jquery-contextmenu": "2.1.*",
        "tightenco/collect": "5.2.*",
        "vakata/jstree": "3.*",
        "xdan/datetimepicker": "2.*"
    },
    "require-dev": {
        "friendsofphp/php-cs-fixer": "^3",
        "mikey179/vfsstream": "^1.6",
        "mockery/mockery": "^1.3",
        "phpunit/phpunit": "^9",
        "squizlabs/php_codesniffer": "^3.5",
        "szymach/c-pchart": "^3.0"
    },
    "repositories":
    [
        {
            "type": "package",
            "package": {
                "name": "mptre/php-soundcloud",
                "version": "2.3.2",
                "source": {
                    "url": "https://github.com/mptre/php-soundcloud.git",
                    "type": "git",
                    "reference": "v2.3.2"
                }
            }
        },
        {
            "type": "package",
            "package": {
                "name": "krixon/xbmc-php-rpc",
                "version": "dev-master",
                "source": {
                    "url": "https://github.com/krixon/xbmc-php-rpc.git",
                    "type": "git",
                    "reference": "master"
                },
                "autoload": {
                    "classmap": ["."]
                }
            }
        },
        {
            "type": "package",
            "package": {
                "name": "js-cookie/js-cookie",
                "type": "component",
                "version": "2.2.1",
                "source": {
                    "url": "https://github.com/js-cookie/js-cookie.git",
                    "type": "git",
                    "reference": "v2.2.1"
                },
                "extra": {
                    "component": {
                        "scripts": [
                            "src/js.cookie.js"
                        ]
                    }
                }
            }
        },
        {
            "type": "package",
            "package": {
                "name": "aehlke/tag-it",
                "type": "component",
                "version": "2.0",
                "source": {
                    "url": "https://github.com/aehlke/tag-it.git",
                    "type": "git",
                    "reference": "v2.0"
                },
                "extra": {
                    "component": {
                        "scripts": [
                            "js/tag-it.js"
                        ],
                        "styles": [
                            "css/jquery.tagit.css"
                        ],
                        "files": [
                            "js/tag-it.min.js"
                        ]
                    }
                }
            }

        },
        {
            "type": "package",
            "package": {
                "name": "scaron/prettyphoto",
                "type": "component",
                "version": "3.1.6",
                "source": {
                    "url": "https://github.com/scaron/prettyphoto.git",
                    "type": "git",
                    "reference": "3.1.6"
                },
                "extra": {
                    "component": {
                        "scripts": [
                            "js/jquery.prettyPhoto.js"
                        ],
                        "styles": [
                            "css/prettyPhoto.css"
                        ]
                    }
                }
            }
        },
        {
            "type": "package",
            "package": {
                "name": "xdan/datetimepicker",
                "type": "component",
                "version": "2.4.5",
                "source": {
                    "url": "https://github.com/xdan/datetimepicker.git",
                    "type": "git",
                    "reference": "2.4.5"
                },
                "extra": {
                    "component": {
                        "scripts": [
                            "jquery.datetimepicker.js"
                        ],
                        "styles": [
                            "jquery.datetimepicker.css"
                        ]
                    }
                }
            }
        },
        {
            "type": "package",
            "package": {
                "name": "blueimp/jQuery-File-Upload",
                "type": "component",
                "version": "v10.2.0",
                "source": {
                    "url": "https://github.com/blueimp/jQuery-File-Upload.git",
                    "type": "git",
                    "reference": "v10.2.0"
                },
                "extra": {
                    "component": {
                        "scripts": [
                            "js/jquery.fileupload.js",
                            "js/jquery.iframe-transport.js"
                        ],
                        "files": [
                            "js/jquery.fileupload.js",
                            "js/jquery.iframe-transport.js"
                        ]
                    }
                }
            }
        },
        {
            "type": "package",
            "package": {
                "name": "aterrien/jQuery-Knob",
                "type": "component",
                "version": "1.2.11",
                "source": {
                    "url": "https://github.com/aterrien/jQuery-Knob.git",
                    "type": "git",
                    "reference": "1.2.11"
                },
                "extra": {
                    "component": {
                        "scripts": [
                            "js/jquery.knob.js"
                        ]
                    }
                }
            }
        },
        {
            "type": "package",
            "package": {
                "name": "pklauzinski/jscroll",
                "type": "component",
                "version": "2.3.4",
                "source": {
                    "url": "https://github.com/pklauzinski/jscroll.git",
                    "type": "git",
                    "reference": "v2.3.4"
                },
                "extra": {
                    "component": {
                        "scripts": [
                            "jquery.jscroll.js"
                        ],
                        "files": [
                            "jquery.jscroll.min.js"
                        ]
                    }
                }
            }
        },
        {
            "type": "package",
            "package": {
                "name": "kumailht/responsive-elements",
                "type": "component",
                "version": "dev-master",
                "source": {
                    "url": "https://github.com/kumailht/responsive-elements.git",
                    "type": "git",
                    "reference": "master"
                },
                "extra": {
                    "component": {
                        "scripts": [
                            "responsive-elements.js"
                        ]
                    }
                }
            }
        },
        {
            "type": "package",
            "package": {
                "name": "swisnl/jQuery-contextMenu",
                "type": "component",
                "version": "2.1.0",
                "source": {
                    "url": "https://github.com/swisnl/jQuery-contextMenu.git",
                    "type": "git",
                    "reference": "2.1.0"
                },
                "extra": {
                    "component": {
                        "scripts": [
                            "dist/jquery.contextMenu.js"
                        ],
                        "styles": [
                            "dist/jquery.contextMenu.css"
                        ],
                        "files": [
                            "dist/jquery.contextMenu.js",
                            "dist/jquery.contextMenu.min.js",
                            "dist/jquery.contextMenu.min.css"
                        ]
                    }
                }
            }
        }
    ],
    "extra": {
        "sort-packages": true,
        "installer-types": ["component"],
        "installer-paths": {
            "public/lib/components/jquery-file-upload/": ["blueimp/jquery-file-upload"],
            "public/lib/components/happyworm-jplayer/": ["happyworm/jplayer"],
            "public/lib/components/{$name}/": ["type:component"]
        }
    },
    "autoload": {
        "psr-4": {
            "Ampache\\": "src/"
        }
    },
    "autoload-dev": {
        "psr-4": {
            "Ampache\\": "tests/"
        }
    },
    "scripts": {
        "coverage": "./vendor/bin/phpunit --warm-coverage-cache tests && XDEBUG_MODE=coverage ./vendor/bin/phpunit --coverage-html build/coverage tests",
        "tests": "./vendor/bin/phpunit tests",
        "codestyle": "resources/scripts/tests/codestyle.sh",
        "syntax": "resources/scripts/tests/syntax.sh",
        "fix-cs": "vendor/bin/php-cs-fixer fix -v .",
        "stan": "vendor/bin/phpstan analyse",
        "post-autoload-dump": [
            "@php resources/scripts/composer/check_tag_tools.php"
        ]
    },
    "suggest": {
        "szymach/c-pchart": "Enable graphical statistics",
        "ext-ldap": "Needed to support ldap authentication",
        "ext-gd": "Needed for graphical statistics",
        "ext-pthreads": "Needed to support async functions",
        "ext-sockets": "Needed for upnp functions",
        "ext-xmlreader": "Needed for upnp functions"
    }
}<|MERGE_RESOLUTION|>--- conflicted
+++ resolved
@@ -77,15 +77,10 @@
         "oomphinc/composer-installers-extender": "^2.0",
         "openid/php-openid": "^3",
         "php-di/php-di": "^6.0",
-<<<<<<< HEAD
         "php-http/guzzle6-adapter": "^2.0",
         "php-tmdb/api": "^4",
-        "phpmailer/phpmailer": "6.1.*",
+        "phpmailer/phpmailer": "6.4.*",
         "phpstan/phpstan": "^0.12.75",
-=======
-        "php-tmdb/api": "2.*",
-        "phpmailer/phpmailer": "6.4.*",
->>>>>>> e1eeab5c
         "pklauzinski/jscroll": "2.*",
         "psr/log": "^1",
         "rsd/seafile-php-sdk": "^1",
