--- conflicted
+++ resolved
@@ -30,10 +30,7 @@
     },
     "require": {
         "php": ">=7.1.0",
-<<<<<<< HEAD
-=======
         "ext-intl": "*",
->>>>>>> 80d5659b
         "ext-json": "*",
         "ext-openssl": "*",
         "ext-pdo": "*",
@@ -44,10 +41,7 @@
         "blueimp/jquery-file-upload": "10.2.0",
         "carhartl/jquery-cookie": "1.*",
         "cboden/ratchet": "0.4.*",
-<<<<<<< HEAD
-=======
         "clue/multicast-react": "^1.1.0",
->>>>>>> 80d5659b
         "components/bootstrap": "3.*",
         "components/jquery": "2.2.*",
         "components/jqueryui": "1.*",
@@ -76,10 +70,6 @@
         "symfony/http-foundation": "^3.0",
         "symfony/process": "^3.0",
         "symfony/routing": "^3.0",
-<<<<<<< HEAD
-        "szymach/c-pchart": "2.*",
-=======
->>>>>>> 80d5659b
         "tightenco/collect": "5.2.*",
         "vakata/jstree": "3.*",
         "wikimedia/composer-merge-plugin": "1.*",
@@ -346,16 +336,12 @@
             "merge-extra": false
         }
     },
-<<<<<<< HEAD
-    "autoload": {
-=======
    "scripts": {
         "post-autoload-dump": [
             "@php scripts/composer/check_tag_tools.php"
         ]
      },
    "autoload": {
->>>>>>> 80d5659b
         "psr-4": {
             "Lib\\": "lib/class",
             "Beets\\": "modules/Beets"
