--- conflicted
+++ resolved
@@ -89,7 +89,6 @@
                     </div>
                 </div>
 
-<<<<<<< HEAD
                 <div className={style.songActions}>
                     <div
                         className={style.options}
@@ -104,21 +103,13 @@
                             role='button'
                         />
                     </div>
-=======
-                <span className={style.rating}>
-                    <Rating
-                        value={props.song.rating}
-                        fav={props.song.flag}
-                        song={props.song}
-                        flagSong={props.flagSong}
-                    />
-                </span>
->>>>>>> 49285978
 
                     <div className={style.rating}>
                         <Rating
-                            value={props.song.rating}
-                            fav={props.song.flag}
+                          value={props.song.rating}
+                          fav={props.song.flag}
+                          song={props.song}
+                          flagSong={props.flagSong}
                         />
                     </div>
 
