import React from 'react';
import SVG from 'react-inlinesvg';
import useContextMenu from 'react-use-context-menu';
import { Song } from '~logic/Song';
import { Link } from 'react-router-dom';
import Rating from '~components/Rating/';

interface SongRowProps {
    song: Song;
    isCurrentlyPlaying: boolean;
    showArtist?: boolean;
    showAlbum?: boolean;
    removeFromPlaylist?: (trackID: number) => void;
    addToPlaylist?: (trackID: number) => void;
    addToQueue: (next: boolean) => void;
    startPlaying: () => void;
    flagSong: (songID: number, favorite: boolean) => void;
    className?: string;
}
import style from './index.styl';

const SongRow: React.FC<SongRowProps> = (props: SongRowProps) => {
    const [
        bindMenu,
        bindMenuItems,
        useContextTrigger,
        { setVisible, setCoords }
    ] = useContextMenu();
    const [bindTrigger] = useContextTrigger();

    const formatLabel = (s) => [
        (s - (s %= 60)) / 60 + (9 < s ? ':' : ':0') + s
        //https://stackoverflow.com/a/37770048
    ];

    const showContextMenu = (e) => {
        e.preventDefault();
        e.stopPropagation();
        setCoords([e.clientX, e.clientY]);
        setVisible(true);
    };

    return (
        <>
            <li
                className={
                    props.isCurrentlyPlaying
                        ? `nowPlaying ${style.songRow} striped-list ${props.className}`
                        : `${style.songRow} striped-list ${props.className} `
                }
                {...bindTrigger}
                onClick={props.startPlaying}
                tabIndex={1}
            >
<<<<<<< HEAD
                <span
                    className={style.actions}
                    onClick={(e) => {
                        showContextMenu(e);
                    }}
                >
                    <SVG
                        className='icon-button-smallest'
                        src={require('~images/icons/svg/more-options-hori.svg')}
                        title='More options'
                        role='button'
                    />
                </span>
                <span
                    className={
                        props.song.flag
                            ? `${style.heartIconWrapper} ${style.fav}`
                            : style.heartIconWrapper
                    }
                    onClick={(e) => {
                        e.stopPropagation();
                        props.flagSong(props.song.id, !props.song.flag);
                    }}
                >
                    <SVG
                        className='icon-button'
                        src={require('~images/icons/svg/heart-full.svg')}
                        title='Favorite this song'
                        role='button'
                    />
                </span>

                <span className={style.songDetails}>
                    <span className={style.title}>{props.song.title}</span>
=======
                <div className={style.songDetails}>
                    <div className={style.trackNumber}>
                        {props.song.track}
                    </div>
                    <div className={style.title}>{props.song.title}</div>
>>>>>>> a5f1303a
                    {props.showArtist && (
                        <div
                            className={style.artistContainer}
                            onClick={(e) => e.stopPropagation()}
                        >
                            <Link
                                className={style.artist}
                                to={`/artist/${props.song.artist.id}`}
                            >
                                {props.song.artist.name}
                            </Link>
                        </div>
                    )}
                    {props.showAlbum && (
                        <div
                            className={style.albumContainer}
                            onClick={(e) => e.stopPropagation()}
                        >
                            <Link
                                className={style.album}
                                to={`/album/${props.song.album.id}`}
                                onClick={(e) => e.stopPropagation()}
                            >
                                {props.song.album.name}
                            </Link>
                        </div>
                    )}
                    <div className={style.time}>
                        {formatLabel(props.song.time)}
                    </div>
                </div>

                <div className={style.songActions}>
                    <div
                      className={style.options}
                      onClick={(e) => {
                          showContextMenu(e);
                      }}
                    >
                        <SVG
                          className='icon-button-smallest'
                          src={require("~images/icons/svg/more-options-hori.svg")}
                          title='More options'
                          role='button'
                        />
                    </div>

                    <div className={style.rating}>
                        <Rating value={props.song.rating} fav={props.song.flag} />
                    </div>

<<<<<<< HEAD
                <span className={style.remove}>
                    <SVG
                        className='icon-button-smallest'
                        src={require('~images/icons/svg/cross.svg')}
                        title='Delete'
                        description='Delete this song'
                        role='button'
                    />
                </span>
=======
                    <div className={style.remove}>
                        <SVG
                          className='icon-button-smallest'
                          src={require("~images/icons/svg/cross.svg")}
                          title='Delete'
                          description='Delete this song'
                          role='button'
                        />
                    </div>
                </div>
>>>>>>> a5f1303a
            </li>
            <div {...bindMenu} className='contextMenu'>
                <div
                    {...bindMenuItems}
                    onClick={() => {
                        setVisible(false);
                        props.addToQueue(true);
                    }}
                >
                    Play Next
                </div>
                <div
                    {...bindMenuItems}
                    onClick={() => {
                        setVisible(false);
                        props.addToQueue(false);
                    }}
                >
                    Add to Queue
                </div>
                {props.showArtist && (
                    <Link
                        {...bindMenuItems}
                        to={`/artist/${props.song.artist.id}`}
                    >
                        Go To Artist
                    </Link>
                )}
                {props.showAlbum && (
                    <Link
                        {...bindMenuItems}
                        to={`/album/${props.song.album.id}`}
                    >
                        Go To Album
                    </Link>
                )}
                {props.removeFromPlaylist && (
                    <div
                        {...bindMenuItems}
                        onClick={() => {
                            setVisible(false);
                            props.removeFromPlaylist(props.song.id);
                        }}
                    >
                        Remove From Playlist
                    </div>
                )}
                {props.addToPlaylist && (
                    <div
                        {...bindMenuItems}
                        onClick={() => {
                            setVisible(false);
                            props.addToPlaylist(props.song.id);
                        }}
                    >
                        Add to Playlist
                    </div>
                )}
            </div>
        </>
    );
};

export default SongRow;<|MERGE_RESOLUTION|>--- conflicted
+++ resolved
@@ -52,48 +52,11 @@
                 onClick={props.startPlaying}
                 tabIndex={1}
             >
-<<<<<<< HEAD
-                <span
-                    className={style.actions}
-                    onClick={(e) => {
-                        showContextMenu(e);
-                    }}
-                >
-                    <SVG
-                        className='icon-button-smallest'
-                        src={require('~images/icons/svg/more-options-hori.svg')}
-                        title='More options'
-                        role='button'
-                    />
-                </span>
-                <span
-                    className={
-                        props.song.flag
-                            ? `${style.heartIconWrapper} ${style.fav}`
-                            : style.heartIconWrapper
-                    }
-                    onClick={(e) => {
-                        e.stopPropagation();
-                        props.flagSong(props.song.id, !props.song.flag);
-                    }}
-                >
-                    <SVG
-                        className='icon-button'
-                        src={require('~images/icons/svg/heart-full.svg')}
-                        title='Favorite this song'
-                        role='button'
-                    />
-                </span>
-
-                <span className={style.songDetails}>
-                    <span className={style.title}>{props.song.title}</span>
-=======
                 <div className={style.songDetails}>
                     <div className={style.trackNumber}>
                         {props.song.track}
                     </div>
                     <div className={style.title}>{props.song.title}</div>
->>>>>>> a5f1303a
                     {props.showArtist && (
                         <div
                             className={style.artistContainer}
@@ -145,17 +108,6 @@
                         <Rating value={props.song.rating} fav={props.song.flag} />
                     </div>
 
-<<<<<<< HEAD
-                <span className={style.remove}>
-                    <SVG
-                        className='icon-button-smallest'
-                        src={require('~images/icons/svg/cross.svg')}
-                        title='Delete'
-                        description='Delete this song'
-                        role='button'
-                    />
-                </span>
-=======
                     <div className={style.remove}>
                         <SVG
                           className='icon-button-smallest'
@@ -166,7 +118,6 @@
                         />
                     </div>
                 </div>
->>>>>>> a5f1303a
             </li>
             <div {...bindMenu} className='contextMenu'>
                 <div
