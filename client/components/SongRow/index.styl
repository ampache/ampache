--- conflicted
+++ resolved
@@ -4,20 +4,10 @@
 .songRow
     border-radius: 3px
     cursor pointer
-<<<<<<< HEAD
-    grid-template-columns: 42px 1fr auto auto 42px;
-    grid-template-rows: auto auto
-    grid-auto-flow: column;
-    grid-column-gap: 10px
-    align-items center
-    padding 10px 0
-    position: relative
-=======
     display flex
     flex-direction column
     justify-content space-between
     color colorGray400
->>>>>>> a5f1303a
 
     @media all and (min-width: size-medium)
         flex-direction row
@@ -26,15 +16,10 @@
         &:hover
             box-shadow 0 0 0 2px colorAmber800
 
-<<<<<<< HEAD
-    &.playing
-        color currentlyPlayingColor
-=======
 a
     @media (any-hover: hover)
         &:hover
             color colorAmber500
->>>>>>> a5f1303a
 
 .songActions
     display flex
