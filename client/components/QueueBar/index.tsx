--- conflicted
+++ resolved
@@ -1,7 +1,7 @@
 import React, { useContext } from 'react';
+import { Song } from '~logic/Song';
 import { MusicContext } from '~Contexts/MusicContext';
-import PlayModeSelector from '~components/PlayModeSelector';
-import PlayModeWebPlayer from '~components/PlayModeWebPlayer';
+import QueueSong from './components/QueueSong';
 
 import style from './index.styl';
 import { useDrag } from 'react-use-gesture';
@@ -41,13 +41,10 @@
                         ? `${style.queueBar} ${style.visible}`
                         : `${style.queueBar} ${style.hidden}`
                 }
-            >   
-                <PlayModeSelector />
+            >
+                <h4 className={style.title}>Now playing</h4>
                 <div className={style.queueList}>
                     <div className={style.queueListInner}>
-<<<<<<< HEAD
-                        <PlayModeWebPlayer />
-=======
                         <ul className={`striped-list ${style.songs}`}>
                             {musicContext.songQueue.length == 0 && (
                                 <div className={style.emptyQueue}>
@@ -73,7 +70,6 @@
                                 );
                             })}
                         </ul>
->>>>>>> 1788fff7
                     </div>
                 </div>
             </animated.div>
