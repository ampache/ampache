@import "~stylus/settings/color.styl"
@import "~stylus/settings/sizes.styl"

.queueBar
    width: queueBarWidth
    max-width: 90%;
    border-left 2px solid colorGray800
    background-color colorGray900
    user-select none
    flex-shrink: 0;
    will-change: transform
    display flex
    flex-direction: column
    position: absolute
    top 0;
    right 0
    bottom: 0
    z-index: 50

    @media all and (min-width: size-large)
        position: static;
        margin-left: -(queueBarWidth)

    &.visible
        @media all and (min-width: size-large)
            margin-left: 0

<<<<<<< HEAD
  .songs
    .emptyQueue
      margin auto
      padding: 20px
=======
.title
    text-align center
    padding 10px 0
    border-bottom: 2px solid colorGray700
    background-color colorGray800
    flex-shrink: 0
>>>>>>> 1788fff7

.emptyQueue
    margin auto
    padding: 20px

.queueList
    position relative
    flex 1

.queueListInner
    position: absolute;
    top: 0;
    left: 0;
    right: 0;
    bottom: 0;
    overflow: auto;
    padding: inherit

.backdrop
    position absolute
    top 0
    right 0
    bottom 0
    left 0
    background-color black
    z-index 49
    opacity 0
    transition opacity 100ms ease-out
    pointer-events: none

.queueBar.visible ~ .backdrop
    opacity 0.6
    pointer-events: auto

    @media all and (min-width: size-large)
        display none<|MERGE_RESOLUTION|>--- conflicted
+++ resolved
@@ -25,19 +25,12 @@
         @media all and (min-width: size-large)
             margin-left: 0
 
-<<<<<<< HEAD
-  .songs
-    .emptyQueue
-      margin auto
-      padding: 20px
-=======
 .title
     text-align center
     padding 10px 0
     border-bottom: 2px solid colorGray700
     background-color colorGray800
     flex-shrink: 0
->>>>>>> 1788fff7
 
 .emptyQueue
     margin auto
