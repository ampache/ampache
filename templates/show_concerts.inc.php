--- conflicted
+++ resolved
@@ -32,18 +32,12 @@
     <tbody>
         <?php
         foreach ($coming_concerts as $libitem) {
-<<<<<<< HEAD
             ?>
         <tr id="concert_<?php echo $libitem->id;
             ?>" class="<?php echo UI::flip_class();
             ?>">
-            <?php require AmpConfig::get('prefix') . '/templates/show_concert_row.inc.php';
+            <?php require AmpConfig::get('prefix') . UI::find_template('show_concert_row.inc.php');
             ?>
-=======
-        ?>
-        <tr id="concert_<?php echo $libitem->id; ?>" class="<?php echo UI::flip_class(); ?>">
-            <?php require AmpConfig::get('prefix') . UI::find_template('show_concert_row.inc.php'); ?>
->>>>>>> a1f6a073
         </tr>
         <?php 
         } ?>
@@ -72,18 +66,12 @@
     <tbody>
         <?php
         foreach ($concerts as $libitem) {
-<<<<<<< HEAD
             ?>
         <tr id="concert_<?php echo $libitem->id;
             ?>" class="<?php echo UI::flip_class();
             ?>">
-            <?php require AmpConfig::get('prefix') . '/templates/show_concert_row.inc.php';
+            <?php require AmpConfig::get('prefix') . UI::find_template('show_concert_row.inc.php');
             ?>
-=======
-        ?>
-        <tr id="concert_<?php echo $libitem->id; ?>" class="<?php echo UI::flip_class(); ?>">
-            <?php require AmpConfig::get('prefix') . UI::find_template('show_concert_row.inc.php'); ?>
->>>>>>> a1f6a073
         </tr>
         <?php 
         } ?>
