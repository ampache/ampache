<?php
/* vim:set softtabstop=4 shiftwidth=4 expandtab: */
/**
 *
 * LICENSE: GNU General Public License, version 2 (GPLv2)
 * Copyright 2001 - 2015 Ampache.org
 *
 * This program is free software; you can redistribute it and/or
 * modify it under the terms of the GNU General Public License v2
 * as published by the Free Software Foundation.
 *
 * This program is distributed in the hope that it will be useful,
 * but WITHOUT ANY WARRANTY; without even the implied warranty of
 * MERCHANTABILITY or FITNESS FOR A PARTICULAR PURPOSE.  See the
 * GNU General Public License for more details.
 *
 * You should have received a copy of the GNU General Public License
 * along with this program; if not, write to the Free Software
 * Foundation, Inc., 59 Temple Place - Suite 330, Boston, MA  02111-1307, USA.
 *
 */

$htmllang = str_replace("_","-",AmpConfig::get('lang'));
$web_path = AmpConfig::get('web_path');
?>
<!DOCTYPE html PUBLIC "-//W3C//DTD XHTML 1.0 Transitional//EN" "DTD/xhtml1-transitional.dtd">
<html xmlns="http://www.w3.org/1999/xhtml" xml:lang="<?php echo $htmllang; ?>" lang="<?php echo $htmllang; ?>">
    <head>
        <!-- Propulsed by Ampache | ampache.org -->
        <meta http-equiv="Content-Type" content="text/html; charset=<?php echo AmpConfig::get('site_charset'); ?>" />
        <title><?php echo AmpConfig::get('site_title'); ?> - <?php echo T_('Registration'); ?></title>
        <link rel="stylesheet" href="<?php echo $web_path . UI::find_template('print.css'); ?>" type="text/css" media="print" />
        <link rel="stylesheet" href="<?php echo $web_path . UI::find_template('default.css'); ?>" type="text/css" media="screen" />
        <link rel="stylesheet" href="<?php echo $web_path . UI::find_template('dark.css'); ?>" type="text/css" media="screen" />
        <?php UI::show_custom_style(); ?>
    </head>
    <body id="registerPage">
        <div id="maincontainer">
            <div id="header">
                <a href="<?php echo $web_path; ?>"><h1 id="headerlogo"></h1></a>
                <span><?php echo T_('Registration Validation'); ?>.</span>
            </div>
            <script src="<?php echo $web_path; ?>/modules/jquery/jquery.min.js" language="javascript" type="text/javascript"></script>
            <script src="<?php echo $web_path; ?>/lib/javascript/base.js" language="javascript" type="text/javascript"></script>
            <script src="<?php echo $web_path; ?>/lib/javascript/ajax.js" language="javascript" type="text/javascript"></script>
            <div>
<?php
    if ($validation == User::get_validation($username) AND strlen($validation)) {
        User::activate_user($username);
        ?>
<h3><?php echo T_('User Activated');
        ?></h3>
<p>
    <?php
    /* HINT: Start A tag, End A tag */
<<<<<<< HEAD
     printf(T_('This User ID is activated and can be used %sLogin%s'), '<a href="' . AmpConfig::get('web_path'). '/login.php">', '</a>');
        ?>
=======
     printf(T_('This User ID is activated and can be used %sLogin%s'), '<a href="' . $web_path . '/login.php">', '</a>'); ?>
>>>>>>> a1f6a073
</p>
<?php 
    } else {
        ?>
<h3><?php echo T_('Validation Failed');
        ?></h3>
<p><?php echo T_("The validation key used isn't correct");
        ?></p>
<?php 
    } ?>
            </div>
        </div>
<?php
UI::show_footer();
?><|MERGE_RESOLUTION|>--- conflicted
+++ resolved
@@ -53,12 +53,8 @@
 <p>
     <?php
     /* HINT: Start A tag, End A tag */
-<<<<<<< HEAD
      printf(T_('This User ID is activated and can be used %sLogin%s'), '<a href="' . AmpConfig::get('web_path'). '/login.php">', '</a>');
         ?>
-=======
-     printf(T_('This User ID is activated and can be used %sLogin%s'), '<a href="' . $web_path . '/login.php">', '</a>'); ?>
->>>>>>> a1f6a073
 </p>
 <?php 
     } else {
