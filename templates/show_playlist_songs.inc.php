--- conflicted
+++ resolved
@@ -22,13 +22,9 @@
 
 $web_path = AmpConfig::get('web_path');
 ?>
-<<<<<<< HEAD
 <?php if ($browse->get_show_header()) {
-    require AmpConfig::get('prefix') . '/templates/list_header.inc.php';
+    require AmpConfig::get('prefix') . UI::find_template('list_header.inc.php');
 } ?>
-=======
-<?php if ($browse->get_show_header()) require AmpConfig::get('prefix') . UI::find_template('list_header.inc.php'); ?>
->>>>>>> a1f6a073
 <form method="post" id="reorder_playlist_<?php echo $playlist->id; ?>">
     <table id="reorder_playlist_table" class="tabledata" cellpadding="0" cellspacing="0">
         <thead>
@@ -66,7 +62,6 @@
         </thead>
         <tbody id="sortableplaylist_<?php echo $playlist->id; ?>">
             <?php foreach ($object_ids as $object) {
-<<<<<<< HEAD
     if (!is_array($object)) {
         $object = (array) $object;
     }
@@ -77,19 +72,8 @@
                     <tr class="<?php echo UI::flip_class();
     ?>" id="track_<?php echo $object['track_id'];
     ?>">
-                        <?php require AmpConfig::get('prefix') . '/templates/show_playlist_song_row.inc.php';
+                        <?php require AmpConfig::get('prefix') . UI::find_template('show_playlist_song_row.inc.php');
     ?>
-=======
-                    if (!is_array($object)) {
-                        $object = (array) $object;
-                    }
-                    $libitem = new Song($object['object_id']);
-                    $libitem->format();
-                    $playlist_track = $object['track'];
-            ?>
-                    <tr class="<?php echo UI::flip_class(); ?>" id="track_<?php echo $object['track_id']; ?>">
-                        <?php require AmpConfig::get('prefix') . UI::find_template('show_playlist_song_row.inc.php'); ?>
->>>>>>> a1f6a073
                     </tr>
             <?php 
 } ?>
@@ -128,10 +112,6 @@
     </table>
 </form>
 <?php show_table_render($argument); ?>
-<<<<<<< HEAD
 <?php if ($browse->get_show_header()) {
-    require AmpConfig::get('prefix') . '/templates/list_header.inc.php';
-} ?>
-=======
-<?php if ($browse->get_show_header()) require AmpConfig::get('prefix') . UI::find_template('list_header.inc.php'); ?>
->>>>>>> a1f6a073
+    require AmpConfig::get('prefix') . UI::find_template('list_header.inc.php');
+} ?>