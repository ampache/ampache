<?php
/* vim:set softtabstop=4 shiftwidth=4 expandtab: */
/**
 *
 * LICENSE: GNU General Public License, version 2 (GPLv2)
 * Copyright 2001 - 2015 Ampache.org
 *
 * This program is free software; you can redistribute it and/or
 * modify it under the terms of the GNU General Public License v2
 * as published by the Free Software Foundation.
 *
 * This program is distributed in the hope that it will be useful,
 * but WITHOUT ANY WARRANTY; without even the implied warranty of
 * MERCHANTABILITY or FITNESS FOR A PARTICULAR PURPOSE.  See the
 * GNU General Public License for more details.
 *
 * You should have received a copy of the GNU General Public License
 * along with this program; if not, write to the Free Software
 * Foundation, Inc., 59 Temple Place - Suite 330, Boston, MA  02111-1307, USA.
 *
 */
?>
<table class="tabledata" cellpadding="0" cellspacing="0" data-objecttype="share">
    <thead>
    <tr class="th-top">
            <th class="cel_object essential"><?php echo Ajax::text('?page=browse&action=set_sort&browse_id=' . $browse->id . '&type=share&sort=object', T_('Object'),'sort_share_object'); ?></th>
            <th class="cel_object_type optional"><?php echo Ajax::text('?page=browse&action=set_sort&browse_id=' . $browse->id . '&type=share&sort=object_type', T_('Object Type'),'sort_share_object_type'); ?></th>
            <th class="cel_user optional"><?php echo Ajax::text('?page=browse&action=set_sort&browse_id=' . $browse->id . '&type=share&sort=user', T_('User'),'sort_share_user'); ?></th>
            <th class="cel_creation_date optional"><?php echo Ajax::text('?page=browse&action=set_sort&browse_id=' . $browse->id . '&type=share&sort=creation_date', T_('Creation Date'),'sort_share_creation_date'); ?></th>
            <th class="cel_lastvisit_date optional"><?php echo Ajax::text('?page=browse&action=set_sort&browse_id=' . $browse->id . '&type=share&sort=lastvisit_date', T_('Last Visit'),'sort_share_lastvisit_date'); ?></th>
            <th class="cel_counter optional"><?php echo Ajax::text('?page=browse&action=set_sort&browse_id=' . $browse->id . '&type=share&sort=counter', T_('Counter'),'sort_share_counter'); ?></th>
            <th class="cel_max_counter optional"><?php echo Ajax::text('?page=browse&action=set_sort&browse_id=' . $browse->id . '&type=share&sort=max_counter', T_('Max Counter'),'sort_share_max_counter'); ?></th>
            <th class="cel_allow_stream optional"><?php echo Ajax::text('?page=browse&action=set_sort&browse_id=' . $browse->id . '&type=share&sort=allow_stream', T_('Allow Stream'),'sort_share_allow_stream'); ?></th>
            <th class="cel_allow_download optional"><?php echo Ajax::text('?page=browse&action=set_sort&browse_id=' . $browse->id . '&type=share&sort=allow_download', T_('Allow Download'),'sort_share_allow_download'); ?></th>
            <th class="cel_expire optional"><?php echo Ajax::text('?page=browse&action=set_sort&browse_id=' . $browse->id . '&type=share&sort=expire', T_('Expiry Days'),'sort_share_expire'); ?></th>
            <th class="cel_public_url essential"><?php echo T_('Public Url'); ?></th>
            <th class="cel_action  essential"><?php echo T_('Actions'); ?></th>
        </tr>
    </thead>
    <tbody>
    <?php
    foreach ($object_ids as $share_id) {
        $libitem = new Share($share_id);
        $libitem->format();
<<<<<<< HEAD
        ?>
    <tr id="share_<?php echo $libitem->id;
        ?>" class="<?php echo UI::flip_class();
        ?>">
        <?php require AmpConfig::get('prefix') . '/templates/show_share_row.inc.php';
        ?>
=======
    ?>
    <tr id="share_<?php echo $libitem->id; ?>" class="<?php echo UI::flip_class(); ?>">
        <?php require AmpConfig::get('prefix') . UI::find_template('show_share_row.inc.php'); ?>
>>>>>>> a1f6a073
    </tr>
    <?php 
    } ?>
    </tbody>
</table>
<script src="<?php echo AmpConfig::get('web_path'); ?>/lib/javascript/tabledata.js" language="javascript" type="text/javascript"></script>
<?php UI::show_box_bottom(); ?><|MERGE_RESOLUTION|>--- conflicted
+++ resolved
@@ -42,18 +42,12 @@
     foreach ($object_ids as $share_id) {
         $libitem = new Share($share_id);
         $libitem->format();
-<<<<<<< HEAD
         ?>
     <tr id="share_<?php echo $libitem->id;
         ?>" class="<?php echo UI::flip_class();
         ?>">
-        <?php require AmpConfig::get('prefix') . '/templates/show_share_row.inc.php';
+        <?php require AmpConfig::get('prefix') . UI::find_template('show_share_row.inc.php');
         ?>
-=======
-    ?>
-    <tr id="share_<?php echo $libitem->id; ?>" class="<?php echo UI::flip_class(); ?>">
-        <?php require AmpConfig::get('prefix') . UI::find_template('show_share_row.inc.php'); ?>
->>>>>>> a1f6a073
     </tr>
     <?php 
     } ?>
