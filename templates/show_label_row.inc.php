<?php
/* vim:set softtabstop=4 shiftwidth=4 expandtab: */
/**
 *
 * LICENSE: GNU General Public License, version 2 (GPLv2)
 * Copyright 2001 - 2015 Ampache.org
 *
 * This program is free software; you can redistribute it and/or
 * modify it under the terms of the GNU General Public License v2
 * as published by the Free Software Foundation.
 *
 * This program is distributed in the hope that it will be useful,
 * but WITHOUT ANY WARRANTY; without even the implied warranty of
 * MERCHANTABILITY or FITNESS FOR A PARTICULAR PURPOSE.  See the
 * GNU General Public License for more details.
 *
 * You should have received a copy of the GNU General Public License
 * along with this program; if not, write to the Free Software
 * Foundation, Inc., 59 Temple Place - Suite 330, Boston, MA  02111-1307, USA.
 *
 */
?>
<?php
if (Art::is_enabled()) {
    $name = scrub_out($libitem->f_name); ?>
    <td class="cel_cover">
        <?php Art::display('label', $libitem->id, $name, 1, AmpConfig::get('web_path') . '/labels.php?action=show&label=' . $libitem->id); ?>
    </td>
    <?php 
}
?>
<td class="cel_label"><?php echo $libitem->f_link; ?></td>
<td class="cel_category"><?php echo $libitem->category; ?></td>
<td class="cel_artists"><?php echo $libitem->artists; ?></td>
<td class="cel_action">
<<<<<<< HEAD
<?php if (!AmpConfig::get('use_auth') || Access::check('interface','25')) {
    ?>
    <?php if (AmpConfig::get('sociable')) {
    ?>
    <a href="<?php echo AmpConfig::get('web_path');
    ?>/shout.php?action=show_add_shout&type=label&amp;id=<?php echo $libitem->id;
    ?>">
        <?php echo UI::get_icon('comment', T_('Post Shout'));
    ?>
    </a>
=======
<?php
    if (Access::check('interface','25')) {
        if (AmpConfig::get('sociable')) { ?>
            <a href="<?php echo AmpConfig::get('web_path'); ?>/shout.php?action=show_add_shout&type=label&amp;id=<?php echo $libitem->id; ?>">
                <?php echo UI::get_icon('comment', T_('Post Shout')); ?>
            </a>
        <?php 
        }
    }
    if ($libitem->can_edit()) { ?>
        <a id="<?php echo 'edit_label_'.$libitem->id ?>" onclick="showEditDialog('label_row', '<?php echo $libitem->id ?>', '<?php echo 'edit_label_'.$libitem->id ?>', '<?php echo T_('Label edit') ?>', 'label_')">
            <?php echo UI::get_icon('edit', T_('Edit')); ?>
        </a>
>>>>>>> f9e54062
    <?php 
    }
    if (Catalog::can_remove($libitem)) { ?>
        <a id="<?php echo 'delete_label_'.$libitem->id ?>" href="<?php echo AmpConfig::get('web_path'); ?>/labels.php?action=delete&label_id=<?php echo $libitem->id; ?>">
            <?php echo UI::get_icon('delete', T_('Delete')); ?>
        </a>
    <?php 
    }
?>
</td><|MERGE_RESOLUTION|>--- conflicted
+++ resolved
@@ -33,37 +33,17 @@
 <td class="cel_category"><?php echo $libitem->category; ?></td>
 <td class="cel_artists"><?php echo $libitem->artists; ?></td>
 <td class="cel_action">
-<<<<<<< HEAD
 <?php if (!AmpConfig::get('use_auth') || Access::check('interface','25')) {
+	if (AmpConfig::get('sociable')) {
     ?>
-    <?php if (AmpConfig::get('sociable')) {
-    ?>
-    <a href="<?php echo AmpConfig::get('web_path');
-    ?>/shout.php?action=show_add_shout&type=label&amp;id=<?php echo $libitem->id;
-    ?>">
-        <?php echo UI::get_icon('comment', T_('Post Shout'));
-    ?>
+    <a href="<?php echo AmpConfig::get('web_path') ?>/shout.php?action=show_add_shout&type=label&amp;id=<?php echo $libitem->id ?>">
+        <?php echo UI::get_icon('comment', T_('Post Shout')) ?>
     </a>
-=======
-<?php
-    if (Access::check('interface','25')) {
-        if (AmpConfig::get('sociable')) { ?>
-            <a href="<?php echo AmpConfig::get('web_path'); ?>/shout.php?action=show_add_shout&type=label&amp;id=<?php echo $libitem->id; ?>">
-                <?php echo UI::get_icon('comment', T_('Post Shout')); ?>
-            </a>
-        <?php 
-        }
-    }
-    if ($libitem->can_edit()) { ?>
-        <a id="<?php echo 'edit_label_'.$libitem->id ?>" onclick="showEditDialog('label_row', '<?php echo $libitem->id ?>', '<?php echo 'edit_label_'.$libitem->id ?>', '<?php echo T_('Label edit') ?>', 'label_')">
-            <?php echo UI::get_icon('edit', T_('Edit')); ?>
-        </a>
->>>>>>> f9e54062
     <?php 
     }
     if (Catalog::can_remove($libitem)) { ?>
-        <a id="<?php echo 'delete_label_'.$libitem->id ?>" href="<?php echo AmpConfig::get('web_path'); ?>/labels.php?action=delete&label_id=<?php echo $libitem->id; ?>">
-            <?php echo UI::get_icon('delete', T_('Delete')); ?>
+        <a id="<?php echo 'delete_label_'.$libitem->id ?>" href="<?php echo AmpConfig::get('web_path') ?>/labels.php?action=delete&label_id=<?php echo $libitem->id ?>">
+            <?php echo UI::get_icon('delete', T_('Delete')) ?>
         </a>
     <?php 
     }
