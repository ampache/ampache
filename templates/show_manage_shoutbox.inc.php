--- conflicted
+++ resolved
@@ -44,8 +44,7 @@
             $client = new User($libitem->user);
             $client->format();
 
-<<<<<<< HEAD
-            require AmpConfig::get('prefix') . '/templates/show_shout_row.inc.php';
+            require AmpConfig::get('prefix') . UI::find_template('show_shout_row.inc.php');
             ?>
         <?php 
         } if (!count($object_ids)) {
@@ -54,13 +53,6 @@
             ?>">
             <td colspan="6" class="error"><?php echo T_('No Records Found');
             ?></td>
-=======
-            require AmpConfig::get('prefix') . UI::find_template('show_shout_row.inc.php');
-        ?>
-        <?php } if (!count($object_ids)) { ?>
-        <tr class="<?php echo UI::flip_class(); ?>">
-            <td colspan="6" class="error"><?php echo T_('No Records Found'); ?></td>
->>>>>>> a1f6a073
         </tr>
         <?php 
         } ?>
