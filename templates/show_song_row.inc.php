--- conflicted
+++ resolved
@@ -22,13 +22,14 @@
 
 // Don't show disabled songs to normal users
 if ($libitem->enabled || Access::check('interface','50')) {
-?>
+    ?>
 <td class="cel_play">
     <span class="cel_play_content">
 <?php
     if (isset($argument) && $argument) {
-        echo '<b>'.$libitem->f_track.'</b>';
-    } ?>
+        echo '<b>' . $libitem->f_track . '</b>';
+    }
+    ?>
     </span>
     <div class="cel_play_hover">
 <?php
@@ -41,146 +42,116 @@
             }
         }
     }
-?>
+    ?>
     </div>
 </td>
-<td class="cel_song"><?php echo $libitem->f_link;
-    ?></td>
+<td class="cel_song"><?php echo $libitem->f_link ?></td>
 <td class="cel_add">
     <span class="cel_item_add">
 <?php
     echo Ajax::button('?action=basket&type=song&id=' . $libitem->id,'add', T_('Add to temporary playlist'),'add_' . $libitem->id);
     if (Access::check('interface', '25')) {
-    ?>
-        <a id="<?php echo 'add_playlist_'.$libitem->id ?>" onclick="showPlaylistDialog(event, 'song', '<?php echo $libitem->id ?>')">
-            <?php echo UI::get_icon('playlist_add', T_('Add to existing playlist')); ?>
+        ?>
+        <a id="<?php echo 'add_playlist_' . $libitem->id ?>" onclick="showPlaylistDialog(event, 'song', '<?php echo $libitem->id ?>')">
+            <?php echo UI::get_icon('playlist_add', T_('Add to existing playlist'));
+        ?>
         </a>
     <?php 
         if (AmpConfig::get('directplay')) {
-                echo $libitem->show_custom_play_actions();
+            echo $libitem->show_custom_play_actions();
         }
     }
-?>
+    ?>
     </span>
 </td>
-<td class="cel_artist"><?php echo $libitem->f_artist_link; ?></td>
-<td class="cel_album"><?php echo $libitem->f_album_link; ?></td>
-<td class="cel_tags"><?php echo $libitem->f_tags; ?></td>
-<td class="cel_time"><?php echo $libitem->f_time; ?></td>
+<td class="cel_artist"><?php echo $libitem->f_artist_link ?></td>
+<td class="cel_album"><?php echo $libitem->f_album_link ?></td>
+<td class="cel_tags"><?php echo $libitem->f_tags ?></td>
+<td class="cel_time"><?php echo $libitem->f_time ?></td>
 
-<?php if (AmpConfig::get('show_played_times')) { ?>
-<td class="cel_counter"><?php echo $libitem->object_cnt; ?></td>
-<?php } ?>
-
-<?php
+<?php if (AmpConfig::get('show_played_times')) {
+    ?>
+<td class="cel_counter"><?php echo $libitem->object_cnt ?></td>
+<?php 
+}
     if (User::is_registered()) {
         if (AmpConfig::get('ratings')) {
-    ?>
-            <td class="cel_rating" id="rating_<?php echo $libitem->id; ?>_song">
-                <?php Rating::show($libitem->id,'song'); ?>  
+            ?>
+            <td class="cel_rating" id="rating_<?php echo $libitem->id;
+            ?>_song">
+                <?php Rating::show($libitem->id,'song') ?>  
             </td>
     <?php 
             if (AmpConfig::get('userflags')) {
-    ?>
-            <td class="cel_userflag" id="userflag_<?php echo $libitem->id; ?>_song">
-                <?php Userflag::show($libitem->id,'song'); ?>
+                ?>
+            <td class="cel_userflag" id="userflag_<?php echo $libitem->id;
+                ?>_song">
+                <?php Userflag::show($libitem->id,'song') ?>
             </td>
     <?php 
             }
         }
     }
-?>
+    ?>
 <td class="cel_action">
-<<<<<<< HEAD
-    <a href="<?php echo $libitem->link;
-    ?>"><?php echo UI::get_icon('preferences', T_('Song Information'));
-    ?></a>
+    <a href="<?php echo $libitem->link ?>"><?php echo UI::get_icon('preferences', T_('Song Information')) ?></a>
     <?php if (!AmpConfig::get('use_auth') || Access::check('interface','25')) {
-    ?>
-        <?php if (AmpConfig::get('sociable')) {
-    ?>
-            <a href="<?php echo AmpConfig::get('web_path');
-    ?>/shout.php?action=show_add_shout&type=song&id=<?php echo $libitem->id;
-    ?>"><?php echo UI::get_icon('comment', T_('Post Shout'));
-    ?></a>
+    if (AmpConfig::get('sociable')) {
+        ?>
+            <a href="<?php echo AmpConfig::get('web_path') ?>/shout.php?action=show_add_shout&type=song&id=<?php echo $libitem->id ?>"><?php echo UI::get_icon('comment', T_('Post Shout')) ?></a>
         <?php 
+    }
 }
-    ?>
-    <?php 
-}
-    ?>
-    <?php if (Access::check('interface','25')) {
-    ?>
-        <?php if (AmpConfig::get('share')) {
-    ?>
-            <?php Share::display_ui('song', $libitem->id, false);
-    ?>
-        <?php 
-}
-    ?>
-    <?php 
-}
-    ?>
-    <?php if (Access::check_function('download')) {
-    ?>
-        <a rel="nohtml" href="<?php echo AmpConfig::get('web_path');
-    ?>/stream.php?action=download&song_id=<?php echo $libitem->id;
-    ?>"><?php echo UI::get_icon('download', T_('Download'));
-    ?></a>
-=======
-    <a href="<?php echo $libitem->link; ?>"><?php echo UI::get_icon('preferences', T_('Song Information')); ?></a>
-<?php
     if (Access::check('interface','25')) {
-        if (AmpConfig::get('sociable')) {
-        ?>
-            <a href="<?php echo AmpConfig::get('web_path'); ?>/shout.php?action=show_add_shout&type=song&id=<?php echo $libitem->id; ?>">
-                <?php echo UI::get_icon('comment', T_('Post Shout')); ?>
-            </a>
->>>>>>> f9e54062
-    <?php 
-        }
         if (AmpConfig::get('share')) {
             Share::display_ui('song', $libitem->id, false);
         }
     }
     if (Access::check_function('download')) {
-    ?>
-        <a rel="nohtml" href="<?php echo AmpConfig::get('web_path'); ?>/stream.php?action=download&song_id=<?php echo $libitem->id; ?>">
-            <?php echo UI::get_icon('download', T_('Download')); ?>
-        </a>
+        ?>
+        <a rel="nohtml" href="<?php echo AmpConfig::get('web_path') ?>/stream.php?action=download&song_id=<?php echo $libitem->id ?>"><?php echo UI::get_icon('download', T_('Download')) ?></a>
 <?php 
     }
     if (Access::check('interface','50') || ($libitem->user_upload == $GLOBALS['user']->id && AmpConfig::get('upload_allow_edit'))) {
-    ?>
-        <a id="<?php echo 'edit_song_'.$libitem->id ?>" onclick="showEditDialog('song_row', '<?php echo $libitem->id ?>', '<?php echo 'edit_song_'.$libitem->id ?>', '<?php echo T_('Song edit') ?>', 'song_')">
-            <?php echo UI::get_icon('edit', T_('Edit')); ?>
+        ?>
+        <a id="<?php echo 'edit_song_' . $libitem->id ?>" onclick="showEditDialog('song_row', '<?php echo $libitem->id ?>', '<?php echo 'edit_song_' . $libitem->id ?>', '<?php echo T_('Song edit') ?>', 'song_')">
+            <?php echo UI::get_icon('edit', T_('Edit'));
+        ?>
         </a>
 <?php 
     }
     if (Access::check('interface','75') || ($libitem->user_upload == $GLOBALS['user']->id && AmpConfig::get('upload_allow_edit'))) {
-        $icon = $libitem->enabled ? 'disable' : 'enable';
+        $icon                 = $libitem->enabled ? 'disable' : 'enable';
         $button_flip_state_id = 'button_flip_state_' . $libitem->id;
-    ?>
-        <span id="<?php echo($button_flip_state_id); ?>">
-            <?php echo Ajax::button('?page=song&action=flip_state&song_id=' . $libitem->id,$icon, T_(ucfirst($icon)),'flip_song_' . $libitem->id); ?>
+        ?>
+        <span id="<?php echo($button_flip_state_id);
+        ?>">
+            <?php echo Ajax::button('?page=song&action=flip_state&song_id=' . $libitem->id,$icon, T_(ucfirst($icon)),'flip_song_' . $libitem->id);
+        ?>
         </span>
 <?php 
     }
     if (Catalog::can_remove($libitem)) {
-    ?>
-        <a id="<?php echo 'delete_song_'.$libitem->id ?>" href="<?php echo AmpConfig::get('web_path'); ?>/song.php?action=delete&song_id=<?php echo $libitem->id; ?>">
-            <?php echo UI::get_icon('delete', T_('Delete')); ?>
+        ?>
+        <a id="<?php echo 'delete_song_' . $libitem->id ?>" href="<?php echo AmpConfig::get('web_path');
+        ?>/song.php?action=delete&song_id=<?php echo $libitem->id;
+        ?>">
+            <?php echo UI::get_icon('delete', T_('Delete'));
+        ?>
         </a>
 <?php 
     }
     ?>
 </td>
 <?php
-    if (Access::check('interface', '50') && isset($argument) && $argument) { ?>
+    if (Access::check('interface', '50') && isset($argument) && $argument) {
+        ?>
 <td class="cel_drag">
-    <?php echo UI::get_icon('drag', T_('Reorder')); ?>
+    <?php echo UI::get_icon('drag', T_('Reorder'));
+        ?>
 </td>
 <?php
+
     }
 }
 ?>