<?php
/* vim:set softtabstop=4 shiftwidth=4 expandtab: */
/**
 *
 * LICENSE: GNU Affero General Public License, version 3 (AGPLv3)
 * Copyright 2001 - 2019 Ampache.org
 *
 * This program is free software: you can redistribute it and/or modify
 * it under the terms of the GNU Affero General Public License as published by
 * the Free Software Foundation, either version 3 of the License, or
 * (at your option) any later version.
 *
 * This program is distributed in the hope that it will be useful,
 * but WITHOUT ANY WARRANTY; without even the implied warranty of
 * MERCHANTABILITY or FITNESS FOR A PARTICULAR PURPOSE.  See the
 * GNU Affero General Public License for more details.
 *
 * You should have received a copy of the GNU Affero General Public License
 * along with this program.  If not, see <http://www.gnu.org/licenses/>.
 *
 */

/* HINT: Catalog Name */
UI::show_box_top(sprintf(T_('Settings for %s'), $catalog->name . ' (' . $catalog->f_info . ')'), 'box box_edit_catalog');
?>
<form method="post" action="<?php echo AmpConfig::get('web_path'); ?>/admin/catalog.php" enctype="multipart/form-data">
    <table class="tabledata" cellspacing="0" cellpadding="0">
        <tr>
            <td><?php echo T_('Name'); ?>:</td>
            <td><input type="text" name="name" value="<?php echo scrub_out($catalog->name); ?>" autofocus></input></td>
            <td style="vertical-align:top; font-family: monospace;" rowspan="5">
                <strong><?php echo T_('Auto-inserted Fields'); ?>:</strong><br />
<<<<<<< HEAD
                <span class="format-specifier">%A</span>= <?php echo T_('Album'); ?><br />
                <span class="format-specifier">%a</span>= <?php echo T_('Artist'); ?><br />
                <span class="format-specifier">%c</span>= <?php echo T_('Comment'); ?><br />
                <span class="format-specifier">%T</span>= <?php echo T_('Track (0 padded)'); ?><br />
                <span class="format-specifier">%t</span>= <?php echo T_('Song Title'); ?><br />
                <span class="format-specifier">%y</span>= <?php echo T_('Year'); ?><br />
                <span class="format-specifier">%o</span>= <?php echo T_('Other'); ?><br />
=======
                <span class="format-specifier">%A</span> = <?php echo T_('Album'); ?><br />
                <span class="format-specifier">%a</span> = <?php echo T_('Artist'); ?><br />
                <span class="format-specifier">%c</span> = <?php echo T_('Comment'); ?><br />
                <span class="format-specifier">%C</span> = <?php echo T_('Catalog Number'); ?><br />
                <span class="format-specifier">%T</span> = <?php echo T_('Track Number (padded with leading 0)'); ?><br />
                <span class="format-specifier">%d</span> = <?php echo T_('Disk'); ?><br />
                <span class="format-specifier">%g</span> = <?php echo T_('Genre'); ?><br />
                <span class="format-specifier">%t</span> = <?php echo T_('Song Title'); ?><br />
                <span class="format-specifier">%y</span> = <?php echo T_('Year'); ?><br />
                <span class="format-specifier">%Y</span> = <?php echo T_('Original Year'); ?><br />
                <span class="format-specifier">%r</span> = <?php echo T_('Release Type'); ?><br />
                <span class="format-specifier">%b</span> = <?php echo T_('Barcode'); ?><br />
                <span class="format-specifier">%o</span> = <?php echo T_('other'); ?><br />
>>>>>>> b4f81191
            </td>
        </tr>
        <tr>
            <td><?php echo T_('Catalog Type'); ?></td>
            <td><?php echo scrub_out(ucfirst($catalog->catalog_type)); ?></td>
        </tr>
        <tr>
            <td><?php echo T_('Filename pattern'); ?>:</td>
            <td>
                <input type="text" name="rename_pattern" value="<?php echo scrub_out($catalog->rename_pattern); ?>" />
            </td>
        </tr>
        <tr>
            <td>
                <?php echo T_('Folder Pattern'); ?>:<br /><?php echo T_("(no leading or ending '/')"); ?>
            </td>
            <td>
                <input type="text" name="sort_pattern" value="<?php echo scrub_out($catalog->sort_pattern);?>" />
            </td>
        </tr>
    </table>
    <div class="formValidation">
        <input type="hidden" name="catalog_id" value="<?php echo scrub_out($catalog->id); ?>" />
        <input type="hidden" name="action" value="update_catalog_settings" />
        <input class="button" type="submit" value="<?php echo T_('Save Catalog Settings'); ?>" />
    </div>
</form>
<?php UI::show_box_bottom(); ?><|MERGE_RESOLUTION|>--- conflicted
+++ resolved
@@ -30,20 +30,11 @@
             <td><input type="text" name="name" value="<?php echo scrub_out($catalog->name); ?>" autofocus></input></td>
             <td style="vertical-align:top; font-family: monospace;" rowspan="5">
                 <strong><?php echo T_('Auto-inserted Fields'); ?>:</strong><br />
-<<<<<<< HEAD
-                <span class="format-specifier">%A</span>= <?php echo T_('Album'); ?><br />
-                <span class="format-specifier">%a</span>= <?php echo T_('Artist'); ?><br />
-                <span class="format-specifier">%c</span>= <?php echo T_('Comment'); ?><br />
-                <span class="format-specifier">%T</span>= <?php echo T_('Track (0 padded)'); ?><br />
-                <span class="format-specifier">%t</span>= <?php echo T_('Song Title'); ?><br />
-                <span class="format-specifier">%y</span>= <?php echo T_('Year'); ?><br />
-                <span class="format-specifier">%o</span>= <?php echo T_('Other'); ?><br />
-=======
                 <span class="format-specifier">%A</span> = <?php echo T_('Album'); ?><br />
                 <span class="format-specifier">%a</span> = <?php echo T_('Artist'); ?><br />
                 <span class="format-specifier">%c</span> = <?php echo T_('Comment'); ?><br />
                 <span class="format-specifier">%C</span> = <?php echo T_('Catalog Number'); ?><br />
-                <span class="format-specifier">%T</span> = <?php echo T_('Track Number (padded with leading 0)'); ?><br />
+                <span class="format-specifier">%T</span> = <?php echo T_('Track Number (0 padded)'); ?><br />
                 <span class="format-specifier">%d</span> = <?php echo T_('Disk'); ?><br />
                 <span class="format-specifier">%g</span> = <?php echo T_('Genre'); ?><br />
                 <span class="format-specifier">%t</span> = <?php echo T_('Song Title'); ?><br />
@@ -52,7 +43,6 @@
                 <span class="format-specifier">%r</span> = <?php echo T_('Release Type'); ?><br />
                 <span class="format-specifier">%b</span> = <?php echo T_('Barcode'); ?><br />
                 <span class="format-specifier">%o</span> = <?php echo T_('other'); ?><br />
->>>>>>> b4f81191
             </td>
         </tr>
         <tr>
