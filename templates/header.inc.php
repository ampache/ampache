<?php
/* vim:set softtabstop=4 shiftwidth=4 expandtab: */
/**
 *
 * LICENSE: GNU General Public License, version 2 (GPLv2)
 * Copyright 2001 - 2015 Ampache.org
 *
 * This program is free software; you can redistribute it and/or
 * modify it under the terms of the GNU General Public License v2
 * as published by the Free Software Foundation.
 *
 * This program is distributed in the hope that it will be useful,
 * but WITHOUT ANY WARRANTY; without even the implied warranty of
 * MERCHANTABILITY or FITNESS FOR A PARTICULAR PURPOSE.  See the
 * GNU General Public License for more details.
 *
 * You should have received a copy of the GNU General Public License
 * along with this program; if not, write to the Free Software
 * Foundation, Inc., 59 Temple Place - Suite 330, Boston, MA  02111-1307, USA.
 *
 */

if (INIT_LOADED != '1') {
    exit;
}

$web_path = AmpConfig::get('web_path');
$htmllang = str_replace("_", "-", AmpConfig::get('lang'));
$location = get_location();
$_SESSION['login'] = false;
?>

<!DOCTYPE html PUBLIC "-//W3C//DTD XHTML 1.0 Transitional//EN" "http://www.w3.org/TR/xhtml1/DTD/xhtml1-transitional.dtd">
<html xmlns="http://www.w3.org/1999/xhtml" xml:lang="<?php echo $htmllang; ?>" lang="<?php echo $htmllang; ?>" dir="<?php echo is_rtl(AmpConfig::get('lang')) ? 'rtl' : 'ltr';?>">
    <head>
        <!-- Propulsed by Ampache | ampache.org -->
        <?php UI::show_custom_style(); ?>
        <link rel="search" type="application/opensearchdescription+xml" title="<?php echo scrub_out(AmpConfig::get('site_title')); ?>" href="<?php echo $web_path; ?>/search.php?action=descriptor" />
        <?php if (AmpConfig::get('use_rss')) {
    ?>
        <link rel="alternate" type="application/rss+xml" title="<?php echo T_('Now Playing');
    ?>" href="<?php echo $web_path;
    ?>/rss.php" />
        <link rel="alternate" type="application/rss+xml" title="<?php echo T_('Recently Played');
    ?>" href="<?php echo $web_path;
    ?>/rss.php?type=recently_played" />
        <link rel="alternate" type="application/rss+xml" title="<?php echo T_('Newest Albums');
    ?>" href="<?php echo $web_path;
    ?>/rss.php?type=latest_album" />
        <link rel="alternate" type="application/rss+xml" title="<?php echo T_('Newest Artists');
    ?>" href="<?php echo $web_path;
    ?>/rss.php?type=latest_artist" />
        <?php if (AmpConfig::get('sociable')) {
    ?>
        <link rel="alternate" type="application/rss+xml" title="<?php echo T_('Newest Shouts');
    ?>" href="<?php echo $web_path;
    ?>/rss.php?type=latest_shout" />
        <?php 
}
    ?>
        <?php 
} ?>
        <meta http-equiv="Content-Type" content="application/xhtml+xml; charset=<?php echo AmpConfig::get('site_charset'); ?>" />
        <title><?php echo AmpConfig::get('site_title'); ?> - <?php echo $location['title']; ?></title>
        <?php require_once AmpConfig::get('prefix') . UI::find_template('stylesheets.inc.php'); ?>
        <link rel="stylesheet" href="<?php echo $web_path . UI::find_template('jquery-editdialog.css'); ?>" type="text/css" media="screen" />
        <link rel="stylesheet" href="<?php echo $web_path; ?>/modules/jquery-ui-ampache/jquery-ui.min.css" type="text/css" media="screen" />
        <link rel="stylesheet" href="<?php echo $web_path . UI::find_template('jquery-file-upload.css'); ?>" type="text/css" media="screen" />
        <link rel="stylesheet" href="<?php echo $web_path; ?>/modules/jstree/themes/default/style.min.css" type="text/css" media="screen" />
        <link rel="stylesheet" href="<?php echo $web_path; ?>/modules/tag-it/jquery.tagit.css" type="text/css" media="screen" />
        <link rel="stylesheet" href="<?php echo $web_path; ?>/modules/rhinoslider/css/rhinoslider-1.05.css" type="text/css" media="screen" />
        <link rel="stylesheet" href="<?php echo $web_path; ?>/modules/jquery-mediaTable/jquery.mediaTable.css" type="text/css" media="screen" />
        <link rel="stylesheet" href="<?php echo $web_path; ?>/modules/jquery-datetimepicker/jquery.datetimepicker.css" type="text/css" media="screen" />
        <script src="<?php echo $web_path; ?>/modules/jquery/jquery.min.js" language="javascript" type="text/javascript"></script>
        <script src="<?php echo $web_path; ?>/modules/jquery-ui/jquery-ui.min.js" language="javascript" type="text/javascript"></script>
        <script src="<?php echo $web_path; ?>/modules/prettyPhoto/js/jquery.prettyPhoto.js" language="javascript" type="text/javascript"></script>
        <script src="<?php echo $web_path; ?>/modules/tag-it/tag-it.min.js" language="javascript" type="text/javascript"></script>
        <script src="<?php echo $web_path; ?>/modules/noty/packaged/jquery.noty.packaged.min.js" language="javascript" type="text/javascript"></script>
        <script src="<?php echo $web_path; ?>/modules/jquery-cookie/jquery.cookie.js" language="javascript" type="text/javascript"></script>
        <script src="<?php echo $web_path; ?>/modules/jscroll/jquery.jscroll.min.js" language="javascript" type="text/javascript"></script>
        <script src="<?php echo $web_path; ?>/modules/jquery-qrcode/jquery.qrcode.min.js" language="javascript" type="text/javascript"></script>
        <script src="<?php echo $web_path; ?>/modules/rhinoslider/js/rhinoslider-1.05.min.js" language="javascript" type="text/javascript"></script>
        <script src="<?php echo $web_path; ?>/modules/responsive-elements/responsive-elements.js" language="javascript" type="text/javascript"></script>
        <script src="<?php echo $web_path; ?>/modules/jquery-mediaTable/jquery.mediaTable.js" language="javascript" type="text/javascript"></script>
        <script src="<?php echo $web_path; ?>/modules/jquery-datetimepicker/jquery.datetimepicker.js" language="javascript" type="text/javascript"></script>
        <script src="<?php echo $web_path; ?>/modules/jquery-knob/jquery.knob.js" language="javascript" type="text/javascript"></script>
        <script src="<?php echo $web_path; ?>/modules/jquery-file-upload/jquery.iframe-transport.js" language="javascript" type="text/javascript"></script>
        <script src="<?php echo $web_path; ?>/modules/jquery-file-upload/jquery.fileupload.js" language="javascript" type="text/javascript"></script>
        <script src="<?php echo $web_path; ?>/lib/javascript/base.js" language="javascript" type="text/javascript"></script>
        <script src="<?php echo $web_path; ?>/lib/javascript/ajax.js" language="javascript" type="text/javascript"></script>
        <script src="<?php echo $web_path; ?>/lib/javascript/tools.js" language="javascript" type="text/javascript"></script>

        <script type="text/javascript" charset="utf-8">
            $(document).ready(function(){
                $("a[rel^='prettyPhoto']").prettyPhoto({social_tools:false});
                <?php if (AmpConfig::get('geolocation')) {
    ?>
                    geolocate_user();
                <?php 
} ?>
            });

            // Using the following workaround to set global variable available from any javascript script.
            var jsAjaxUrl = "<?php echo AmpConfig::get('ajax_url') ?>";
            var jsWebPath = "<?php echo $web_path; ?>";
            var jsAjaxServer = "<?php echo AmpConfig::get('ajax_server') ?>";
            var jsSaveTitle = "<?php echo T_('Save') ?>";
            var jsCancelTitle = "<?php echo T_('Cancel') ?>";
        </script>

        <?php
        if (AmpConfig::get('ajax_load')) {
            $iframed = true;
            ?>
            <script src="<?php echo $web_path;
            ?>/lib/javascript/dynamicpage.js" language="javascript" type="text/javascript"></script>
        <?php
<<<<<<< HEAD
            require_once AmpConfig::get('prefix') . '/templates/show_html5_player_headers.inc.php';
            ?>
=======
            require_once AmpConfig::get('prefix') . UI::find_template('show_html5_player_headers.inc.php');
        ?>
>>>>>>> a1f6a073
        <script type="text/javascript">
            function NavigateTo(url)
            {
                window.location.hash = url.substring(jsWebPath.length + 1);
            }

            function getCurrentPage()
            {
                if (window.location.hash.length > 0) {
                    var wpage = window.location.hash.substring(1);
                    if (wpage !== 'prettyPhoto') {
                        return btoa(wpage);
                    } else {
                        return "";
                    }
                }

                return btoa(window.location.href.substring(jsWebPath.length + 1));
            }
        </script>
        <?php

        } else {
            ?>
        <script type="text/javascript">
            function NavigateTo(url)
            {
                window.location.href = url;
            }

            function getCurrentPage()
            {
                return btoa(window.location.href);
            }
        </script>
        <?php 
        } ?>
        <script type="text/javascript">
            $.widget( "custom.catcomplete", $.ui.autocomplete, {
                _renderItem: function( ul, item ) {
                        var itemhtml = "";
                        if (item.link !== '') {
                            itemhtml += "<a href='" + item.link + "'>";
                        } else {
                            itemhtml += "<a>";
                        }
                        if (item.image != '') {
                            itemhtml += "<img src='" + item.image + "' class='searchart' />";
                        }
                        itemhtml += "<span class='searchitemtxt'>" + item.label + ((item.rels == '') ? "" : " - " + item.rels)  + "</span>";
                        itemhtml += "</a>";

                        return $( "<li class='ui-menu-item'>" )
                            .data("ui-autocomplete-item", item)
                            .append( itemhtml )
                            .appendTo( ul );
                },
                _renderMenu: function( ul, items ) {
                    var that = this, currentType = "";
                    $.each( items, function( index, item ) {
                        if (item.type != currentType) {
                            ul.append( "<li class='ui-autocomplete-category'>" + item.type + "</li>" );
                            currentType = item.type;
                        }

                        that._renderItem( ul, item );
                    });
                }
            });

            $(function() {
                $( "#searchString" )
                // don't navigate away from the field on tab when selecting an item
                    .bind( "keydown", function( event ) {
                        if ( event.keyCode === $.ui.keyCode.TAB && $( this ).data( "ui-autocomplete" ).menu.active ) {
                            event.preventDefault();
                        }
                    })
                    .catcomplete({
                        source: function( request, response ) {
                            $.getJSON( jsAjaxUrl, {
                                page: 'search',
                                action: 'search',
                                target: $('#searchStringRule').val(),
                                search: request.term,
                                xoutput: 'json'
                            }, response );
                        },
                        search: function() {
                            // custom minLength
                            if (this.value.length < 2) {
                                return false;
                            }
                        },
                        focus: function() {
                            // prevent value inserted on focus
                            return false;
                        },
                        select: function( event, ui ) {
                            if (ui.item != null) {
                                $(this).val(ui.item.value);
                            }
                            return false;
                        }
                    });
            });
        </script>
        <script type="text/javascript">
            var lastaction = new Date().getTime();
            var refresh_slideshow_interval=<?php echo AmpConfig::get('slideshow_time'); ?>;
            var iSlideshow = null;
            var tSlideshow = null;
            function init_slideshow_check()
            {
                if (refresh_slideshow_interval > 0) {
                    if (tSlideshow != null) {
                        clearTimeout(tSlideshow);
                    }
                    tSlideshow = window.setTimeout(function(){init_slideshow_refresh();}, refresh_slideshow_interval * 1000);
                }
            }
            function swap_slideshow()
            {
                if (iSlideshow == null) {
                    init_slideshow_refresh();
                } else {
                    stop_slideshow();
                }
            }
            function init_slideshow_refresh()
            {
                if ($("#webplayer").is(":visible")) {
                    clearTimeout(tSlideshow);
                    tSlideshow = null;

                    $("#aslideshow").height($(document).height())
                      .css({'display': 'inline'});

                    iSlideshow = true;
                    refresh_slideshow();
                }
            }
            function refresh_slideshow()
            {
                if (iSlideshow != null) {
                    <?php echo Ajax::action('?page=index&action=slideshow', ''); ?>;
                } else {
                    init_slideshow_check();
                }
            }
            function stop_slideshow()
            {
                if (iSlideshow != null) {
                    iSlideshow = null;
                    $("#aslideshow").css({'display': 'none'});
                }
            }
            function update_action()
            {
                lastaction = new Date().getTime();
                stop_slideshow();
                init_slideshow_check();
            }
            $(document).mousemove(function(e) {
                if (iSlideshow == null) {
                    update_action();
                }
            });
            $(document).ready(function() {
                init_slideshow_check();
            });
        </script>
    </head>
    <body>
        <div id="aslideshow">
            <div id="aslideshow_container">
                <div id="fslider"></div>
                <div id="fslider_script"></div>
            </div>
        </div>
        <script type="text/javascript" language="javascript">
            $("#aslideshow").click(function(e) {
                if (!$(e.target).hasClass('rhino-btn')) {
                    update_action();
                }
            });
        </script>
        <?php if (AmpConfig::get('cookie_disclaimer') && !isset($_COOKIE['cookie_disclaimer'])) {
    ?>
        <script type="text/javascript" language="javascript">
        noty({text: '<?php printf(json_encode(nl2br(/* HINT: Translator, "%s" is replaced by "cookie settings" */T_("We have placed cookies on your computer to help make this website better. You can change your %s at any time.\nOtherwise, we will assume you are OK to continue.\n\nClick on this message to not display it again."))),
                    "<a href=\"" . AmpConfig::get('web_path') . "/cookie_disclaimer.php\">" . T_('cookie settings') . "</a>");
    ?>',
                type: 'warning',
                layout: 'bottom',
                timeout: false,
                callback: {
                    afterClose: function() {
                        $.cookie('cookie_disclaimer', '1', { expires: 365 });
                    }
                },
            });
        </script>
        <?php 
} ?>
        <!-- rfc3514 implementation -->
        <div id="rfc3514" style="display:none;">0x0</div>
        <div id="notification" class="notification-out"><img src="<?php echo $web_path; ?>/images/icon_info.png" /><span id="notification-content"></span></div>
        <div id="maincontainer">
            <div id="header" class="header-<?php echo AmpConfig::get('ui_fixed') ? 'fixed' : 'float'; ?>"><!-- This is the header -->
                <h1 id="headerlogo">
                  <a href="<?php echo $web_path; ?>/index.php">
                    <img src="<?php echo UI::get_logo_url(); ?>" title="<?php echo AmpConfig::get('site_title'); ?>" alt="<?php echo AmpConfig::get('site_title'); ?>" />
                  </a>
                </h1>
                <div id="headerbox">
                    <?php UI::show_box_top('','box box_headerbox'); ?>
<<<<<<< HEAD
                    <?php require_once AmpConfig::get('prefix') . '/templates/show_search_bar.inc.php'; ?>
                    <?php if (User::is_registered()) {
    ?>
                        <?php require_once AmpConfig::get('prefix') . '/templates/show_playtype_switch.inc.php';
    ?>
=======
                    <?php require_once AmpConfig::get('prefix') . UI::find_template('show_search_bar.inc.php'); ?>
                    <?php if (User::is_registered()) { ?>
                        <?php require_once AmpConfig::get('prefix') . UI::find_template('show_playtype_switch.inc.php'); ?>
>>>>>>> a1f6a073
                        <span id="loginInfo">
                            <a href="<?php echo $web_path;
    ?>/stats.php?action=show_user&user_id=<?php echo $GLOBALS['user']->id;
    ?>"><?php echo $GLOBALS['user']->fullname;
    ?></a>
                            <?php if (AmpConfig::get('sociable')) {
    ?>
                            <a href="<?php echo $web_path;
    ?>/browse.php?action=pvmsg" title="<?php echo T_('New messages');
    ?>">(<?php echo count(PrivateMsg::get_private_msgs($GLOBALS['user']->id, true));
    ?>)</a>
                            <?php 
}
    ?>
                            <a rel="nohtml" href="<?php echo $web_path;
    ?>/logout.php">[<?php echo T_('Log out');
    ?>]</a>
                        </span>
                    <?php 
} else {
    ?>
                        <span id="loginInfo">
                            <a href="<?php echo $web_path;
    ?>/login.php" rel="nohtml"><?php echo T_('Login');
    ?></a>
                            <?php if (AmpConfig::get('allow_public_registration')) {
    ?>
                                / <a href="<?php echo $web_path;
    ?>/register.php" rel="nohtml"><?php echo T_('Register');
    ?></a>
                            <?php 
}
    ?>
                        </span>
                    <?php 
} ?>
                    <span id="updateInfo">
                    <?php
                    if (AmpConfig::get('autoupdate') && Access::check('interface','100')) {
                        if (AutoUpdate::is_update_available()) {
                            AutoUpdate::show_new_version();
                        }
                    }
                    $count_temp_playlist = count($GLOBALS['user']->playlist->get_items());
                    ?>
                    </span>
                    <?php UI::show_box_bottom(); ?>
                </div> <!-- End headerbox -->
            </div><!-- End header -->

        <?php if (AmpConfig::get('topmenu')) {
    ?>
            <div id="topmenu_container" class="topmenu_container-<?php echo AmpConfig::get('ui_fixed') ? 'fixed' : 'float';
    ?>">
                <div id="topmenu_item">
                    <a href="<?php echo $web_path;
    ?>/index.php">
                        <img src="<?php echo $web_path;
    ?>/images/topmenu-home.png" />
                        <span><?php echo T_('Home');
    ?></span>
                    </a>
                </div>
                <div id="topmenu_item">
                    <a href="<?php echo $web_path;
    ?>/browse.php?action=artist">
                        <img src="<?php echo $web_path;
    ?>/images/topmenu-music.png" />
                        <span><?php echo T_('Artists');
    ?></span>
                    </a>
                </div>
                <div id="topmenu_item">
                    <a href="<?php echo $web_path;
    ?>/browse.php?action=playlist">
                        <img src="<?php echo $web_path;
    ?>/images/topmenu-playlist.png" />
                        <span><?php echo T_('Playlists');
    ?></span>
                    </a>
                </div>
                <div id="topmenu_item">
                    <a href="<?php echo $web_path;
    ?>/stats.php?action=userflag">
                        <img src="<?php echo $web_path;
    ?>/images/topmenu-favorite.png" />
                        <span><?php echo T_('Favorites');
    ?></span>
                    </a>
                </div>
            </div>
        <?php 
} ?>
            <?php $isCollapsed = $_COOKIE['sidebar_state'] == "collapsed"; ?>
            <div id="sidebar" class="sidebar-<?php echo AmpConfig::get('ui_fixed') ? 'fixed' : 'float'; ?>">
                <div id="sidebar-header" class="<?php echo $isCollapsed ? 'sidebar-header-collapsed' : ''; ?>" ><span id="sidebar-header-content"><?php echo $isCollapsed ? '>>>' : '<<<'; ?></span></div>
                <div id="sidebar-content" class="<?php echo $isCollapsed ? 'sidebar-content-collapsed' : ''; ?>" >
                    <?php require_once AmpConfig::get('prefix') . UI::find_template('sidebar.inc.php'); ?>
                </div>
                <div id="sidebar-content-light" class="<?php echo $isCollapsed ? 'sidebar-content-light-collapsed' : ''; ?>" >
                    <?php require_once AmpConfig::get('prefix') . UI::find_template('sidebar.light.inc.php'); ?>
                </div>
            </div>
            <!-- Handle collapsed visibility -->
            <script type="text/javascript">
            $('#sidebar-header').click(function(){
                var newstate = "collapsed";
                if ($('#sidebar-header').hasClass("sidebar-header-collapsed")) {
                    newstate = "expanded";
                }

                if (newstate != "expanded") {
                    $("#content").addClass("content-left-wild", 600);
                } else {
                    $("#content").removeClass("content-left-wild", 1000);
                }

                $('#sidebar').hide(500, function() {
                    if (newstate == "expanded") {
                        $('#sidebar-content-light').removeClass("sidebar-content-light-collapsed");
                        $('#sidebar-content').removeClass("sidebar-content-collapsed");
                        $('#sidebar-header').removeClass("sidebar-header-collapsed");
                        $('#sidebar-header-content').text('<<<');
                    } else {
                        $('#sidebar-content').addClass("sidebar-content-collapsed");
                        $('#sidebar-header').addClass("sidebar-header-collapsed");
                        $('#sidebar-content-light').addClass("sidebar-content-light-collapsed");
                        $('#sidebar-header-content').text('>>>');
                    }

                    $('#sidebar').show(500);
                });

                $.cookie('sidebar_state', newstate, { expires: 30, path: '/'});
            });
            </script>

            <div id="rightbar" class="rightbar-<?php echo AmpConfig::get('ui_fixed') ? 'fixed' : 'float'; ?> <?php echo $count_temp_playlist ? '' : 'hidden' ?>">
                <?php require_once AmpConfig::get('prefix') . UI::find_template('rightbar.inc.php'); ?>
            </div>

            <!-- Tiny little div, used to cheat the system -->
            <div id="ajax-loading">Loading . . .</div>
            <div id="util_div" style="display:none;"></div>
            <iframe name="util_iframe" id="util_iframe" style="display:none;" src="<?php echo $web_path; ?>/util.php"></iframe>
            <div id="content" class="content-<?php echo AmpConfig::get('ui_fixed') ? (AmpConfig::get('topmenu') ? 'fixed-topmenu' : 'fixed') : 'float'; ?> <?php echo (($count_temp_playlist || AmpConfig::get('play_type') == 'localplay') ? '' : 'content-right-wild'); echo $isCollapsed ? ' content-left-wild' : ''; ?>">

                <?php if (AmpConfig::get('int_config_version') != AmpConfig::get('config_version') AND $GLOBALS['user']->has_access(100)) {
    ?>
                <div class="fatalerror">
                    <?php echo T_('Error Config File Out of Date');
    ?>
                    <a rel="nohtml" href="<?php echo $web_path;
    ?>/admin/system.php?action=generate_config"><?php echo T_('Generate New Config');
    ?></a> |
                    <a rel="nohtml" href="<?php echo $web_path;
    ?>/admin/system.php?action=write_config"><?php echo T_('Write New Config');
    ?></a>
                </div>
                <?php 
} ?>
                <div id="guts"><|MERGE_RESOLUTION|>--- conflicted
+++ resolved
@@ -115,13 +115,8 @@
             <script src="<?php echo $web_path;
             ?>/lib/javascript/dynamicpage.js" language="javascript" type="text/javascript"></script>
         <?php
-<<<<<<< HEAD
-            require_once AmpConfig::get('prefix') . '/templates/show_html5_player_headers.inc.php';
+            require_once AmpConfig::get('prefix') . UI::find_template('show_html5_player_headers.inc.php');
             ?>
-=======
-            require_once AmpConfig::get('prefix') . UI::find_template('show_html5_player_headers.inc.php');
-        ?>
->>>>>>> a1f6a073
         <script type="text/javascript">
             function NavigateTo(url)
             {
@@ -339,17 +334,11 @@
                 </h1>
                 <div id="headerbox">
                     <?php UI::show_box_top('','box box_headerbox'); ?>
-<<<<<<< HEAD
-                    <?php require_once AmpConfig::get('prefix') . '/templates/show_search_bar.inc.php'; ?>
+                    <?php require_once AmpConfig::get('prefix') . UI::find_template('show_search_bar.inc.php'); ?>
                     <?php if (User::is_registered()) {
     ?>
-                        <?php require_once AmpConfig::get('prefix') . '/templates/show_playtype_switch.inc.php';
-    ?>
-=======
-                    <?php require_once AmpConfig::get('prefix') . UI::find_template('show_search_bar.inc.php'); ?>
-                    <?php if (User::is_registered()) { ?>
-                        <?php require_once AmpConfig::get('prefix') . UI::find_template('show_playtype_switch.inc.php'); ?>
->>>>>>> a1f6a073
+                        <?php require_once AmpConfig::get('prefix') . UI::find_template('show_playtype_switch.inc.php');
+    ?>
                         <span id="loginInfo">
                             <a href="<?php echo $web_path;
     ?>/stats.php?action=show_user&user_id=<?php echo $GLOBALS['user']->id;
