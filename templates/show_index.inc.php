--- conflicted
+++ resolved
@@ -70,13 +70,8 @@
 <div id="recently_played">
     <?php
         $data = Song::get_recently_played();
-<<<<<<< HEAD
     Song::build_cache(array_keys($data));
-    require_once AmpConfig::get('prefix') . '/templates/show_recently_played.inc.php';
-=======
-        Song::build_cache(array_keys($data));
-        require_once AmpConfig::get('prefix') . UI::find_template('show_recently_played.inc.php');
->>>>>>> a1f6a073
+    require_once AmpConfig::get('prefix') . UI::find_template('show_recently_played.inc.php');
     ?>
 </div>
 <?php 
