<?php
/* vim:set softtabstop=4 shiftwidth=4 expandtab: */
/**
 *
 * LICENSE: GNU General Public License, version 2 (GPLv2)
 * Copyright 2001 - 2015 Ampache.org
 *
 * This program is free software; you can redistribute it and/or
 * modify it under the terms of the GNU General Public License v2
 * as published by the Free Software Foundation.
 *
 * This program is distributed in the hope that it will be useful,
 * but WITHOUT ANY WARRANTY; without even the implied warranty of
 * MERCHANTABILITY or FITNESS FOR A PARTICULAR PURPOSE.  See the
 * GNU General Public License for more details.
 *
 * You should have received a copy of the GNU General Public License
 * along with this program; if not, write to the Free Software
 * Foundation, Inc., 59 Temple Place - Suite 330, Boston, MA  02111-1307, USA.
 *
 */

$thcount = 8;
?>
<?php UI::show_box_top(T_('Similar Artists'), 'info-box'); ?>
<table class="tabledata" cellpadding="0" cellspacing="0">
    <thead>
        <tr class="th-top">
            <th class="cel_play"></th>
            <th class="cel_artist"><?php echo T_('Artist'); ?></th>
            <th class="cel_add"></th>
            <th class="cel_songs"><?php echo T_('Songs');  ?></th>
            <th class="cel_albums"><?php echo T_('Albums'); ?></th>
            <th class="cel_time"><?php echo T_('Time'); ?></th>
            <th class="cel_tags"><?php echo T_('Tags'); ?></th>
        <?php if (AmpConfig::get('ratings')) {
    ++$thcount;
    ?>
            <th class="cel_rating"><?php echo T_('Rating');
    ?></th>
        <?php 
} ?>
        <?php if (AmpConfig::get('userflags')) {
    ++$thcount;
    ?>
            <th class="cel_userflag"><?php echo T_('Fav.');
    ?></th>
        <?php 
} ?>
            <th class="cel_action"> <?php echo T_('Action'); ?> </th>
        </tr>
    </thead>
    <tbody>
        <?php
        // Cache the ratings we are going to use
        if (AmpConfig::get('ratings')) {
            Rating::build_cache('artist',$object_ids);
        }
        // Cache the userflags we are going to use
        if (AmpConfig::get('userflags')) {
            Userflag::build_cache('artist',$object_ids);
        }

        /* Foreach through every artist that has been passed to us */
        foreach ($object_ids as $artist_id) {
<<<<<<< HEAD
            $libitem = new Artist($artist_id);
            $libitem->format();
            ?>
        <tr id="artist_<?php echo $libitem->id;
            ?>" class="<?php echo UI::flip_class();
            ?>">
            <?php require AmpConfig::get('prefix') . '/templates/show_artist_row.inc.php';
            ?>
=======
                $libitem = new Artist($artist_id);
                $libitem->format();
        ?>
        <tr id="artist_<?php echo $libitem->id; ?>" class="<?php echo UI::flip_class(); ?>">
            <?php require AmpConfig::get('prefix') . UI::find_template('show_artist_row.inc.php'); ?>
>>>>>>> a1f6a073
        </tr>
        <?php 
        } ?>
        <?php
        /* Foreach through every missing artist that has been passed to us */
        foreach ($missing_objects as $missing) {
            ?>
        <tr id="missing_artist_<?php echo $missing['mbid'];
            ?>" class="<?php echo UI::flip_class();
            ?>">
            <td></td>
            <td colspan="<?php echo ($thcount - 1);
            ?>"><a class="missing_album" href="<?php echo AmpConfig::get('web_path');
            ?>/artists.php?action=show_missing&mbid=<?php echo $missing['mbid'];
            ?>" title="<?php echo scrub_out($missing['name']);
            ?>"><?php echo scrub_out($missing['name']);
            ?></a></td>
        </tr>
        <?php 
        } ?>
        <?php if ((!$object_ids || !count($object_ids)) && (!$missing_objects || !count($missing_objects))) {
    ?>
        <tr class="<?php echo UI::flip_class();
    ?>">
            <td colspan="<?php echo $thcount;
    ?>"><span class="nodata"><?php echo T_('No similar artist found');
    ?></span></td>
        </tr>
        <?php 
} ?>
    </tbody>
    <tfoot>
        <tr class="th-bottom">
            <th class="cel_play"></th>
            <th class="cel_artist"><?php echo T_('Artist'); ?></th>
            <th class="cel_add"></th>
            <th class="cel_songs"> <?php echo T_('Songs');  ?> </th>
            <th class="cel_albums"> <?php echo T_('Albums'); ?> </th>
            <th class="cel_time"> <?php echo T_('Time'); ?> </th>
            <th class="cel_tags"><?php echo T_('Tags'); ?></th>
        <?php if (AmpConfig::get('ratings')) {
    ?>
            <th class="cel_rating"><?php echo T_('Rating');
    ?></th>
        <?php 
} ?>
        <?php if (AmpConfig::get('userflags')) {
    ?>
            <th class="cel_userflag"><?php echo T_('Fav.');
    ?></th>
        <?php 
} ?>
            <th class="cel_action"> <?php echo T_('Action'); ?> </th>
        </tr>
    </tfoot>
</table>
<?php UI::show_box_bottom(); ?><|MERGE_RESOLUTION|>--- conflicted
+++ resolved
@@ -63,22 +63,14 @@
 
         /* Foreach through every artist that has been passed to us */
         foreach ($object_ids as $artist_id) {
-<<<<<<< HEAD
             $libitem = new Artist($artist_id);
             $libitem->format();
             ?>
         <tr id="artist_<?php echo $libitem->id;
             ?>" class="<?php echo UI::flip_class();
             ?>">
-            <?php require AmpConfig::get('prefix') . '/templates/show_artist_row.inc.php';
+            <?php require AmpConfig::get('prefix') . UI::find_template('show_artist_row.inc.php');
             ?>
-=======
-                $libitem = new Artist($artist_id);
-                $libitem->format();
-        ?>
-        <tr id="artist_<?php echo $libitem->id; ?>" class="<?php echo UI::flip_class(); ?>">
-            <?php require AmpConfig::get('prefix') . UI::find_template('show_artist_row.inc.php'); ?>
->>>>>>> a1f6a073
         </tr>
         <?php 
         } ?>
