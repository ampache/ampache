--- conflicted
+++ resolved
@@ -59,23 +59,11 @@
     echo "<a href=\"" . $web_path . "\"><h1 id=\"headerlogo\"></h1></a>";
     echo "</div>";
 } ?>
-<<<<<<< HEAD
-            <div id="loginbox">
-                <h2><?php echo scrub_out(AmpConfig::get('site_title')); ?></h2>
-                <form name="login" method="post" enctype="multipart/form-data" action="<?php echo $web_path ?>/lostpassword.php">
-                    <div class="loginfield" id="emailfield">
-                        <label for="email"><?php echo  T_('E-mail'); ?>:</label>
-                        <input type="hidden" id="action" name="action" value="send" />
-                        <input class="text_input" type="text" id="email" name="email" autofocus />
-                    </div>
-                    <input class="button" id="lostpasswordbutton" type="submit" value="<?php echo T_('Submit'); ?>" />
-                </form>
-=======
         <div id="loginbox">
             <h2><?php echo scrub_out(AmpConfig::get('site_title')); ?></h2>
             <form name="login" method="post" enctype="multipart/form-data" action="<?php echo $web_path ?>/lostpassword.php">
                 <div class="loginfield" id="emailfield">
-                    <label for="email"><?php echo  T_('Email'); ?>:</label>
+                    <label for="email"><?php echo  T_('E-mail'); ?>:</label>
                     <input type="hidden" id="action" name="action" value="send" />
                     <input type="text" id="email" name="email" autofocus />
                 </div>
@@ -83,7 +71,6 @@
                     <input class="button" id="submit-lostpassword-button" type="submit" value="<?php echo T_('Submit'); ?>" />
                 </div>
             </form>
->>>>>>> e4b69329
             <?php if ($mobile_session) {
     echo "<div id=\"mobileheader\"><!-- This is the header -->";
     echo "<h1 id=\"headerlogo\"></h1>";
