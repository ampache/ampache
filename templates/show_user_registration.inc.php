--- conflicted
+++ resolved
@@ -157,12 +157,6 @@
                         AmpError::display('captcha');
                     }
                     ?>
-<<<<<<< HEAD
-
-                    <div class="registerButtons">
-                        <input type="hidden" name="action" value="add_user" />
-                        <input type='submit' name='submit_registration' id='submit_registration' value='<?php echo T_('Register'); ?>' />
-=======
                     <div class="submit-registration">
                         <?php if (AmpConfig::get('user_agreement')) {
                         ?>
@@ -173,10 +167,9 @@
                     } ?>
                         <div id="submit-registration-button">
                             <input type="hidden" name="action" value="add_user" />
-                            <input type='submit' name='submit_registration' id='submit_registration' value='<?php echo T_('Register User'); ?>' />
+                            <input type='submit' name='submit_registration' id='submit_registration' value='<?php echo T_('Register'); ?>' />
                         </div>
                         <?php AmpError::display('user_agreement'); ?>
->>>>>>> e4b69329
                     </div>
                 </form>
             </div>
