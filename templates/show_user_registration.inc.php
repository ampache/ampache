--- conflicted
+++ resolved
@@ -167,11 +167,7 @@
                     } ?>
                         <div id="submit-registration-button">
                             <input type="hidden" name="action" value="add_user" />
-<<<<<<< HEAD
-                            <input type='submit' name='submit_registration' id='submit_registration' value='<?php echo T_('Register User'); ?>' />
-=======
                             <input type='submit' name='submit_registration' id='submit_registration' value='<?php echo T_('Register'); ?>' />
->>>>>>> 501b1023
                         </div>
                         <?php AmpError::display('user_agreement'); ?>
                     </div>
