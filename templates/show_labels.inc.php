--- conflicted
+++ resolved
@@ -32,16 +32,11 @@
     ?></a></li>
     </ul>
 </div>
-<<<<<<< HEAD
 <?php 
 } ?>
 <?php if ($browse->get_show_header()) {
-    require AmpConfig::get('prefix') . '/templates/list_header.inc.php';
+    require AmpConfig::get('prefix') . UI::find_template('list_header.inc.php');
 } ?>
-=======
-<?php } ?>
-<?php if ($browse->get_show_header()) require AmpConfig::get('prefix') . UI::find_template('list_header.inc.php'); ?>
->>>>>>> a1f6a073
 <table class="tabledata" cellpadding="0" cellspacing="0" data-objecttype="label">
     <thead>
         <tr class="th-top">
@@ -64,18 +59,12 @@
         foreach ($object_ids as $label_id) {
             $libitem = new Label($label_id);
             $libitem->format();
-<<<<<<< HEAD
             ?>
         <tr id="label_<?php echo $libitem->id;
             ?>" class="<?php echo UI::flip_class();
             ?>">
-            <?php require AmpConfig::get('prefix') . '/templates/show_label_row.inc.php';
+            <?php require AmpConfig::get('prefix') . UI::find_template('show_label_row.inc.php');
             ?>
-=======
-        ?>
-        <tr id="label_<?php echo $libitem->id; ?>" class="<?php echo UI::flip_class(); ?>">
-            <?php require AmpConfig::get('prefix') . UI::find_template('show_label_row.inc.php'); ?>
->>>>>>> a1f6a073
         </tr>
         <?php 
         } ?>
@@ -107,10 +96,6 @@
 </table>
 
 <?php show_table_render(); ?>
-<<<<<<< HEAD
 <?php if ($browse->get_show_header()) {
-    require AmpConfig::get('prefix') . '/templates/list_header.inc.php';
-} ?>
-=======
-<?php if ($browse->get_show_header()) require AmpConfig::get('prefix') . UI::find_template('list_header.inc.php'); ?>
->>>>>>> a1f6a073
+    require AmpConfig::get('prefix') . UI::find_template('list_header.inc.php');
+} ?>