<?php
/* vim:set softtabstop=4 shiftwidth=4 expandtab: */
/**
 *
 * LICENSE: GNU General Public License, version 2 (GPLv2)
 * Copyright 2001 - 2015 Ampache.org
 *
 * This program is free software; you can redistribute it and/or
 * modify it under the terms of the GNU General Public License v2
 * as published by the Free Software Foundation.
 *
 * This program is distributed in the hope that it will be useful,
 * but WITHOUT ANY WARRANTY; without even the implied warranty of
 * MERCHANTABILITY or FITNESS FOR A PARTICULAR PURPOSE.  See the
 * GNU General Public License for more details.
 *
 * You should have received a copy of the GNU General Public License
 * along with this program; if not, write to the Free Software
 * Foundation, Inc., 59 Temple Place - Suite 330, Boston, MA  02111-1307, USA.
 *
 */

?>
<div id="information_actions">
    <ul>
        <?php if (Access::check('interface', 25)) {
    ?>
        <li>
            <a href="<?php echo AmpConfig::get('web_path');
    ?>/search.php?type=song"><?php echo UI::get_icon('add', T_('Add'));
    ?> <?php echo T_('Add Smart Playlist');
    ?></a>
        </li>
        <?php 
} ?>
    </ul>
</div>
<<<<<<< HEAD
<?php if ($browse->get_show_header()) {
    require AmpConfig::get('prefix') . '/templates/list_header.inc.php';
} ?>
=======
<?php if ($browse->get_show_header()) require AmpConfig::get('prefix') . UI::find_template('list_header.inc.php') ?>
>>>>>>> a1f6a073
<table class="tabledata" cellpadding="0" cellspacing="0" data-objecttype="smartplaylist">
    <thead>
        <tr class="th-top">
            <th class="cel_play essential"></th>
            <th class="cel_playlist essential"><?php echo Ajax::text('?page=browse&action=set_sort&browse_id=' . $browse->id . '&type=smartplaylist&sort=name', T_('Playlist Name'),'playlist_sort_name'); ?></th>
            <th class="cel_add essential"></th>
            <th class="cel_type optional"><?php echo T_('Type'); ?></th>
            <th class="cel_random optional"><?php echo T_('Random'); ?></th>
            <th class="cel_limit optional"><?php echo T_('Item Limit'); ?></th>
            <th class="cel_owner optional"><?php echo Ajax::text('?page=browse&action=set_sort&browse_id=' . $browse->id . '&type=smartplaylist&sort=user', T_('Owner'),'playlist_sort_owner'); ?></th>
            <th class="cel_action essential"><?php echo T_('Actions'); ?></th>
        </tr>
    </thead>
    <tbody>
        <?php
        foreach ($object_ids as $playlist_id) {
            $libitem = new Search($playlist_id, 'song');
            $libitem->format();
<<<<<<< HEAD
            ?>
        <tr class="<?php echo UI::flip_class();
            ?>" id="smartplaylist_row_<?php echo $libitem->id;
            ?>">
            <?php require AmpConfig::get('prefix') . '/templates/show_search_row.inc.php';
            ?>
=======
        ?>
        <tr class="<?php echo UI::flip_class(); ?>" id="smartplaylist_row_<?php echo $libitem->id; ?>">
            <?php require AmpConfig::get('prefix') . UI::find_template('show_search_row.inc.php'); ?>
>>>>>>> a1f6a073
        </tr>
        <?php 
        } // end foreach ($playlists as $playlist) ?>
        <?php if (!count($object_ids)) {
    ?>
        <tr class="<?php echo UI::flip_class();
    ?>">
            <td colspan="6"><span class="nodata"><?php echo T_('No smart playlist found');
    ?></span></td>
        </tr>
        <?php 
} ?>
    </tbody>
    <tfoot>
        <tr class="th-bottom">
            <th class="cel_play"></th>
            <th class="cel_playlist"><?php echo Ajax::text('?page=browse&action=set_sort&browse_id=' . $browse->id . '&type=playlist&sort=name', T_('Playlist Name'),'playlist_sort_name_bottom'); ?></th>
            <th class="cel_add"></th>
            <th class="cel_type"><?php echo T_('Type'); ?></th>
            <th class="cel_random"><?php echo T_('Random'); ?></th>
            <th class="cel_limit"><?php echo T_('Item Limit'); ?></th>
            <th class="cel_owner"><?php echo Ajax::text('?page=browse&action=set_sort&browse_id=' . $browse->id . '&type=playlist&sort=user', T_('Owner'),'playlist_sort_owner_bottom'); ?></th>
            <th class="cel_action"><?php echo T_('Actions'); ?></th>
        </tr>
    </tfoot>
</table>
<script src="<?php echo AmpConfig::get('web_path'); ?>/lib/javascript/tabledata.js" language="javascript" type="text/javascript"></script>
<<<<<<< HEAD
<?php if ($browse->get_show_header()) {
    require AmpConfig::get('prefix') . '/templates/list_header.inc.php';
} ?>
=======
<?php if ($browse->get_show_header()) require AmpConfig::get('prefix') . UI::find_template('list_header.inc.php') ?>
>>>>>>> a1f6a073
<|MERGE_RESOLUTION|>--- conflicted
+++ resolved
@@ -35,13 +35,9 @@
 } ?>
     </ul>
 </div>
-<<<<<<< HEAD
 <?php if ($browse->get_show_header()) {
-    require AmpConfig::get('prefix') . '/templates/list_header.inc.php';
+    require AmpConfig::get('prefix') . UI::find_template('list_header.inc.php');
 } ?>
-=======
-<?php if ($browse->get_show_header()) require AmpConfig::get('prefix') . UI::find_template('list_header.inc.php') ?>
->>>>>>> a1f6a073
 <table class="tabledata" cellpadding="0" cellspacing="0" data-objecttype="smartplaylist">
     <thead>
         <tr class="th-top">
@@ -60,18 +56,12 @@
         foreach ($object_ids as $playlist_id) {
             $libitem = new Search($playlist_id, 'song');
             $libitem->format();
-<<<<<<< HEAD
             ?>
         <tr class="<?php echo UI::flip_class();
             ?>" id="smartplaylist_row_<?php echo $libitem->id;
             ?>">
-            <?php require AmpConfig::get('prefix') . '/templates/show_search_row.inc.php';
+            <?php require AmpConfig::get('prefix') . UI::find_template('show_search_row.inc.php');
             ?>
-=======
-        ?>
-        <tr class="<?php echo UI::flip_class(); ?>" id="smartplaylist_row_<?php echo $libitem->id; ?>">
-            <?php require AmpConfig::get('prefix') . UI::find_template('show_search_row.inc.php'); ?>
->>>>>>> a1f6a073
         </tr>
         <?php 
         } // end foreach ($playlists as $playlist) ?>
@@ -99,10 +89,6 @@
     </tfoot>
 </table>
 <script src="<?php echo AmpConfig::get('web_path'); ?>/lib/javascript/tabledata.js" language="javascript" type="text/javascript"></script>
-<<<<<<< HEAD
 <?php if ($browse->get_show_header()) {
-    require AmpConfig::get('prefix') . '/templates/list_header.inc.php';
-} ?>
-=======
-<?php if ($browse->get_show_header()) require AmpConfig::get('prefix') . UI::find_template('list_header.inc.php') ?>
->>>>>>> a1f6a073
+    require AmpConfig::get('prefix') . UI::find_template('list_header.inc.php');
+} ?>