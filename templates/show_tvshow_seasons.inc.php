--- conflicted
+++ resolved
@@ -23,13 +23,9 @@
 $web_path = AmpConfig::get('web_path');
 $thcount = 6;
 ?>
-<<<<<<< HEAD
 <?php if ($browse->get_show_header()) {
-    require AmpConfig::get('prefix') . '/templates/list_header.inc.php';
+    require AmpConfig::get('prefix') . UI::find_template('list_header.inc.php');
 } ?>
-=======
-<?php if ($browse->get_show_header()) require AmpConfig::get('prefix') . UI::find_template('list_header.inc.php'); ?>
->>>>>>> a1f6a073
 <table class="tabledata" cellpadding="0" cellspacing="0" data-objecttype="tvshow_season">
     <thead>
         <tr class="th-top">
@@ -79,18 +75,12 @@
         foreach ($object_ids as $season_id) {
             $libitem = new TVShow_season($season_id);
             $libitem->format();
-<<<<<<< HEAD
             ?>
         <tr id="tvshow_season_<?php echo $libitem->id;
             ?>" class="<?php echo UI::flip_class();
             ?>">
-            <?php require AmpConfig::get('prefix') . '/templates/show_tvshow_season_row.inc.php';
+            <?php require AmpConfig::get('prefix') . UI::find_template('show_tvshow_season_row.inc.php');
             ?>
-=======
-        ?>
-        <tr id="tvshow_season_<?php echo $libitem->id; ?>" class="<?php echo UI::flip_class(); ?>">
-            <?php require AmpConfig::get('prefix') . UI::find_template('show_tvshow_season_row.inc.php'); ?>
->>>>>>> a1f6a073
         </tr>
         <?php 
         } ?>
@@ -140,10 +130,6 @@
     <tfoot>
 </table>
 <?php show_table_render(); ?>
-<<<<<<< HEAD
 <?php if ($browse->get_show_header()) {
-    require AmpConfig::get('prefix') . '/templates/list_header.inc.php';
-} ?>
-=======
-<?php if ($browse->get_show_header()) require AmpConfig::get('prefix') . UI::find_template('list_header.inc.php'); ?>
->>>>>>> a1f6a073
+    require AmpConfig::get('prefix') . UI::find_template('list_header.inc.php');
+} ?>