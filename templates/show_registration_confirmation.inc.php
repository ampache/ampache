<?php
/* vim:set softtabstop=4 shiftwidth=4 expandtab: */
/**
 *
 * LICENSE: GNU Affero General Public License, version 3 (AGPLv3)
 * Copyright 2001 - 2019 Ampache.org
 *
 * This program is free software: you can redistribute it and/or modify
 * it under the terms of the GNU Affero General Public License as published by
 * the Free Software Foundation, either version 3 of the License, or
 * (at your option) any later version.
 *
 * This program is distributed in the hope that it will be useful,
 * but WITHOUT ANY WARRANTY; without even the implied warranty of
 * MERCHANTABILITY or FITNESS FOR A PARTICULAR PURPOSE.  See the
 * GNU Affero General Public License for more details.
 *
 * You should have received a copy of the GNU Affero General Public License
 * along with this program.  If not, see <http://www.gnu.org/licenses/>.
 *
 */

$htmllang = str_replace("_", "-", AmpConfig::get('lang'));
$web_path = AmpConfig::get('web_path');

$_SESSION['login'] = true;
?>
<!DOCTYPE html PUBLIC "-//W3C//DTD XHTML 1.0 Transitional//EN" "DTD/xhtml1-transitional.dtd">
<html xmlns="http://www.w3.org/1999/xhtml" xml:lang="<?php echo $htmllang; ?>" lang="<?php echo $htmllang; ?>">
    <head>
        <!-- Propulsed by Ampache | ampache.org -->
        <meta http-equiv="Content-Type" content="text/html; charset=<?php echo AmpConfig::get('site_charset'); ?>" />
        <meta name="viewport" content="width=device-width, initial-scale=1.0">
        <title><?php echo AmpConfig::get('site_title'); ?> - <?php echo T_('Registration'); ?></title>
        <?php require_once AmpConfig::get('prefix') . UI::find_template('stylesheets.inc.php'); ?>
    </head>
    <body id="registerPage">
        <div id="maincontainer">
            <div id="header">
                <a href="<?php echo $web_path; ?>"><h1 id="headerlogo"></h1></a>
            </div>
            <script src="<?php echo $web_path; ?>/lib/components/jquery/jquery.min.js" language="javascript" type="text/javascript"></script>
            <script src="<?php echo $web_path; ?>/lib/javascript/base.js" language="javascript" type="text/javascript"></script>
            <script src="<?php echo $web_path; ?>/lib/javascript/ajax.js" language="javascript" type="text/javascript"></script>
<<<<<<< HEAD
            <div>
                <?php echo T_('Your account has been created'); ?>
                <?php
                if (AmpConfig::get('admin_enable_required')) {
                    echo T_('Please wait for an administrator to activate your account.');
                } else {
                    echo T_('An activation key has been sent to the e-mail address you provided. Please check your e-mail for further information.');
                }
                ?>
                <br /><br />
                <a href="<?php echo $web_path; ?>/login.php"><?php echo T_('Return to login page'); ?></a>
                <p><?php echo AmpConfig::get('site_title'); ?></p>
=======
            <div id="content">
                <div id="guts">
                    <?php
                    $url  = AmpConfig::get('web_path') . '/login.php';
                    $text = T_('Return to Login Page');
                    if (AmpConfig::get('admin_enable_required')) {
                        $text = T_('Please wait for an administrator to activate your account.');
                    }
                    if (!AmpConfig::get('user_no_email_confirm')) {
                        $text = T_('An activation key has been sent to the e-mail address you provided. Please check your e-mail for further information.');
                    }
                    show_confirmation(T_('Your Account Has Been Created'), $text, $url);
                    ?>
                </div>
>>>>>>> e4b69329
            </div>
        </div>
<?php
UI::show_footer();
?><|MERGE_RESOLUTION|>--- conflicted
+++ resolved
@@ -42,20 +42,6 @@
             <script src="<?php echo $web_path; ?>/lib/components/jquery/jquery.min.js" language="javascript" type="text/javascript"></script>
             <script src="<?php echo $web_path; ?>/lib/javascript/base.js" language="javascript" type="text/javascript"></script>
             <script src="<?php echo $web_path; ?>/lib/javascript/ajax.js" language="javascript" type="text/javascript"></script>
-<<<<<<< HEAD
-            <div>
-                <?php echo T_('Your account has been created'); ?>
-                <?php
-                if (AmpConfig::get('admin_enable_required')) {
-                    echo T_('Please wait for an administrator to activate your account.');
-                } else {
-                    echo T_('An activation key has been sent to the e-mail address you provided. Please check your e-mail for further information.');
-                }
-                ?>
-                <br /><br />
-                <a href="<?php echo $web_path; ?>/login.php"><?php echo T_('Return to login page'); ?></a>
-                <p><?php echo AmpConfig::get('site_title'); ?></p>
-=======
             <div id="content">
                 <div id="guts">
                     <?php
@@ -70,7 +56,6 @@
                     show_confirmation(T_('Your Account Has Been Created'), $text, $url);
                     ?>
                 </div>
->>>>>>> e4b69329
             </div>
         </div>
 <?php
