<?php
/* vim:set softtabstop=4 shiftwidth=4 expandtab: */
/**
 *
 * LICENSE: GNU Affero General Public License, version 3 (AGPLv3)
 * Copyright 2001 - 2019 Ampache.org
 *
 * This program is free software: you can redistribute it and/or modify
 * it under the terms of the GNU Affero General Public License as published by
 * the Free Software Foundation, either version 3 of the License, or
 * (at your option) any later version.
 *
 * This program is distributed in the hope that it will be useful,
 * but WITHOUT ANY WARRANTY; without even the implied warranty of
 * MERCHANTABILITY or FITNESS FOR A PARTICULAR PURPOSE.  See the
 * GNU Affero General Public License for more details.
 *
 * You should have received a copy of the GNU Affero General Public License
 * along with this program.  If not, see <http://www.gnu.org/licenses/>.
 *
 */

$default_rename = "%T - %t";
$default_sort   = "%a/%A";
?>
<?php UI::show_box_top(T_('Add Catalog'), 'box box_add_catalog'); ?>
<p><?php echo T_("In the form below enter either a local path (i.e. /data/music) or the URL to a remote Ampache installation (i.e http://theotherampache.com)"); ?></p>
&nbsp;
<?php AmpError::display('general'); ?>

<form name="update_catalog" method="post" action="<?php echo AmpConfig::get('web_path'); ?>/admin/catalog.php" enctype="multipart/form-data">
    <table class="tabledata" cellpadding="0" cellspacing="0">
        <tr>
            <td style="width: 25%;"><?php echo T_('Catalog Name'); ?>: </td>
            <td><input type="text" name="name" value="<?php echo scrub_out(Core::get_post('name')); ?>" /></td>
            <td style="vertical-align:top; font-family: monospace;" rowspan="6" id="patterns_example">
                <strong><?php echo T_('Auto-inserted Fields'); ?>:</strong><br />
                <span class="format-specifier">%A</span> = <?php echo T_('Album'); ?><br />
                <span class="format-specifier">%a</span> = <?php echo T_('Artist'); ?><br />
                <span class="format-specifier">%c</span> = <?php echo T_('Comment'); ?><br />
<<<<<<< HEAD
                <span class="format-specifier">%T</span> = <?php echo T_('Track (0 padded)'); ?><br />
                <span class="format-specifier">%t</span> = <?php echo T_('Song Title'); ?><br />
                <span class="format-specifier">%y</span> = <?php echo T_('Year'); ?><br />
                <span class="format-specifier">%o</span> = <?php echo T_('Other'); ?><br />
=======
                <span class="format-specifier">%C</span> = <?php echo T_('Catalog Number'); ?><br />
                <span class="format-specifier">%T</span> = <?php echo T_('Track Number (padded with leading 0)'); ?><br />
                <span class="format-specifier">%d</span> = <?php echo T_('Disk'); ?><br />
                <span class="format-specifier">%g</span> = <?php echo T_('Genre'); ?><br />
                <span class="format-specifier">%t</span> = <?php echo T_('Song Title'); ?><br />
                <span class="format-specifier">%y</span> = <?php echo T_('Year'); ?><br />
                <span class="format-specifier">%Y</span> = <?php echo T_('Original Year'); ?><br />
                <span class="format-specifier">%r</span> = <?php echo T_('Release Type'); ?><br />
                <span class="format-specifier">%b</span> = <?php echo T_('Barcode'); ?><br />
                <span class="format-specifier">%o</span> = <?php echo T_('other'); ?><br />
>>>>>>> b4f81191
            </td>
        </tr>
        <tr>
            <td><?php echo T_('Catalog Type'); ?>: </td>
            <td><?php Catalog::show_catalog_types(); ?></td>
        </tr>
        <tr>
            <td><?php echo T_('Filename Pattern'); ?>: </td>
            <td><input type="text" name="rename_pattern" value="<?php echo $default_rename; ?>" /></td>
        </tr>
        <tr>
            <td><?php echo T_('Folder Pattern'); ?>:<br /><?php echo T_("(no leading or ending '/')"); ?></td>
            <td valign="top"><input type="text" name="sort_pattern" value="<?php echo $default_sort; ?>" /></td>
        </tr>
        <tr>
            <td valign="top"><?php echo T_('Gather Art'); ?>:</td>
            <td><input type="checkbox" name="gather_art" value="1" checked /></td>
        </tr>
        <tr>
            <td valign="top"><?php echo T_('Build Playlists from Playlist Files'); ?> (m3u, m3u8, asx, pls, xspf):</td>
            <td><input type="checkbox" name="parse_playlist" value="1" /></td>
        </tr>
        <tr>
            <td valign="top"><?php echo T_('Catalog Media Type'); ?>:</td>
            <td>

                <select name="gather_media">
                    <option value="music"><?php echo T_('Music'); ?></option>
            <?php if (AmpConfig::get('allow_video')) {
    ?>
                    <option value="clip"><?php echo T_('Music Clip'); ?></option>
                    <option value="tvshow"><?php echo T_('TV Show'); ?></option>
                    <option value="movie"><?php echo T_('Movie'); ?></option>
                    <option value="personal_video"><?php echo T_('Personal Video'); ?></option>
            <?php
}
            if (AmpConfig::get('podcast')) {
                ?>
                    <option value="podcast"><?php echo T_('Podcast'); ?></option>
            <?php
            }
            ?>
                </select>
            </td>
        </tr>
    </table>
    <div id="catalog_type_fields">
    </div>
    <div class="formValidation">
        <input type="hidden" name="action" value="add_catalog" />
        <?php echo Core::form_register('add_catalog'); ?>
        <input class="button" type="submit" value="<?php echo T_('Add Catalog'); ?>" />
    </div>
</form>
<?php UI::show_box_bottom(); ?><|MERGE_RESOLUTION|>--- conflicted
+++ resolved
@@ -38,12 +38,6 @@
                 <span class="format-specifier">%A</span> = <?php echo T_('Album'); ?><br />
                 <span class="format-specifier">%a</span> = <?php echo T_('Artist'); ?><br />
                 <span class="format-specifier">%c</span> = <?php echo T_('Comment'); ?><br />
-<<<<<<< HEAD
-                <span class="format-specifier">%T</span> = <?php echo T_('Track (0 padded)'); ?><br />
-                <span class="format-specifier">%t</span> = <?php echo T_('Song Title'); ?><br />
-                <span class="format-specifier">%y</span> = <?php echo T_('Year'); ?><br />
-                <span class="format-specifier">%o</span> = <?php echo T_('Other'); ?><br />
-=======
                 <span class="format-specifier">%C</span> = <?php echo T_('Catalog Number'); ?><br />
                 <span class="format-specifier">%T</span> = <?php echo T_('Track Number (padded with leading 0)'); ?><br />
                 <span class="format-specifier">%d</span> = <?php echo T_('Disk'); ?><br />
@@ -54,7 +48,6 @@
                 <span class="format-specifier">%r</span> = <?php echo T_('Release Type'); ?><br />
                 <span class="format-specifier">%b</span> = <?php echo T_('Barcode'); ?><br />
                 <span class="format-specifier">%o</span> = <?php echo T_('other'); ?><br />
->>>>>>> b4f81191
             </td>
         </tr>
         <tr>
