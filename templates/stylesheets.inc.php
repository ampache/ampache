<?php
/* vim:set softtabstop=4 shiftwidth=4 expandtab: */
/**
 *
 * LICENSE: GNU General Public License, version 2 (GPLv2)
 * Copyright 2001 - 2015 Ampache.org
 *
 * This program is free software; you can redistribute it and/or
 * modify it under the terms of the GNU General Public License v2
 * as published by the Free Software Foundation.
 *
 * This program is distributed in the hope that it will be useful,
 * but WITHOUT ANY WARRANTY; without even the implied warranty of
 * MERCHANTABILITY or FITNESS FOR A PARTICULAR PURPOSE.  See the
 * GNU General Public License for more details.
 *
 * You should have received a copy of the GNU General Public License
 * along with this program; if not, write to the Free Software
 * Foundation, Inc., 59 Temple Place - Suite 330, Boston, MA  02111-1307, USA.
 *
 */

$web_path = AmpConfig::get('web_path');
$theme_path = AmpConfig::get('theme_path') . '/templates';
?>
<link rel="stylesheet" href="<?php echo $web_path . UI::find_template('base.css'); ?>" type="text/css" media="screen" />
<link rel="stylesheet" href="<?php echo $web_path . UI::find_template('default.css'); ?>" type="text/css" media="screen" />
<link rel="stylesheet" href="<?php echo $web_path . UI::find_template('dark.css');; ?>" type="text/css" media="screen" />
<?php
if (file_exists(AmpConfig::get('prefix') . $theme_path . '/icons.sprite.css')) {
    ?>
<link rel="stylesheet" href="<?php echo $web_path . $theme_path;
    ?>/icons.sprite.css" type="text/css" media="screen" />
<?php

}
?>
<?php
if (is_rtl(AmpConfig::get('lang'))
<<<<<<< HEAD
    && is_file(AmpConfig::get('prefix') . '/themes' . $theme_path . '/rtl.css')) {
    ?>
<link rel="stylesheet" href="<?php echo $web_path . $theme_path;
    ?>/rtl.css type="text/css" media="screen" />
=======
    && is_file(AmpConfig::get('prefix') . $theme_path . '/rtl.css')) {
?>
<link rel="stylesheet" href="<?php echo $web_path . $theme_path; ?>/rtl.css type="text/css" media="screen" />
>>>>>>> a1f6a073
<?php

}
?>
<link rel="stylesheet" href="<?php echo $web_path; ?>/modules/prettyPhoto/css/prettyPhoto.css" type="text/css" media="screen" />
<link rel="stylesheet" href="<?php echo $web_path . UI::find_template('jquery-ui.custom.css'); ?>" type="text/css" media="screen" />
<link rel="stylesheet" href="<?php echo $web_path . UI::find_template('print.css'); ?>" type="text/css" media="print" /><|MERGE_RESOLUTION|>--- conflicted
+++ resolved
@@ -37,16 +37,10 @@
 ?>
 <?php
 if (is_rtl(AmpConfig::get('lang'))
-<<<<<<< HEAD
-    && is_file(AmpConfig::get('prefix') . '/themes' . $theme_path . '/rtl.css')) {
+    && is_file(AmpConfig::get('prefix') . $theme_path . '/rtl.css')) {
     ?>
 <link rel="stylesheet" href="<?php echo $web_path . $theme_path;
-    ?>/rtl.css type="text/css" media="screen" />
-=======
-    && is_file(AmpConfig::get('prefix') . $theme_path . '/rtl.css')) {
-?>
-<link rel="stylesheet" href="<?php echo $web_path . $theme_path; ?>/rtl.css type="text/css" media="screen" />
->>>>>>> a1f6a073
+    ?>/rtl.css" type="text/css" media="screen" />
 <?php
 
 }
