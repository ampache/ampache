--- conflicted
+++ resolved
@@ -27,7 +27,6 @@
                 <td class="edit_dialog_content_header"><?php echo T_('Title') ?></td>
                 <td><input type="text" name="title" value="<?php echo scrub_out($libitem->title); ?>" autofocus /></td>
             </tr>
-<<<<<<< HEAD
             <?php
                 if (Access::check('interface','75')) {
                     ?>
@@ -56,35 +55,6 @@
                 <?php 
                 }
             ?>
-=======
-            <?php if (Access::check('interface','75')) {
-    ?>
-            <tr>
-                <td class="edit_dialog_content_header"><?php echo T_('Artist') ?></td>
-                <td>
-                    <?php show_artist_select('artist', $libitem->artist, true, $libitem->id);
-    ?>
-                    <div id="artist_select_song_<?php echo $libitem->id ?>">
-                        <?php echo Ajax::observe('artist_select_'.$libitem->id, 'change', 'check_inline_song_edit("artist", '.$libitem->id.')');
-    ?>
-                    </div>
-                </td>
-            </tr>
-            <tr>
-                <td class="edit_dialog_content_header"><?php echo T_('Album') ?></td>
-                <td>
-                    <?php show_album_select('album', $libitem->album, true, $libitem->id);
-    ?>
-                    <div id="album_select_song_<?php echo $libitem->id ?>">
-                        <?php echo Ajax::observe('album_select_'.$libitem->id, 'change', 'check_inline_song_edit("album", '.$libitem->id.')');
-    ?>
-                    </div>
-                </td>
-            </tr>
-            <?php
-
-} ?>
->>>>>>> 04d8ce9c
             <tr>
                 <td class="edit_dialog_content_header"><?php echo T_('Track') ?></td>
                 <td><input type="text" name="track" value="<?php echo scrub_out($libitem->track); ?>" /></td>
@@ -92,7 +62,6 @@
             <tr>
                 <td class="edit_dialog_content_header"><?php echo T_('MusicBrainz ID') ?></td>
                 <td>
-<<<<<<< HEAD
                     <?php
                         if (Access::check('interface', 50)) {
                             ?>
@@ -103,21 +72,6 @@
                             echo $libitem->mbid;
                         }
                     ?>
-=======
-                    <?php if (Access::check('interface', 50)) {
-    ?>
-                    <input type="text" name="mbid" value="<?php echo $libitem->mbid;
-    ?>" />
-                    <?php
-
-} else {
-    ?>
-                    <?php echo $libitem->mbid;
-    ?>
-                    <?php
-
-} ?>
->>>>>>> 04d8ce9c
                 </td>
             </tr>
             <tr>
@@ -138,7 +92,6 @@
                     <input type="text" name="edit_tags" id="edit_tags" value="<?php echo Tag::get_display($libitem->tags); ?>" />
                 </td>
             </tr>
-<<<<<<< HEAD
             <?php
                 if (AmpConfig::get('licensing')) {
                     ?>
@@ -156,38 +109,21 @@
                     <?php 
                 }
             ?>
-=======
-            <?php if (AmpConfig::get('licensing')) {
-    ?>
-            <tr>
-                <td class="edit_dialog_content_header"><?php echo T_('Music License') ?></td>
-                <td>
-                    <?php show_license_select('license', $libitem->license, $libitem->id);
-    ?>
-                    <div id="album_select_license_<?php echo $libitem->license ?>">
-                        <?php echo Ajax::observe('license_select_'.$libitem->license, 'change', 'check_inline_song_edit("license", '.$libitem->id.')');
-    ?>
-                    </div>
-                </td>
-            </tr>
-            <?php
-
-} ?>
-
->>>>>>> 04d8ce9c
         </table>
         <?php if (Song::isCustomMetadataEnabled()): ?>
             <button class="metadataAccordionButton"><?php echo T_('More Metadata') ?></button>
                     <div class="metadataAccordion">
                     <table class="tabledata" cellspacing="0" cellpadding="0">
                         <?php
+                        $dismetas = $libitem->getDisabledMetadataFields();
                         foreach ($libitem->getMetadata() as $metadata) {
                             /* @var $metadata \lib\Metadata\Model\Metadata */
                             $field = $metadata->getField();
-                            if ($field->isPublic()) {
+                            if ($field->isPublic() && !in_array($field->getName(), $dismetas)) {
                                 echo '<tr>'
-                                . '<td class="edit_dialog_content_header">' . $field->getName() . '</td>'
-                                . '<td><input type="text" name="metadata[' . $metadata->getId() . ']" value="' . $metadata->getData() . '"/></td>';
+                                . '<td class="edit_dialog_content_header">' . $field->getFormattedName() . '</td>'
+                                . '<td><input type="text" name="metadata[' . $metadata->getId() . ']" value="' . $metadata->getData() . '"/></td>'
+                                . '</tr>';
                             }
                         }
                         ?>
