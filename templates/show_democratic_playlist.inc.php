<?php
/* vim:set softtabstop=4 shiftwidth=4 expandtab: */
/**
 *
 * LICENSE: GNU General Public License, version 2 (GPLv2)
 * Copyright 2001 - 2015 Ampache.org
 *
 * This program is free software; you can redistribute it and/or
 * modify it under the terms of the GNU General Public License v2
 * as published by the Free Software Foundation.
 *
 * This program is distributed in the hope that it will be useful,
 * but WITHOUT ANY WARRANTY; without even the implied warranty of
 * MERCHANTABILITY or FITNESS FOR A PARTICULAR PURPOSE.  See the
 * GNU General Public License for more details.
 *
 * You should have received a copy of the GNU General Public License
 * along with this program; if not, write to the Free Software
 * Foundation, Inc., 59 Temple Place - Suite 330, Boston, MA  02111-1307, USA.
 *
 */

$web_path = AmpConfig::get('web_path');
?>
<<<<<<< HEAD
<?php if ($browse->get_show_header()) {
    require AmpConfig::get('prefix') . '/templates/list_header.inc.php';
} ?>
=======
<?php if ($browse->get_show_header()) require AmpConfig::get('prefix') . UI::find_template('list_header.inc.php'); ?>
>>>>>>> a1f6a073
<table class="tabledata" cellpadding="0" cellspacing="0">
<colgroup>
  <col id="col_action" />
  <col id="col_votes" />
  <col id="col_title" />
  <col id="col_album" />
  <col id="col_artist" />
  <col id="col_time" />
  <?php if (Access::check('interface','100')) {
    ?>
  <col id="col_admin" />
  <?php 
} ?>
</colgroup>
<?php
if (!count($object_ids)) {
    $playlist = new Playlist($democratic->base_playlist);
    ?>
<tr>
<td>
    <?php echo T_('Playing from base Playlist');
    ?>.
    </a>
</td>
</tr>
<?php

} // if no songs
/* Else we have songs */
else {
    ?>
<thead>
    <tr class="th-top">
        <th class="cel_action"><?php echo T_('Action');
    ?></th>
        <th class="cel_votes"><?php echo T_('Votes');
    ?></th>
        <th class="cel_title"><?php echo T_('Title');
    ?></th>
        <th class="cel_album"><?php echo T_('Album');
    ?></th>
        <th class="cel_artist"><?php echo T_('Artist');
    ?></th>
        <th class="cel_time"><?php echo T_('Time');
    ?></th>
        <?php if (Access::check('interface','100')) {
    ?>
        <th class="cel_admin"><?php echo T_('Admin');
    ?></th>
        <?php 
}
    ?>
    </tr>
</thead>
<tbody>
<?php
$democratic = Democratic::get_current_playlist();
    $democratic->set_parent();
    foreach ($object_ids as $item) {
        if (!is_array($item)) {
            $item = (array) $item;
        }
        $media = new $item['object_type']($item['object_id']);
        $media->format();
        ?>
<tr class="<?php echo UI::flip_class();
        ?>">
    <td class="cel_action">
    <?php if ($democratic->has_vote($item['object_id'], $item['object_type'])) {
    ?>
    <?php echo Ajax::button('?page=democratic&action=delete_vote&row_id=' . $item['id'],'delete', T_('Remove Vote'),'remove_vote_' . $item['id']);
    ?>
    <?php 
} else {
    ?>
    <?php echo Ajax::button('?page=democratic&action=add_vote&object_id=' . $media->id . '&type=' . scrub_out($item['object_type']),'tick', T_('Add Vote'),'remove_vote_' . $item['id']);
    ?>
    <?php 
}
        ?>
    </td>
    <td class="cel_votes" ><?php echo scrub_out($democratic->get_vote($item['id']));
        ?></td>
    <td class="cel_title"><?php echo $media->f_link;
        ?></td>
    <td class="cel_album"><?php echo $media->f_album_link;
        ?></td>
    <td class="cel_artist"><?php echo $media->f_artist_link;
        ?></td>
    <td class="cel_time"><?php echo $media->f_time;
        ?></td>
    <?php if (Access::check('interface','100')) {
    ?>
    <td class="cel_admin">
    <?php echo Ajax::button('?page=democratic&action=delete&row_id=' . $item['id'],'disable', T_('Delete'),'delete_row_' . $item['id']);
    ?>
    </td>
    <?php 
}
        ?>
</tr>
<?php

    } // end foreach
?>
</tbody>
<tfoot>
    <tr class="th-bottom">
        <th class="cel_action"><?php echo T_('Action');
    ?></th>
        <th class="cel_votes"><?php echo T_('Votes');
    ?></th>
        <th class="cel_title"><?php echo T_('Title');
    ?></th>
        <th class="cel_album"><?php echo T_('Album');
    ?></th>
        <th class="cel_artist"><?php echo T_('Artist');
    ?></th>
        <th class="cel_time"><?php echo T_('Time');
    ?></th>
        <?php if (Access::check('interface','100')) {
    ?>
        <th class="cel_admin"><?php echo T_('Admin');
    ?></th>
        <?php 
}
    ?>
    </tr>
</tfoot>
<?php

} // end else
?>
</table>

<?php show_table_render(); ?>
<<<<<<< HEAD
<?php if ($browse->get_show_header()) {
    require AmpConfig::get('prefix') . '/templates/list_header.inc.php';
} ?>
=======
<?php if ($browse->get_show_header()) require AmpConfig::get('prefix') . UI::find_template('list_header.inc.php'); ?>
>>>>>>> a1f6a073
<|MERGE_RESOLUTION|>--- conflicted
+++ resolved
@@ -22,13 +22,9 @@
 
 $web_path = AmpConfig::get('web_path');
 ?>
-<<<<<<< HEAD
 <?php if ($browse->get_show_header()) {
-    require AmpConfig::get('prefix') . '/templates/list_header.inc.php';
+    require AmpConfig::get('prefix') . UI::find_template('list_header.inc.php');
 } ?>
-=======
-<?php if ($browse->get_show_header()) require AmpConfig::get('prefix') . UI::find_template('list_header.inc.php'); ?>
->>>>>>> a1f6a073
 <table class="tabledata" cellpadding="0" cellspacing="0">
 <colgroup>
   <col id="col_action" />
@@ -165,10 +161,6 @@
 </table>
 
 <?php show_table_render(); ?>
-<<<<<<< HEAD
 <?php if ($browse->get_show_header()) {
-    require AmpConfig::get('prefix') . '/templates/list_header.inc.php';
-} ?>
-=======
-<?php if ($browse->get_show_header()) require AmpConfig::get('prefix') . UI::find_template('list_header.inc.php'); ?>
->>>>>>> a1f6a073
+    require AmpConfig::get('prefix') . UI::find_template('list_header.inc.php');
+} ?>