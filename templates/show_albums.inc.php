--- conflicted
+++ resolved
@@ -23,13 +23,9 @@
 $web_path = AmpConfig::get('web_path');
 $thcount = 8;
 ?>
-<<<<<<< HEAD
 <?php if ($browse->get_show_header()) {
-    require AmpConfig::get('prefix') . '/templates/list_header.inc.php';
+    require AmpConfig::get('prefix') . UI::find_template('list_header.inc.php');
 } ?>
-=======
-<?php if ($browse->get_show_header()) require AmpConfig::get('prefix') . UI::find_template('list_header.inc.php'); ?>
->>>>>>> a1f6a073
 <table class="tabledata" cellpadding="0" cellspacing="0" data-objecttype="album">
     <thead>
         <tr class="th-top">
@@ -101,18 +97,12 @@
                     $show_direct_play = $show_playlist_add;
                 }
             }
-<<<<<<< HEAD
             ?>
         <tr id="album_<?php echo $libitem->id;
             ?>" class="<?php echo UI::flip_class();
             ?>">
-            <?php require AmpConfig::get('prefix') . '/templates/show_album_row.inc.php';
+            <?php require AmpConfig::get('prefix') . UI::find_template('show_album_row.inc.php');
             ?>
-=======
-        ?>
-        <tr id="album_<?php echo $libitem->id; ?>" class="<?php echo UI::flip_class(); ?>">
-            <?php require AmpConfig::get('prefix') . UI::find_template('show_album_row.inc.php'); ?>
->>>>>>> a1f6a073
         </tr>
         <?php 
         }?>
@@ -172,10 +162,6 @@
 </table>
 
 <?php show_table_render(); ?>
-<<<<<<< HEAD
 <?php if ($browse->get_show_header()) {
-    require AmpConfig::get('prefix') . '/templates/list_header.inc.php';
-} ?>
-=======
-<?php if ($browse->get_show_header()) require AmpConfig::get('prefix') . UI::find_template('list_header.inc.php'); ?>
->>>>>>> a1f6a073
+    require AmpConfig::get('prefix') . UI::find_template('list_header.inc.php');
+} ?>