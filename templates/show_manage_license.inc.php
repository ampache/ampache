<?php
/* vim:set softtabstop=4 shiftwidth=4 expandtab: */
/**
 *
 * LICENSE: GNU General Public License, version 2 (GPLv2)
 * Copyright 2001 - 2015 Ampache.org
 *
 * This program is free software; you can redistribute it and/or
 * modify it under the terms of the GNU General Public License v2
 * as published by the Free Software Foundation.
 *
 * This program is distributed in the hope that it will be useful,
 * but WITHOUT ANY WARRANTY; without even the implied warranty of
 * MERCHANTABILITY or FITNESS FOR A PARTICULAR PURPOSE.  See the
 * GNU General Public License for more details.
 *
 * You should have received a copy of the GNU General Public License
 * along with this program; if not, write to the Free Software
 * Foundation, Inc., 59 Temple Place - Suite 330, Boston, MA  02111-1307, USA.
 *
 */

$web_path = AmpConfig::get('web_path');
?>
<div id="information_actions">
    <ul>
        <li>
            <a href="<?php echo AmpConfig::get('web_path'); ?>/admin/license.php?action=show_create"><?php echo T_('Create new license'); ?></a>
        </li>
    </ul>
</div>
<table class="tabledata" cellpadding="0" cellspacing="0">
    <thead>
        <tr class="th-top">
            <th class="cel_name"><?php echo T_('Name'); ?></th>
            <th class="cel_description"><?php echo T_('Description'); ?></th>
            <th class="cel_action"><?php echo T_('Action'); ?></th>
        </tr>
    </thead>
    <tbody>
        <?php
        foreach ($object_ids as $license_id) {
            $libitem = new License($license_id);
            $libitem->format();

<<<<<<< HEAD
            require AmpConfig::get('prefix') . '/templates/show_license_row.inc.php';
            ?>
        <?php 
        } if (!count($object_ids)) {
            ?>
        <tr class="<?php echo UI::flip_class();
            ?>">
            <td colspan="6" class="error"><?php echo T_('No Licenses Found');
            ?></td>
=======
            require AmpConfig::get('prefix') . UI::find_template('show_license_row.inc.php');
        ?>
        <?php } if (!count($object_ids)) { ?>
        <tr class="<?php echo UI::flip_class(); ?>">
            <td colspan="6" class="error"><?php echo T_('No Licenses Found'); ?></td>
>>>>>>> a1f6a073
        </tr>
        <?php 
        } ?>
    </tbody>
    <tfoot>
        <tr class="th-bottom">
            <th class="cel_name"><?php echo T_('Name'); ?></th>
            <th class="cel_description"><?php echo T_('Description'); ?></th>
            <th class="cel_action"><?php echo T_('Action'); ?></th>
        </tr>
    </tfoot>
</table><|MERGE_RESOLUTION|>--- conflicted
+++ resolved
@@ -43,8 +43,7 @@
             $libitem = new License($license_id);
             $libitem->format();
 
-<<<<<<< HEAD
-            require AmpConfig::get('prefix') . '/templates/show_license_row.inc.php';
+            require AmpConfig::get('prefix') . UI::find_template('show_license_row.inc.php');
             ?>
         <?php 
         } if (!count($object_ids)) {
@@ -53,13 +52,6 @@
             ?>">
             <td colspan="6" class="error"><?php echo T_('No Licenses Found');
             ?></td>
-=======
-            require AmpConfig::get('prefix') . UI::find_template('show_license_row.inc.php');
-        ?>
-        <?php } if (!count($object_ids)) { ?>
-        <tr class="<?php echo UI::flip_class(); ?>">
-            <td colspan="6" class="error"><?php echo T_('No Licenses Found'); ?></td>
->>>>>>> a1f6a073
         </tr>
         <?php 
         } ?>
