<?php
/* vim:set softtabstop=4 shiftwidth=4 expandtab: */
/**
 *
 * LICENSE: GNU General Public License, version 2 (GPLv2)
 * Copyright 2001 - 2015 Ampache.org
 *
 * This program is free software; you can redistribute it and/or
 * modify it under the terms of the GNU General Public License v2
 * as published by the Free Software Foundation.
 *
 * This program is distributed in the hope that it will be useful,
 * but WITHOUT ANY WARRANTY; without even the implied warranty of
 * MERCHANTABILITY or FITNESS FOR A PARTICULAR PURPOSE.  See the
 * GNU General Public License for more details.
 *
 * You should have received a copy of the GNU General Public License
 * along with this program; if not, write to the Free Software
 * Foundation, Inc., 59 Temple Place - Suite 330, Boston, MA  02111-1307, USA.
 *
 */

?>
<ul id="sidebar-tabs">
<?php
if (User::is_registered()) {
    if (!$_SESSION['state']['sidebar_tab']) {
        $_SESSION['state']['sidebar_tab'] = 'home';
    }
    $class_name = 'sidebar_' . $_SESSION['state']['sidebar_tab'];

    // List of buttons ( id, title, icon, access level)
    $sidebar_items[] = array('id'=>'home', 'title' => T_('Home'), 'icon'=>'home', 'access'=>5);
    if (AmpConfig::get('allow_localplay_playback')) {
        $sidebar_items[] = array('id'=>'localplay', 'title' => T_('Localplay'), 'icon'=>'volumeup', 'access'=>5);
    }
    $sidebar_items[] = array('id'=>'preferences', 'title' => T_('Preferences'), 'icon'=>'edit', 'access'=>5);
    $sidebar_items[] = array('id'=>'modules','title' => T_('Modules'),'icon'=>'plugin','access'=>100);
    $sidebar_items[] = array('id'=>'admin', 'title' => T_('Admin'), 'icon'=>'admin', 'access'=>100);

    $web_path = AmpConfig::get('web_path');
    ?>
    <?php
    foreach ($sidebar_items as $item) {
        if (Access::check('interface', $item['access'])) {
            $active = ('sidebar_'.$item['id'] == $class_name) ? ' active' : '';
            $li_params = "id='sb_tab_" . $item['id'] . "' class='sb1" . $active . "'";
            ?>
        <li <?php echo $li_params;
            ?>>
    <?php
            echo Ajax::button("?page=index&action=sidebar&button=".$item['id'], $item['icon'], $item['title'], 'sidebar_'.$item['id']);
            if ($item['id']==$_SESSION['state']['sidebar_tab']) {
                ?>
            <div id="sidebar-page" class="sidebar-page-float">
<<<<<<< HEAD
                <?php require_once AmpConfig::get('prefix') . '/templates/sidebar_' . $_SESSION['state']['sidebar_tab'] . '.inc.php';
                ?>
=======
                <?php require_once AmpConfig::get('prefix') . UI::find_template('sidebar_' . $_SESSION['state']['sidebar_tab'] . '.inc.php'); ?>
>>>>>>> a1f6a073
            </div>
    <?php

            }
            ?>
        </li>
    <?php

        }
    }
    ?>
        <li id="sb_tab_logout" class="sb1">
            <a target="_top" href="<?php echo $web_path;
    ?>/logout.php" id="sidebar_logout" rel="nohtml" >
            <?php echo UI::get_icon('logout', T_('Logout'));
    ?>
            </a>
        </li>
<?php

} else {
    ?>
        <li id="sb_tab_home" class="sb1">
            <div id="sidebar-page" class="sidebar-page-float">
            <?php
<<<<<<< HEAD
                require_once AmpConfig::get('prefix') . '/templates/sidebar_home.inc.php';
    ?>
=======
                require_once AmpConfig::get('prefix') . UI::find_template('sidebar_home.inc.php');
            ?>
>>>>>>> a1f6a073
            </div>
        </li>
<?Php

}
?>
</ul>

<script type="text/javascript">
$(function() {
    $(".header").click(function () {

        $header = $(this);
        //getting the next element
        $content = $header.next();
        //open up the content needed - toggle the slide- if visible, slide up, if not slidedown.
        $content.slideToggle(500, function() {
            $header.children(".header-img").toggleClass("expanded collapsed");
            var sbstate = "expanded";
            if ($header.children(".header-img").hasClass("collapsed")) {
                sbstate = "collapsed";
            }
            $.cookie('sb_' + $header.children(".header-img").attr('id'), sbstate, { expires: 30, path: '/'});
        });

    });
});

$(document).ready(function() {
    // Get a string of all the cookies.
    var cookieArray = document.cookie.split(";");
    var result = new Array();
    // Create a key/value array with the individual cookies.
    for (var elem in cookieArray) {
        var temp = cookieArray[elem].split("=");
        // We need to trim whitespaces.
        temp[0] = $.trim(temp[0]);
        temp[1] = $.trim(temp[1]);
        // Only take sb_* cookies (= sidebar cookies)
        if (temp[0].substring(0, 3) == "sb_") {
            result[temp[0].substring(3)] = temp[1];
        }
    }
    // Finds the elements and if the cookie is collapsed, it
    // collapsed the found element.
    for (var key in result) {
        if ($("#" + key).length && result[key] == "collapsed") {
            $("#" + key).removeClass("expanded");
            $("#" + key).addClass("collapsed");
            $("#" + key).parent().next().slideToggle(0);
        }
    }
});
</script><|MERGE_RESOLUTION|>--- conflicted
+++ resolved
@@ -53,12 +53,8 @@
             if ($item['id']==$_SESSION['state']['sidebar_tab']) {
                 ?>
             <div id="sidebar-page" class="sidebar-page-float">
-<<<<<<< HEAD
-                <?php require_once AmpConfig::get('prefix') . '/templates/sidebar_' . $_SESSION['state']['sidebar_tab'] . '.inc.php';
+                <?php require_once AmpConfig::get('prefix') . UI::find_template('sidebar_' . $_SESSION['state']['sidebar_tab'] . '.inc.php');
                 ?>
-=======
-                <?php require_once AmpConfig::get('prefix') . UI::find_template('sidebar_' . $_SESSION['state']['sidebar_tab'] . '.inc.php'); ?>
->>>>>>> a1f6a073
             </div>
     <?php
 
@@ -84,13 +80,8 @@
         <li id="sb_tab_home" class="sb1">
             <div id="sidebar-page" class="sidebar-page-float">
             <?php
-<<<<<<< HEAD
-                require_once AmpConfig::get('prefix') . '/templates/sidebar_home.inc.php';
+                require_once AmpConfig::get('prefix') . UI::find_template('sidebar_home.inc.php');
     ?>
-=======
-                require_once AmpConfig::get('prefix') . UI::find_template('sidebar_home.inc.php');
-            ?>
->>>>>>> a1f6a073
             </div>
         </li>
 <?Php
