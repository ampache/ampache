--- conflicted
+++ resolved
@@ -83,35 +83,12 @@
     }
 ?>
 <td class="cel_action">
-<<<<<<< HEAD
 <?php if (!AmpConfig::get('use_auth') || Access::check('interface','25')) {
+	if (AmpConfig::get('sociable') && (!$libitem->allow_group_disks || ($libitem->allow_group_disks && !count($libitem->album_suite)))) {
     ?>
-    <?php if (AmpConfig::get('sociable') && (!$libitem->allow_group_disks || ($libitem->allow_group_disks && !count($libitem->album_suite)))) {
-    ?>
-    <a href="<?php echo AmpConfig::get('web_path');
-    ?>/shout.php?action=show_add_shout&type=artist&amp;id=<?php echo $libitem->id;
-    ?>">
-        <?php echo UI::get_icon('comment', T_('Post Shout'));
-    ?>
+    <a href="<?php echo AmpConfig::get('web_path'); ?>/shout.php?action=show_add_shout&type=artist&amp;id=<?php echo $libitem->id; ?>">
+        <?php echo UI::get_icon('comment', T_('Post Shout')); ?>
     </a>
-=======
-<?php
-    if (Access::check('interface','25')) {
-        if (AmpConfig::get('sociable') && (!$libitem->allow_group_disks || ($libitem->allow_group_disks && !count($libitem->album_suite)))) { ?>
-            <a href="
-                <?php echo AmpConfig::get('web_path'); ?>/shout.php?action=show_add_shout&type=artist&amp;id=<?php echo $libitem->id; ?>">
-                <?php echo UI::get_icon('comment', T_('Post Shout')); ?>
-            </a>
-        <?php 
-        }
-    }
-?>
-<?php
-    if (Access::check_function('batch_download') && check_can_zip('artist')) { ?>
-        <a rel="nohtml" href="<?php echo AmpConfig::get('web_path'); ?>/batch.php?action=artist&amp;id=<?php echo $libitem->id; ?>">
-        <?php echo UI::get_icon('batch_download', T_('Batch Download')); ?>
-        </a>
->>>>>>> f9e54062
     <?php 
     }
     if ($libitem->can_edit()) { ?>
