<?php
/* vim:set softtabstop=4 shiftwidth=4 expandtab: */
/**
 *
 * LICENSE: GNU General Public License, version 2 (GPLv2)
 * Copyright 2001 - 2014 Ampache.org
 *
 * This program is free software; you can redistribute it and/or
 * modify it under the terms of the GNU General Public License v2
 * as published by the Free Software Foundation.
 *
 * This program is distributed in the hope that it will be useful,
 * but WITHOUT ANY WARRANTY; without even the implied warranty of
 * MERCHANTABILITY or FITNESS FOR A PARTICULAR PURPOSE.  See the
 * GNU General Public License for more details.
 *
 * You should have received a copy of the GNU General Public License
 * along with this program; if not, write to the Free Software
 * Foundation, Inc., 59 Temple Place - Suite 330, Boston, MA  02111-1307, USA.
 *
 */
?>
<ul class="sb2" id="sb_home">
    <li><h4 class="header"><?php echo T_('Browse'); ?><span class="sprite sprite-icon_all <?php echo isset($_COOKIE['sb_browse']) ? $_COOKIE['sb_browse'] : 'expanded'; ?>" id="browse" lt="<?php echo T_('Expand/Collapse'); ?>" title="<?php echo T_('Expand/Collapse'); ?>"></span></h4>
        <?php
        if (isset($_REQUEST['action'])) {
            $text = scrub_in($_REQUEST['action']) . '_ac';
            ${$text} = ' selected="selected"';
        }
        ?>
        <ul class="sb3" id="sb_browse_bb">
            <li id="sb_browse_bb_SongTitle"><?php echo UI::create_link('content', 'browse', array('action' => 'song'), T_('Song Titles'), 'home_browse_song'); ?></li>
            <li id="sb_browse_bb_Album"><?php echo UI::create_link('content', 'browse', array('action' => 'album'), T_('Albums'), 'home_browse_album'); ?></li>
            <li id="sb_browse_bb_Artist"><?php echo UI::create_link('content', 'browse', array('action' => 'artist'), T_('Artists'), 'home_browse_artist'); ?></li>
            <li id="sb_browse_bb_Tags"><a href="<?php echo $web_path; ?>/browse.php?action=tag"><?php echo T_('Tag Cloud'); ?></a></li>
            <li id="sb_browse_bb_Playlist"><?php echo UI::create_link('content', 'browse', array('action' => 'playlist'), T_('Playlists'), 'home_browse_playlist'); ?></li>
            <li id="sb_browse_bb_SmartPlaylist"><?php echo UI::create_link('content', 'browse', array('action' => 'smartplaylist'), T_('Smart Playlists'), 'home_browse_smartplaylist'); ?></li>
            <li id="sb_browse_bb_Channel"><?php echo UI::create_link('content', 'browse', array('action' => 'channel'), T_('Channel'), 'home_browse_channel'); ?></li>
            <?php if (AmpConfig::get('broadcast')) { ?>
            <li id="sb_browse_bb_Broadcast"><?php echo UI::create_link('content', 'browse', array('action' => 'broadcast'), T_('Broadcasts'), 'home_browse_broadcast'); ?></li>
            <?php } ?>
<<<<<<< HEAD
            <li id="sb_browse_bb_RadioStation"><?php echo UI::create_link('content', 'browse', array('action' => 'live_stream'), T_('Radio Stations'), 'home_browse_live_stream'); ?></li>
            <li id="sb_browse_bb_Video"><?php echo UI::create_link('content', 'browse', array('action' => 'video'), T_('Videos'), 'home_browse_video'); ?></li>
=======
            <li id="sb_browse_bb_RadioStation"><a href="<?php echo $web_path; ?>/browse.php?action=live_stream"><?php echo T_('Radio Stations'); ?></a></li>
            <li id="sb_browse_bb_Video"><a href="<?php echo $web_path; ?>/browse.php?action=video"><?php echo T_('Videos'); ?></a></li>
            <?php if (AmpConfig::get('allow_upload')) { ?>
            <li id="sb_browse_bb_Upload"><a href="<?php echo $web_path; ?>/upload.php"><?php echo T_('Upload'); ?></a></li>
            <?php } ?>
>>>>>>> e15cce9b
        </ul>
    </li>
    <?php Ajax::start_container('browse_filters'); ?>
    <?php Ajax::end_container(); ?>
    <li>
        <h4 class="header"><?php echo T_('Playlist'); ?><span class="sprite sprite-icon_all <?php echo isset($_COOKIE['sb_playlist']) ? $_COOKIE['sb_playlist'] : 'expanded'; ?>" id="playlist" alt="<?php echo T_('Expand/Collapse'); ?>" title="<?php echo T_('Expand/Collapse'); ?>"></span></h4>
        <ul class="sb3" id="sb_home_info">
            <li id="sb_home_info_CurrentlyPlaying"><?php echo UI::create_link('content', 'index', array('action' => 'currently_playing'), T_('Currently Playing'), 'home_index_currently_playing'); ?></li>
            <?php if (AmpConfig::get('allow_democratic_playback')) { ?>
            <li id="sb_home_democratic_playlist"><?php echo UI::create_link('content', 'democratic', array('action' => 'show_playlist'), T_('Democratic'), 'home_democratic_show_playlist'); ?></li>
            <?php } ?>
            <?php if ($server_allow = AmpConfig::get('allow_localplay_playback') AND $controller = AmpConfig::get('localplay_controller') AND $access_check = Access::check('localplay','5')) { ?>
            <?php
            // Little bit of work to be done here
            $localplay = new Localplay(AmpConfig::get('localplay_controller'));
            $current_instance = $localplay->current_instance();
            $class = $current_instance ? '' : ' class="active_instance"';
            ?>
            <li id="sb_localplay_info_show"><?php echo UI::create_link('content', 'localplay', array('action' => 'show_playlist'), T_('Localplay'), 'home_localplay_show_playlist'); ?></li>
            <?php } ?>
            <li id="sb_browse_bb_Playlist"><?php echo UI::create_link('content', 'playlist', array('action' => 'show_import_playlist'), T_('Import'), 'home_playlist_import_playlist'); ?></li>
        </ul>
    </li>
    <li>
        <h4 class="header"><?php echo T_('Random'); ?><span class="sprite sprite-icon_all <?php echo isset($_COOKIE['sb_random']) ? $_COOKIE['sb_random'] : 'expanded'; ?>" id="random" alt="<?php echo T_('Expand/Collapse'); ?>" title="<?php echo T_('Expand/Collapse'); ?>"></span></h4>
        <ul class="sb3" id="sb_home_random">
            <li id="sb_home_random_album"><?php echo Ajax::text('?page=random&action=song', T_('Song'),'home_random_song'); ?></li>
            <li id="sb_home_random_album"><?php echo Ajax::text('?page=random&action=album', T_('Album'),'home_random_album'); ?></li>
            <li id="sb_home_random_artist"><?php echo Ajax::text('?page=random&action=artist', T_('Artist'),'home_random_artist'); ?></li>
            <li id="sb_home_random_playlist"><?php echo Ajax::text('?page=random&action=playlist', T_('Playlist'),'home_random_playlist'); ?></li>
            <li id="sb_home_random_advanced"><?php echo UI::create_link('content', 'random', array('action' => 'advanced', 'type' => 'song'), T_('Advanced'), 'home_random_advanced'); ?></li>
        </ul>
    </li>
    <li>
        <h4 class="header"><?php echo T_('Information'); ?><span class="sprite sprite-icon_all <?php echo isset($_COOKIE['sb_information']) ? $_COOKIE['sb_information'] : 'expanded'; ?>" id="information" alt="<?php echo T_('Expand/Collapse'); ?>" title="<?php echo T_('Expand/Collapse'); ?>"></span></h4>
        <ul class="sb3" id="sb_home_info">
            <li id="sb_home_info_Recent"><?php echo UI::create_link('content', 'stats', array('action' => 'recent'), T_('Recent'), 'home_stats_recent'); ?></li>
            <li id="sb_home_info_Newest"><?php echo UI::create_link('content', 'stats', array('action' => 'newest'), T_('Newest'), 'home_stats_newest'); ?></li>
            <li id="sb_home_info_Popular"><?php echo UI::create_link('content', 'stats', array('action' => 'popular'), T_('Popular'), 'home_stats_popular'); ?></li>
            <?php if (AmpConfig::get('ratings')) { ?>
            <li id="sb_home_info_Highest"><?php echo UI::create_link('content', 'stats', array('action' => 'highest'), T_('Top Rated'), 'home_stats_highest'); ?></li>
            <?php } ?>
            <?php if (AmpConfig::get('userflags')) { ?>
            <li id="sb_home_info_UserFlag"><?php echo UI::create_link('content', 'stats', array('action' => 'userflag'), T_('Favorites'), 'home_stats_userflag'); ?></li>
            <?php } ?>
            <?php if (AmpConfig::get('wanted')) { ?>
            <li id="sb_home_info_Wanted"><?php echo UI::create_link('content', 'stats', array('action' => 'wanted'), T_('Wanted List'), 'home_stats_wanted'); ?></li>
            <?php } ?>
            <?php if (AmpConfig::get('share')) { ?>
            <li id="sb_home_info_Share"><?php echo UI::create_link('content', 'stats', array('action' => 'share'), T_('Shared Objects'), 'home_stats_share'); ?></li>
            <?php } ?>
<<<<<<< HEAD
            <li id="sb_home_info_Statistics"><?php echo UI::create_link('content', 'stats', array('action' => 'show'), T_('Statistics'), 'home_stats_show'); ?></li>
=======
            <?php if (AmpConfig::get('allow_upload')) { ?>
            <li id="sb_browse_bb_Upload"><a href="<?php echo $web_path; ?>/stats.php?action=upload"><?php echo T_('Uploads'); ?></a></li>
            <?php } ?>
            <li id="sb_home_info_Statistics"><a href="<?php echo $web_path; ?>/stats.php?action=show"><?php echo T_('Statistics'); ?></a></li>
>>>>>>> e15cce9b
        </ul>
    </li>
    <li>
        <h4 class="header"><?php echo T_('Search'); ?><span class="sprite sprite-icon_all <?php echo isset($_COOKIE['sb_search']) ? $_COOKIE['sb_search'] : 'expanded'; ?>" id="search" alt="<?php echo T_('Expand/Collapse'); ?>" title="<?php echo T_('Expand/Collapse'); ?>"></span></h4>
        <ul class="sb3" id="sb_home_search">
          <li id="sb_home_search_song"><?php echo UI::create_link('content', 'search', array('action' => 'search', 'type' => 'song'), T_('Songs'), 'home_search_song'); ?></li>
          <li id="sb_home_search_album"><?php echo UI::create_link('content', 'search', array('action' => 'search', 'type' => 'album'), T_('Albums'), 'home_search_album'); ?></li>
          <li id="sb_home_search_artist"><?php echo UI::create_link('content', 'search', array('action' => 'search', 'type' => 'artist'), T_('Artists'), 'home_search_artist'); ?></li>
          <li id="sb_home_search_playlist"><?php echo UI::create_link('content', 'search', array('action' => 'search', 'type' => 'playlist'), T_('Playlists'), 'home_search_playlist'); ?></li>
          <li id="sb_home_search_video"><?php echo UI::create_link('content', 'search', array('action' => 'search', 'type' => 'video'), T_('Videos'), 'home_search_video'); ?></li>
        </ul>
    </li>
</ul><|MERGE_RESOLUTION|>--- conflicted
+++ resolved
@@ -39,16 +39,11 @@
             <?php if (AmpConfig::get('broadcast')) { ?>
             <li id="sb_browse_bb_Broadcast"><?php echo UI::create_link('content', 'browse', array('action' => 'broadcast'), T_('Broadcasts'), 'home_browse_broadcast'); ?></li>
             <?php } ?>
-<<<<<<< HEAD
             <li id="sb_browse_bb_RadioStation"><?php echo UI::create_link('content', 'browse', array('action' => 'live_stream'), T_('Radio Stations'), 'home_browse_live_stream'); ?></li>
             <li id="sb_browse_bb_Video"><?php echo UI::create_link('content', 'browse', array('action' => 'video'), T_('Videos'), 'home_browse_video'); ?></li>
-=======
-            <li id="sb_browse_bb_RadioStation"><a href="<?php echo $web_path; ?>/browse.php?action=live_stream"><?php echo T_('Radio Stations'); ?></a></li>
-            <li id="sb_browse_bb_Video"><a href="<?php echo $web_path; ?>/browse.php?action=video"><?php echo T_('Videos'); ?></a></li>
             <?php if (AmpConfig::get('allow_upload')) { ?>
             <li id="sb_browse_bb_Upload"><a href="<?php echo $web_path; ?>/upload.php"><?php echo T_('Upload'); ?></a></li>
             <?php } ?>
->>>>>>> e15cce9b
         </ul>
     </li>
     <?php Ajax::start_container('browse_filters'); ?>
@@ -100,14 +95,10 @@
             <?php if (AmpConfig::get('share')) { ?>
             <li id="sb_home_info_Share"><?php echo UI::create_link('content', 'stats', array('action' => 'share'), T_('Shared Objects'), 'home_stats_share'); ?></li>
             <?php } ?>
-<<<<<<< HEAD
-            <li id="sb_home_info_Statistics"><?php echo UI::create_link('content', 'stats', array('action' => 'show'), T_('Statistics'), 'home_stats_show'); ?></li>
-=======
             <?php if (AmpConfig::get('allow_upload')) { ?>
             <li id="sb_browse_bb_Upload"><a href="<?php echo $web_path; ?>/stats.php?action=upload"><?php echo T_('Uploads'); ?></a></li>
             <?php } ?>
-            <li id="sb_home_info_Statistics"><a href="<?php echo $web_path; ?>/stats.php?action=show"><?php echo T_('Statistics'); ?></a></li>
->>>>>>> e15cce9b
+             <li id="sb_home_info_Statistics"><?php echo UI::create_link('content', 'stats', array('action' => 'show'), T_('Statistics'), 'home_stats_show'); ?></li>
         </ul>
     </li>
     <li>
