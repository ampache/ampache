--- conflicted
+++ resolved
@@ -228,14 +228,6 @@
                     if (!AmpConfig::get('hide_ampache_messages', false)) {
                         AutoUpdate::show_ampache_message();
                     }
-<<<<<<< HEAD
-                    if (
-                        AmpConfig::get('autoupdate') &&
-                        AutoUpdate::is_update_available()
-                    ) {
-                        AutoUpdate::show_new_version();
-                        echo '<br>';
-=======
                     if (AmpConfig::get('autoupdate')) {
                         $current_version = AutoUpdate::get_current_version();
                         $latest_version  = AutoUpdate::get_latest_version();
@@ -249,7 +241,6 @@
                             AutoUpdate::show_new_version();
                             echo '<br />';
                         }
->>>>>>> a10787ef
                     }
                     if (Plugin::is_update_available()) {
                         Plugin::show_update_available();
