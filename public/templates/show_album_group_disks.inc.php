<?php

declare(strict_types=0);

/**
 * vim:set softtabstop=4 shiftwidth=4 expandtab:
 *
 * LICENSE: GNU Affero General Public License, version 3 (AGPL-3.0-or-later)
 * Copyright Ampache.org, 2001-2023
 *
 * This program is free software: you can redistribute it and/or modify
 * it under the terms of the GNU Affero General Public License as published by
 * the Free Software Foundation, either version 3 of the License, or
 * (at your option) any later version.
 *
 * This program is distributed in the hope that it will be useful,
 * but WITHOUT ANY WARRANTY; without even the implied warranty of
 * MERCHANTABILITY or FITNESS FOR A PARTICULAR PURPOSE.  See the
 * GNU Affero General Public License for more details.
 *
 * You should have received a copy of the GNU Affero General Public License
 * along with this program.  If not, see <https://www.gnu.org/licenses/>.
 *
 */

use Ampache\Config\AmpConfig;
use Ampache\Module\Api\Ajax;
use Ampache\Module\Authorization\Access;
use Ampache\Module\Authorization\AccessFunctionEnum;
use Ampache\Module\Authorization\AccessLevelEnum;
use Ampache\Module\Authorization\AccessTypeEnum;
use Ampache\Module\Playback\Stream_Playlist;
use Ampache\Module\System\Core;
use Ampache\Module\Util\Rss\Type\RssFeedTypeEnum;
use Ampache\Module\Util\Ui;
use Ampache\Module\Util\Upload;
use Ampache\Module\Util\ZipHandlerInterface;
use Ampache\Repository\Model\Album;
use Ampache\Repository\Model\Art;
use Ampache\Repository\Model\Browse;
use Ampache\Repository\Model\Catalog;
use Ampache\Repository\Model\Rating;
use Ampache\Repository\Model\Share;
use Ampache\Repository\Model\User;
use Ampache\Repository\Model\Userflag;

/** @var Album $album */
/** @var bool $isAlbumEditable */

$web_path = (string)AmpConfig::get('web_path', '');
// Title for this album
$f_album_name = (string)$album->get_artist_fullname();
$f_name       = (string)$album->get_fullname(false, true);
$title        = ($album->album_artist > 0)
    ? scrub_out($f_name) . '&nbsp;-&nbsp;' . ((string)$album->get_f_artist_link())
    : scrub_out($f_name);

$current_user         = Core::get_global('user');
$access50             = Access::check(AccessTypeEnum::INTERFACE, AccessLevelEnum::CONTENT_MANAGER);
$access25             = ($access50 || Access::check(AccessTypeEnum::INTERFACE, AccessLevelEnum::USER));
$show_playlist_add    = $access25;
$show_direct_play_cfg = AmpConfig::get('directplay');
$directplay_limit     = AmpConfig::get('direct_play_limit');
$hide_array           = (AmpConfig::get('hide_single_artist') && $album->get_artist_count() == 1)
    ? array('cel_artist', 'cel_album', 'cel_year', 'cel_drag')
    : array('cel_album', 'cel_year', 'cel_drag');

$show_direct_play = $show_direct_play_cfg;
if ($directplay_limit > 0) {
    $show_playlist_add = ($album->song_count <= $directplay_limit);
    if ($show_direct_play) {
        $show_direct_play = $show_playlist_add;
    }
}
global $dic; // @todo remove after refactoring
$zipHandler = $dic->get(ZipHandlerInterface::class);
$batch_dl   = Access::check_function(AccessFunctionEnum::FUNCTION_BATCH_DOWNLOAD);
$zip_album  = $batch_dl && $zipHandler->isZipable('album');
$zip_albumD = $batch_dl && $zipHandler->isZipable('album_disk');
$can_shout  = AmpConfig::get('sociable');
$can_share  = AmpConfig::get('share');

Ui::show_box_top($title, 'info-box'); ?>
<div class="item_right_info">
    <div class="external_links">
        <a href="http://www.google.com/search?q=%22<?php echo rawurlencode($f_album_name); ?>%22+%22<?php echo rawurlencode($f_name); ?>%22" target="_blank"><?php echo Ui::get_icon('google', T_('Search on Google ...')); ?></a>
        <a href="https://www.duckduckgo.com/?q=%22<?php echo rawurlencode($f_name); ?>%22" target="_blank"><?php echo Ui::get_icon('duckduckgo', T_('Search on DuckDuckGo ...')); ?></a>
        <a href="http://en.wikipedia.org/wiki/Special:Search?search=%22<?php echo rawurlencode($f_name); ?>%22&go=Go" target="_blank"><?php echo Ui::get_icon('wikipedia', T_('Search on Wikipedia ...')); ?></a>
        <a href="http://www.last.fm/search?q=%22<?php echo rawurlencode($f_album_name); ?>%22+%22<?php echo rawurlencode($f_name); ?>%22&type=album" target="_blank"><?php echo Ui::get_icon('lastfm', T_('Search on Last.fm ...')); ?></a>
        <?php if ($album->mbid) { ?>
            <a href="https://musicbrainz.org/release/<?php echo $album->mbid; ?>" target="_blank"><?php echo Ui::get_icon('musicbrainz', T_('Search on Musicbrainz ...')); ?></a>
        <?php } else { ?>
            <a href="https://musicbrainz.org/search?query=%22<?php echo rawurlencode($f_name); ?>%22&type=release" target="_blank"><?php echo Ui::get_icon('musicbrainz', T_('Search on Musicbrainz ...')); ?></a>
        <?php } ?>
    </div>
    <?php
    if ($album->name != T_('Unknown (Orphaned)')) {
        $name  = '[' . $f_album_name . '] ' . scrub_out($f_name);
        $thumb = Ui::is_grid_view('album') ? 32 : 11;
        Art::display('album', $album->id, $name, $thumb);
    } ?>
</div>
<?php if (User::is_registered()) {
    if (AmpConfig::get('ratings')) { ?>
        <span id="rating_<?php echo $album->id; ?>_album">
        <?php echo Rating::show($album->id, 'album'); ?>
    </span>
        <span id="userflag_<?php echo $album->id; ?>_album">
        <?php echo Userflag::show($album->id, 'album'); ?>
    </span>
    <?php } ?>
<?php
} ?>
<?php if (AmpConfig::get('show_played_times')) { ?>
    <br />
    <div style="display:inline;">
        <?php echo T_('Played') . ' ' .
        /* HINT: Number of times an object has been played */
        sprintf(nT_('%d time', '%d times', $album->total_count), $album->total_count); ?>
    </div>
<?php } ?>
<?php
$owner_id = $album->get_user_owner();
if (AmpConfig::get('sociable') && $owner_id > 0) {
    $owner = new User($owner_id); ?>
    <div class="item_uploaded_by">
        <?php echo T_('Uploaded by'); ?> <?php echo $owner->get_f_link(); ?>
    </div>
    <?php
} ?>
<div id="information_actions">
    <h3><?php echo T_('Actions'); ?>:</h3>
    <ul>
<?php if ($show_direct_play) {
    $play     = T_('Play');
    $playnext = T_('Play next');
    $playlast = T_('Play last'); ?>
        <li>
            <?php echo Ajax::button_with_text('?page=stream&action=directplay&object_type=album&object_id=' . $album->id, 'play_circle', $play, 'directplay_full_' . $album->id); ?>
        </li>
    <?php if (Stream_Playlist::check_autoplay_next()) { ?>
            <li>
                <?php echo Ajax::button_with_text('?page=stream&action=directplay&object_type=album&object_id=' . $album->id . '&playnext=true', 'menu_open', $playnext, 'nextplay_album_' . $album->id); ?>
            </li>
    <?php }
    if (Stream_Playlist::check_autoplay_append()) { ?>
            <li>
                <?php echo Ajax::button_with_text('?page=stream&action=directplay&object_type=album&object_id=' . $album->id . '&append=true', 'low_priority', $playlast, 'addplay_album_' . $album->id); ?>
            </li>
    <?php }
    }
if ($show_playlist_add) {
    $addtotemp  = T_('Add to Temporary Playlist');
    $randtotemp = T_('Random to Temporary Playlist');
    $addtoexist = "&nbsp;" . T_('Add to playlist'); ?>
        <li>
            <?php echo Ajax::button_with_text('?action=basket&type=album&id=' . $album->id, 'add_circle', $addtotemp, 'play_full_' . $album->id); ?>
        </li>
        <li>
            <?php echo Ajax::button_with_text('?action=basket&type=album_random&id=' . $album->id, 'shuffle', $randtotemp, 'play_random_' . $album->id); ?>
        </li>
        <li>
            <a id="<?php echo 'add_playlist_' . $album->id; ?>" onclick="showPlaylistDialog(event, 'album', '<?php echo $album->id; ?>')">
                <?php echo Ui::get_material_symbol('playlist_add', $addtoexist);
    echo $addtoexist; ?>
            </a>
        </li>
<?php
}
if (AmpConfig::get('use_rss')) { ?>
        <li>
            <?php echo Ui::getRssLink(
                RssFeedTypeEnum::LIBRARY_ITEM,
                $current_user,
                T_('RSS Feed'),
                array('object_type' => 'album', 'object_id' => (string)$album->id)
            ); ?>
        </li>
<?php }
if (!AmpConfig::get('use_auth') || $access25) {
    if (AmpConfig::get('sociable')) {
        $postshout = "&nbsp;" . T_('Post Shout'); ?>
            <li>
                <a href="<?php echo $web_path; ?>/shout.php?action=show_add_shout&type=album&id=<?php echo $album->id; ?>">
                    <?php echo Ui::get_material_symbol('comment', $postshout);
        echo $postshout; ?>
                </a>
            </li>
    <?php
    }
}
if ($access25) {
    if (AmpConfig::get('share')) { ?>
            <li>
                <?php echo Share::display_ui('album', $album->id); ?>
            </li>
    <?php }
    }
if (($owner_id > 0 && !empty($current_user) && $owner_id == (int) $current_user->id) || $access50) {
    if (AmpConfig::get('statistical_graphs') && is_dir(__DIR__ . '/../../vendor/szymach/c-pchart/src/Chart/')) { ?>
            <li>
                <a href="<?php echo $web_path; ?>/stats.php?action=graph&object_type=album&object_id=<?php echo $album->id; ?>">
                    <?php echo Ui::get_material_symbol('bar_chart', T_('Graphs'));
        echo T_('Graphs'); ?>
                </a>
            </li>
    <?php } ?>
        <li>
            <a href="javascript:NavigateTo('<?php echo $web_path; ?>/albums.php?action=update_from_tags&album_id=<?php echo $album->id; ?>');" onclick="return confirm('<?php echo T_('Do you really want to update from tags?'); ?>');">
<<<<<<< HEAD
                <?php echo Ui::get_material_symbol('sync_alt', T_('Update from tags')); ?>
                <?php echo T_('Update from tags'); ?>
=======
                <?php echo Ui::get_icon('file_refresh', T_('Update from tags'));
    echo "&nbsp;" . T_('Update from tags'); ?>
>>>>>>> 576f5e08
            </a>
        </li>
<?php
}
if ($isAlbumEditable) {
    $t_upload = "&nbsp;" . T_('Upload');
    if (Upload::can_upload($current_user) && $album->album_artist > 0) { ?>
                <li>
                    <a href="<?php echo $web_path; ?>/upload.php?artist=<?php echo $album->album_artist; ?>&album=<?php echo $album->id; ?>">
                        <?php echo Ui::get_material_symbol('upload', $t_upload);
        echo $t_upload; ?>
                    </a>
                </li>
    <?php } ?>
            <li>
                <a id="<?php echo 'edit_album_' . $album->id; ?>" onclick="showEditDialog('album_row', '<?php echo $album->id; ?>', '<?php echo 'edit_album_' . $album->id; ?>', '<?php echo addslashes(T_('Album Edit')); ?>', '')">
                    <?php echo Ui::get_material_symbol('edit', T_('Edit'));
    echo "&nbsp;" . T_('Edit Album'); ?>
                </a>
            </li>
<?php
}
if ($zip_album) {
    $download = "&nbsp;" . T_('Download'); ?>
            <li>
                <a class="nohtml" href="<?php echo $web_path; ?>/batch.php?action=album&id=<?php echo $album->id; ?>">
                    <?php echo Ui::get_material_symbol('folder_zip', $download);
    echo $download; ?>
                </a>
            </li>
            <?php
}
if (Catalog::can_remove($album)) {
    $delete = T_('Delete'); ?>
            <li>
                <a id="<?php echo 'delete_album_' . $album->id; ?>" href="<?php echo $web_path; ?>/albums.php?action=delete&album_id=<?php echo $album->id; ?>">
                    <?php echo Ui::get_material_symbol('close', $delete);
    echo $delete; ?>
                </a>
            </li>
<?php
} ?>
    </ul>
</div>
<?php Ui::show_box_bottom(); ?>
<div id="additional_information">
    &nbsp;
</div>
<?php
define('TABLE_RENDERED', 1);
foreach ($album->getDisks() as $album_disk) {
    $sub_title  = (!empty($album_disk->disksubtitle))
        ? scrub_out($f_name) . "<span class=\"discnb disc" . $album_disk->disk . "\">, " . T_('Disk') . " " . $album_disk->disk . ": " . scrub_out($album_disk->disksubtitle) . "</span>"
        : scrub_out($f_name) . "<span class=\"discnb disc" . $album_disk->disk . "\">, " . T_('Disk') . " " . $album_disk->disk . "</span>";
    if ($directplay_limit > 0) {
        $show_playlist_add = ($album_disk->song_count <= $directplay_limit);
        if ($show_direct_play) {
            $show_direct_play = $show_playlist_add;
        }
    } ?>
    <div class="album_group_disks_title"><span><?php echo $sub_title; ?></span></div>
    <div class="album_group_disks_actions">
        <?php
        if ($show_direct_play) {
            echo Ajax::button('?page=stream&action=directplay&object_type=album_disk&object_id=' . $album_disk->id, 'play_circle', T_('Play'), 'directplay_full_' . $album_disk->id);
            if (Stream_Playlist::check_autoplay_next()) {
                echo Ajax::button('?page=stream&action=directplay&object_type=album_disk&object_id=' . $album_disk->id . '&playnext=true', 'menu_open', T_('Play next'), 'nextplay_album_disk_' . $album_disk->id);
            }
            if (Stream_Playlist::check_autoplay_append()) {
                echo Ajax::button('?page=stream&action=directplay&object_type=album_disk&object_id=' . $album_disk->id . '&append=true', 'low_priority', T_('Play last'), 'addplay_album_disk_' . $album_disk->id);
            }
        }
    if ($show_playlist_add) {
        echo Ajax::button('?action=basket&type=album_disk&id=' . $album_disk->id, 'new_window', T_('Add to Temporary Playlist'), 'play_full_' . $album_disk->id);
        echo Ajax::button('?action=basket&type=album_disk_random&id=' . $album_disk->id, 'shuffle', T_('Random to Temporary Playlist'), 'play_random_' . $album_disk->id);
    }
    if ($access25) {
        if ($can_shout) { ?>
                <a href="<?php echo $web_path; ?>/shout.php?action=show_add_shout&type=album_disk&id=<?php echo $album_disk->id; ?>"><?php echo Ui::get_material_symbol('comment', T_('Post Shout')); ?></a>
            <?php }
        if ($can_share) {
            echo Share::display_ui('album_disk', $album_disk->id, false);
        }
    }
    if ($zip_albumD) { ?>
            <a class="nohtml" href="<?php echo $web_path; ?>/batch.php?action=album_disk&id=<?php echo $album_disk->id; ?>"><?php echo Ui::get_material_symbol('folder_zip', T_('Download')); ?></a>
        <?php } ?>
    </div>
    <div id='reordered_list_<?php echo $album_disk->id; ?>'>
        <?php
        $browse = new Browse();
    $browse->set_show_header(false);
    $browse->set_type('song');
    $browse->set_simple_browse(true);
    $browse->set_filter('album_disk', $album_disk->id);
    $browse->set_sort('track', 'ASC');
    $browse->get_objects();
    $browse->show_objects(array(), array('hide' => $hide_array));
    $browse->store(); ?>
    </div><br />
    <?php
} ?><|MERGE_RESOLUTION|>--- conflicted
+++ resolved
@@ -207,13 +207,8 @@
     <?php } ?>
         <li>
             <a href="javascript:NavigateTo('<?php echo $web_path; ?>/albums.php?action=update_from_tags&album_id=<?php echo $album->id; ?>');" onclick="return confirm('<?php echo T_('Do you really want to update from tags?'); ?>');">
-<<<<<<< HEAD
-                <?php echo Ui::get_material_symbol('sync_alt', T_('Update from tags')); ?>
-                <?php echo T_('Update from tags'); ?>
-=======
-                <?php echo Ui::get_icon('file_refresh', T_('Update from tags'));
+                <?php echo Ui::get_material_symbol('sync_alt', T_('Update from tags'));
     echo "&nbsp;" . T_('Update from tags'); ?>
->>>>>>> 576f5e08
             </a>
         </li>
 <?php
