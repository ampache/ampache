<?php
/* vim:set softtabstop=4 shiftwidth=4 expandtab: */
/**
 *
 * LICENSE: GNU Affero General Public License, version 3 (AGPL-3.0-or-later)
 * Copyright 2001 - 2020 Ampache.org
 *
 * This program is free software: you can redistribute it and/or modify
 * it under the terms of the GNU Affero General Public License as published by
 * the Free Software Foundation, either version 3 of the License, or
 * (at your option) any later version.
 *
 * This program is distributed in the hope that it will be useful,
 * but WITHOUT ANY WARRANTY; without even the implied warranty of
 * MERCHANTABILITY or FITNESS FOR A PARTICULAR PURPOSE.  See the
 * GNU Affero General Public License for more details.
 *
 * You should have received a copy of the GNU Affero General Public License
 * along with this program.  If not, see <https://www.gnu.org/licenses/>.
 *
 */

use Ampache\Config\AmpConfig;
use Ampache\Repository\Model\Browse;
use Ampache\Repository\Model\Playlist;
use Ampache\Repository\Model\User;
use Ampache\Module\Authorization\Access;
use Ampache\Module\Api\Ajax;
use Ampache\Module\System\Core;
use Ampache\Module\Util\Ui;

<<<<<<< HEAD
/** @var Browse $browse */
/** @var int[] $object_ids */

$is_table = $browse->is_grid_view();
=======
$is_table     = $browse->is_grid_view();
$show_ratings = User::is_registered() && (AmpConfig::get('ratings') || AmpConfig::get('userflags'));
>>>>>>> fae99b58
//mashup and grid view need different css
$cel_cover = ($is_table) ? "cel_cover" : 'grid_cover';?>
<?php if ($browse->is_show_header()) {
    require Ui::find_template('list_header.inc.php');
} ?>
<table class="tabledata striped-rows <?php echo $browse->get_css_class() ?>" data-objecttype="playlist">
    <thead>
        <tr class="th-top">
            <th class="cel_play essential"></th>
            <?php if (AmpConfig::get('playlist_art')) { ?>
            <th class="<?php echo $cel_cover; ?> optional"><?php echo T_('Art') ?></th>
            <?php } ?>
            <th class="cel_playlist essential persist"><?php echo Ajax::text('?page=browse&action=set_sort&browse_id=' . $browse->id . '&type=playlist&sort=name', T_('Playlist Name'), 'playlist_sort_name'); ?></th>
            <th class="cel_add essential"></th>
            <th class="cel_last_update optional"><?php echo Ajax::text('?page=browse&action=set_sort&browse_id=' . $browse->id . '&type=playlist&sort=last_update', T_('Last Update'), 'playlist_sort_last_update'); ?></th>
            <th class="cel_type optional"><?php echo T_('Type'); ?></th>
            <th class="cel_medias optional"><?php /* HINT: Number of items in a playlist */ echo T_('# Items'); ?></th>
            <th class="cel_owner optional"><?php echo Ajax::text('?page=browse&action=set_sort&browse_id=' . $browse->id . '&type=playlist&sort=user', T_('Owner'), 'playlist_sort_owner'); ?></th>
            <?php if ($show_ratings) { ?>
            <th class="cel_ratings optional"><?php echo T_('Rating'); ?></th>
            <?php
            } ?>
            <th class="cel_action essential"><?php echo T_('Actions'); ?></th>
        </tr>
    </thead>
    <tbody>
        <?php
        foreach ($object_ids as $playlist_id) {
            $libitem = new Playlist($playlist_id);
            $libitem->format();

            // Don't show empty playlist if not admin or the owner
            if (Access::check('interface', 100) || $libitem->get_user_owner() == Core::get_global('user')->id || $libitem->get_media_count() > 0) { ?>
        <tr id="playlist_row_<?php echo $libitem->id; ?>">
            <?php require Ui::find_template('show_playlist_row.inc.php'); ?>
        </tr>
        <?php
            }
        } // end foreach ($playlists as $playlist)?>
        <?php if (!count($object_ids)) { ?>
        <tr>
            <td colspan="7"><span class="nodata"><?php echo T_('No playlist found'); ?></span></td>
        </tr>
        <?php
        } ?>
    </tbody>
    <tfoot>
        <tr class="th-bottom">
            <th class="cel_play essential"></th>
            <?php if (AmpConfig::get('playlist_art')) { ?>
            <th class="<?php echo $cel_cover; ?>"><?php echo T_('Art') ?></th>
            <?php
            } ?>
            <th class="cel_playlist essential persist"><?php echo Ajax::text('?page=browse&action=set_sort&browse_id=' . $browse->id . '&type=playlist&sort=name', T_('Playlist Name'), 'playlist_sort_name'); ?></th>
            <th class="cel_add essential"></th>
            <th class="cel_last_update"><?php echo Ajax::text('?page=browse&action=set_sort&browse_id=' . $browse->id . '&type=playlist&sort=last_update', T_('Last Update'), 'playlist_sort_last_update_bottom'); ?></th>
            <th class="cel_type optional"><?php echo T_('Type'); ?></th>
            <th class="cel_medias optional"><?php /* HINT: Number of items in a playlist */ echo T_('# Items'); ?></th>
            <th class="cel_owner optional"><?php echo Ajax::text('?page=browse&action=set_sort&browse_id=' . $browse->id . '&type=playlist&sort=user', T_('Owner'), 'playlist_sort_owner_bottom'); ?></th>
            <?php if ($show_ratings) { ?>
            <th class="cel_ratings optional"><?php echo T_('Rating'); ?></th>
            <?php
            } ?>
            <th class="cel_action essential"><?php echo T_('Actions'); ?></th>
        </tr>
    </tfoot>
</table>
<?php if ($browse->is_show_header()) {
                require Ui::find_template('list_header.inc.php');
            } ?><|MERGE_RESOLUTION|>--- conflicted
+++ resolved
@@ -29,15 +29,11 @@
 use Ampache\Module\System\Core;
 use Ampache\Module\Util\Ui;
 
-<<<<<<< HEAD
 /** @var Browse $browse */
 /** @var int[] $object_ids */
 
-$is_table = $browse->is_grid_view();
-=======
 $is_table     = $browse->is_grid_view();
 $show_ratings = User::is_registered() && (AmpConfig::get('ratings') || AmpConfig::get('userflags'));
->>>>>>> fae99b58
 //mashup and grid view need different css
 $cel_cover = ($is_table) ? "cel_cover" : 'grid_cover';?>
 <?php if ($browse->is_show_header()) {
