<?php

declare(strict_types=0);

/**
 * vim:set softtabstop=4 shiftwidth=4 expandtab:
 *
 * LICENSE: GNU Affero General Public License, version 3 (AGPL-3.0-or-later)
 * Copyright Ampache.org, 2001-2023
 *
 * This program is free software: you can redistribute it and/or modify
 * it under the terms of the GNU Affero General Public License as published by
 * the Free Software Foundation, either version 3 of the License, or
 * (at your option) any later version.
 *
 * This program is distributed in the hope that it will be useful,
 * but WITHOUT ANY WARRANTY; without even the implied warranty of
 * MERCHANTABILITY or FITNESS FOR A PARTICULAR PURPOSE.  See the
 * GNU Affero General Public License for more details.
 *
 * You should have received a copy of the GNU Affero General Public License
 * along with this program.  If not, see <https://www.gnu.org/licenses/>.
 *
 */

use Ampache\Config\AmpConfig;
use Ampache\Module\Authorization\AccessLevelEnum;
use Ampache\Module\Authorization\AccessTypeEnum;
use Ampache\Repository\Model\Art;
use Ampache\Repository\Model\Catalog;
use Ampache\Module\Authorization\Access;
use Ampache\Module\Api\Ajax;
use Ampache\Repository\Model\Browse;
use Ampache\Repository\Model\Label;
use Ampache\Module\Util\Ui;

/** @var Label $label */
/** @var array $object_ids */
/** @var string $object_type */
/** @var bool $isLabelEditable */

$browse = new Browse();
$browse->set_type($object_type);
$browse->set_use_filters(false);
// these are usually set so not sure why missing
$limit_threshold = AmpConfig::get('stats_threshold', 7);
$argument        = false;
if (array_key_exists('argument', $_REQUEST)) {
    $argument = (string)scrub_in((string)$_REQUEST['argument']);
}
$f_name = (string)$label->get_fullname();
$web_path = AmpConfig::get('web_path');
Ui::show_box_top($f_name, 'info-box');
if ($label->website) {
    echo "<a href=\"" . scrub_out($label->website) . "\">" . scrub_out($label->website) . "</a><br />";
} ?>
<div class="item_right_info">
    <div class="external_links">
        <a href="https://www.google.com/search?q=%22<?php echo rawurlencode($f_name); ?>%22" target="_blank"><?php echo Ui::get_icon('google', T_('Search on Google ...')); ?></a>
        <a href="https://www.duckduckgo.com/?q=%22<?php echo rawurlencode($f_name); ?>%22" target="_blank"><?php echo Ui::get_icon('duckduckgo', T_('Search on DuckDuckGo ...')); ?></a>
        <a href="https://en.wikipedia.org/wiki/Special:Search?search=%22<?php echo rawurlencode($f_name); ?>%22&go=Go" target="_blank"><?php echo Ui::get_icon('wikipedia', T_('Search on Wikipedia ...')); ?></a>
        <a href="https://www.last.fm/search?q=%22<?php echo rawurlencode($f_name); ?>%22&type=label" target="_blank"><?php echo Ui::get_icon('lastfm', T_('Search on Last.fm ...')); ?></a>
    </div>
    <div id="artist_biography">
        <div class="item_info">
            <?php Art::display('label', $label->id, $f_name, 2); ?>
            <div class="item_properties">
                <?php echo scrub_out($label->address); ?>
            </div>
        </div>
        <div id="item_summary">
            <?php echo nl2br(scrub_out($label->summary)); ?>
        </div>
    </div>
</div>

<div id="information_actions">
    <h3><?php echo T_('Actions'); ?>:</h3>
    <ul>
        <?php if (!AmpConfig::get('use_auth') || Access::check(AccessTypeEnum::INTERFACE, AccessLevelEnum::USER)) { ?>
            <?php if (AmpConfig::get('sociable')) { ?>
            <li>
<<<<<<< HEAD
                <a href="<?php echo AmpConfig::get('web_path'); ?>/shout.php?action=show_add_shout&type=label&id=<?php echo $label->id; ?>">
                    <?php echo Ui::get_material_symbol('comment', T_('Post Shout')); ?>
=======
                <a href="<?php echo $web_path; ?>/shout.php?action=show_add_shout&type=label&id=<?php echo $label->id; ?>">
                    <?php echo Ui::get_icon('comment', T_('Post Shout')); ?>
>>>>>>> 4f73f401
                    <?php echo T_('Post Shout'); ?>
                </a>
            </li>
            <?php } ?>
        <?php } ?>
        <?php if ($label->email) { ?>
        <li>
            <a href="mailto:<?php echo scrub_out($label->email); ?>">
                <?php echo Ui::get_material_symbol('mail', T_('Send E-mail')); ?>
                <?php echo T_('Send E-mail'); ?>
            </a>
        </li>
        <?php } ?>
        <?php if ($isLabelEditable) { ?>
        <li>
            <a id="<?php echo 'edit_label_' . $label->id; ?>" onclick="showEditDialog('label_row', '<?php echo $label->id; ?>', '<?php echo 'edit_label_' . $label->id; ?>', '<?php echo addslashes(T_('Label Edit')); ?>', '')">
                <?php echo Ui::get_material_symbol('edit', T_('Edit')); ?>
                <?php echo T_('Edit Label'); ?>
            </a>
        </li>
        <?php } ?>
        <?php if (Catalog::can_remove($label)) { ?>
        <li>
<<<<<<< HEAD
            <a id="<?php echo 'delete_label_' . $label->id; ?>" href="<?php echo AmpConfig::get('web_path'); ?>/labels.php?action=delete&label_id=<?php echo $label->id; ?>">
                <?php echo Ui::get_material_symbol('close', T_('Delete')); ?>
=======
            <a id="<?php echo 'delete_label_' . $label->id; ?>" href="<?php echo $web_path; ?>/labels.php?action=delete&label_id=<?php echo $label->id; ?>">
                <?php echo Ui::get_icon('delete', T_('Delete')); ?>
>>>>>>> 4f73f401
                <?php echo T_('Delete'); ?>
            </a>
        </li>
        <?php } ?>
    </ul>
</div>
<?php Ui::show_box_bottom(); ?>
<div class="tabs_wrapper">
    <div id="tabs_container">
        <ul id="tabs">
            <li class="tab_active"><a href="#artists"><?php echo T_('Artists'); ?></a></li>
            <li><a id="songs_link" href="#songs"><?php echo T_('Songs'); ?></a></li>
        </ul>
    </div>
    <div id="tabs_content">
        <div id="artists" class="tab_content" style="display: block;">
<?php $browse->show_objects($object_ids, true);
$browse->set_use_alpha(false, false);
$browse->store(); ?>
        </div>
<?php echo Ajax::observe('songs_link', 'click', Ajax::action('?page=index&action=songs&label=' . $label->id, 'songs')); ?>
        <div id="songs" class="tab_content">
        <?php Ui::show_box_top(T_('Songs'), 'info-box');
echo T_('Loading...');
Ui::show_box_bottom(); ?>
        </div>
    </div>
</div><|MERGE_RESOLUTION|>--- conflicted
+++ resolved
@@ -80,13 +80,8 @@
         <?php if (!AmpConfig::get('use_auth') || Access::check(AccessTypeEnum::INTERFACE, AccessLevelEnum::USER)) { ?>
             <?php if (AmpConfig::get('sociable')) { ?>
             <li>
-<<<<<<< HEAD
-                <a href="<?php echo AmpConfig::get('web_path'); ?>/shout.php?action=show_add_shout&type=label&id=<?php echo $label->id; ?>">
+                <a href="<?php echo $web_path; ?>/shout.php?action=show_add_shout&type=label&id=<?php echo $label->id; ?>">
                     <?php echo Ui::get_material_symbol('comment', T_('Post Shout')); ?>
-=======
-                <a href="<?php echo $web_path; ?>/shout.php?action=show_add_shout&type=label&id=<?php echo $label->id; ?>">
-                    <?php echo Ui::get_icon('comment', T_('Post Shout')); ?>
->>>>>>> 4f73f401
                     <?php echo T_('Post Shout'); ?>
                 </a>
             </li>
@@ -110,13 +105,8 @@
         <?php } ?>
         <?php if (Catalog::can_remove($label)) { ?>
         <li>
-<<<<<<< HEAD
-            <a id="<?php echo 'delete_label_' . $label->id; ?>" href="<?php echo AmpConfig::get('web_path'); ?>/labels.php?action=delete&label_id=<?php echo $label->id; ?>">
+            <a id="<?php echo 'delete_label_' . $label->id; ?>" href="<?php echo $web_path; ?>/labels.php?action=delete&label_id=<?php echo $label->id; ?>">
                 <?php echo Ui::get_material_symbol('close', T_('Delete')); ?>
-=======
-            <a id="<?php echo 'delete_label_' . $label->id; ?>" href="<?php echo $web_path; ?>/labels.php?action=delete&label_id=<?php echo $label->id; ?>">
-                <?php echo Ui::get_icon('delete', T_('Delete')); ?>
->>>>>>> 4f73f401
                 <?php echo T_('Delete'); ?>
             </a>
         </li>
