--- conflicted
+++ resolved
@@ -106,13 +106,8 @@
         </td>
     <?php } ?>
 <td class="cel_action">
-<<<<<<< HEAD
     <?php if (Access::check_function(AccessFunctionEnum::FUNCTION_DOWNLOAD) && !empty($libitem->file)) { ?>
-            <a class="nohtml" href="<?php echo AmpConfig::get('web_path'); ?>/stream.php?action=download&podcast_episode_id=<?php echo $libitem->id; ?>"><?php echo Ui::get_material_symbol('download', T_('Download')); ?></a>
-=======
-    <?php if (Access::check_function('download') && !empty($libitem->file)) { ?>
-            <a class="nohtml" href="<?php echo $web_path; ?>/stream.php?action=download&podcast_episode_id=<?php echo $libitem->id; ?>"><?php echo Ui::get_icon('download', T_('Download')); ?></a>
->>>>>>> 4f73f401
+            <a class="nohtml" href="<?php echo $web_path; ?>/stream.php?action=download&podcast_episode_id=<?php echo $libitem->id; ?>"><?php echo Ui::get_material_symbol('download', T_('Download')); ?></a>
         <?php } ?>
 <?php
 if (Access::check(AccessTypeEnum::INTERFACE, AccessLevelEnum::CONTENT_MANAGER)) { ?>
@@ -125,13 +120,8 @@
     <?php
 }
 if (Catalog::can_remove($libitem)) { ?>
-<<<<<<< HEAD
-    <a id="<?php echo 'delete_podcast_episode_' . $libitem->id; ?>" href="<?php echo AmpConfig::get('web_path'); ?>/podcast_episode.php?action=delete&podcast_episode_id=<?php echo $libitem->id; ?>">
+    <a id="<?php echo 'delete_podcast_episode_' . $libitem->id; ?>" href="<?php echo $web_path; ?>/podcast_episode.php?action=delete&podcast_episode_id=<?php echo $libitem->id; ?>">
         <?php echo Ui::get_material_symbol('close', T_('Delete')); ?>
-=======
-    <a id="<?php echo 'delete_podcast_episode_' . $libitem->id; ?>" href="<?php echo $web_path; ?>/podcast_episode.php?action=delete&podcast_episode_id=<?php echo $libitem->id; ?>">
-        <?php echo Ui::get_icon('delete', T_('Delete')); ?>
->>>>>>> 4f73f401
     </a>
     <?php } ?>
 </td>