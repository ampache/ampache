--- conflicted
+++ resolved
@@ -104,13 +104,8 @@
         </td>
     <?php } ?>
 <td class="cel_action">
-<<<<<<< HEAD
     <?php if (Access::check_function(AccessFunctionEnum::FUNCTION_DOWNLOAD) && !empty($libitem->file)) { ?>
-            <a class="nohtml" href="<?php echo AmpConfig::get('web_path'); ?>/stream.php?action=download&amp;podcast_episode_id=<?php echo $libitem->id; ?>"><?php echo Ui::get_icon('download', T_('Download')); ?></a>
-=======
-    <?php if (Access::check_function('download') && !empty($libitem->file)) { ?>
             <a class="nohtml" href="<?php echo AmpConfig::get('web_path'); ?>/stream.php?action=download&podcast_episode_id=<?php echo $libitem->id; ?>"><?php echo Ui::get_icon('download', T_('Download')); ?></a>
->>>>>>> 6929b204
         <?php } ?>
 <?php
 if (Access::check(AccessTypeEnum::INTERFACE, AccessLevelEnum::CONTENT_MANAGER)) { ?>
