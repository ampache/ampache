<?php

declare(strict_types=0);

/**
 * vim:set softtabstop=4 shiftwidth=4 expandtab:
 *
 * LICENSE: GNU Affero General Public License, version 3 (AGPL-3.0-or-later)
 * Copyright Ampache.org, 2001-2023
 *
 * This program is free software: you can redistribute it and/or modify
 * it under the terms of the GNU Affero General Public License as published by
 * the Free Software Foundation, either version 3 of the License, or
 * (at your option) any later version.
 *
 * This program is distributed in the hope that it will be useful,
 * but WITHOUT ANY WARRANTY; without even the implied warranty of
 * MERCHANTABILITY or FITNESS FOR A PARTICULAR PURPOSE.  See the
 * GNU Affero General Public License for more details.
 *
 * You should have received a copy of the GNU Affero General Public License
 * along with this program.  If not, see <https://www.gnu.org/licenses/>.
 *
 */

use Ampache\Repository\Model\library_item;
use Ampache\Repository\Model\Shoutbox;
use Ampache\Module\Util\Ui;
use Ampache\Repository\Model\User;

/** @var Shoutbox $libitem */
/** @var library_item $object */
/** @var User $client */
/** @var string $web_path */
?>
<tr id="flagged_<?php echo $libitem->getId(); ?>">
    <td class="cel_object"><?php echo $object->get_f_link(); ?></td>
    <td class="cel_username"><?php echo $client->get_f_link(); ?></td>
    <td class="cel_sticky"><?php echo $libitem->isSticky() ? T_('Yes') : T_('No'); ?></td>
    <td class="cel_comment"><?php echo scrub_out($libitem->getText()); ?></td>
    <td class="cel_date"><?php echo get_datetime($libitem->getDate()); ?></td>
    <td class="cel_action">
<<<<<<< HEAD
        <a href="<?php echo $web_path; ?>/admin/shout.php?action=show_edit&amp;shout_id=<?php echo $libitem->getId(); ?>">
            <?php echo Ui::get_material_symbol('edit', T_('Edit')); ?>
        </a>
        <a href="<?php echo $web_path; ?>/admin/shout.php?action=delete&amp;shout_id=<?php echo $libitem->getId(); ?>">
            <?php echo Ui::get_material_symbol('close', T_('Delete')); ?>
=======
        <a href="<?php echo $web_path; ?>/admin/shout.php?action=show_edit&shout_id=<?php echo $libitem->getId(); ?>">
            <?php echo Ui::get_icon('edit', T_('Edit')); ?>
        </a>
        <a href="<?php echo $web_path; ?>/admin/shout.php?action=delete&shout_id=<?php echo $libitem->getId(); ?>">
            <?php echo Ui::get_icon('delete', T_('Delete')); ?>
>>>>>>> 7d0cbac1
        </a>
    </td>
</tr><|MERGE_RESOLUTION|>--- conflicted
+++ resolved
@@ -40,19 +40,11 @@
     <td class="cel_comment"><?php echo scrub_out($libitem->getText()); ?></td>
     <td class="cel_date"><?php echo get_datetime($libitem->getDate()); ?></td>
     <td class="cel_action">
-<<<<<<< HEAD
-        <a href="<?php echo $web_path; ?>/admin/shout.php?action=show_edit&amp;shout_id=<?php echo $libitem->getId(); ?>">
+        <a href="<?php echo $web_path; ?>/admin/shout.php?action=show_edit&shout_id=<?php echo $libitem->getId(); ?>">
             <?php echo Ui::get_material_symbol('edit', T_('Edit')); ?>
         </a>
-        <a href="<?php echo $web_path; ?>/admin/shout.php?action=delete&amp;shout_id=<?php echo $libitem->getId(); ?>">
+        <a href="<?php echo $web_path; ?>/admin/shout.php?action=delete&shout_id=<?php echo $libitem->getId(); ?>">
             <?php echo Ui::get_material_symbol('close', T_('Delete')); ?>
-=======
-        <a href="<?php echo $web_path; ?>/admin/shout.php?action=show_edit&shout_id=<?php echo $libitem->getId(); ?>">
-            <?php echo Ui::get_icon('edit', T_('Edit')); ?>
-        </a>
-        <a href="<?php echo $web_path; ?>/admin/shout.php?action=delete&shout_id=<?php echo $libitem->getId(); ?>">
-            <?php echo Ui::get_icon('delete', T_('Delete')); ?>
->>>>>>> 7d0cbac1
         </a>
     </td>
 </tr>