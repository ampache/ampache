--- conflicted
+++ resolved
@@ -53,13 +53,8 @@
     <tbody>
     <?php
     foreach ($object_ids as $share_id) {
-<<<<<<< HEAD
         $libitem = $modelFactory->createShare((int) $share_id); ?>
-    <tr id="share_<?php echo $libitem->getId(); ?>" class="<?php echo Ui::flip_class(); ?>">
-=======
-        $libitem = new Share($share_id); ?>
-    <tr id="share_<?php echo $libitem->id; ?>">
->>>>>>> 0d50c259
+    <tr id="share_<?php echo $libitem->getId(); ?>">
         <?php require Ui::find_template('show_share_row.inc.php'); ?>
     </tr>
     <?php
