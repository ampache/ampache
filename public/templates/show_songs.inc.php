--- conflicted
+++ resolved
@@ -31,20 +31,15 @@
 use Ampache\Module\Authorization\GatekeeperFactoryInterface;
 use Ampache\Module\Util\Ui;
 
-<<<<<<< HEAD
 /** @var string $web_path */
 /** @var Browse $browse */
 /** @var int[] $object_ids */
 
-$web_path = AmpConfig::get('web_path');
-$thcount  = 8;
-$is_table = $browse->is_grid_view();
-=======
 $web_path     = AmpConfig::get('web_path');
+$thcount      = 8;
 $show_ratings = User::is_registered() && (AmpConfig::get('ratings') || AmpConfig::get('userflags'));
-$thcount      = 8;
 $is_table     = $browse->is_grid_view();
->>>>>>> fae99b58
+
 //mashup and grid view need different css
 $cel_song    = ($is_table) ? "cel_song" : 'grid_song';
 $cel_album   = ($is_table) ? "cel_album" : 'grid_album';
@@ -81,24 +76,6 @@
             <?php if ($show_ratings) {
         ++$thcount; ?>
             <th class="cel_ratings optional"><?php echo T_('Rating'); ?></th>
-                <?php if (AmpConfig::get('ratings')) {
-<<<<<<< HEAD
-        ++$thcount; ?>
-                    <th class="cel_rating optional"><?php echo T_('Rating'); ?></th>
-                <?php
-    } ?>
-                <?php if (AmpConfig::get('userflags')) {
-        ++$thcount; ?>
-                <th class="<?php echo $cel_flag; ?> optional"><?php echo T_('Fav.'); ?></th>
-            <?php
-    } ?>
-=======
-            Rating::build_cache('song', $object_ids);
-        } ?>
-                <?php if (AmpConfig::get('userflags')) {
-            Userflag::build_cache('song', $object_ids);
-        } ?>
->>>>>>> fae99b58
                 <?php
     } ?>
             <th class="cel_action essential"><?php echo T_('Action'); ?></th>
