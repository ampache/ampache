--- conflicted
+++ resolved
@@ -66,13 +66,8 @@
 <td class="cel_action">
 <?php global $dic; // @todo remove after refactoring
 $zipHandler = $dic->get(ZipHandlerInterface::class);
-<<<<<<< HEAD
 if (Access::check_function(AccessFunctionEnum::FUNCTION_BATCH_DOWNLOAD) && $zipHandler->isZipable('search')) { ?>
-                <a class="nohtml" href="<?php echo AmpConfig::get('web_path'); ?>/batch.php?action=search&amp;id=<?php echo $libitem->id; ?>">
-=======
-if (Access::check_function('batch_download') && $zipHandler->isZipable('search')) { ?>
                 <a class="nohtml" href="<?php echo AmpConfig::get('web_path'); ?>/batch.php?action=search&id=<?php echo $libitem->id; ?>">
->>>>>>> aea4b76c
                     <?php echo Ui::get_icon('batch_download', T_('Batch download')); ?>
                 </a>
 <?php }
