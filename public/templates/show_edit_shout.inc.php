--- conflicted
+++ resolved
@@ -42,11 +42,7 @@
     <td><strong><?php echo T_('Comment:'); ?></strong>
 </tr>
 <tr>
-<<<<<<< HEAD
-    <td><textarea rows="5" cols="70"  maxlength="2000" name="comment" autofocus><?php echo $shout->getText(); ?></textarea></td>
-=======
-    <td><textarea rows="5" cols="70" maxlength="2000" name="comment" autofocus><?php echo $shout->text; ?></textarea></td>
->>>>>>> 241b192c
+    <td><textarea rows="5" cols="70" maxlength="2000" name="comment" autofocus><?php echo $shout->getText(); ?></textarea></td>
 </tr>
 <tr>
     <td><input type="checkbox" name="sticky" <?php if ($shout->getSticky() === 1) {
