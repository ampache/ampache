--- conflicted
+++ resolved
@@ -194,13 +194,8 @@
 <div id="recent_more">
     <?php
 $user_id_a = '';
-<<<<<<< HEAD
 if (!empty($user_id)) {
-    $user_id_a = "&amp;user_id=" . scrub_out($user_id);
-=======
-if (isset($user_id) && !empty($user_id)) {
     $user_id_a = "&user_id=" . scrub_out($user_id);
->>>>>>> aea4b76c
 } ?>
     <a href="<?php echo $web_path; ?>/stats.php?action=recent_song<?php echo $user_id_a; ?>"><?php echo T_('More'); ?></a>
 </div>
