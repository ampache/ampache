--- conflicted
+++ resolved
@@ -24,13 +24,10 @@
 use Ampache\Module\Util\Ui;
 
 /** @var License $libitem */
+/** @var string $web_path */
 
 ?>
-<<<<<<< HEAD
-<tr id="license_<?php echo $libitem->getId(); ?>" class="<?php echo Ui::flip_class(); ?>">
-=======
-<tr id="license_<?php echo $libitem->id; ?>">
->>>>>>> 0d50c259
+<tr id="license_<?php echo $libitem->getId(); ?>">
     <td class="cel_name"><?php echo $libitem->getLinkFormatted(); ?></td>
     <td class="cel_description"><?php echo $libitem->getDescription(); ?></td>
     <td class="cel_action">
