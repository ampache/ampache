--- conflicted
+++ resolved
@@ -30,7 +30,6 @@
 use Ampache\Module\Util\InterfaceImplementationChecker;
 use Ampache\Module\Util\Ui;
 
-<<<<<<< HEAD
 /** @var string $web_path */
 /** @var Browse $browse */
 /** @var ModelFactoryInterface $modelFactory */
@@ -40,17 +39,12 @@
 global $dic;
 $modelFactory = $dic->get(ModelFactoryInterface::class);
 
-$web_path = AmpConfig::get('web_path');
-$seconds  = $browse->duration;
-$duration = floor($seconds / 3600) . gmdate(":i:s", $seconds % 3600);
-$is_table = $browse->is_grid_view();
-=======
 $web_path     = AmpConfig::get('web_path');
 $seconds      = $browse->duration;
 $duration     = floor($seconds / 3600) . gmdate(":i:s", $seconds % 3600);
 $show_ratings = User::is_registered() && (AmpConfig::get('ratings') || AmpConfig::get('userflags'));
 $is_table     = $browse->is_grid_view();
->>>>>>> fae99b58
+
 //mashup and grid view need different css
 $cel_cover = ($is_table) ? "cel_cover" : 'grid_cover';
 $cel_time  = ($is_table) ? "cel_time" : 'grid_time'; ?>
@@ -80,26 +74,15 @@
         </thead>
         <tbody id="sortableplaylist_<?php echo $playlist->id; ?>">
             <?php foreach ($object_ids as $object) {
-<<<<<<< HEAD
-        if (!is_array($object)) {
-            $object = (array) $object;
-        }
-        $object_type = $object['object_type'];
-        if (InterfaceImplementationChecker::is_library_item($object_type)) {
-            $libitem = $modelFactory->mapObjectType($object_type, (int) $object['object_id']);
-            $libitem->format();
-            $playlist_track = $object['track']; ?>
-=======
                     if (!is_array($object)) {
                         $object = (array) $object;
                     }
                     $object_type = $object['object_type'];
                     if (InterfaceImplementationChecker::is_library_item($object_type)) {
-                        $class_name = ObjectTypeToClassNameMapper::map($object_type);
-                        $libitem    = new $class_name($object['object_id']);
+                        $libitem = $modelFactory->mapObjectType($object_type, (int) $object['object_id']);
                         $libitem->format();
                         $playlist_track = $object['track']; ?>
->>>>>>> fae99b58
+
         <tr id="track_<?php echo $object['track_id'] ?>">
             <?php require Ui::find_template('show_playlist_media_row.inc.php'); ?>
         </tr>
