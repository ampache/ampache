--- conflicted
+++ resolved
@@ -32,22 +32,13 @@
 <div id="information_actions">
 <ul>
 <li>
-<<<<<<< HEAD
 <?php if ($showAll === true) { ?>
     <a href="<?php echo $webPath?>/admin/users.php?action=show_ip_history&user_id=<?php echo $workingUser->getId()?>">
-=======
-<?php if (array_key_exists('all', $_REQUEST)) { ?>
-    <a href="<?php echo AmpConfig::get('web_path'); ?>/admin/users.php?action=show_ip_history&user_id=<?php echo $working_user->id; ?>">
->>>>>>> 33332134
         <?php echo Ui::get_icon('disable', T_('Disable')); ?>
         <?php echo T_('Show Unique'); ?>
     </a>
 <?php } else { ?>
-<<<<<<< HEAD
     <a href="<?php echo $webPath?>/admin/users.php?action=show_ip_history&user_id=<?php echo $workingUser->getId()?>&all">
-=======
-    <a href="<?php echo AmpConfig::get('web_path'); ?>/admin/users.php?action=show_ip_history&user_id=<?php echo $working_user->id; ?>&all">
->>>>>>> 33332134
         <?php echo Ui::get_icon('add', T_('Add')); ?>
         <?php echo T_('Show All'); ?>
     </a>
