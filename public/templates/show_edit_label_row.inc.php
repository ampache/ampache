--- conflicted
+++ resolved
@@ -21,6 +21,7 @@
  */
 /** @var Label $libitem */
 
+use Ampache\Module\Authorization\AccessLevelEnum;
 use Ampache\Repository\Model\Label;
 use Ampache\Module\Authorization\Access;
 
@@ -35,11 +36,11 @@
             <tr>
                 <td class="edit_dialog_content_header"><?php echo T_('MusicBrainz ID') ?></td>
                 <td>
-                    <?php if (Access::check('interface', 50)) { ?>
-                        <input type="text" name="mbid" value="<?php echo $libitem->mbid; ?>" />
+                    <?php if (Access::check('interface', AccessLevelEnum::LEVEL_CONTENT_MANAGER)) { ?>
+                        <input type="text" name="mbid" value="<?php echo $libitem->getMusicBrainzId(); ?>" />
                         <?php
                     } else {
-                        echo $libitem->mbid;
+                        echo $libitem->getMusicBrainzId();
                     } ?>
                 </td>
             </tr>
@@ -47,54 +48,42 @@
                 <td class="edit_dialog_content_header"><?php echo T_('Category') ?></td>
                 <td>
                     <select name="category">
-<<<<<<< HEAD
                         <option value="personal" <?php if (empty($libitem->getCategory()) || $libitem->getCategory() === "personal") {
-    echo "selected";
-} ?>><?php echo T_('Personal'); ?></option>
-                        <option value="association" <?php if ($libitem->getCategory() === "association") {
-    echo "selected";
-} ?>><?php echo T_('Association'); ?></option>
-                        <option value="company" <?php if ($libitem->getCategory() === "company") {
-    echo "selected";
-} ?>><?php echo T_('Company'); ?></option>
-=======
-                        <option value="personal" <?php if (empty($libitem->category) || $libitem->category === "personal") {
                         echo "selected";
                     } ?>><?php echo T_('Personal'); ?></option>
-                        <option value="association" <?php if ($libitem->category === "association") {
+                        <option value="association" <?php if ($libitem->getCategory() === "association") {
                         echo "selected";
                     } ?>><?php echo T_('Association'); ?></option>
-                        <option value="company" <?php if ($libitem->category === "company") {
+                        <option value="company" <?php if ($libitem->getCategory() === "company") {
                         echo "selected";
                     } ?>><?php echo T_('Company'); ?></option>
-                        <option value="imprint" <?php if ($libitem->category === "imprint") {
+                        <option value="imprint" <?php if ($libitem->getCategory() === "imprint") {
                         echo "selected";
                     } ?>><?php echo T_('Imprint'); ?></option>
-                        <option value="production" <?php if ($libitem->category === "production") {
+                        <option value="production" <?php if ($libitem->getCategory() === "production") {
                         echo "selected";
                     } ?>><?php echo T_('Production'); ?></option>
-                        <option value="original production" <?php if ($libitem->category === "original production") {
+                        <option value="original production" <?php if ($libitem->getCategory() === "original production") {
                         echo "selected";
                     } ?>><?php echo T_('Original Production'); ?></option>
-                        <option value="bootleg production" <?php if ($libitem->category === "bootleg production") {
+                        <option value="bootleg production" <?php if ($libitem->getCategory() === "bootleg production") {
                         echo "selected";
                     } ?>><?php echo T_('Bootleg Production'); ?></option>
-                        <option value="reissue production" <?php if ($libitem->category === "reissue production") {
+                        <option value="reissue production" <?php if ($libitem->getCategory() === "reissue production") {
                         echo "selected";
                     } ?>><?php echo T_('Reissue Production'); ?></option>
-                        <option value="distributor" <?php if ($libitem->category === "distributor") {
+                        <option value="distributor" <?php if ($libitem->getCategory() === "distributor") {
                         echo "selected";
                     } ?>><?php echo T_('Distributor'); ?></option>
-                        <option value="holding" <?php if ($libitem->category === "holding") {
+                        <option value="holding" <?php if ($libitem->getCategory() === "holding") {
                         echo "selected";
                     } ?>><?php echo T_('Holding'); ?></option>
-                        <option value="rights society" <?php if ($libitem->category === "rights society") {
+                        <option value="rights society" <?php if ($libitem->getCategory() === "rights society") {
                         echo "selected";
                     } ?>><?php echo T_('Rights Society'); ?></option>
-                        <option value="tag_generated" <?php if ($libitem->category === "tag_generated") {
+                        <option value="tag_generated" <?php if ($libitem->getCategory() === "tag_generated") {
                         echo "selected";
                     } ?>><?php echo T_('Tag Generated'); ?></option>
->>>>>>> 241b192c
                     </select>
                 </td>
             </tr>
@@ -108,7 +97,7 @@
             </tr>
             <tr>
                 <td class="edit_dialog_content_header"><?php echo T_('Country') ?></td>
-                <td><input type="text" name="country" value="<?php echo scrub_out($libitem->country); ?>" /></td>
+                <td><input type="text" name="country" value="<?php echo scrub_out($libitem->getCountry()); ?>" /></td>
             </tr>
             <tr>
                 <td class="edit_dialog_content_header"><?php echo T_('E-mail') ?></td>
@@ -122,10 +111,10 @@
                 <td><?php echo  T_('Status'); ?></td>
                 <td>
                     <select name="active">
-                        <option value="1" <?php if ($libitem->active === 1) {
+                        <option value="1" <?php if ($libitem->getActive() === 1) {
                         echo "selected";
                     } ?>><?php echo T_('Active'); ?></option>
-                        <option value="0" <?php if ($libitem->active === 0) {
+                        <option value="0" <?php if ($libitem->getActive() === 0) {
                         echo "selected";
                     } ?>><?php echo T_('Inactive'); ?></option>
                     </select>
