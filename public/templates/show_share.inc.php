<?php

declare(strict_types=0);

/**
 * vim:set softtabstop=4 shiftwidth=4 expandtab:
 *
 * LICENSE: GNU Affero General Public License, version 3 (AGPL-3.0-or-later)
 * Copyright Ampache.org, 2001-2023
 *
 * This program is free software: you can redistribute it and/or modify
 * it under the terms of the GNU Affero General Public License as published by
 * the Free Software Foundation, either version 3 of the License, or
 * (at your option) any later version.
 *
 * This program is distributed in the hope that it will be useful,
 * but WITHOUT ANY WARRANTY; without even the implied warranty of
 * MERCHANTABILITY or FITNESS FOR A PARTICULAR PURPOSE.  See the
 * GNU Affero General Public License for more details.
 *
 * You should have received a copy of the GNU Affero General Public License
 * along with this program.  If not, see <https://www.gnu.org/licenses/>.
 *
 */

use Ampache\Config\AmpConfig;
use Ampache\Repository\Model\Share;
use Ampache\Module\Util\Ui;

/** @var Share $share */

$embed    = $_REQUEST['embed'] ?? false;
$isShare  = true;
$playlist = $share->create_fake_playlist();
$web_path = AmpConfig::get('web_path');

require Ui::find_template('show_web_player.inc.php');

if (empty($embed)) {
    echo "<a href='" . $share->public_url . "'>" . T_('Shared by') . ' ' . $share->getUserName() . "</a><br />";
    if ($share->allow_download) {
<<<<<<< HEAD
        echo "<a href=\"" . AmpConfig::get('web_path') . "/share.php?action=download&id=" . $share->id . "&secret=" . $share->secret . "\">" . Ui::get_material_symbol('download', T_('Download')) . "</a> ";
        echo "<a href=\"" . AmpConfig::get('web_path') . "/share.php?action=download&id=" . $share->id . "&secret=" . $share->secret . "\">" . T_('Download') . "</a>";
=======
        echo "<a href=\"" . $web_path . "/share.php?action=download&id=" . $share->id . "&secret=" . $share->secret . "\">" . Ui::get_icon('download', T_('Download')) . "</a> ";
        echo "<a href=\"" . $web_path . "/share.php?action=download&id=" . $share->id . "&secret=" . $share->secret . "\">" . T_('Download') . "</a>";
>>>>>>> 4f73f401
    }
}

if (!empty($embed)) {
    Ui::show_box_bottom();
} else { ?>
</body>
</html>
<?php }<|MERGE_RESOLUTION|>--- conflicted
+++ resolved
@@ -39,13 +39,8 @@
 if (empty($embed)) {
     echo "<a href='" . $share->public_url . "'>" . T_('Shared by') . ' ' . $share->getUserName() . "</a><br />";
     if ($share->allow_download) {
-<<<<<<< HEAD
-        echo "<a href=\"" . AmpConfig::get('web_path') . "/share.php?action=download&id=" . $share->id . "&secret=" . $share->secret . "\">" . Ui::get_material_symbol('download', T_('Download')) . "</a> ";
-        echo "<a href=\"" . AmpConfig::get('web_path') . "/share.php?action=download&id=" . $share->id . "&secret=" . $share->secret . "\">" . T_('Download') . "</a>";
-=======
-        echo "<a href=\"" . $web_path . "/share.php?action=download&id=" . $share->id . "&secret=" . $share->secret . "\">" . Ui::get_icon('download', T_('Download')) . "</a> ";
+        echo "<a href=\"" . $web_path . "/share.php?action=download&id=" . $share->id . "&secret=" . $share->secret . "\">" . Ui::get_material_symbol('download', T_('Download')) . "</a> ";
         echo "<a href=\"" . $web_path . "/share.php?action=download&id=" . $share->id . "&secret=" . $share->secret . "\">" . T_('Download') . "</a>";
->>>>>>> 4f73f401
     }
 }
 
