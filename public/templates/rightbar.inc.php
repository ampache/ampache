<?php

declare(strict_types=0);

/**
 * vim:set softtabstop=4 shiftwidth=4 expandtab:
 *
 * LICENSE: GNU Affero General Public License, version 3 (AGPL-3.0-or-later)
 * Copyright Ampache.org, 2001-2023
 *
 * This program is free software: you can redistribute it and/or modify
 * it under the terms of the GNU Affero General Public License as published by
 * the Free Software Foundation, either version 3 of the License, or
 * (at your option) any later version.
 *
 * This program is distributed in the hope that it will be useful,
 * but WITHOUT ANY WARRANTY; without even the implied warranty of
 * MERCHANTABILITY or FITNESS FOR A PARTICULAR PURPOSE.  See the
 * GNU Affero General Public License for more details.
 *
 * You should have received a copy of the GNU Affero General Public License
 * along with this program.  If not, see <https://www.gnu.org/licenses/>.
 *
 */

use Ampache\Config\AmpConfig;
use Ampache\Module\Authorization\Access;
use Ampache\Module\Api\Ajax;
use Ampache\Module\Authorization\AccessFunctionEnum;
use Ampache\Module\Authorization\AccessLevelEnum;
use Ampache\Module\Authorization\AccessTypeEnum;
use Ampache\Module\Playback\Stream;
use Ampache\Module\Playlist\PlaylistLoaderInterface;
use Ampache\Module\System\Core;
use Ampache\Module\Util\Ui;
use Ampache\Module\Util\ZipHandlerInterface;
use Ampache\Repository\Model\Broadcast;
use Ampache\Repository\Model\Democratic;
use Ampache\Repository\Model\LibraryItemLoaderInterface;
use Ampache\Repository\Model\Live_Stream;
use Ampache\Repository\Model\Podcast_Episode;
use Ampache\Repository\Model\Song;
use Ampache\Repository\Model\Song_Preview;
use Ampache\Repository\Model\User;
use Ampache\Repository\Model\Video;

$user_id = (Core::get_global('user') instanceof User) ? Core::get_global('user')->id : -1; ?>
<script>
    function ToggleRightbarVisibility()
    {
        if ($("#rightbar").is(":visible")) {
            $("#rightbar").slideUp();
        } else {
            $("#rightbar").slideDown();
        }
    }
</script>
<ul id="rb_action">
    <li>
        <?php echo Ajax::button('?page=stream&action=basket', 'all', T_('Play'), 'rightbar_play'); ?>
    </li>
<?php if (Access::check(AccessTypeEnum::INTERFACE, AccessLevelEnum::USER)) { ?>
        <li id="pl_add">
            <?php echo Ui::get_icon('playlist_add', T_('Add to playlist')); ?>
            <ul id="pl_action_additems" class="submenu">
                <li>
                    <?php echo Ajax::text('?page=playlist&action=append_item', T_('Add to New Playlist'), 'rb_create_playlist'); ?>
                </li>
            <?php global $dic;
    $playlists = $dic->get(PlaylistLoaderInterface::class)->loadByUserId(
        $user_id
    );
    foreach ($playlists as $playlist) { ?>
                <li>
                    <?php echo Ajax::text('?page=playlist&action=append_item&playlist_id=' . $playlist->id, $playlist->get_fullname(), 'rb_append_playlist_' . $playlist->id); ?>
                </li>
            <?php } ?>
            </ul>
        </li>
<?php }
global $dic; // @todo remove after refactoring
$zipHandler = $dic->get(ZipHandlerInterface::class);
if (Access::check_function(AccessFunctionEnum::FUNCTION_BATCH_DOWNLOAD) && $zipHandler->isZipable('tmp_playlist')) { ?>
    <li>
<<<<<<< HEAD
        <a class="nohtml" href="<?php echo AmpConfig::get('web_path'); ?>/batch.php?action=tmp_playlist&amp;id=<?php echo Core::get_global('user')?->playlist?->id; ?>">
=======
        <a class="nohtml" href="<?php echo AmpConfig::get('web_path'); ?>/batch.php?action=tmp_playlist&id=<?php echo Core::get_global('user')->playlist->id; ?>">
>>>>>>> aea4b76c
            <?php echo Ui::get_icon('batch_download', T_('Batch download')); ?>
        </a>
    </li>
<?php } ?>
    <li>
    <?php echo Ajax::button('?action=basket&type=clear_all', 'delete', T_('Clear Playlist'), 'rb_clear_playlist'); ?>
    </li>
    <li id="rb_add">
      <?php echo Ui::get_icon('add', T_('Add dynamic items')); ?>
        <ul id="rb_action_additems" class="submenu">
            <li>
                <?php echo Ajax::text('?page=random&action=song', T_('Random song'), 'rb_add_random_song'); ?>
            </li>
            <li>
                <?php echo Ajax::text('?page=random&action=artist', T_('Random artist'), 'rb_add_random_artist'); ?>
            </li>
            <li>
                <?php echo Ajax::text('?page=random&action=album', T_('Random album'), 'rb_add_random_album'); ?>
            </li>
            <li>
                <?php echo Ajax::text('?page=random&action=playlist', T_('Random playlist'), 'rb_add_random_playlist'); ?>
            </li>
        </ul>
    </li>
    <li id="rb_reload">
        <?php echo Ajax::button('?action=basket_refresh', 'refresh', T_('Refresh'), 'rb_refresh'); ?>
    </li>
</ul>
<?php if (AmpConfig::get('play_type') == 'localplay') {
    require_once Ui::find_template('show_localplay_control.inc.php');
} ?>
<ul id="rb_current_playlist" class="striped-rows">

<?php $objects = array();
// FIXME :: this is kludgy
if (!defined('NO_SONGS') && Core::get_global('user') instanceof User && Core::get_global('user')->playlist) {
    $objects = Core::get_global('user')->playlist->get_items();
} ?>
    <script>
        <?php if (count($objects) > 0 || (AmpConfig::get('play_type') == 'localplay')) { ?>
            $("#content").removeClass("content-right-wild", 500);
            $("#footer").removeClass("footer-wild", 500);
            $("#rightbar").removeClass("hidden");
            $("#rightbar").show("slow");
        <?php } else { ?>
            $("#content").addClass("content-right-wild", 500);
            $("#footer").addClass("footer-wild", 500);
            $("#rightbar").hide("slow");
        <?php } ?>
    </script>
<?php
// Limit the number of objects we show here
if (count($objects) > 100) {
    $truncated = (count($objects) - 100);
    $objects   = array_slice($objects, 0, 100, true);
}

<<<<<<< HEAD
global $dic;
$libraryItemLoader = $dic->get(LibraryItemLoaderInterface::class);
=======
$normal_array = array('broadcast', 'democratic', 'live_stream', 'podcast_episode', 'song', 'song_preview', 'video');
>>>>>>> aea4b76c

foreach ($objects as $object_data) {
    $uid  = $object_data['track_id'];

    $object = $libraryItemLoader->load(
        $object_data['object_type'],
        $object_data['object_id'],
        [Broadcast::class, Democratic::class, Live_Stream::class, Podcast_Episode::class, Song::class, Song_Preview::class, Video::class,]
    );
    if ($object !== null) {
        ?>
    <li>
      <?php echo $object->get_f_link();
        echo Ajax::button('?action=current_playlist&type=delete&id=' . $uid, 'delete', T_('Delete'), 'rightbar_delete_' . $uid, '', 'delitem'); ?>
    </li>
<?php
    }
} if (!count($objects)) { ?>
    <li><span class="nodata"><?php echo T_('No items'); ?></span></li>
<?php }
if (isset($truncated)) { ?>
    <li>
        <?php echo $truncated . ' ' . T_('More'); ?>...
    </li>
<?php } ?>
</ul>
<?php
// We do a little magic here to force a reload depending on preference
// We do this last because we want it to load, and we want to know if there is anything
// to even pass
if (count($objects)) {
    Stream::run_playlist_method();
} ?><|MERGE_RESOLUTION|>--- conflicted
+++ resolved
@@ -82,11 +82,7 @@
 $zipHandler = $dic->get(ZipHandlerInterface::class);
 if (Access::check_function(AccessFunctionEnum::FUNCTION_BATCH_DOWNLOAD) && $zipHandler->isZipable('tmp_playlist')) { ?>
     <li>
-<<<<<<< HEAD
-        <a class="nohtml" href="<?php echo AmpConfig::get('web_path'); ?>/batch.php?action=tmp_playlist&amp;id=<?php echo Core::get_global('user')?->playlist?->id; ?>">
-=======
-        <a class="nohtml" href="<?php echo AmpConfig::get('web_path'); ?>/batch.php?action=tmp_playlist&id=<?php echo Core::get_global('user')->playlist->id; ?>">
->>>>>>> aea4b76c
+        <a class="nohtml" href="<?php echo AmpConfig::get('web_path'); ?>/batch.php?action=tmp_playlist&id=<?php echo Core::get_global('user')?->playlist?->id; ?>">
             <?php echo Ui::get_icon('batch_download', T_('Batch download')); ?>
         </a>
     </li>
@@ -144,12 +140,8 @@
     $objects   = array_slice($objects, 0, 100, true);
 }
 
-<<<<<<< HEAD
 global $dic;
 $libraryItemLoader = $dic->get(LibraryItemLoaderInterface::class);
-=======
-$normal_array = array('broadcast', 'democratic', 'live_stream', 'podcast_episode', 'song', 'song_preview', 'video');
->>>>>>> aea4b76c
 
 foreach ($objects as $object_data) {
     $uid  = $object_data['track_id'];
