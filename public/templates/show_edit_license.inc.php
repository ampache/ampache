<?php
/* vim:set softtabstop=4 shiftwidth=4 expandtab: */
/**
 *
 * LICENSE: GNU Affero General Public License, version 3 (AGPL-3.0-or-later)
 * Copyright 2001 - 2020 Ampache.org
 *
 * This program is free software: you can redistribute it and/or modify
 * it under the terms of the GNU Affero General Public License as published by
 * the Free Software Foundation, either version 3 of the License, or
 * (at your option) any later version.
 *
 * This program is distributed in the hope that it will be useful,
 * but WITHOUT ANY WARRANTY; without even the implied warranty of
 * MERCHANTABILITY or FITNESS FOR A PARTICULAR PURPOSE.  See the
 * GNU Affero General Public License for more details.
 *
 * You should have received a copy of the GNU Affero General Public License
 * along with this program.  If not, see <https://www.gnu.org/licenses/>.
 *
 */

use Ampache\Config\AmpConfig;
use Ampache\Module\Util\Ui;
use Ampache\Repository\Model\License;

/** @var License $license */

?>
<?php Ui::show_box_top(T_('Configure License')); ?>
<form method="post" enctype="multipart/form-data" action="<?php echo AmpConfig::get('web_path'); ?>/admin/license.php?action=edit">
<?php if (isset($license)) { ?>
<input type="hidden" name="license_id" value="<?php echo $license->getId(); ?>" />
<?php
} ?>
<table class="tabledata">
<tr>
    <td class="edit_dialog_content_header"><?php echo T_('Name') ?></td>
    <td><input type="text" name="name" value="<?php if (isset($license)) {
    echo $license->getName();
} ?>" autofocus /></td>
</tr>
<tr>
    <td><?php echo T_('Description:'); ?></td>
<<<<<<< HEAD
    <td><textarea rows="5" cols="70"  maxlength="250" name="description"><?php if (isset($license)) {
    echo $license->getDescription();
=======
    <td><textarea rows="5" cols="70" maxlength="250" name="description"><?php if (isset($license)) {
    echo $license->description;
>>>>>>> 241b192c
} ?></textarea></td>
</tr>
<tr>
    <td class="edit_dialog_content_header"><?php echo T_('External Link') ?></td>
    <td><input type="text" name="external_link" value="<?php if (isset($license)) {
    echo $license->getLink();
} ?>" /></td>
</tr>
<tr>
    <td><input type="submit" value="<?php echo T_('Confirm'); ?>" /></td>
</tr>
</table>
</form>
<?php Ui::show_box_bottom(); ?><|MERGE_RESOLUTION|>--- conflicted
+++ resolved
@@ -42,13 +42,8 @@
 </tr>
 <tr>
     <td><?php echo T_('Description:'); ?></td>
-<<<<<<< HEAD
-    <td><textarea rows="5" cols="70"  maxlength="250" name="description"><?php if (isset($license)) {
+    <td><textarea rows="5" cols="70" maxlength="250" name="description"><?php if (isset($license)) {
     echo $license->getDescription();
-=======
-    <td><textarea rows="5" cols="70" maxlength="250" name="description"><?php if (isset($license)) {
-    echo $license->description;
->>>>>>> 241b192c
 } ?></textarea></td>
 </tr>
 <tr>
