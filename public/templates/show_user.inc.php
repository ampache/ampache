<?php

declare(strict_types=0);

/**
 * vim:set softtabstop=4 shiftwidth=4 expandtab:
 *
 * LICENSE: GNU Affero General Public License, version 3 (AGPL-3.0-or-later)
 * Copyright Ampache.org, 2001-2024
 *
 * This program is free software: you can redistribute it and/or modify
 * it under the terms of the GNU Affero General Public License as published by
 * the Free Software Foundation, either version 3 of the License, or
 * (at your option) any later version.
 *
 * This program is distributed in the hope that it will be useful,
 * but WITHOUT ANY WARRANTY; without even the implied warranty of
 * MERCHANTABILITY or FITNESS FOR A PARTICULAR PURPOSE.  See the
 * GNU Affero General Public License for more details.
 *
 * You should have received a copy of the GNU Affero General Public License
 * along with this program.  If not, see <https://www.gnu.org/licenses/>.
 *
 */

use Ampache\Config\AmpConfig;
use Ampache\Module\Authorization\Access;
use Ampache\Module\Authorization\AccessLevelEnum;
use Ampache\Module\Authorization\AccessTypeEnum;
use Ampache\Module\Statistics\Stats;
use Ampache\Module\System\Core;
use Ampache\Module\System\Plugin\PluginTypeEnum;
use Ampache\Module\User\Activity\UserActivityRendererInterface;
use Ampache\Module\User\Following\UserFollowStateRendererInterface;
use Ampache\Module\Util\Ui;
use Ampache\Module\Util\Upload;
use Ampache\Repository\Model\Browse;
use Ampache\Repository\Model\Catalog;
use Ampache\Repository\Model\LibraryItemLoaderInterface;
use Ampache\Repository\Model\Plugin;
use Ampache\Repository\Model\Preference;
use Ampache\Repository\Model\Song;
use Ampache\Repository\Model\Tmp_Playlist;
use Ampache\Repository\Model\User;
use Ampache\Repository\Model\Useractivity;

/** @var UserActivityRendererInterface $userActivityRenderer */
/** @var UserFollowStateRendererInterface $userFollowStateRenderer */
/** @var LibraryItemLoaderInterface $libaryItemLoader */
/** @var User $client */
/** @var int[] $following */
/** @var int[] $followers */
/** @var int[] $activities */

/** @var User $current_user */
$current_user = Core::get_global('user');
$last_seen    = $client->last_seen ? get_datetime((int) $client->last_seen) : T_('Never');
$create_date  = $client->create_date ? get_datetime((int) $client->create_date) : T_('Unknown');
$web_path     = (string)AmpConfig::get('web_path', '');
$allow_upload = Upload::can_upload($current_user);
$client->format();
Ui::show_box_top(scrub_out($client->get_fullname())); ?>
<?php if ($client->id > 0) { ?>
<div class="user_avatar">
<?php if ($client->f_avatar) {
    echo $client->f_avatar . "<br /><br />";
}
    if (AmpConfig::get('sociable')) {
        echo $userFollowStateRenderer->render(
            $client,
            $current_user
        );

        $plugins = Plugin::get_plugins(PluginTypeEnum::USER_FIELD_WIDGET); ?>
    <ul id="plugins_user_field">
<?php foreach ($plugins as $plugin_name) {
    $plugin = new Plugin($plugin_name);
    if ($plugin->_plugin !== null && $plugin->load($client)) { ?>
        <li><?php $plugin->_plugin->display_user_field(); ?> </li>
<?php } ?>
<?php
} ?>
    </ul>
<?php
    } ?>
</div>
<dl class="media_details">
    <dt><?php echo T_('Display Name'); ?></dt>
    <dd>
        <?php echo scrub_out($client->get_fullname()); ?>
<<<<<<< HEAD
        <?php if (Access::check(AccessTypeEnum::INTERFACE, AccessLevelEnum::USER) && AmpConfig::get('sociable')) { ?>
            <a id="<?php echo 'reply_pvmsg_' . $client->id; ?>" href="<?php echo $web_path; ?>/pvmsg.php?action=show_add_message&to_user=<?php echo urlencode($client->username); ?>">
                <?php echo Ui::get_material_symbol('mail', T_('Send private message')); ?>
=======
        <?php if (Access::check('interface', 25) && AmpConfig::get('sociable')) { ?>
            <a id="<?php echo 'reply_pvmsg_' . $client->id; ?>" href="<?php echo $web_path; ?>/pvmsg.php?action=show_add_message&to_user=<?php echo urlencode($client->username); ?>">
                <?php echo Ui::get_icon('mail', T_('Send private message')); ?>
>>>>>>> 63a063cd
            </a>
        <?php } ?>
        <?php if (Access::check(AccessTypeEnum::INTERFACE, AccessLevelEnum::ADMIN)) { ?>
            <a href="<?php echo $web_path; ?>/admin/users.php?action=show_edit&user_id=<?php echo $client->id; ?>"><?php echo Ui::get_material_symbol('edit', T_('Edit')); ?></a>
            <a href="<?php echo $web_path; ?>/admin/users.php?action=show_preferences&user_id=<?php echo $client->id; ?>"><?php echo Ui::get_material_symbol('page_info', T_('Preferences')); ?></a>
        <?php } elseif ($client->id == $current_user->id) { ?>
            <a href="<?php echo $web_path; ?>/preferences.php?tab=account"><?php echo Ui::get_material_symbol('edit', T_('Edit')); ?></a>

        <?php } ?>
<?php if (AmpConfig::get('use_now_playing_embedded')) { ?>
        <a href="<?php echo $web_path; ?>/now_playing.php?user_id=<?php echo $client->id; ?>" target="_blank"><?php echo Ui::get_material_symbol('headphones', T_('Now Playing')); ?></a>
<?php } ?>
<?php if (AmpConfig::get('show_wrapped')) { ?>
        <a href="<?php echo $web_path; ?>/mashup.php?action=wrapped&user_id=<?php echo $client->id; ?>&year=<?php echo date('Y') ?: '' ?>" target="_blank"><?php echo Ui::get_material_symbol('info', T_('Wrapped')); ?></a>
<?php } ?>
    </dd>
    <dt><?php echo T_('Member Since'); ?></dt>
    <dd><?php echo $create_date; ?></dd>
    <dt><?php echo T_('Last Seen'); ?></dt>
    <dd><?php echo $last_seen; ?></dd>
    <?php if (Access::check(AccessTypeEnum::INTERFACE, AccessLevelEnum::CONTENT_MANAGER)) { ?>
    <dt><?php echo T_('Activity'); ?></dt>
    <dd><?php echo $client->f_usage; ?>
        <?php if (AmpConfig::get('statistical_graphs') && is_dir(__DIR__ . '/../../vendor/szymach/c-pchart/src/Chart/')) { ?>
            <a href="<?php echo $web_path; ?>/stats.php?action=graph&user_id=<?php echo $client->id; ?>"><?php echo Ui::get_material_symbol('bar_chart', T_('Graphs')); ?></a>
        <?php } ?>
    </dd>
    <?php } ?>
    <dt><?php echo T_('Status'); ?></dt>
    <dd>
    <?php if ($client->is_logged_in() && $client->is_online()) { ?>
        <i style="color:green;"><?php echo T_('User is Online Now'); ?></i>
    <?php } else { ?>
        <i style="color:red;"><?php echo T_('User is Offline Now'); ?></i>
    <?php } ?>
    </dd>
</dl><br />
<?php } ?>
<?php Ui::show_box_bottom(); ?>
<div class="tabs_wrapper">
    <div id="tabs_container">
        <ul id="tabs">
            <li class="tab_active"><a href="#recently_played"><?php echo T_('Played'); ?></a></li>
            <li ><a href="#recently_skipped"><?php echo T_('Skipped'); ?></a></li>
            <?php if ($allow_upload) { ?>
            <li><a href="#artists"><?php echo T_('Artists'); ?></a></li>
            <?php } ?>
            <li><a href="#playlists"><?php echo T_('Playlists'); ?></a></li>
            <?php if (AmpConfig::get('sociable')) { ?>
            <li><a href="#following"><?php echo T_('Following'); ?></a></li>
            <li><a href="#followers"><?php echo T_('Followers'); ?></a></li>
            <li><a href="#timeline"><?php echo T_('Timeline'); ?></a></li>
            <?php } ?>
        </ul>
    </div>
    <div id="tabs_content">
        <div id="recently_played" class="tab_content" style="display: block;">
        <?php $current_list = Tmp_Playlist::get_from_username((string)$client->username);
if ($current_list) {
    $tmp_playlist = new Tmp_Playlist($current_list);
    $object_ids   = $tmp_playlist->get_items();
    if (count($object_ids) > 0) {
        Ui::show_box_top(T_('Active Playlist')); ?>
                <table>
                    <tr>
                        <td>
        <?php foreach ($object_ids as $object_data) {
            $object = $libaryItemLoader->load(
                $object_data['object_type'],
                $object_data['object_id'],
            );
            echo $object?->get_f_link(); ?>
            <br />
            <?php
        } ?>
                        </td>
                    </tr>
                </table><br />
        <?php Ui::show_box_bottom();
    }
}
$ajax_page  = 'stats';
$limit      = AmpConfig::get('popular_threshold', 10);
$no_refresh = true;
$user       = $client;
$data       = Stats::get_recently_played($client->getId(), 'stream', null, true);
require_once Ui::find_template('show_recently_played_all.inc.php');  ?>
        </div>
        <div id="recently_skipped" class="tab_content">
<?php $ajax_page = 'stats';
$limit           = AmpConfig::get('popular_threshold', 10);
$data            = Stats::get_recently_played($client->getId(), 'skip', 'song', true);
Song::build_cache(array_keys($data));
require Ui::find_template('show_recently_skipped.inc.php'); ?>
        </div>
<?php if ($allow_upload) { ?>
        <div id="artists" class="tab_content">
    <?php $sql = Catalog::get_uploads_sql('artist', $client->id);
    $browse    = new Browse();
    $browse->set_type('artist', $sql);
    $browse->set_simple_browse(true);
    $browse->show_objects();
    $browse->store(); ?>
        </div>
<?php } ?>
        <div id="playlists" class="tab_content">
        <?php
$show_all     = (($current_user->id ?? 0) == $client->id || ($current_user->access ?? 0) == 100);
$playlist_ids = $client->get_playlists($show_all);
$browse       = new Browse();
$browse->set_type('playlist');
$browse->set_use_filters(false);
$browse->set_simple_browse(false);
$browse->show_objects($playlist_ids);
$browse->store(); ?>
        </div>
<?php if (AmpConfig::get('sociable')) { ?>
        <div id="following" class="tab_content">
    <?php $browse = new Browse();
    $browse->set_type('user');
    $browse->set_use_filters(false);
    $browse->set_simple_browse(false);
    $browse->show_objects($following);
    $browse->store(); ?>
        </div>
        <div id="followers" class="tab_content">
    <?php $browse = new Browse();
    $browse->set_type('user');
    $browse->set_use_filters(false);
    $browse->set_simple_browse(false);
    $browse->show_objects($followers);
    $browse->store(); ?>
        </div>
            <div id="timeline" class="tab_content">
    <?php if (Preference::get_by_user($client->id, 'allow_personal_info_recent')) {
        Useractivity::build_cache($activities);
        foreach ($activities as $activity_id) {
            echo $userActivityRenderer->show(new Useractivity($activity_id));
        }
    } ?>
            </div>
<?php } ?>
    </div>
</div>
<|MERGE_RESOLUTION|>--- conflicted
+++ resolved
@@ -88,15 +88,9 @@
     <dt><?php echo T_('Display Name'); ?></dt>
     <dd>
         <?php echo scrub_out($client->get_fullname()); ?>
-<<<<<<< HEAD
         <?php if (Access::check(AccessTypeEnum::INTERFACE, AccessLevelEnum::USER) && AmpConfig::get('sociable')) { ?>
             <a id="<?php echo 'reply_pvmsg_' . $client->id; ?>" href="<?php echo $web_path; ?>/pvmsg.php?action=show_add_message&to_user=<?php echo urlencode($client->username); ?>">
                 <?php echo Ui::get_material_symbol('mail', T_('Send private message')); ?>
-=======
-        <?php if (Access::check('interface', 25) && AmpConfig::get('sociable')) { ?>
-            <a id="<?php echo 'reply_pvmsg_' . $client->id; ?>" href="<?php echo $web_path; ?>/pvmsg.php?action=show_add_message&to_user=<?php echo urlencode($client->username); ?>">
-                <?php echo Ui::get_icon('mail', T_('Send private message')); ?>
->>>>>>> 63a063cd
             </a>
         <?php } ?>
         <?php if (Access::check(AccessTypeEnum::INTERFACE, AccessLevelEnum::ADMIN)) { ?>
