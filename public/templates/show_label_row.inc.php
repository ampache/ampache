--- conflicted
+++ resolved
@@ -41,7 +41,6 @@
     </td>
     <?php
 } ?>
-<<<<<<< HEAD
 <td class="cel_label"><?php
     $name = $libitem->getNameFormatted();
     echo sprintf(
@@ -52,17 +51,13 @@
     ); ?></td>
 <td class="cel_category"><?php echo $libitem->getCategory(); ?></td>
 <td class="cel_artists"><?php echo $libitem->getArtistCount(); ?></td>
-=======
-<td class="cel_label"><?php echo $libitem->f_link; ?></td>
-<td class="cel_category"><?php echo $libitem->category; ?></td>
-<td class="cel_artists"><?php echo $libitem->artists; ?></td>
-<td class="cel_country"><?php echo $libitem->country; ?></td>
-<?php if ($libitem->active == 1) {
+
+<td class="cel_country"><?php echo $libitem->getCountry(); ?></td>
+<?php if ($libitem->getActive() == 1) {
         echo "<td class=\"cel_active\">" . T_('Active') . "</td>";
     } else {
         echo "<td class=\"cel_active\">" . T_('Inactive') . "</td>";
     } ?>
->>>>>>> e623eb6c
 <td class="cel_action">
 <?php if (!AmpConfig::get('use_auth') || Access::check('interface', 25)) {
         if (AmpConfig::get('sociable')) { ?>
