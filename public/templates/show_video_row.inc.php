<?php

declare(strict_types=0);

/**
 * vim:set softtabstop=4 shiftwidth=4 expandtab:
 *
 * LICENSE: GNU Affero General Public License, version 3 (AGPL-3.0-or-later)
 * Copyright Ampache.org, 2001-2023
 *
 * This program is free software: you can redistribute it and/or modify
 * it under the terms of the GNU Affero General Public License as published by
 * the Free Software Foundation, either version 3 of the License, or
 * (at your option) any later version.
 *
 * This program is distributed in the hope that it will be useful,
 * but WITHOUT ANY WARRANTY; without even the implied warranty of
 * MERCHANTABILITY or FITNESS FOR A PARTICULAR PURPOSE.  See the
 * GNU Affero General Public License for more details.
 *
 * You should have received a copy of the GNU Affero General Public License
 * along with this program.  If not, see <https://www.gnu.org/licenses/>.
 *
 */

use Ampache\Config\AmpConfig;
use Ampache\Module\Authorization\AccessFunctionEnum;
use Ampache\Module\Authorization\AccessLevelEnum;
use Ampache\Module\Authorization\AccessTypeEnum;
use Ampache\Repository\Model\Art;
use Ampache\Repository\Model\Catalog;
use Ampache\Repository\Model\Rating;
use Ampache\Repository\Model\Share;
use Ampache\Repository\Model\Userflag;
use Ampache\Repository\Model\Video;
use Ampache\Module\Authorization\Access;
use Ampache\Module\Api\Ajax;
use Ampache\Module\Playback\Stream_Playlist;
use Ampache\Module\Util\Ui;

/** @var Video $libitem */
/** @var Ampache\Repository\Model\Browse $browse */
/** @var bool $hide_genres */
/** @var bool $show_ratings */
/** @var string $cel_cover */
/** @var string $cel_counter */
/** @var string $cel_tags */
/** @var string|null $video_type */

$web_path = AmpConfig::get('web_path');
if (!isset($video_type)) {
    $video_type = $libitem->getMediaType()->value;
} ?>
<td class="cel_play">
    <span class="cel_play_content">&nbsp;</span>
    <div class="cel_play_hover">
    <?php
        if (AmpConfig::get('directplay')) {
            echo Ajax::button('?page=stream&action=directplay&object_type=video&object_id=' . $libitem->id, 'play_circle', T_('Play'), 'play_video_' . $libitem->id);
            if (Stream_Playlist::check_autoplay_next()) {
                echo Ajax::button('?page=stream&action=directplay&object_type=video&object_id=' . $libitem->id . '&playnext=true', 'menu_open', T_('Play next'), 'nextplay_video_' . $libitem->id);
            }
            if (Stream_Playlist::check_autoplay_append()) {
                echo Ajax::button('?page=stream&action=directplay&object_type=video&object_id=' . $libitem->id . '&append=true', 'playlist_add', T_('Play last'), 'addplay_video_' . $libitem->id);
            }
        } ?>
    </div>
</td>
<td class="<?php echo $cel_cover; ?>">
    <?php $art_showed = false;
if ($libitem->get_default_art_kind() == 'preview') {
    $art_showed = Art::display('video', $libitem->id, (string)$libitem->get_fullname(), 9, $libitem->get_link(), false, 'preview');
}
if (!$art_showed) {
    $thumb = ($browse->is_grid_view()) ? 6 : 7;
    Art::display('video', $libitem->id, (string)$libitem->get_fullname(), $thumb, $libitem->get_link());
} ?>
</td>
<td class="cel_title"><?php echo $libitem->get_f_link(); ?></td>
<td class="cel_add">
    <span class="cel_item_add">
<?php
    echo Ajax::button('?action=basket&type=video&id=' . $libitem->id, 'new_window', T_('Add to Temporary Playlist'), 'add_' . $libitem->id);
if (Access::check(AccessTypeEnum::INTERFACE, AccessLevelEnum::USER)) { ?>
        <a id="<?php echo 'add_playlist_' . $libitem->id; ?>" onclick="showPlaylistDialog(event, 'video', '<?php echo $libitem->id; ?>')">
            <?php echo Ui::get_material_symbol('playlist_add', T_('Add to playlist')); ?>
        </a>
    <?php } ?>
    </span>
</td>
<?php
if ($video_type !== 'video') {
    require Ui::find_template('show_partial_' . $video_type . '_row.inc.php');
} ?>
<td class="cel_release_date"><?php echo $libitem->f_release_date; ?></td>
<td class="cel_codec"><?php echo $libitem->f_codec; ?></td>
<td class="cel_resolution"><?php echo $libitem->f_resolution; ?></td>
<td class="cel_length"><?php echo $libitem->f_length; ?></td>
<?php if (AmpConfig::get('show_played_times')) { ?>
<td class="<?php echo $cel_counter; ?>"><?php echo $libitem->total_count; ?></td>
<?php } ?>
<?php if (!$hide_genres) { ?>
<td class="<?php echo $cel_tags; ?>"><?php echo $libitem->f_tags; ?></td>
<?php } ?>
<?php if ($show_ratings) { ?>
        <td class="cel_ratings">
            <?php if (AmpConfig::get('ratings')) { ?>
                <span class="cel_rating" id="rating_<?php echo $libitem->id; ?>_video">
                    <?php echo Rating::show($libitem->id, 'video'); ?>
                </span>
                <span class="cel_userflag" id="userflag_<?php echo $libitem->id; ?>_video">
                    <?php echo Userflag::show($libitem->id, 'video'); ?>
                </span>
            <?php } ?>
        </td>
    <?php } ?>
<td class="cel_action">
<a href="<?php echo $libitem->get_link(); ?>"><?php echo Ui::get_material_symbol('page_info', T_('Video Information')); ?></a>
<?php if (!AmpConfig::get('use_auth') || Access::check(AccessTypeEnum::INTERFACE, AccessLevelEnum::USER)) {
    if (AmpConfig::get('sociable')) { ?>
<<<<<<< HEAD
        <a href="<?php echo AmpConfig::get('web_path'); ?>/shout.php?action=show_add_shout&type=video&id=<?php echo $libitem->id; ?>"><?php echo Ui::get_material_symbol('comment', T_('Post Shout')); ?></a>
=======
        <a href="<?php echo $web_path; ?>/shout.php?action=show_add_shout&type=video&id=<?php echo $libitem->id; ?>"><?php echo Ui::get_icon('comment', T_('Post Shout')); ?></a>
>>>>>>> 4f73f401
    <?php
    }
}
if (Access::check(AccessTypeEnum::INTERFACE, AccessLevelEnum::USER)) {
    if (AmpConfig::get('share')) {
        echo Share::display_ui('video', $libitem->id, false);
    }
}
<<<<<<< HEAD
if (Access::check_function(AccessFunctionEnum::FUNCTION_DOWNLOAD)) { ?>
    <a class="nohtml" href="<?php echo AmpConfig::get('web_path'); ?>/stream.php?action=download&video_id=<?php echo $libitem->id; ?>"><?php echo Ui::get_material_symbol('download', T_('Download')); ?></a>
=======
if (Access::check_function('download')) { ?>
    <a class="nohtml" href="<?php echo $web_path; ?>/stream.php?action=download&video_id=<?php echo $libitem->id; ?>"><?php echo Ui::get_icon('download', T_('Download')); ?></a>
>>>>>>> 4f73f401
<?php }
if (Access::check(AccessTypeEnum::INTERFACE, AccessLevelEnum::CONTENT_MANAGER)) { ?>
    <a id="<?php echo 'edit_video_' . $libitem->id; ?>" onclick="showEditDialog('video_row', '<?php echo $libitem->id; ?>', '<?php echo 'edit_video_' . $libitem->id; ?>', '<?php echo addslashes(T_('Video Edit')); ?>', 'video_')">
        <?php echo Ui::get_material_symbol('edit', T_('Edit')); ?>
    </a>
<?php
}
if (Catalog::can_remove($libitem)) { ?>
<<<<<<< HEAD
    <a id="<?php echo 'delete_video_' . $libitem->id; ?>" href="<?php echo AmpConfig::get('web_path'); ?> /video.php?action=delete&video_id=<?php echo $libitem->id; ?>">
        <?php echo Ui::get_material_symbol('close', T_('Delete')); ?>
=======
    <a id="<?php echo 'delete_video_' . $libitem->id; ?>" href="<?php echo $web_path; ?> /video.php?action=delete&video_id=<?php echo $libitem->id; ?>">
        <?php echo Ui::get_icon('delete', T_('Delete')); ?>
>>>>>>> 4f73f401
    </a>
<?php } ?>
</td><|MERGE_RESOLUTION|>--- conflicted
+++ resolved
@@ -118,11 +118,7 @@
 <a href="<?php echo $libitem->get_link(); ?>"><?php echo Ui::get_material_symbol('page_info', T_('Video Information')); ?></a>
 <?php if (!AmpConfig::get('use_auth') || Access::check(AccessTypeEnum::INTERFACE, AccessLevelEnum::USER)) {
     if (AmpConfig::get('sociable')) { ?>
-<<<<<<< HEAD
-        <a href="<?php echo AmpConfig::get('web_path'); ?>/shout.php?action=show_add_shout&type=video&id=<?php echo $libitem->id; ?>"><?php echo Ui::get_material_symbol('comment', T_('Post Shout')); ?></a>
-=======
-        <a href="<?php echo $web_path; ?>/shout.php?action=show_add_shout&type=video&id=<?php echo $libitem->id; ?>"><?php echo Ui::get_icon('comment', T_('Post Shout')); ?></a>
->>>>>>> 4f73f401
+        <a href="<?php echo $web_path; ?>/shout.php?action=show_add_shout&type=video&id=<?php echo $libitem->id; ?>"><?php echo Ui::get_material_symbol('comment', T_('Post Shout')); ?></a>
     <?php
     }
 }
@@ -131,13 +127,8 @@
         echo Share::display_ui('video', $libitem->id, false);
     }
 }
-<<<<<<< HEAD
 if (Access::check_function(AccessFunctionEnum::FUNCTION_DOWNLOAD)) { ?>
-    <a class="nohtml" href="<?php echo AmpConfig::get('web_path'); ?>/stream.php?action=download&video_id=<?php echo $libitem->id; ?>"><?php echo Ui::get_material_symbol('download', T_('Download')); ?></a>
-=======
-if (Access::check_function('download')) { ?>
-    <a class="nohtml" href="<?php echo $web_path; ?>/stream.php?action=download&video_id=<?php echo $libitem->id; ?>"><?php echo Ui::get_icon('download', T_('Download')); ?></a>
->>>>>>> 4f73f401
+    <a class="nohtml" href="<?php echo $web_path; ?>/stream.php?action=download&video_id=<?php echo $libitem->id; ?>"><?php echo Ui::get_material_symbol('download', T_('Download')); ?></a>
 <?php }
 if (Access::check(AccessTypeEnum::INTERFACE, AccessLevelEnum::CONTENT_MANAGER)) { ?>
     <a id="<?php echo 'edit_video_' . $libitem->id; ?>" onclick="showEditDialog('video_row', '<?php echo $libitem->id; ?>', '<?php echo 'edit_video_' . $libitem->id; ?>', '<?php echo addslashes(T_('Video Edit')); ?>', 'video_')">
@@ -146,13 +137,8 @@
 <?php
 }
 if (Catalog::can_remove($libitem)) { ?>
-<<<<<<< HEAD
-    <a id="<?php echo 'delete_video_' . $libitem->id; ?>" href="<?php echo AmpConfig::get('web_path'); ?> /video.php?action=delete&video_id=<?php echo $libitem->id; ?>">
+    <a id="<?php echo 'delete_video_' . $libitem->id; ?>" href="<?php echo $web_path; ?> /video.php?action=delete&video_id=<?php echo $libitem->id; ?>">
         <?php echo Ui::get_material_symbol('close', T_('Delete')); ?>
-=======
-    <a id="<?php echo 'delete_video_' . $libitem->id; ?>" href="<?php echo $web_path; ?> /video.php?action=delete&video_id=<?php echo $libitem->id; ?>">
-        <?php echo Ui::get_icon('delete', T_('Delete')); ?>
->>>>>>> 4f73f401
     </a>
 <?php } ?>
 </td>