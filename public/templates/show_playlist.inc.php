--- conflicted
+++ resolved
@@ -96,13 +96,8 @@
 $zipHandler = $dic->get(ZipHandlerInterface::class);
 if (Access::check_function(AccessFunctionEnum::FUNCTION_BATCH_DOWNLOAD) && $zipHandler->isZipable('playlist')) { ?>
         <li>
-<<<<<<< HEAD
-            <a class="nohtml" href="<?php echo $web_path; ?>/batch.php?action=playlist&amp;id=<?php echo $playlist->id; ?>">
+            <a class="nohtml" href="<?php echo $web_path; ?>/batch.php?action=playlist&id=<?php echo $playlist->id; ?>">
                 <?php echo Ui::get_material_symbol('folder_zip', T_('Batch download')); ?>
-=======
-            <a class="nohtml" href="<?php echo $web_path; ?>/batch.php?action=playlist&id=<?php echo $playlist->id; ?>">
-                <?php echo Ui::get_icon('batch_download', T_('Batch download')); ?>
->>>>>>> 7d0cbac1
                 <?php echo T_('Batch download'); ?>
             </a>
         </li>
