--- conflicted
+++ resolved
@@ -76,13 +76,8 @@
             </a>
         <?php } ?>
     <?php
-<<<<<<< HEAD
 if (Access::check(AccessTypeEnum::INTERFACE, AccessLevelEnum::ADMIN)) { ?>
-            <a href="<?php echo $web_path; ?>/admin/users.php?action=show_edit&amp;user_id=<?php echo $libitem->id; ?>">
-=======
-if (Access::check('interface', 100)) { ?>
             <a href="<?php echo $web_path; ?>/admin/users.php?action=show_edit&user_id=<?php echo $libitem->id; ?>">
->>>>>>> aea4b76c
                 <?php echo Ui::get_icon('edit', T_('Edit')); ?>
             </a>
             <a href="<?php echo $web_path; ?>/admin/users.php?action=show_preferences&user_id=<?php echo $libitem->id; ?>">
