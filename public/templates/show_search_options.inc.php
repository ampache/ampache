--- conflicted
+++ resolved
@@ -48,13 +48,8 @@
 $zipHandler = $dic->get(ZipHandlerInterface::class);
 if (Access::check_function(AccessFunctionEnum::FUNCTION_BATCH_DOWNLOAD) && $zipHandler->isZipable($search_type)) { ?>
 <li>
-<<<<<<< HEAD
-    <a class="nohtml" href="<?php echo AmpConfig::get('web_path'); ?>/batch.php?action=browse&amp;type=<?php echo scrub_out($search_type); ?>&amp;browse_id=<?php echo $browse->id; ?>">
+    <a class="nohtml" href="<?php echo AmpConfig::get('web_path'); ?>/batch.php?action=browse&type=<?php echo scrub_out($search_type); ?>&browse_id=<?php echo $browse->id; ?>">
         <?php echo Ui::get_material_symbol('folder_zip', T_('Batch download')); ?>
-=======
-    <a class="nohtml" href="<?php echo AmpConfig::get('web_path'); ?>/batch.php?action=browse&type=<?php echo scrub_out($search_type); ?>&browse_id=<?php echo $browse->id; ?>">
-        <?php echo Ui::get_icon('batch_download', T_('Batch download')); ?>
->>>>>>> 7d0cbac1
         <?php echo T_('Batch download'); ?>
     </a>
 </li>
