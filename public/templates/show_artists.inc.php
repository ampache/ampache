--- conflicted
+++ resolved
@@ -31,7 +31,6 @@
 
 session_start();
 
-<<<<<<< HEAD
 /** @var string $web_path */
 /** @var Browse $browse $web_path */
 /** @var int[] $object_ids */
@@ -41,15 +40,10 @@
 global $dic;
 $modelFactory = $dic->get(ModelFactoryInterface::class);
 
-$web_path = AmpConfig::get('web_path');
-$thcount  = 8;
-$is_table = $browse->is_grid_view();
-=======
 $web_path     = AmpConfig::get('web_path');
 $thcount      = 8;
 $show_ratings = User::is_registered() && (AmpConfig::get('ratings') || AmpConfig::get('userflags'));
 $is_table     = $browse->is_grid_view();
->>>>>>> fae99b58
 //mashup and grid view need different css
 $cel_cover   = ($is_table) ? "cel_cover" : 'grid_cover';
 $cel_album   = ($is_table) ? "cel_album" : 'grid_album';
