<?php

declare(strict_types=0);

$htmllang = str_replace("_", "-", $htmllang);

/**
 * vim:set softtabstop=4 shiftwidth=4 expandtab:
 *
 * LICENSE: GNU Affero General Public License, version 3 (AGPL-3.0-or-later)
 * Copyright Ampache.org, 2001-2023
 *
 * This program is free software: you can redistribute it and/or modify
 * it under the terms of the GNU Affero General Public License as published by
 * the Free Software Foundation, either version 3 of the License, or
 * (at your option) any later version.
 *
 * This program is distributed in the hope that it will be useful,
 * but WITHOUT ANY WARRANTY; without even the implied warranty of
 * MERCHANTABILITY or FITNESS FOR A PARTICULAR PURPOSE.  See the
 * GNU Affero General Public License for more details.
 *
 * You should have received a copy of the GNU Affero General Public License
 * along with this program.  If not, see <https://www.gnu.org/licenses/>.
 *
 */

?>
<?php if (!defined('INSTALL')) {
    return false;
} ?>
<?php $results = 0; ?>
<!DOCTYPE html>
<html xmlns="http://www.w3.org/1999/xhtml" xml:lang="<?php /** @var string $htmllang */ echo $htmllang; ?>" lang="<?php echo $htmllang; ?>">
<head>
    <!-- Propelled by Ampache | ampache.org -->
<<<<<<< HEAD
    <meta http-equiv="Content-Type" content="text/html; Charset=<?php /** @var string $charset */ echo $charset; ?>" />
=======
    <meta http-equiv="Content-Type" content="text/html; Charset=<?php echo $charset; ?>">
>>>>>>> 3a7f19de
    <meta http-equiv="X-UA-Compatible" content="IE=edge">
    <meta http-equiv="cache-control" content="max-age=0">
    <meta http-equiv="cache-control" content="no-cache">
    <meta http-equiv="expires" content="0">
    <meta http-equiv="expires" content="Tue, 01 Jan 1980 1:00:00 GMT">
    <meta http-equiv="pragma" content="no-cache">
    <meta name="viewport" content="width=device-width, initial-scale=1.0">

    <title><?php echo T_('Ampache') . ' :: ' . T_('For the Love of Music') . ' - ' . T_('Installation'); ?></title>
    <link href="lib/components/bootstrap/css/bootstrap.min.css" rel="stylesheet">
    <link href="lib/components/bootstrap/css/bootstrap-theme.min.css" rel="stylesheet">
    <link rel="stylesheet" href="templates/install.css" type="text/css" media="screen">
    <script src="lib/components/jquery/jquery.min.js"></script>
    <script src="lib/components/bootstrap/js/bootstrap.min.js"></script>
</head>
<body id="install-page">
    <div class="navbar navbar-inverse navbar-fixed-top" role="navigation">
        <div class="container" style="height: 70px;">
            <a class="navbar-brand" href="#">
                <img src="./images/ampache-dark.png" title="<?php echo T_('Ampache'); ?>" alt="<?php echo T_('Ampache'); ?>">
                <?php echo T_('Ampache') . ' :: ' . T_('For the Love of Music') . ' - ' . T_('Installation'); ?>
            </a>
        </div>
    </div>
    <div class="container" role="main"><|MERGE_RESOLUTION|>--- conflicted
+++ resolved
@@ -34,11 +34,7 @@
 <html xmlns="http://www.w3.org/1999/xhtml" xml:lang="<?php /** @var string $htmllang */ echo $htmllang; ?>" lang="<?php echo $htmllang; ?>">
 <head>
     <!-- Propelled by Ampache | ampache.org -->
-<<<<<<< HEAD
     <meta http-equiv="Content-Type" content="text/html; Charset=<?php /** @var string $charset */ echo $charset; ?>" />
-=======
-    <meta http-equiv="Content-Type" content="text/html; Charset=<?php echo $charset; ?>">
->>>>>>> 3a7f19de
     <meta http-equiv="X-UA-Compatible" content="IE=edge">
     <meta http-equiv="cache-control" content="max-age=0">
     <meta http-equiv="cache-control" content="no-cache">
