--- conflicted
+++ resolved
@@ -206,13 +206,8 @@
             </li>
         <?php } ?>
         <li>
-<<<<<<< HEAD
-            <a href="javascript:NavigateTo('<?php echo $web_path; ?>/albums.php?action=update_disk_from_tags&amp;album_disk=<?php echo $albumDisk->id; ?>');" onclick="return confirm('<?php echo T_('Do you really want to update from tags?'); ?>');">
+            <a href="javascript:NavigateTo('<?php echo $web_path; ?>/albums.php?action=update_disk_from_tags&album_disk=<?php echo $albumDisk->id; ?>');" onclick="return confirm('<?php echo T_('Do you really want to update from tags?'); ?>');">
                 <?php echo Ui::get_material_symbol('sync_alt', T_('Update from tags')); ?>
-=======
-            <a href="javascript:NavigateTo('<?php echo $web_path; ?>/albums.php?action=update_disk_from_tags&album_disk=<?php echo $albumDisk->id; ?>');" onclick="return confirm('<?php echo T_('Do you really want to update from tags?'); ?>');">
-                <?php echo Ui::get_icon('file_refresh', T_('Update from tags')); ?>
->>>>>>> 7d0cbac1
                 <?php echo T_('Update from tags'); ?>
             </a>
         </li>
