--- conflicted
+++ resolved
@@ -145,36 +145,21 @@
             $order = 'ASC';
     } ?>
         <li>
-<<<<<<< HEAD
-            <a href="<?php echo $web_path; ?>/artists.php?action=show_songs&amp;artist=<?php echo $artist->id; ?>">
+            <a href="<?php echo $web_path; ?>/artists.php?action=show_songs&artist=<?php echo $artist->id; ?>">
                 <?php echo Ui::get_material_symbol('search', T_('Show Artist Songs')); ?>
-=======
-            <a href="<?php echo $web_path; ?>/artists.php?action=show_songs&artist=<?php echo $artist->id; ?>">
-                <?php echo Ui::get_icon('view', T_('Show Artist Songs')); ?>
->>>>>>> 7d0cbac1
                 <?php echo T_('Show Artist Songs'); ?>
             </a>
         </li>
         <li>
-<<<<<<< HEAD
-            <a href="<?php echo $web_path; ?>/artists.php?action=show_all_songs&amp;artist=<?php echo $artist->id; ?>">
+            <a href="<?php echo $web_path; ?>/artists.php?action=show_all_songs&artist=<?php echo $artist->id; ?>">
                 <?php echo Ui::get_material_symbol('search', T_('Show All')); ?>
-=======
-            <a href="<?php echo $web_path; ?>/artists.php?action=show_all_songs&artist=<?php echo $artist->id; ?>">
-                <?php echo Ui::get_icon('view', T_('Show All')); ?>
->>>>>>> 7d0cbac1
                 <?php echo T_('Show All'); ?>
             </a>
         </li>
 <?php } else { ?>
         <li>
-<<<<<<< HEAD
-            <a href="<?php echo $web_path; ?>/artists.php?action=show&amp;artist=<?php echo $artist->id; ?>">
+            <a href="<?php echo $web_path; ?>/artists.php?action=show&artist=<?php echo $artist->id; ?>">
                 <?php echo Ui::get_material_symbol('search', T_('Show Albums')); ?>
-=======
-            <a href="<?php echo $web_path; ?>/artists.php?action=show&artist=<?php echo $artist->id; ?>">
-                <?php echo Ui::get_icon('view', T_('Show Albums')); ?>
->>>>>>> 7d0cbac1
                 <?php echo T_('Show Albums'); ?>
             </a>
         </li>
@@ -204,13 +189,8 @@
 <?php } ?>
 <?php if (Access::check(AccessTypeEnum::INTERFACE, AccessLevelEnum::CONTENT_MANAGER)) { ?>
         <li>
-<<<<<<< HEAD
-            <a href="javascript:NavigateTo('<?php echo $web_path; ?>/artists.php?action=update_from_tags&amp;artist=<?php echo $artist->id; ?>');" onclick="return confirm('<?php echo T_('Do you really want to update from tags?'); ?>');">
+            <a href="javascript:NavigateTo('<?php echo $web_path; ?>/artists.php?action=update_from_tags&artist=<?php echo $artist->id; ?>');" onclick="return confirm('<?php echo T_('Do you really want to update from tags?'); ?>');">
                 <?php echo Ui::get_material_symbol('sync_alt', T_('Update from tags')); ?>
-=======
-            <a href="javascript:NavigateTo('<?php echo $web_path; ?>/artists.php?action=update_from_tags&artist=<?php echo $artist->id; ?>');" onclick="return confirm('<?php echo T_('Do you really want to update from tags?'); ?>');">
-                <?php echo Ui::get_icon('file_refresh', T_('Update from tags')); ?>
->>>>>>> 7d0cbac1
                 <?php echo T_('Update from tags'); ?>
             </a>
         </li>
