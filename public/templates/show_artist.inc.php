--- conflicted
+++ resolved
@@ -226,13 +226,8 @@
     }
 global $dic; // @todo remove after refactoring
 $zipHandler = $dic->get(ZipHandlerInterface::class);
-<<<<<<< HEAD
 if (Access::check_function(AccessFunctionEnum::FUNCTION_BATCH_DOWNLOAD) && $zipHandler->isZipable('artist')) {
-    $download = T_('Download'); ?>
-=======
-if (Access::check_function('batch_download') && $zipHandler->isZipable('artist')) {
     $download = "&nbsp;" . T_('Download'); ?>
->>>>>>> 31ead128
         <li>
             <a class="nohtml" href="<?php echo $web_path; ?>/batch.php?action=artist&id=<?php echo $artist->id; ?>">
                 <?php echo Ui::get_material_symbol('folder_zip', $download); ?>
