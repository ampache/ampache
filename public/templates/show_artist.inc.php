--- conflicted
+++ resolved
@@ -173,11 +173,7 @@
 <?php } ?>
 <?php if (AmpConfig::get('use_rss')) { ?>
         <li>
-<<<<<<< HEAD
-            <?php echo AmpacheRss::get_display('podcast', (Core::get_global('user')->id ?? -1), T_('RSS Feed'), array('object_type' => 'artist', 'object_id' => $artist->id)); ?>
-=======
             <?php echo AmpacheRss::get_display('podcast', ($current_user->id ?? -1), T_('RSS Feed'), array('object_type' => 'artist', 'object_id' => $artist->id)); ?>
->>>>>>> 51948a2b
         </li>
 <?php } ?>
 <?php if (!AmpConfig::get('use_auth') || Access::check('interface', 25)) { ?>
