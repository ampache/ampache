<?php
/* vim:set softtabstop=4 shiftwidth=4 expandtab: */
/**
 *
 * LICENSE: GNU Affero General Public License, version 3 (AGPL-3.0-or-later)
 * Copyright 2001 - 2020 Ampache.org
 *
 * This program is free software: you can redistribute it and/or modify
 * it under the terms of the GNU Affero General Public License as published by
 * the Free Software Foundation, either version 3 of the License, or
 * (at your option) any later version.
 *
 * This program is distributed in the hope that it will be useful,
 * but WITHOUT ANY WARRANTY; without even the implied warranty of
 * MERCHANTABILITY or FITNESS FOR A PARTICULAR PURPOSE.  See the
 * GNU Affero General Public License for more details.
 *
 * You should have received a copy of the GNU Affero General Public License
 * along with this program.  If not, see <https://www.gnu.org/licenses/>.
 *
 */

use Ampache\Config\AmpConfig;
use Ampache\Repository\Model\Art;
use Ampache\Repository\Model\Browse;
use Ampache\Repository\Model\Podcast_Episode;
use Ampache\Repository\Model\Rating;
use Ampache\Repository\Model\User;
use Ampache\Repository\Model\Userflag;
use Ampache\Module\Api\Ajax;
use Ampache\Module\Util\Ui;
use Ampache\Repository\PodcastEpisodeRepositoryInterface;

/** @var Browse $browse */
/** @var int[] $object_ids */

global $dic;
$podcastEpisodeRepository = $dic->get(PodcastEpisodeRepositoryInterface::class);

$thcount  = 7;
$is_table = $browse->is_grid_view();
//mashup and grid view need different css
$cel_cover   = ($is_table) ? "cel_cover" : 'grid_cover';
$cel_flag    = ($is_table) ? "cel_userflag" : 'grid_userflag';
$cel_time    = ($is_table) ? "cel_time" : 'grid_time';
$cel_counter = ($is_table) ? "cel_counter" : 'grid_counter'; ?>
<?php if ($browse->is_show_header()) {
    require Ui::find_template('list_header.inc.php');
} ?>
<table class="tabledata striped-rows <?php echo $browse->get_css_class() ?>" data-objecttype="podcast_episode">
    <thead>
        <tr class="th-top">
            <th class="cel_play essential"></th>
            <th class="cel_title essential persist"><?php echo Ajax::text('?page=browse&action=set_sort&browse_id=' . $browse->id . '&sort=title', T_('Title'), 'podcast_episode_sort_title'); ?></th>
            <th class="cel_add essential"></th>
            <th class="cel_podcast optional"><?php echo T_('Podcast'); ?></th>
            <th class="<?php echo $cel_time; ?> optional"><?php echo T_('Time'); ?></th>
            <?php if (AmpConfig::get('show_played_times')) { ?>
                <th class="<?php echo $cel_counter; ?> optional"><?php echo T_('# Played'); ?></th>
                <?php
            } ?>
            <th class="cel_pubdate optional"><?php echo T_('Publication Date'); ?></th>
            <th class="cel_state optional"><?php echo T_('State'); ?></th>
            <?php if (User::is_registered()) { ?>
                <?php if (AmpConfig::get('ratings')) {
                ++$thcount; ?>
                    <th class="cel_rating optional"><?php echo T_('Rating'); ?></th>
                <?php
            } ?>
                <?php if (AmpConfig::get('userflags')) {
                ++$thcount; ?>
                    <th class="<?php echo $cel_flag; ?> optional"><?php echo T_('Fav.'); ?></th>
                <?php
            } ?>
            <?php
} ?>
            <th class="cel_action essential"><?php echo T_('Actions'); ?></th>
        </tr>
    </thead>
    <tbody>
        <?php
        if (AmpConfig::get('ratings')) {
            Rating::build_cache('podcast_episode', $object_ids);
        }
        if (AmpConfig::get('userflags')) {
            Userflag::build_cache('podcast_episode', $object_ids);
        }

        foreach ($object_ids as $episode_id) {
<<<<<<< HEAD
            $libitem = $podcastEpisodeRepository->findById((int) $episode_id); ?>
        <tr id="podcast_episode_<?php echo $libitem->getId(); ?>" class="<?php echo Ui::flip_class(); ?>">
=======
            $libitem = new Podcast_Episode($episode_id);
            $libitem->format(); ?>
        <tr id="podcast_episode_<?php echo $libitem->id; ?>">
>>>>>>> 0d50c259
            <?php require Ui::find_template('show_podcast_episode_row.inc.php'); ?>
        </tr>
        <?php
        } ?>
        <?php if (!count($object_ids)) { ?>
        <tr>
            <td colspan="<?php echo $thcount; ?>"><span class="nodata"><?php echo T_('No podcast episode found'); ?></span></td>
        </tr>
        <?php
        } ?>
    </tbody>
    <tfoot>
        <tr class="th-bottom">
            <th class="cel_play"></th>
        <?php if (Art::is_enabled()) { ?>
            <th class="<?php echo $cel_cover; ?>"><?php echo T_('Art'); ?></th>
        <?php
        } ?>
            <th class="cel_title"><?php echo Ajax::text('?page=browse&action=set_sort&browse_id=' . $browse->id . '&sort=title', T_('Title'), 'podcast_episode_sort_title_bottom'); ?></th>
            <th class="cel_add"></th>
            <th class="cel_podcast"><?php echo T_('Podcast'); ?></th>
            <th class="<?php echo $cel_time; ?>"><?php echo T_('Time'); ?></th>
            <?php if (AmpConfig::get('show_played_times')) { ?>
                <th class="<?php echo $cel_counter; ?> optional"><?php echo T_('# Played'); ?></th>
                <?php
            } ?>
            <th class="cel_pubdate"><?php echo T_('Publication Date'); ?></th>
            <th class="cel_state"><?php echo T_('State'); ?></th>
            <?php if (User::is_registered()) { ?>
                <?php if (AmpConfig::get('ratings')) { ?>
                    <th class="cel_rating"><?php echo T_('Rating'); ?></th>
                <?php
            } ?>
                <?php if (AmpConfig::get('userflags')) { ?>
                    <th class="<?php echo $cel_flag; ?>"><?php echo T_('Fav.'); ?></th>
                <?php
            } ?>
            <?php
        } ?>
            <th class="cel_action"><?php echo T_('Actions'); ?></th>
        </tr>
    <tfoot>
</table>
<?php show_table_render(); ?>
<?php if ($browse->is_show_header()) {
            require Ui::find_template('list_header.inc.php');
        } ?><|MERGE_RESOLUTION|>--- conflicted
+++ resolved
@@ -23,7 +23,6 @@
 use Ampache\Config\AmpConfig;
 use Ampache\Repository\Model\Art;
 use Ampache\Repository\Model\Browse;
-use Ampache\Repository\Model\Podcast_Episode;
 use Ampache\Repository\Model\Rating;
 use Ampache\Repository\Model\User;
 use Ampache\Repository\Model\Userflag;
@@ -87,14 +86,8 @@
         }
 
         foreach ($object_ids as $episode_id) {
-<<<<<<< HEAD
             $libitem = $podcastEpisodeRepository->findById((int) $episode_id); ?>
-        <tr id="podcast_episode_<?php echo $libitem->getId(); ?>" class="<?php echo Ui::flip_class(); ?>">
-=======
-            $libitem = new Podcast_Episode($episode_id);
-            $libitem->format(); ?>
-        <tr id="podcast_episode_<?php echo $libitem->id; ?>">
->>>>>>> 0d50c259
+        <tr id="podcast_episode_<?php echo $libitem->getId(); ?>">
             <?php require Ui::find_template('show_podcast_episode_row.inc.php'); ?>
         </tr>
         <?php
