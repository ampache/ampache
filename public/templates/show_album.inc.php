--- conflicted
+++ resolved
@@ -47,15 +47,9 @@
 $year = $album->getYearConditional();
 
 // Title for this album
-<<<<<<< HEAD
-$title = scrub_out($album->name);
+$title = scrub_out($album->full_name);
 if ($year !== null) {
     $title .= '&nbsp;(' . $year . ')';
-=======
-$title = scrub_out($album->full_name);
-if ($album->year > 0) {
-    $title .= '&nbsp;(' . $album->year . ')';
->>>>>>> 66302a68
 }
 if ($album->disk && !AmpConfig::get('album_group') && count($albumRepository->getAlbumSuite($album)) > 1) {
     $title .= "<span class=\"discnb disc" . $album->disk . "\">, " . T_('Disk') . " " . $album->disk . "</span>";
