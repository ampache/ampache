<?php
/* vim:set softtabstop=4 shiftwidth=4 expandtab: */
/**
 *
 * LICENSE: GNU Affero General Public License, version 3 (AGPL-3.0-or-later)
 * Copyright 2001 - 2020 Ampache.org
 *
 * This program is free software: you can redistribute it and/or modify
 * it under the terms of the GNU Affero General Public License as published by
 * the Free Software Foundation, either version 3 of the License, or
 * (at your option) any later version.
 *
 * This program is distributed in the hope that it will be useful,
 * but WITHOUT ANY WARRANTY; without even the implied warranty of
 * MERCHANTABILITY or FITNESS FOR A PARTICULAR PURPOSE.  See the
 * GNU Affero General Public License for more details.
 *
 * You should have received a copy of the GNU Affero General Public License
 * along with this program.  If not, see <https://www.gnu.org/licenses/>.
 *
 */

use Ampache\Config\AmpConfig;
use Ampache\Repository\Model\Album;
use Ampache\Repository\Model\Art;
use Ampache\Repository\Model\Catalog;
use Ampache\Repository\Model\Rating;
use Ampache\Repository\Model\Share;
use Ampache\Repository\Model\User;
use Ampache\Repository\Model\Userflag;
use Ampache\Module\Api\RefreshReordered\RefreshAlbumSongsAction;
use Ampache\Module\Authorization\Access;
use Ampache\Module\Api\Ajax;
use Ampache\Module\System\Core;
use Ampache\Module\Util\AmpacheRss;
use Ampache\Module\Playback\Stream_Playlist;
use Ampache\Repository\Model\Browse;
use Ampache\Module\Util\Ui;
use Ampache\Module\Util\ZipHandlerInterface;
use Ampache\Repository\AlbumRepositoryInterface;

$web_path = AmpConfig::get('web_path');

/** @var Album $album */
/** @var AlbumRepositoryInterface $albumRepository */

// Title for this album
$title = scrub_out($album->f_name);
if ($album->year > 0) {
    $title .= '&nbsp;(' . $album->year . ')';
}
if ($album->disk && !AmpConfig::get('album_group') && count($albumRepository->getAlbumSuite($album)) > 1) {
    $title .= "<span class=\"discnb disc" . $album->disk . "\">, " . T_('Disk') . " " . $album->disk . "</span>";
}
$title .= '&nbsp;-&nbsp;' . (($album->f_album_artist_link) ? $album->f_album_artist_link : $album->f_artist_link);

$show_direct_play  = AmpConfig::get('directplay');
$show_playlist_add = Access::check('interface', 25);
$directplay_limit  = AmpConfig::get('direct_play_limit');

if ($directplay_limit > 0) {
    $show_playlist_add = ($album->song_count <= $directplay_limit);
    if ($show_direct_play) {
        $show_direct_play = $show_playlist_add;
    }
} ?>
<?php Ui::show_box_top($title, 'info-box'); ?>

<div class="item_right_info">
    <div class="external_links">
        <a href="http://www.google.com/search?q=%22<?php echo rawurlencode($album->f_artist); ?>%22+%22<?php echo rawurlencode($album->f_name); ?>%22" target="_blank"><?php echo Ui::get_icon('google', T_('Search on Google ...')); ?></a>
        <a href="https://www.duckduckgo.com/?q=%22<?php echo rawurlencode($album->f_artist); ?>%22+%22<?php echo rawurlencode($album->f_name); ?>%22" target="_blank"><?php echo Ui::get_icon('duckduckgo', T_('Search on DuckDuckGo ...')); ?></a>
        <a href="http://en.wikipedia.org/wiki/Special:Search?search=%22<?php echo rawurlencode($album->f_name); ?>%22&go=Go" target="_blank"><?php echo Ui::get_icon('wikipedia', T_('Search on Wikipedia ...')); ?></a>
        <a href="http://www.last.fm/search?q=%22<?php echo rawurlencode($album->f_artist); ?>%22+%22<?php echo rawurlencode($album->f_name); ?>%22&type=album" target="_blank"><?php echo Ui::get_icon('lastfm', T_('Search on Last.fm ...')); ?></a>
    <?php if ($album->mbid) { ?>
        <a href="https://musicbrainz.org/release/<?php echo $album->mbid; ?>" target="_blank"><?php echo Ui::get_icon('musicbrainz', T_('Search on Musicbrainz ...')); ?></a>
    <?php } else { ?>
        <a href="https://musicbrainz.org/search?query=%22<?php echo rawurlencode($album->f_name); ?>%22&type=release" target="_blank"><?php echo Ui::get_icon('musicbrainz', T_('Search on Musicbrainz ...')); ?></a>
    <?php } ?>
    </div>
    <?php
        $name  = '[' . $album->f_artist . '] ' . scrub_out($album->f_name);
        $thumb = Ui::is_grid_view('album') ? 32 : 11;
        Art::display('album', $album->id, $name, $thumb); ?>
</div>
<?php if (User::is_registered()) { ?>
    <?php if (AmpConfig::get('ratings')) { ?>
<<<<<<< HEAD
    <span id="rating_<?php echo $album->id; ?>_album">
        <?php echo Rating::show($album->id, 'album', true); ?>
    </span>
    <?php
    } ?>
    <?php if (AmpConfig::get('userflags')) { ?>
    <span id="userflag_<?php echo $album->id; ?>_album">
        <?php echo Userflag::show($album->id, 'album'); ?>
    </span>
    <?php
        } ?>
<?php
=======
        <div style="display:table-cell;" id="rating_<?php echo $album->id; ?>_album">
            <?php echo Rating::show($album->id, 'album'); ?>
        </div>
        <?php
    } ?>
    <?php if (AmpConfig::get('userflags')) { ?>
        <div style="display:table-cell;" id="userflag_<?php echo $album->id; ?>_album">
            <?php echo Userflag::show($album->id, 'album'); ?>
        </div>
        <?php
>>>>>>> b161ce0b
    } ?>
    <?php
} ?>
<?php
if (AmpConfig::get('show_played_times')) { ?>
<br />
<div style="display:inline;">
    <?php echo T_('Played') . ' ' .
        /* HINT: Number of times an object has been played */
        sprintf(nT_('%d time', '%d times', $album->object_cnt), $album->object_cnt); ?>
</div>
<?php
    } ?>

<?php
$owner_id = $album->get_user_owner();
if (AmpConfig::get('sociable') && $owner_id > 0) {
    $owner = new User($owner_id);
    $owner->format(); ?>
<div class="item_uploaded_by">
    <?php echo T_('Uploaded by'); ?> <?php echo $owner->f_link; ?>
</div>
<?php
} ?>

<div id="information_actions">
    <h3><?php echo T_('Actions'); ?>:</h3>
    <ul>
        <?php if ($show_direct_play) {
        $play       = T_('Play');
        $playnext   = T_('Play next');
        $playlast   = T_('Play last'); ?>
        <li>
            <?php echo Ajax::button_with_text('?page=stream&action=directplay&object_type=album&' . $album->get_http_album_query_ids('object_id'), 'play', $play, 'directplay_full_' . $album->id); ?>
        </li>
            <?php if (Stream_Playlist::check_autoplay_next()) { ?>
        <li>
            <?php echo Ajax::button_with_text('?page=stream&action=directplay&object_type=album&' . $album->get_http_album_query_ids('object_id') . '&playnext=true', 'play_next', $playnext, 'nextplay_album_' . $album->id); ?>
        </li>
            <?php
        } ?>
            <?php if (Stream_Playlist::check_autoplay_append()) { ?>
        <li>
            <?php echo Ajax::button_with_text('?page=stream&action=directplay&object_type=album&' . $album->get_http_album_query_ids('object_id') . '&append=true', 'play_add', $playlast, 'addplay_album_' . $album->id); ?>
        </li>
            <?php
        } ?>
        <?php
    } ?>

        <?php if ($show_playlist_add) {
        $addtotemp  = T_('Add to Temporary Playlist');
        $randtotemp = T_('Random to Temporary Playlist');
        $addtoexist = T_('Add to playlist'); ?>
        <li>
            <?php echo Ajax::button_with_text('?action=basket&type=album_full&' . $album->get_http_album_query_ids('id'), 'add', $addtotemp, 'play_full_' . $album->id); ?>
        </li>
        <li>
            <?php echo Ajax::button_with_text('?action=basket&type=album_random&' . $album->get_http_album_query_ids('id'), 'random', $randtotemp, 'play_random_' . $album->id); ?>
        </li>
        <li>
            <a id="<?php echo 'add_playlist_' . $album->id ?>" onclick="showPlaylistDialog(event, 'album', '<?php echo $album->id ?>')">
                <?php echo Ui::get_icon('playlist_add', $addtoexist); ?>
                <?php echo $addtoexist ?>
            </a>
        </li>
        <?php
    } ?>
        <?php if (AmpConfig::get('use_rss')) { ?>
        <li>
            <?php echo AmpacheRss::get_display('podcast', -1, T_('RSS Feed'), array('object_type' => 'album', 'object_id' => $album->id)); ?>
        </li>
        <?php
    } ?>
        <?php if (!AmpConfig::get('use_auth') || Access::check('interface', 25)) { ?>
            <?php if (AmpConfig::get('sociable')) {
        $postshout = T_('Post Shout'); ?>
            <li>
                <a href="<?php echo AmpConfig::get('web_path'); ?>/shout.php?action=show_add_shout&type=album&id=<?php echo $album->id; ?>">
                    <?php echo Ui::get_icon('comment', $postshout); ?>
                    <?php echo $postshout; ?>
                </a>
            </li>
            <?php
    } ?>
        <?php
    } ?>
    <?php if (Access::check('interface', 25)) { ?>
            <?php if (AmpConfig::get('share')) { ?>
            <li>
                <?php echo Share::display_ui('album', $album->id); ?>
            </li>
            <?php
        } ?>
        <?php
    } ?>
        <?php if (($owner_id > 0 && $owner_id == (int) Core::get_global('user')->id) || Access::check('interface', 50)) {
        $saveorder  = T_('Save Track Order'); ?>
        <?php if (AmpConfig::get('statistical_graphs') && is_dir(__DIR__ . '/../../vendor/szymach/c-pchart/src/Chart/')) { ?>
            <li>
                <a href="<?php echo AmpConfig::get('web_path'); ?>/stats.php?action=graph&object_type=album&object_id=<?php echo $album->id; ?>">
                    <?php echo Ui::get_icon('statistics', T_('Graphs')); ?>
                    <?php echo T_('Graphs'); ?>
                </a>
            </li>
        <?php
        } ?>
        <li>
            <a onclick="submitNewItemsOrder('<?php echo $album->id; ?>', 'reorder_songs_table_<?php echo $album->id; ?>', 'song_',
                                            '<?php echo AmpConfig::get('web_path'); ?>/albums.php?action=set_track_numbers', '<?php echo RefreshAlbumSongsAction::REQUEST_KEY; ?>')">
                <?php echo Ui::get_icon('save', $saveorder); ?>
                <?php echo $saveorder; ?>
            </a>
        </li>
        <li>
            <a href="javascript:NavigateTo('<?php echo $web_path; ?>/albums.php?action=update_from_tags&amp;album_id=<?php echo $album->id; ?>');" onclick="return confirm('<?php echo T_('Do you really want to update from tags?'); ?>');">
                <?php echo Ui::get_icon('file_refresh', T_('Update from tags')); ?>
                <?php echo T_('Update from tags'); ?>
            </a>
        </li>
        <?php
    } ?>
        <?php if ($isAlbumEditable) {
        $albumedit  = T_('Album Edit'); ?>
        <?php if (AmpConfig::get('allow_upload')) {
            $t_upload = T_('Upload'); ?>
                <li>
                    <a href="<?php echo $web_path; ?>/upload.php?artist=<?php echo($album->album_artist ? $album->album_artist : $album->artist_id); ?>&album=<?php echo $album->id ?>">
                        <?php echo Ui::get_icon('upload', $t_upload); ?>
                        <?php echo $t_upload; ?>
                    </a>
                </li>
            <?php
        } ?>
        <li>
            <a id="<?php echo 'edit_album_' . $album->id ?>" onclick="showEditDialog('album_row', '<?php echo $album->id ?>', '<?php echo 'edit_album_' . $album->id ?>', '<?php echo $albumedit ?>', '')">
                <?php echo Ui::get_icon('edit', T_('Edit')); ?>
                <?php echo T_('Edit Album'); ?>
            </a>
        </li>
        <?php
    } ?>
        <?php
        // @todo remove after refactoring
        global $dic;
        $zipHandler = $dic->get(ZipHandlerInterface::class);
        if (Access::check_function('batch_download') && $zipHandler->isZipable('album')) {
            $download   = T_('Download'); ?>
        <li>
            <a class="nohtml" href="<?php echo $web_path; ?>/batch.php?action=album&<?php echo $album->get_http_album_query_ids('id'); ?>">
                <?php echo Ui::get_icon('batch_download', $download); ?>
                <?php echo $download; ?>
            </a>
        </li>
        <?php
        } ?>
        <?php if (Catalog::can_remove($album)) {
            $delete = T_('Delete'); ?>
        <li>
            <a id="<?php echo 'delete_album_' . $album->id ?>" href="<?php echo AmpConfig::get('web_path'); ?>/albums.php?action=delete&album_id=<?php echo $album->id; ?>">
                <?php echo Ui::get_icon('delete', $delete); ?>
                <?php echo $delete; ?>
            </a>
        </li>
        <?php
        } ?>
    </ul>
</div>
<?php Ui::show_box_bottom(); ?>
<div id="additional_information">
&nbsp;
</div>
<div id='reordered_list_<?php echo $album->id; ?>'>
<?php
    $browse = new Browse();
    $browse->set_type('song');
    $browse->set_simple_browse(true);
    $browse->set_filter('album', $album->id);
    $browse->set_sort('track', 'ASC');
    $browse->get_objects();
    $browse->show_objects(null, true); // true argument is set to show the reorder column
    $browse->store(); ?>
</div><|MERGE_RESOLUTION|>--- conflicted
+++ resolved
@@ -85,31 +85,16 @@
 </div>
 <?php if (User::is_registered()) { ?>
     <?php if (AmpConfig::get('ratings')) { ?>
-<<<<<<< HEAD
-    <span id="rating_<?php echo $album->id; ?>_album">
-        <?php echo Rating::show($album->id, 'album', true); ?>
-    </span>
-    <?php
+        <span id="rating_<?php echo $album->id; ?>_album">
+            <?php echo Rating::show($album->id, 'album', true); ?>
+        </span>
+        <?php
     } ?>
     <?php if (AmpConfig::get('userflags')) { ?>
-    <span id="userflag_<?php echo $album->id; ?>_album">
-        <?php echo Userflag::show($album->id, 'album'); ?>
-    </span>
-    <?php
-        } ?>
-<?php
-=======
-        <div style="display:table-cell;" id="rating_<?php echo $album->id; ?>_album">
-            <?php echo Rating::show($album->id, 'album'); ?>
-        </div>
-        <?php
-    } ?>
-    <?php if (AmpConfig::get('userflags')) { ?>
-        <div style="display:table-cell;" id="userflag_<?php echo $album->id; ?>_album">
+        <span id="userflag_<?php echo $album->id; ?>_album">
             <?php echo Userflag::show($album->id, 'album'); ?>
-        </div>
-        <?php
->>>>>>> b161ce0b
+        </span>
+        <?php
     } ?>
     <?php
 } ?>
