# Ampache

![Logo](http://ampache.org/img/logo/ampache-logo_x64.png)

[www.ampache.org](http://ampache.org/) |
[ampache.github.io](http://ampache.github.io)

**News:**

<<<<<<< HEAD
=======
* Keep an eye on the incoming changes to develop branch at [Ampache-Next-Changes](https://github.com/ampache/ampache/wiki/Ampache-Next-Changes)
>>>>>>> 80d5659b
* The Ampache kodi plugin has merged into the official Kodi addons repo!
 * Make sure you enable **hide_search** in your config to enable playlists in this initial version.
* Develop changes
  * **DATABASE CHANGES** You can now force a default collation and charset on your database. (Read the changelog!)
  * Develop branch now has a **mandatory** requirement of php-intl for date formatting.
  * The initial development version of api 5.0.0 has been released! Please go over the changes on the [ampache.org](http://ampache.org/api/) website!
* Get your album/artist art right from Spotify's web API. Go to the [dashboard](https://developer.spotify.com/dashboard/)
  * Then put your client ID and secret in your ampache config
  * And don't forget to set your art order! (art_order = "db,tags,folder,spotify,musicbrainz")

## Basics

Ampache is a web based audio/video streaming application and file
manager allowing you to access your music & videos from anywhere,
using almost any internet enabled device.

Ampache's usefulness is heavily dependent on being able to extract
correct metadata from embedded tags in your files and/or the file name.
Ampache is not a media organiser; it is meant to be a tool which
presents an already organised collection in a useful way. It assumes
that you know best how to manage your files and are capable of
choosing a suitable method for doing so.

## Recommended Version

The recommended and most stable version is [git HEAD](https://github.com/ampache/ampache/archive/master.tar.gz).
[![Build Status](https://api.travis-ci.org/ampache/ampache.png?branch=master)](https://travis-ci.org/ampache/ampache)

You get the latest version with recent changes and fixes but maybe in an unstable state from our [develop branch](https://github.com/ampache/ampache/archive/develop.tar.gz).
[![Build Status](https://api.travis-ci.org/ampache/ampache.png?branch=develop)](https://travis-ci.org/ampache/ampache)
[![Scrutinizer Code Quality](https://scrutinizer-ci.com/g/ampache/ampache/badges/quality-score.png?b=develop)](https://scrutinizer-ci.com/g/ampache/ampache/?branch=develop)
[![Codacy Badge](https://api.codacy.com/project/badge/Grade/f995711a30364908968bf0efb3e7e257)](https://app.codacy.com/gh/ampache/ampache)
[![Code Climate](https://codeclimate.com/github/ampache/ampache/badges/gpa.svg)](https://codeclimate.com/github/ampache/ampache)

## Installation

Please see [the wiki](https://github.com/ampache/ampache/wiki/Installation) and don't forget to check out the [basic config](https://github.com/ampache/ampache/wiki/Basic) guide after that.

## Requirements

* A web server. All of the following have been used, though Ampache receives the most testing with Apache:
  * Apache
  * lighttpd
  * nginx
  * IIS

* PHP 7.1 or greater. (Currently tested on php7.4-fpm)

* PHP modules:
  * PDO
  * PDO_MYSQL
  * hash
  * session
  * json
  * intl (Ampache develop)
  * simplexml (optional)
  * curl (optional)

* For FreeBSD The following php modules must be loaded:
  * php-xml
  * php-dom
  * php-intl (Ampache develop)

* MySQL 5.x / MySQL 8.x / MariaDB 10.x

## Upgrading

If you are upgrading from an older version of Ampache we recommend
moving the old directory out of the way, extracting the new copy in
its place and then copying the old /config/ampache.cfg.php, /rest/.htaccess,
/channel/.htaccess, and /play/.htaccess files if any.
All database updates will be handled by Ampache.

## License

Ampache is free software; you can redistribute it and/or
modify it under the terms of the GNU Affero General Public License v3 (AGPL-3.0-or-later)
as published by the Free Software Foundation.

Ampache includes some [external modules](https://github.com/ampache/ampache/blob/develop/composer.lock) that carry their own licensing.

## Translations

Ampache is currently translated (at least partially) into the
following languages. If you are interested in updating an existing
translation, simply visit us on [Transifex](https://www.transifex.com/ampache/ampache).
If you prefer it old school or want to work offline, take a look at [/locale/base/TRANSLATIONS](https://github.com/ampache/ampache/blob/develop/locale/base/TRANSLATIONS.md)
for more instructions.

Translation progress so far:

[![Transifex](https://www.transifex.com/_/charts/redirects/ampache/ampache/image_png/messagespot/)](https://www.transifex.com/projects/p/ampache/)

## Credits

Thanks to all those who have helped make Ampache awesome: [Credits](docs/ACKNOWLEDGEMENTS.md)

## Contact Us

Hate it? Love it? Let us know! Dozens of people send ideas for amazing new features, report bugs and further develop Ampache actively. Be a part of Ampache with it's more than 10 years long history and get in touch with an awesome and friendly community!

* For Live discussions, visit us on our IRC Channel at chat.freenode.net #ampache or alternative via a [web based chat client](https://webchat.freenode.net)
* For harder cases or general discussion about Ampache take a look at our [Google Groups Forum](https://groups.google.com/forum/#!forum/ampache)
* Found a bug or Ampache isn't working as expected? Please refer to the [Issues Template](https://github.com/ampache/ampache/wiki/Issues) and head over to our [Issue Tracker](https://github.com/ampache/ampache/issues)
* [r/Ampache](https://www.reddit.com/r/ampache/)
* [Our Telegram Group](https://t.me/ampache)
* [Official Twitter](https://twitter.com/ampache)
* [Official Mastodon](https://fosstodon.org/@ampache)

## Further Information and basic Help

* Everything related to the Ampache Project can be found on our [Public Repository](https://github.com/ampache)
* Want to know, how to get Apache to work or learn more about the functions? See our [Documentation](https://github.com/ampache/ampache/wiki)

We hope to see you soon and that you have fun with this Project!

[Team Ampache](docs/ACKNOWLEDGEMENTS.md)<|MERGE_RESOLUTION|>--- conflicted
+++ resolved
@@ -7,10 +7,7 @@
 
 **News:**
 
-<<<<<<< HEAD
-=======
 * Keep an eye on the incoming changes to develop branch at [Ampache-Next-Changes](https://github.com/ampache/ampache/wiki/Ampache-Next-Changes)
->>>>>>> 80d5659b
 * The Ampache kodi plugin has merged into the official Kodi addons repo!
  * Make sure you enable **hide_search** in your config to enable playlists in this initial version.
 * Develop changes
