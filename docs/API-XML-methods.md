---
title: "XML Methods"
metaTitle: "XML Methods"
metaDescription: "API documentation"
---

Lets go through come calls and examples that you can do for each XML method.

Remember that Binary data methods will not return xml; just the file/data you have requested.

## Non-Data Methods

## handshake

This is the function that handles verifying a new handshake Takes a timestamp, auth key, and username.

@param array $input
@return boolean

| Input       | Type    | Description                                                                                     | Optional |
|-------------|---------|-------------------------------------------------------------------------------------------------|---------:|
| 'auth'      | string  | $passphrase (Timestamp . Password SHA hash) OR (API Key)                                        |       NO |
| 'user'      | string  | $username (Required if login/password authentication)                                           |      YES |
| 'timestamp' | integer | UNIXTIME() (Timestamp used in seed of password hash. Required if login/password authentication) |      YES |
| 'version'   | string  | $version (API Version that the application understands)                                         |      YES |

[Example](https://raw.githubusercontent.com/ampache/python3-ampache/master/docs/xml-responses/handshake.xml)

## ping

This can be called without being authenticated, it is useful for determining if what the status of the server is, and what version it is running/compatible with
@param array $input

<<<<<<< HEAD
| Input  | Type   | Description                                    | Optional |
|--------|--------|------------------------------------------------|---------:|
| 'auth' | string | (Session ID) destroys the session if it exists |      YES |
=======
|Input |Type  |Description|Optional|
|------|------|-----------|-------:|
|'auth'|string|(Session ID) returns version information and extends the session if passed|YES      |
>>>>>>> 456f32eb

[Example](https://raw.githubusercontent.com/ampache/python3-ampache/master/docs/xml-responses/ping.xml)

## goodbye

Destroy a session using the auth parameter.

@param array $input

<<<<<<< HEAD
| Input  | Type   | Description                                                                | Optional |
|--------|--------|----------------------------------------------------------------------------|---------:|
| 'auth' | string | (Session ID) returns version information and extends the session if passed |       NO |
=======
|Input |Type  |Description|Optional|
|------|------|-----------|-------:|
|'auth'|string|(Session ID) destroys the session if it exists|NO     |
>>>>>>> 456f32eb

[Example](https://raw.githubusercontent.com/ampache/python3-ampache/master/docs/xml-responses/goodbye.xml)

## url_to_song

This takes a url and returns the song object in question
@param array $input

| Input | Type   | Description                                                   | Optional |
|-------|--------|---------------------------------------------------------------|---------:|
| 'url' | string | Full Ampache URL from server, translates back into a song XML |       NO |

[Example](https://raw.githubusercontent.com/ampache/python3-ampache/master/docs/xml-responses/url_to_song.xml)

## Data Methods

## get_indexes

This takes a collection of inputs and returns ID + name for the object type
@param array $input
@return boolean

| Input    | Type       | Description                                                                | Optional |
|----------|------------|----------------------------------------------------------------------------|---------:|
| 'type'   | string     | 'song', 'album', 'artist', 'playlist'                                      |       NO |
| 'filter' | string     |                                                                            |      YES |
| 'add'    | set_filter | ISO 8601 Date Format (2020-09-16) add date is newer then specified date    |      YES |
| 'update' | set_filter | ISO 8601 Date Format (2020-09-16) update itme is newer then specified date |      YES |
| 'offset' | integer    |                                                                            |      YES |
| 'limit'  | integer    |                                                                            |      YES |

SONGS

[Example](https://raw.githubusercontent.com/ampache/python3-ampache/master/docs/xml-responses/get_indexes%20\(song\).xml)

ARTIST

[Example](https://raw.githubusercontent.com/ampache/python3-ampache/master/docs/xml-responses/get_indexes%20\(artist\).xml)

ALBUM

[Example](https://raw.githubusercontent.com/ampache/python3-ampache/master/docs/xml-responses/get_indexes%20\(album\).xml)

PLAYLIST

[Example](https://raw.githubusercontent.com/ampache/python3-ampache/master/docs/xml-responses/get_indexes%20\(playlist\).xml)

## advanced_search

### Changes to text searches

* 'is not' has been added shifting values down the list.
  0=contains, 1=does not contain, 2=starts with, 3=ends with
  4=is, 5=is not, 6=sounds like, 7=does not sound like
* rule_1['name'] is depreciated. Instead of rule_1['name'] use rule_1['title'] (I have put a temp workaround into the search rules to alleviate this change for any existing apps)

### Using advanced_search

Perform an advanced search given passed rules. This works in a similar way to the web/UI search pages.
You can pass multiple rules as well as joins to create in depth search results

Rules must be sent in groups of 3 using an int (starting from 1) to designate which rules are combined.
Use operator ('and'|'or') to choose whether to join or separate each rule when searching.

Refer to the [Advanced Search](http://ampache.org/api/api-advanced-search) page for details about creating searches.

@param array $input

| Input    | Type    | Description                                                                           | Optional |
|----------|---------|---------------------------------------------------------------------------------------|---------:|
| operator | string  | 'and','or' (whether to match one rule or all)                                         |       NO |
| rules    | array   | [[rule_1,rule_1_operator,rule_1_input], [rule_2,rule_2_operator,rule_2_input], [etc]] |       NO |
| type     | string  | 'song', 'album', 'artist', 'playlist', 'label', 'user', 'video'                       |       NO |
| random   | boolean | 0, 1 (random order of results; default to 0)                                          |      YES |
| offset   | integer |                                                                                       |      YES |
| limit'   | integer |                                                                                       |      YES |

**NOTE** the rules part can be confusing but essentially you can include as many 'arrays' of rules as you want.
Just add 1 to the rule value to create a new group of rules.

* Mandatory Rule Values
  * rule_1
  * rule_1_operator
  * rule_1_input
* Optional (Metadata searches **only**)
  * rule_1_subtype

SONG

[Example](https://raw.githubusercontent.com/ampache/python3-ampache/master/docs/xml-responses/advanced_search%20\(song\).xml)

ARTIST

[Example](https://raw.githubusercontent.com/ampache/python3-ampache/master/docs/xml-responses/advanced_search%20\(artist\).xml)

ALBUM

[Example](https://raw.githubusercontent.com/ampache/python3-ampache/master/docs/xml-responses/advanced_search%20\(album\).xml)

## artists

This takes a collection of inputs and returns artist objects.

@param array $input

| Input     | Type       | Description                                                                                                                                                       | Optional |
|-----------|------------|-------------------------------------------------------------------------------------------------------------------------------------------------------------------|---------:|
| 'filter'  |            | Value is Alpha Match for returned results, may be more than one letter/number                                                                                     |      YES |
| 'exact'   | boolean    | if true filter is exact rather then fuzzy                                                                                                                         |      YES |
| 'add'     | set_filter | ISO 8601 Date Format assumed filter method is newer then specified date, however [START]/[END] can be specified to receive only results added between two dates   |      YES |
| 'update'  | set_filter | ISO 8601 Date Format assumed filter method is newer then specified date, however [START]/[END] can be specified to receive only results updated between two dates |      YES |
| 'offset'  |            |                                                                                                                                                                   |      YES |
| 'limit'   |            |                                                                                                                                                                   |      YES |
| 'include' | array      | Array specified using GET convention, can contain `albums` or `songs` and will include the corresponding XML nested in the artist XML                             |       NO |

[Example](https://raw.githubusercontent.com/ampache/python3-ampache/master/docs/xml-responses/artists.xml)

## artist

This returns a single artist based on the UID of said artist
@param array $input

| Input     | Type   | Description                                                                                                                           | Optional |
|-----------|--------|---------------------------------------------------------------------------------------------------------------------------------------|---------:|
| 'filter'  | string | UID of Artist, returns artist XML                                                                                                     |       NO |
| 'include' | array  | Array specified using GET convention, can contain `albums` or `songs` and will include the corresponding XML nested in the artist XML |       NO |

[Example](https://raw.githubusercontent.com/ampache/python3-ampache/master/docs/xml-responses/artist.xml)

## artist_albums

This returns the albums of an artist
@param array $input

| Input    | Type   | Description                      | Optional |
|----------|--------|----------------------------------|---------:|
| 'filter' | string | UID of Artist, returns Album XML |       NO |
| 'offset' |        |                                  |      YES |
| 'limit'  |        |                                  |      YES |

[Example](https://raw.githubusercontent.com/ampache/python3-ampache/master/docs/xml-responses/artist_albums.xml)

## artist_songs

This returns the songs of the specified artist
@param array $input

| Input    | Type   | Description                     | Optional |
|----------|--------|---------------------------------|---------:|
| 'filter' | string | UID of Artist, returns Song XML |       NO |
| 'offset' |        |                                 |      YES |
| 'limit'  |        |                                 |      YES |

[Example](https://raw.githubusercontent.com/ampache/python3-ampache/master/docs/xml-responses/artist_songs.xml)

## albums

This returns albums based on the provided search filters
@param array $input

| Input     | Type       | Description                                                                                                                                                       | Optional |
|-----------|------------|-------------------------------------------------------------------------------------------------------------------------------------------------------------------|---------:|
| 'filter'  | string     | Value is Alpha Match for returned results, may be more than one letter/number                                                                                     |      YES |
| 'exact'   | boolean    | if true filter is exact rather then fuzzy                                                                                                                         |       NO |
| 'add'     | set_filter | ISO 8601 Date Format assumed filter method is newer then specified date, however [START]/[END] can be specified to receive only results added between two dates   |      YES |
| 'update'  | set_filter | ISO 8601 Date Format assumed filter method is newer then specified date, however [START]/[END] can be specified to receive only results updated between two dates |      YES |
| 'offset'  |            |                                                                                                                                                                   |      YES |
| 'limit'   |            |                                                                                                                                                                   |      YES |
| 'include' | array      | Array specified using GET convention, can contain `songs` and will include the corresponding XML nested in the album XML                                          |      YES |

[Example](https://raw.githubusercontent.com/ampache/python3-ampache/master/docs/xml-responses/albums.xml)

## album

This returns a single album based on the UID provided
@param array $input

| Input     | Type   | Description                                                                                                              | Optional |
|-----------|--------|--------------------------------------------------------------------------------------------------------------------------|---------:|
| 'filter'  | string | UID of Album, returns album XML                                                                                          |       NO |
| 'include' | array  | Array specified using GET convention, can contain `songs` and will include the corresponding XML nested in the album XML |       NO |

[Example](https://raw.githubusercontent.com/ampache/python3-ampache/master/docs/xml-responses/album.xml)

## album_songs

This returns the songs of a specified album
@param array $input

| Input    | Type   | Description                    | Optional |
|----------|--------|--------------------------------|---------:|
| 'filter' | string | UID of Album, returns song XML |       NO |
| 'offset' |        |                                |      YES |
| 'limit'  |        |                                |      YES |

[Example](https://raw.githubusercontent.com/ampache/python3-ampache/master/docs/xml-responses/album_songs.xml)

## tags

This returns the tags (Genres) based on the specified filter
@param array $input

| Input    | Type    | Description                                                                   | Optional |
|----------|---------|-------------------------------------------------------------------------------|---------:|
| 'filter' |         | Value is Alpha Match for returned results, may be more than one letter/number |      YES |
| 'exact'  | boolean | if true filter is exact rather then fuzzy                                     |      YES |
| 'offset' |         |                                                                               |      YES |
| 'limit'  |         |                                                                               |      YES |

[Example](https://raw.githubusercontent.com/ampache/python3-ampache/master/docs/xml-responses/tags.xml)

## tag

This returns a single tag based on UID
@param array $input

| Input    | Type   | Description                 | Optional |
|----------|--------|-----------------------------|---------:|
| 'filter' | string | UID of tag, returns tag XML |       NO |

[Example](https://raw.githubusercontent.com/ampache/python3-ampache/master/docs/xml-responses/tag.xml)

## tag_artists

This returns the artists associated with the tag in question as defined by the UID
@param array $input

| Input    | Type   | Description                    | Optional |
|----------|--------|--------------------------------|---------:|
| 'filter' | string | UID of tag, returns artist XML |       NO |
| 'offset' |        |                                |      YES |
| 'limit'  |        |                                |      YES |

[Example](https://raw.githubusercontent.com/ampache/python3-ampache/master/docs/xml-responses/tag_artists.xml)

## tag_albums

This returns the albums associated with the tag in question
@param array $input

| Input    | Type   | Description                   | Optional |
|----------|--------|-------------------------------|---------:|
| 'filter' | string | UID of tag, returns album XML |       NO |
| 'offset' |        |                               |      YES |
| 'limit'  |        |                               |      YES |

[Example](https://raw.githubusercontent.com/ampache/python3-ampache/master/docs/xml-responses/tag_albums.xml)

## tag_songs

returns the songs for this tag
@param array $input

| Input    | Type   | Description                  | Optional |
|----------|--------|------------------------------|---------:|
| 'filter' | string | UID of tag, returns song XML |       NO |
| 'offset' |        |                              |      YES |
| 'limit'  |        |                              |      YES |

[Example](https://raw.githubusercontent.com/ampache/python3-ampache/master/docs/xml-responses/tag_songs.xml)

## songs

Returns songs based on the specified filter
@param array $input

| Input    | Type       | Description                                                                                                                                                       | Optional |
|----------|------------|-------------------------------------------------------------------------------------------------------------------------------------------------------------------|---------:|
| 'filter' |            | Value is Alpha Match for returned results, may be more than one letter/number                                                                                     |       NO |
| 'add'    | set_filter | ISO 8601 Date Format assumed filter method is newer then specified date, however [START]/[END] can be specified to receive only results added between two dates   |      YES |
| 'update' | set_filter | ISO 8601 Date Format assumed filter method is newer then specified date, however [START]/[END] can be specified to receive only results updated between two dates |      YES |
| 'exact'  | boolean    | if true filter is exact rather then fuzzy                                                                                                                         |       NO |
| 'offset' |            |                                                                                                                                                                   |      YES |
| 'limit'  |            |                                                                                                                                                                   |      YES |

[Example](https://raw.githubusercontent.com/ampache/python3-ampache/master/docs/xml-responses/songs.xml)

## song

returns a single song
@param array $input

| Input    | Type   | Description                   | Optional |
|----------|--------|-------------------------------|---------:|
| 'filter' | string | UID of Song, returns song XML |       NO |

[Example](https://raw.githubusercontent.com/ampache/python3-ampache/master/docs/xml-responses/song.xml)

## playlists

This returns playlists based on the specified filter
@param array $input

| Input    | Type       | Description                                                                                                                                                       | Optional |
|----------|------------|-------------------------------------------------------------------------------------------------------------------------------------------------------------------|---------:|
| 'filter' |            | Value is Alpha Match for returned results, may be more than one letter/number                                                                                     |      YES |
| 'exact'  | boolean    | if true filter is exact rather then fuzzy                                                                                                                         |      YES |
| 'add'    | set_filter | ISO 8601 Date Format assumed filter method is newer then specified date, however [START]/[END] can be specified to receive only results added between two dates   |      YES |
| 'update' | set_filter | ISO 8601 Date Format assumed filter method is newer then specified date, however [START]/[END] can be specified to receive only results updated between two dates |      YES |
| 'offset' |            |                                                                                                                                                                   |      YES |
| 'limit'  |            |                                                                                                                                                                   |      YES |

[Example](https://raw.githubusercontent.com/ampache/python3-ampache/master/docs/xml-responses/playlists.xml)

## playlist

This returns a single playlist
@param array $input

| Input    | Type   | Description                           | Optional |
|----------|--------|---------------------------------------|---------:|
| 'filter' | string | UID of playlist, returns playlist XML |       NO |

[Example](https://raw.githubusercontent.com/ampache/python3-ampache/master/docs/xml-responses/playlist.xml)

## playlist_songs

This returns the songs for a playlist
@param array $input

| Input    | Type   | Description                       | Optional |
|----------|--------|-----------------------------------|---------:|
| 'filter' | string | UID of Playlist, returns song XML |       NO |
| 'offset' |        |                                   |      YES |
| 'limit'  |        |                                   |      YES |

[Example](https://raw.githubusercontent.com/ampache/python3-ampache/master/docs/xml-responses/playlist_songs.xml)

## playlist_create

This create a new playlist and return it
@param array $input

| Input  | Type | Description                       | Optional |
|--------|------|-----------------------------------|---------:|
| 'name' |      | Playlist name                     |       NO |
| 'type' |      | Playlist type 'public', 'private' |      YES |

[Example](https://raw.githubusercontent.com/ampache/python3-ampache/master/docs/xml-responses/playlist_create.xml)

## playlist_edit

This modifies name and type of a playlist
Previously name and type were mandatory while filter wasn't. this has been reversed.
@param array $input

| Input    | Type   | Description                                                             | Optional |
|----------|--------|-------------------------------------------------------------------------|---------:|
| 'filter' | string | UID of Playlist                                                         |       NO |
| 'name'   |        | Playlist name                                                           |      YES |
| 'type'   |        | Playlist type 'public', 'private'                                       |      YES |
| 'items'  |        | comma-separated song_id's (replace existing items with a new object_id) |      YES |
| 'tracks' |        | comma-separated playlisttrack numbers matched to items in order         |      YES |

[Example](https://raw.githubusercontent.com/ampache/python3-ampache/master/docs/xml-responses/playlist_edit.xml)

## playlist_delete

This deletes a playlist
@param array $input

| Input    | Type   | Description     | Optional |
|----------|--------|-----------------|---------:|
| 'filter' | string | UID of Playlist |       NO |

[Example](https://raw.githubusercontent.com/ampache/python3-ampache/master/docs/xml-responses/playlist_delete.xml)

## playlist_add_song

This adds a song to a playlist. setting check=1 will not add duplicates to the playlist
@param array $input

| Input    | Type    | Description                                               | Optional |
|----------|---------|-----------------------------------------------------------|---------:|
| 'filter' | string  | UID of Playlist                                           |       NO |
| 'song'   | string  | UID of song to add to playlist                            |       NO |
| 'check'  | boolean | 0, 1 Whether to check and ignore duplicates (default = 0) |      YES |

[Example](https://raw.githubusercontent.com/ampache/python3-ampache/master/docs/xml-responses/playlist_add_song.xml)

## playlist_remove_song

This remove a song from a playlist.
Previous versions required 'track' instead of 'song'.
@param array $input

| Input    | Type   | Description                          | Optional |
|----------|--------|--------------------------------------|---------:|
| 'filter' | string | UID of Playlist                      |       NO |
| 'song'   | string | UID of song to remove from playlist  |      YES |
| 'track'  |        | Track number to remove from playlist |      YES |

[Example](https://raw.githubusercontent.com/ampache/python3-ampache/master/docs/xml-responses/playlist_remove_song.xml)

## playlist_generate

Get a list of song XML, indexes or id's based on some simple search criteria
'recent' will search for tracks played after 'Popular Threshold' days
'forgotten' will search for tracks played before 'Popular Threshold' days
'unplayed' added in 400002 for searching unplayed tracks

@param array $input

| Input    | Type    | Description                                                      | Optional |
|----------|---------|------------------------------------------------------------------|---------:|
| 'mode'   | string  | 'recent', 'forgotten', 'unplayed', 'random' (default = 'random') |      YES |
| 'filter' | string  | string LIKE matched to song title                                |      YES |
| 'album'  | integer | $album_id                                                        |      YES |
| 'artist' | integer | $artist_id                                                       |      YES |
| 'flag'   | integer | get flagged songs only 0, 1 (default = 0)                        |      YES |
| 'format' | string  | 'song', 'index','id' (default = 'song')                          |      YES |
| 'offset' | integer |                                                                  |      YES |
| 'limit'  | integer |                                                                  |      YES |

SONG

[Example](https://raw.githubusercontent.com/ampache/python3-ampache/master/docs/xml-responses/playlist_generate%20\(song\).xml)

INDEX

[Example](https://raw.githubusercontent.com/ampache/python3-ampache/master/docs/xml-responses/playlist_generate%20\(index\).xml)

ID

[Example](https://raw.githubusercontent.com/ampache/python3-ampache/master/docs/xml-responses/playlist_generate%20\(id\).xml)

## shares

* **NEW** in 4.2.0

This searches the shares and returns... shares
@param array $input

| Input    | Type | Description                                                                               | Optional |
|----------|------|-------------------------------------------------------------------------------------------|---------:|
| 'filter' |      | Value is Alpha Match for Song Title, Artist Name, Album Name, Genre Name returns song XML |      YES |
| 'exact'  |      | 0, 1 boolean to match the exact filter string                                             |      YES |
| 'offset' |      |                                                                                           |      YES |
| 'limit'  |      |                                                                                           |      YES |

[Example](https://raw.githubusercontent.com/ampache/python3-ampache/master/docs/xml-responses/shares.xml)

## share

* **NEW** in 4.2.0

Return shares by UID
@param array $input

| Input    | Type   | Description                    | Optional |
|----------|--------|--------------------------------|---------:|
| 'filter' | string | UID of Share, returns song XML |       NO |

[Example](https://raw.githubusercontent.com/ampache/python3-ampache/master/docs/xml-responses/share.xml)

## share_create

* **NEW** in 4.2.0

Create a public url that can be used by anyone to stream media.
Takes the file id with optional description and expires parameters.

@param array $input

<<<<<<< HEAD
| Input         | Type    | Description                                   | Optional |
|---------------|---------|-----------------------------------------------|---------:|
| 'filter'      | string  | UID of object you are sharing                 |       NO |
| 'type'        | string  | object_type                                   |       NO |
| 'description' | string  | description (will be filled for you if empty) |      YES |
| 'expires'     | integer | days to keep active                           |      YES |
=======
|Input   |Type|Description|Optional|
|--------|----|-----------|-------:|
|'filter'|    |UID of object you are sharing| NO      |
|'type'  |string|object_type|NO|
|'description'|string|description (will be filled for you if empty)|YES|
|'expires'|integer|days to keep active|YES|
>>>>>>> 456f32eb

[Example](https://raw.githubusercontent.com/ampache/python3-ampache/master/docs/xml-responses/share_create.xml)

## share_edit

* **NEW** in 4.2.0

Update the description and/or expiration date for an existing share.
Takes the share id to update with optional description and expires parameters.

@param array $input

<<<<<<< HEAD
| Input         | Type    | Description                        | Optional |
|---------------|---------|------------------------------------|---------:|
| 'filter'      | string  | Alpha-numeric search term          |       NO |
| 'stream'      | boolean | 0, 1 Allow streaming               |      YES |
| 'download'    | boolean | 0, 1 Allow Downloading             |      YES |
| 'expires'     | integer | number of whole days before expiry |      YES |
| 'description' | string  | update description                 |      YES |
=======
|Input   |Type|Description|Optional|
|--------|----|-----------|-------:|
|'filter'|string|Alpha-numeric search term| NO      |
|'stream'|boolean|0, 1|YES|
|'download'|boolean|0, 1|YES|
|'expires'|integer|number of whole days before expiry|YES|
|'description'|string|update description|YES|
>>>>>>> 456f32eb

[Example](https://raw.githubusercontent.com/ampache/python3-ampache/master/docs/xml-responses/share_edit.xml)

## share_delete

* **NEW** in 4.2.0

Delete an existing share.

@param array $input

<<<<<<< HEAD
| Input    | Type   | Description            | Optional |
|----------|--------|------------------------|---------:|
| 'filter' | string | UID of Share to delete |       NO |
=======
|Input   |Type|Description|Optional|
|--------|----|-----------|-------:|
|'filter'|    |UID of Share to delete|NO      |
>>>>>>> 456f32eb

[Example](https://raw.githubusercontent.com/ampache/python3-ampache/master/docs/xml-responses/share_delete.xml)

## get_similar

* **NEW** in 4.2.0

Return similar artist id's or similar song ids compared to the input filter
@param array $input

| Input    | Type    | Description          | Optional |
|----------|---------|----------------------|---------:|
| 'type'   | string  | 'song' or 'artist'   |       NO |
| 'filter' | integer | artist id or song id |       NO |
| 'offset' | integer |                      |      YES |
| 'limit'  | integer |                      |      YES |

[Example](https://raw.githubusercontent.com/ampache/python3-ampache/master/docs/xml-responses/get_similar.xml)

## search_songs

This searches the songs and returns... songs
@param array $input

| Input    | Type | Description                                     | Optional |
|----------|------|-------------------------------------------------|---------:|
| 'filter' |      | Value is Alpha Match for Name returns share XML |       NO |
| 'offset' |      |                                                 |      YES |
| 'limit'  |      |                                                 |      YES |

[Example](https://raw.githubusercontent.com/ampache/python3-ampache/master/docs/xml-responses/search_songs.xml)

## videos

This returns video objects!
@param array $input

| Input    | Type    | Description                                                                   | Optional |
|----------|---------|-------------------------------------------------------------------------------|---------:|
| 'filter' |         | Value is Alpha Match for returned results, may be more than one letter/number |       NO |
| 'exact'  | boolean | if true filter is exact rather then fuzzy                                     |      YES |
| 'offset' |         |                                                                               |      YES |
| 'limit'  |         |                                                                               |      YES |

[Example](https://raw.githubusercontent.com/ampache/python3-ampache/master/docs/xml-responses/videos.xml)

## video

This returns a single video
@param array $input

| Input    | Type   | Description                     | Optional |
|----------|--------|---------------------------------|---------:|
| 'filter' | string | UID of video, returns video XML |       NO |

[Example](https://raw.githubusercontent.com/ampache/python3-ampache/master/docs/xml-responses/video.xml)

## stats

Get some items based on some simple search types and filters.
This method has partial backwards compatibility with older api versions but should be updated to follow the current input values.
(Changed in 400001 `filter` added)
@param array $input

| Input      | Type    | Description                                                                 | Optional |
|------------|---------|-----------------------------------------------------------------------------|---------:|
| 'type'     | string  | 'song', 'album', 'artist'                                                   |       NO |
| 'filter'   | string  | 'newest', 'highest', 'frequent', 'recent', 'forgotten', 'flagged', 'random' |       NO |
| 'user_id'  | integer |                                                                             |      YES |
| 'username' | string  |                                                                             |      YES |
| 'offset'   | integer |                                                                             |      YES |
| 'limit'    | integer |                                                                             |      YES |

SONG

[Example](https://raw.githubusercontent.com/ampache/python3-ampache/master/docs/xml-responses/stats%20\(song\).xml)

ARTIST

[Example](https://raw.githubusercontent.com/ampache/python3-ampache/master/docs/xml-responses/stats%20\(artist\).xml)

ALBUM

[Example](https://raw.githubusercontent.com/ampache/python3-ampache/master/docs/xml-responses/stats%20\(album\).xml)

## podcasts

* **NEW** in 4.2.0

Get information about podcasts
@param array $input

| Input     | Type    | Description                                   | Optional |
|-----------|---------|-----------------------------------------------|---------:|
| 'filter'  | string  |                                               |       NO |
| 'include' | string  | 'episodes' (include episodes in the response) |      YES |
| 'offset'  | integer |                                               |      YES |
| 'limit'   | integer |                                               |      YES |

[Example](https://raw.githubusercontent.com/ampache/python3-ampache/master/docs/xml-responses/podcasts.xml)

## podcast

* **NEW** in 4.2.0

Get the podcast from it's id.
@param array $input

| Input     | Type   | Description                                   | Optional |
|-----------|--------|-----------------------------------------------|---------:|
| 'filter'  | string |                                               |       NO |
| 'include' | string | 'episodes' (include episodes in the response) |      YES |

[Example](https://raw.githubusercontent.com/ampache/python3-ampache/master/docs/xml-responses/podcast.xml)

## podcast_create

* **NEW** in 4.2.0

Create a podcast that can be used by anyone to stream media.
Takes the url and catalog parameters.
@param array $input

| Input     | Type   | Description         | Optional |
|-----------|--------|---------------------|---------:|
| 'url'     | string | rss url for podcast |       NO |
| 'catalog' | string | podcast catalog     |       NO |

[Example](https://raw.githubusercontent.com/ampache/python3-ampache/master/docs/xml-responses/podcast_create.xml)

## podcast_edit

* **NEW** in 4.2.0

Update the description and/or expiration date for an existing podcast.
Takes the podcast id to update with optional description and expires parameters.
@param array $input

| Input         | Type   | Description               | Optional |
|---------------|--------|---------------------------|---------:|
| 'filter'      | string | Alpha-numeric search term |       NO |
| 'feed'        | string | feed rss xml url          |      YES |
| 'title'       | string | title string              |      YES |
| 'website'     | string | source website url        |      YES |
| 'description' | string |                           |      YES |
| 'generator'   | string |                           |      YES |
| 'copyright'   | string |                           |      YES |

[Example](https://raw.githubusercontent.com/ampache/python3-ampache/master/docs/xml-responses/podcast_edit.xml)

## podcast_delete

* **NEW** in 4.2.0

Delete an existing podcast.
@param array $input

| Input    | Type   | Description              | Optional |
|----------|--------|--------------------------|---------:|
| 'filter' | string | UID of podcast to delete |       NO |

[Example](https://raw.githubusercontent.com/ampache/python3-ampache/master/docs/xml-responses/podcast_delete.xml)

## podcast_episodes

* **NEW** in 4.2.0

This returns the episodes for a podcast
@param array $input

| Input    | Type    | Description    | Optional |
|----------|---------|----------------|---------:|
| 'filter' | string  | UID of podcast |       NO |
| 'offset' | integer |                |      YES |
| 'limit'  | integer |                |      YES |

[Example](https://raw.githubusercontent.com/ampache/python3-ampache/master/docs/xml-responses/podcast_episodes.xml)

## podcast_episode

* **NEW** in 4.2.0

Get the podcast_episode from it's id.
@param array $input

| Input    | Type   | Description               | Optional |
|----------|--------|---------------------------|---------:|
| 'filter' | string | podcast_episode ID number |       NO |

[Example](https://raw.githubusercontent.com/ampache/python3-ampache/master/docs/xml-responses/podcast_episode.xml)

## podcast_episode_delete

* **NEW** in 4.2.0

Delete an existing podcast_episode.
@param array $input

| Input    | Type   | Description                      | Optional |
|----------|--------|----------------------------------|---------:|
| 'filter' | string | UID of podcast_episode to delete |       NO |

[Example](https://raw.githubusercontent.com/ampache/python3-ampache/master/docs/xml-responses/podcast_episode_delete.xml)

## users

* **NEW** in develop

Get ids and usernames for your site
@param array $input

[Example](https://raw.githubusercontent.com/ampache/python3-ampache/master/docs/xml-responses/users.xml)

## user

This get an user public information
@param array $input

| Input      | Type | Description                                 | Optional |
|------------|------|---------------------------------------------|---------:|
| 'username' |      | Username of the user for who to get details |       NO |

[Example](https://raw.githubusercontent.com/ampache/python3-ampache/master/docs/xml-responses/user.xml)

## user_create

Create a new user. (Requires the username, password and email.)
@param array $input

| Input      | Type    | Description                | Optional |
|------------|---------|----------------------------|---------:|
| 'username' | string  | $username                  |       NO |
| 'password' | string  | hash('sha256', $password)) |       NO |
| 'email'    | string  | 'user@gmail.com'           |       NO |
| 'fullname' | string  |                            |      YES |
| 'disable'  | boolean | 0, 1                       |      YES |

[Example](https://raw.githubusercontent.com/ampache/python3-ampache/master/docs/xml-responses/user_create.xml)

## user_update

Update an existing user.
@param array $input

| Input        | Type    | Description                | Optional |
|--------------|---------|----------------------------|---------:|
| 'username'   | string  | $username                  |       NO |
| 'password'   | string  | hash('sha256', $password)) |      YES |
| 'email'      | string  | 'user@gmail.com'           |      YES |
| 'fullname'   | string  |                            |      YES |
| 'website'    | string  |                            |      YES |
| 'state'      | string  |                            |      YES |
| 'city'       | string  |                            |      YES |
| 'disable'    | boolean | 0, 1                       |      YES |
| 'maxbitrate' | string  |                            |      YES |

[Example](https://raw.githubusercontent.com/ampache/python3-ampache/master/docs/xml-responses/user_update.xml)

## user_delete

Delete an existing user.
@param array $input

| Input      | Type   | Description | Optional |
|------------|--------|-------------|---------:|
| 'username' | string |             |       NO |

[Example](https://raw.githubusercontent.com/ampache/python3-ampache/master/docs/xml-responses/user_delete.xml)

## licenses

* **NEW** in 4.2.0

This returns licenses based on the specified filter
@param array $input

| Input    | Type       | Description                                                                                                                                                       | Optional |
|----------|------------|-------------------------------------------------------------------------------------------------------------------------------------------------------------------|---------:|
| 'filter' |            | Value is Alpha Match for returned results, may be more than one letter/number                                                                                     |      YES |
| 'exact'  | boolean    | if true filter is exact rather then fuzzy                                                                                                                         |      YES |
| 'add'    | set_filter | ISO 8601 Date Format assumed filter method is newer then specified date, however [START]/[END] can be specified to receive only results added between two dates   |      YES |
| 'update' | set_filter | ISO 8601 Date Format assumed filter method is newer then specified date, however [START]/[END] can be specified to receive only results updated between two dates |      YES |
| 'offset' |            |                                                                                                                                                                   |      YES |
| 'limit'  |            |                                                                                                                                                                   |      YES |

[Example](https://raw.githubusercontent.com/ampache/python3-ampache/master/docs/xml-responses/licenses.xml)

## license

* **NEW** in 4.2.0

This returns a single license
@param array $input

| Input    | Type   | Description                         | Optional |
|----------|--------|-------------------------------------|---------:|
| 'filter' | string | UID of license, returns license XML |       NO |

[Example](https://raw.githubusercontent.com/ampache/python3-ampache/master/docs/xml-responses/license.xml)

## license_songs

* **NEW** in 4.2.0

This returns the songs for a license
@param array $input

| Input    | Type   | Description                      | Optional |
|----------|--------|----------------------------------|---------:|
| 'filter' | string | UID of license, returns song XML |       NO |
| 'offset' |        |                                  |      YES |
| 'limit'  |        |                                  |      YES |

[Example](https://raw.githubusercontent.com/ampache/python3-ampache/master/docs/xml-responses/license_songs.xml)

## followers

This get an user followers
@param array $input

| Input      | Type   | Description                                        | Optional |
|------------|--------|----------------------------------------------------|---------:|
| 'username' | string | Username of the user for who to get followers list |       NO |

[Example](https://raw.githubusercontent.com/ampache/python3-ampache/master/docs/xml-responses/followers.xml)

## following

This get the user list followed by an user
@param array $input

| Input      | Type   | Description                                         | Optional |
|------------|--------|-----------------------------------------------------|---------:|
| 'username' | string | (Username of the user for who to get following list |       NO |

[Example](https://raw.githubusercontent.com/ampache/python3-ampache/master/docs/xml-responses/following.xml)

## toggle_follow

This follow/unfollow an user
@param array $input

| Input      | Type   | Description                             | Optional |
|------------|--------|-----------------------------------------|---------:|
| 'username' | string | Username of the user to follow/unfollow |       NO |

[Example](https://raw.githubusercontent.com/ampache/python3-ampache/master/docs/xml-responses/toggle_follow.xml)

## last_shouts

This get the latest posted shouts
@param array $input

| Input      | Type | Description                                       | Optional |
|------------|------|---------------------------------------------------|---------:|
| 'username' |      | Username of the user for who to get latest shouts |      YES |
| 'limit'    |      |                                                   |      YES |

[Example](https://raw.githubusercontent.com/ampache/python3-ampache/master/docs/xml-responses/last_shouts.xml)

## rate

This rates a library item
@param array $input

| Input    | Type | Description                                   | Optional |
|----------|------|-----------------------------------------------|---------:|
| 'type'   |      | library item type, album, artist, song, video |       NO |
| 'id'     |      | library item id                               |       NO |
| 'rating' |      | rating between 0-5                            |       NO |

[Example](https://raw.githubusercontent.com/ampache/python3-ampache/master/docs/xml-responses/rate.xml)

## flag

This flags a library item as a favorite

* Setting flag to true (1) will set the flag
* Setting flag to false (0) will remove the flag
@param array $input

| Input  | Type    | Description                        | Optional |
|--------|---------|------------------------------------|---------:|
| 'type' | string  | 'song', 'album', 'artist', 'video' |       NO |
| 'id'   | integer | $object_id                         |       NO |
| 'flag' | boolean | 0, 1                               |       NO |

[Example](https://raw.githubusercontent.com/ampache/python3-ampache/master/docs/xml-responses/flag.xml)

## record_play

Take a song_id and update the object_count and user_activity table with a play. This allows other sources to record play history to ampache
@param array $input

| Input    | Type    | Description | Optional |
|----------|---------|-------------|---------:|
| 'id'     | integer | $object_id  |       NO |
| 'user'   | integer | $user_id    |       NO |
| 'client' | string  | $agent      |      YES |

[Example](https://raw.githubusercontent.com/ampache/python3-ampache/master/docs/xml-responses/record_play.xml)

## scrobble

Search for a song using text info and then record a play if found. This allows other sources to record play history to ampache
@param array $input

| Input        | Type    | Description  | Optional |
|--------------|---------|--------------|---------:|
| 'song'       | string  | $song_name   |       NO |
| 'artist'     | string  | $artist_name |       NO |
| 'album'      | string  | $album_name  |       NO |
| 'songmbid'   | string  | $song_mbid   |      YES |
| 'artistmbid' | string  | $artist_mbid |      YES |
| 'albummbid'  | string  | $album_mbid  |      YES |
| 'date'       | integer | UNIXTIME()   |      YES |
| 'client'     | string  | $agent       |      YES |

[Example](https://raw.githubusercontent.com/ampache/python3-ampache/master/docs/xml-responses/scrobble.xml)

## catalogs

* **NEW** in 4.2.0

This searches the catalogs and returns... catalogs
@param array $input

| Input    | Type | Description                                                      | Optional |
|----------|------|------------------------------------------------------------------|---------:|
| 'filter' |      | Catalog type music, clip, tvshow, movie, personal_video, podcast |      YES |

[Example](https://raw.githubusercontent.com/ampache/python3-ampache/master/docs/xml-responses/catalogs.xml)

## catalog

* **NEW** in 4.2.0

Return catalog by UID
@param array $input

| Input    | Type   | Description    | Optional |
|----------|--------|----------------|---------:|
| 'filter' | string | UID of Catalog |       NO |

[Example](https://raw.githubusercontent.com/ampache/python3-ampache/master/docs/xml-responses/catalog.xml)

## catalog_action

Kick off a catalog update or clean for the selected catalog
@param array $input

| Input     | Type    | Description                       | Optional |
|-----------|---------|-----------------------------------|---------:|
| 'task'    | string  | 'add_to_catalog', 'clean_catalog' |       NO |
| 'catalog' | integer | $catalog_id                       |       NO |

[Example: clean_catalog](https://raw.githubusercontent.com/ampache/python3-ampache/master/docs/xml-responses/catalog_action%20\(clean_catalog\).xml)

[Example: add_to_catalog](https://raw.githubusercontent.com/ampache/python3-ampache/master/docs/xml-responses/catalog_action%20\(add_to_catalog\).xml)

## catalog_file

* **NEW** in 4.2.0

Perform actions on local catalog files.
Single file versions of catalog add, clean, verify and remove (delete)
Make sure you remember to urlencode those file names!

@param array $input

| Input     | Type    | Description                      | Optional |
|-----------|---------|----------------------------------|---------:|
| 'file'    | string  | FULL path to local file          |       NO |
| 'task'    | string  | 'add','clean','verify', 'remove' |       NO |
| 'catalog' | integer | $catalog_id                      |       NO |

[Example](https://raw.githubusercontent.com/ampache/python3-ampache/master/docs/xml-responses/catalog_file.xml)

## timeline

This get an user timeline
@param array $input

| Input      | Type    | Description                                       | Optional |
|------------|---------|---------------------------------------------------|---------:|
| 'username' | string  | Username of the user for whom to get the timeline |       NO |
| 'limit'    | integer |                                                   |      YES |
| 'since'    | integer | UNIXTIME()                                        |      YES |

[Example](https://raw.githubusercontent.com/ampache/python3-ampache/master/docs/xml-responses/timeline.xml)

## friends_timeline

This get current user friends timeline
@param array $input

| Input   | Type    | Description | Optional |
|---------|---------|-------------|---------:|
| 'limit' | integer |             |      YES |
| 'since' | integer | UNIXTIME()  |       NO |

[Example](https://raw.githubusercontent.com/ampache/python3-ampache/master/docs/xml-responses/friends_timeline.xml)

## update_from_tags

Update a single album, artist, song from the tag data
@param array $input

| Input  | Type    | Description                     | Optional |
|--------|---------|---------------------------------|---------:|
| 'type' | string  | 'artist', 'album', 'song'       |       NO |
| 'id'   | integer | $artist_id, $album_id, $song_id |       NO |

[Example](https://raw.githubusercontent.com/ampache/python3-ampache/master/docs/xml-responses/update_from_tags.xml)

## update_artist_info

Update artist information and fetch similar artists from last.fm
Make sure lastfm_API_key is set in your configuration file
@param array $input

| Input | Type    | Description | Optional |
|-------|---------|-------------|---------:|
| 'id'  | integer | $artist_id  |       NO |

[Example](https://raw.githubusercontent.com/ampache/python3-ampache/master/docs/xml-responses/update_artist_info.xml)

## update_art

Updates a single album, artist, song running the gather_art process
Doesn't overwrite existing art by default.
@param array $input

| Input       | Type    | Description       | Optional |
|-------------|---------|-------------------|---------:|
| 'id'        | integer | $object_id        |       NO |
| 'type'      | string  | 'song', 'podcast' |       NO |
| 'overwrite' | boolean | 0, 1              |      YES |

[Example](https://raw.githubusercontent.com/ampache/python3-ampache/master/docs/xml-responses/update_art.xml)

## update_podcast

Sync and download new podcast episodes
@param array $input

| Input | Type    | Description | Optional |
|-------|---------|-------------|---------:|
| 'id'  | integer | $object_id  |       NO |

[Example](https://raw.githubusercontent.com/ampache/python3-ampache/master/docs/xml-responses/update_podcast.xml)

## Binary Data Methods

## stream

Streams a given media file. Takes the file id in parameter with optional max bit rate, file format, time offset, size and estimate content length option.
@param array $input

| Input     | Type    | Description                 | Optional |
|-----------|---------|-----------------------------|---------:|
| 'id'      | integer | $object_id                  |       NO |
| 'type'    | string  | 'song', 'podcast'           |       NO |
| 'bitrate' | integer | max bitrate for transcoding |      YES |
| 'format'  | string  | 'mp3', 'ogg', 'raw', etc    |      YES |
| 'offset'  | integer | time offset in seconds      |      YES |
| 'length'  | boolean | 0, 1                        |      YES |

## download

Downloads a given media file. set format=raw to download the full file
@param array $input

| Input    | Type    | Description              | Optional |
|----------|---------|--------------------------|---------:|
| 'id'     | integer | $object_id               |       NO |
| 'type'   | string  | 'song', 'podcast'        |       NO |
| 'format' | string  | 'mp3', 'ogg', 'raw', etc |      YES |

## get_art

Get an art image.
@param array $input

## Control Methods

## localplay

This is for controlling localplay
@param array $input

[Example](https://raw.githubusercontent.com/ampache/python3-ampache/master/docs/xml-responses/localplay.xml)

[Example (status)](https://raw.githubusercontent.com/ampache/python3-ampache/master/docs/xml-responses/localplay%20\(status\).xml)

## democratic

This is for controlling democratic play
@param array $input

* ACTION
  * method
    * vote
      * oid (Unique ID of the element you want to vote on)
      * type (Type of object, only song is currently accepted so this is optional)
    * devote
      * oid (Unique ID of the element you want to vote on)
      * type (Type of object, only song is currently accepted so this is optional)
    * playlist (Returns an array of song items with an additional \<vote>[VOTE COUNT]\</vote> element)
    * play (Returns the URL for playing democratic play)

| Input    | Type    | Description | Optional |
|----------|---------|-------------|---------:|
| 'oid'    | integer |             |       NO |
| 'method' | string  |             |       NO |
| 'action' | string  |             |       NO |

<<<<<<< HEAD
[Example](https://raw.githubusercontent.com/ampache/python3-ampache/master/docs/xml-responses/democratic%20\(play\).xml)
=======
```XML
 TBC
```
>>>>>>> 456f32eb

All XML Documents that have a ```<tag>``` element may have 0 or more tag elements associated with them. Each tag element has an attribute "count" that indicates the number of people who have specified this tag.

Artists XML Document. ID's are Ampache's unique Identifier for the artist.

```XML
<root>
<artist id="12039">
        <name>Metallica</name>
        <albums># of Albums</albums>
        <songs># of Songs</songs>
        <tag id="2481" count="2">Rock & Roll</tag>
        <tag id="2482" count="1">Rock</tag>
        <tag id="2483" count="1">Roll</tag>
        <preciserating>3</preciserating>
        <rating>2.9</rating>
</artist>
<artist id="129348">
        <name>AC/DC</name>
        <albums># of Albums</albums>
        <songs># of Songs</songs>
        <tag id="2481" count="2">Rock & Roll</tag>
        <tag id="2482" count="2">Rock</tag>
        <tag id="2483" count="1">Roll</tag>
        <preciserating>3</preciserating>
        <rating>2.9</rating>
</artist>
</root>
```

Album XML Document. ID's are Ampache's unique identifier for the album and artist associated.

```XML
<root>
<album id="2910">
        <name>Back in Black</name>
        <artist id="129348">AC/DC</artist>
        <year>1984</year>
        <tracks>12</tracks>
        <disk>1</disk>
        <tag id="2481" count="2">Rock & Roll</tag>
        <tag id="2482" count="1">Rock</tag>
        <tag id="2483" count="1">Roll</tag>
        <art>http://localhost/image.php?id=129348</art>
        <preciserating>3</preciserating>
        <rating>2.9</rating>
</album>
</root>
```

Single Song XML document, includes references to its parent objects.

```XML
<root>
<song id="3180">
        <title>Hells Bells</title>
        <artist id="129348">AC/DC</artist>
        <album id="2910">Back in Black</album>
        <tag id="2481" count="3">Rock & Roll</tag>
        <tag id="2482" count="1">Rock</tag>
        <tag id="2483" count="1">Roll</tag>
        <track>4</track>
        <time>234</time>
        <url>http://localhost/play/index.php?oid=123908...</url>
        <size>Song Filesize in Bytes</size>
        <art>http://localhost/image.php?id=129348</art>
        <preciserating>3</preciserating>
        <rating>2.9</rating>
</song>
</root>
```

Tag XML Document, includes counts for it's child objects

```XML
<root>
<tag id="2481">
        <name>Rock & Roll</name>
        <albums>84</albums>
        <artists>29</artists>
        <songs>239</songs>
        <video>13</video>
        <playlist>2</playlist>
        <stream>6</stream>
</tag>
</root>
```

Playlist XML Document, includes counts for it's child objects

```XML
<root>
<playlist id="1234">
        <name>The Good Stuff</name>
        <owner>Karl Vollmer</owner>
        <items>50</items>
        <tag id="2481" count="2">Rock & Roll</tag>
        <tag id="2482" count="2">Rock</tag>
        <tag id="2483" count="1">Roll</tag>
        <type>Public</type>
</playlist>
</root>
```

Video XML Document -- Attention UIDs for video elements are non-unique against song.id

```XML
<root>
<video id="1234">
          <title>Futurama Bender's Big Score</title>
          <mime>video/avi</mime>
          <resolution>720x288</resolution>
          <size>Video Filesize in Bytes</size>
          <tag id="12131" count="3">Futurama</tag>
          <tag id="32411" count="1">Movie</tag>
          <url>http://localhost/play/index.php?oid=123908...</url>
</video>
</root>
```<|MERGE_RESOLUTION|>--- conflicted
+++ resolved
@@ -31,15 +31,9 @@
 This can be called without being authenticated, it is useful for determining if what the status of the server is, and what version it is running/compatible with
 @param array $input
 
-<<<<<<< HEAD
-| Input  | Type   | Description                                    | Optional |
-|--------|--------|------------------------------------------------|---------:|
-| 'auth' | string | (Session ID) destroys the session if it exists |      YES |
-=======
 |Input |Type  |Description|Optional|
 |------|------|-----------|-------:|
 |'auth'|string|(Session ID) returns version information and extends the session if passed|YES      |
->>>>>>> 456f32eb
 
 [Example](https://raw.githubusercontent.com/ampache/python3-ampache/master/docs/xml-responses/ping.xml)
 
@@ -49,15 +43,9 @@
 
 @param array $input
 
-<<<<<<< HEAD
-| Input  | Type   | Description                                                                | Optional |
-|--------|--------|----------------------------------------------------------------------------|---------:|
-| 'auth' | string | (Session ID) returns version information and extends the session if passed |       NO |
-=======
 |Input |Type  |Description|Optional|
 |------|------|-----------|-------:|
 |'auth'|string|(Session ID) destroys the session if it exists|NO     |
->>>>>>> 456f32eb
 
 [Example](https://raw.githubusercontent.com/ampache/python3-ampache/master/docs/xml-responses/goodbye.xml)
 
@@ -522,21 +510,12 @@
 
 @param array $input
 
-<<<<<<< HEAD
 | Input         | Type    | Description                                   | Optional |
 |---------------|---------|-----------------------------------------------|---------:|
 | 'filter'      | string  | UID of object you are sharing                 |       NO |
 | 'type'        | string  | object_type                                   |       NO |
 | 'description' | string  | description (will be filled for you if empty) |      YES |
 | 'expires'     | integer | days to keep active                           |      YES |
-=======
-|Input   |Type|Description|Optional|
-|--------|----|-----------|-------:|
-|'filter'|    |UID of object you are sharing| NO      |
-|'type'  |string|object_type|NO|
-|'description'|string|description (will be filled for you if empty)|YES|
-|'expires'|integer|days to keep active|YES|
->>>>>>> 456f32eb
 
 [Example](https://raw.githubusercontent.com/ampache/python3-ampache/master/docs/xml-responses/share_create.xml)
 
@@ -549,7 +528,6 @@
 
 @param array $input
 
-<<<<<<< HEAD
 | Input         | Type    | Description                        | Optional |
 |---------------|---------|------------------------------------|---------:|
 | 'filter'      | string  | Alpha-numeric search term          |       NO |
@@ -557,15 +535,6 @@
 | 'download'    | boolean | 0, 1 Allow Downloading             |      YES |
 | 'expires'     | integer | number of whole days before expiry |      YES |
 | 'description' | string  | update description                 |      YES |
-=======
-|Input   |Type|Description|Optional|
-|--------|----|-----------|-------:|
-|'filter'|string|Alpha-numeric search term| NO      |
-|'stream'|boolean|0, 1|YES|
-|'download'|boolean|0, 1|YES|
-|'expires'|integer|number of whole days before expiry|YES|
-|'description'|string|update description|YES|
->>>>>>> 456f32eb
 
 [Example](https://raw.githubusercontent.com/ampache/python3-ampache/master/docs/xml-responses/share_edit.xml)
 
@@ -577,15 +546,9 @@
 
 @param array $input
 
-<<<<<<< HEAD
 | Input    | Type   | Description            | Optional |
 |----------|--------|------------------------|---------:|
 | 'filter' | string | UID of Share to delete |       NO |
-=======
-|Input   |Type|Description|Optional|
-|--------|----|-----------|-------:|
-|'filter'|    |UID of Share to delete|NO      |
->>>>>>> 456f32eb
 
 [Example](https://raw.githubusercontent.com/ampache/python3-ampache/master/docs/xml-responses/share_delete.xml)
 
@@ -1203,13 +1166,7 @@
 | 'method' | string  |             |       NO |
 | 'action' | string  |             |       NO |
 
-<<<<<<< HEAD
 [Example](https://raw.githubusercontent.com/ampache/python3-ampache/master/docs/xml-responses/democratic%20\(play\).xml)
-=======
-```XML
- TBC
-```
->>>>>>> 456f32eb
 
 All XML Documents that have a ```<tag>``` element may have 0 or more tag elements associated with them. Each tag element has an attribute "count" that indicates the number of people who have specified this tag.
 
