--- conflicted
+++ resolved
@@ -155,21 +155,12 @@
 | Input     | Type       | Description                                                                   | Optional |
 |-----------|------------|-------------------------------------------------------------------------------|---------:|
 | 'filter'  | string     | Value is Alpha Match for returned results, may be more than one letter/number |      YES |
-<<<<<<< HEAD
-| 'exact'   | boolean    | if true filter is exact rather then fuzzy                                     |      YES |
-| 'add'     | set_filter | ISO 8601 Date Format (2020-09-16) add date is newer then specified date       |      YES |
-| 'update'  | set_filter | ISO 8601 Date Format (2020-09-16) update itme is newer then specified date    |      YES |
-| 'offset'  |            |                                                                               |      YES |
-| 'limit'   |            |                                                                               |      YES |
-| 'include' | string     | `albums`, `songs` and will include JSON nested in the artist JSON             |       NO |
-=======
 | 'exact'   | boolean    | (0, 1) if true filter is exact rather then fuzzy                              |      YES |
 | 'add'     | set_filter | ISO 8601 Date Format (2020-09-16) add date is newer then specified date       |      YES |
 | 'update'  | set_filter | ISO 8601 Date Format (2020-09-16) update itme is newer then specified date    |      YES |
 | 'offset'  | integer    |                                                                               |      YES |
 | 'limit'   | integer    |                                                                               |      YES |
 | 'include' | string     | 'albums', 'songs' and will include JSON nested in the artist JSON             |      YES |
->>>>>>> 65acce9a
 
 [Example](https://raw.githubusercontent.com/ampache/python3-ampache/master/docs/json-responses/artists.json)
 
@@ -181,11 +172,7 @@
 | Input     | Type   | Description                                                                         | Optional |
 |-----------|--------|-------------------------------------------------------------------------------------|---------:|
 | 'filter'  | string | UID of Artist, returns artist JSON                                                  |       NO |
-<<<<<<< HEAD
-| 'include' | string | `albums`, `songs` and will include the corresponding JSON nested in the artist JSON |       NO |
-=======
 | 'include' | string | 'albums', 'songs' and will include the corresponding JSON nested in the artist JSON |      YES |
->>>>>>> 65acce9a
 
 [Example](https://raw.githubusercontent.com/ampache/python3-ampache/master/docs/json-responses/artist.json)
 
@@ -223,21 +210,12 @@
 | Input     | Type       | Description                                                                   | Optional |
 |-----------|------------|-------------------------------------------------------------------------------|---------:|
 | 'filter'  | string     | Value is Alpha Match for returned results, may be more than one letter/number |      YES |
-<<<<<<< HEAD
-| 'exact'   | boolean    | if true filter is exact rather then fuzzy                                     |       NO |
-| 'add'     | set_filter | ISO 8601 Date Format (2020-09-16) add date is newer then specified date       |      YES |
-| 'update'  | set_filter | ISO 8601 Date Format (2020-09-16) update itme is newer then specified date    |      YES |
-| 'offset'  |            |                                                                               |      YES |
-| 'limit'   |            |                                                                               |      YES |
-| 'include' | string     | `albums`, `songs` will include nested in the album JSON                       |      YES |
-=======
 | 'exact'   | boolean    | (0, 1) if true filter is exact rather then fuzzy                              |       NO |
 | 'add'     | set_filter | ISO 8601 Date Format (2020-09-16) add date is newer then specified date       |      YES |
 | 'update'  | set_filter | ISO 8601 Date Format (2020-09-16) update itme is newer then specified date    |      YES |
 | 'offset'  | integer    |                                                                               |      YES |
 | 'limit'   | integer    |                                                                               |      YES |
 | 'include' | string     | 'albums', 'songs' will include nested in the album JSON                       |      YES |
->>>>>>> 65acce9a
 
 [Example](https://raw.githubusercontent.com/ampache/python3-ampache/master/docs/json-responses/albums.json)
 
@@ -246,17 +224,10 @@
 This returns a single album based on the UID provided
 @param array $input
 
-<<<<<<< HEAD
-| Input     | Type   | Description                                                                                                                | Optional |
-|-----------|--------|----------------------------------------------------------------------------------------------------------------------------|---------:|
-| 'filter'  | string | UID of Album, returns album JSON                                                                                           |       NO |
-| 'include' | array  | Array specified using GET convention, can contain `songs` and will include the corresponding JSON nested in the album JSON |       NO |
-=======
 | Input     | Type   | Description                                                          | Optional |
 |-----------|--------|----------------------------------------------------------------------|---------:|
 | 'filter'  | string | UID of Album, returns album JSON                                     |       NO |
 | 'include' | string | 'songs' will include the corresponding JSON nested in the album JSON |      YES |
->>>>>>> 65acce9a
 
 [Example](https://raw.githubusercontent.com/ampache/python3-ampache/master/docs/json-responses/album.json)
 
@@ -292,15 +263,9 @@
 This returns a single genre based on UID
 @param array $input
 
-<<<<<<< HEAD
-| Input    | Type   | Description                  | Optional |
-|----------|--------|------------------------------|---------:|
-| 'filter' | string | UID of tag, returns tag JSON |       NO |
-=======
 | Input    | Type   | Description                      | Optional |
 |----------|--------|----------------------------------|---------:|
 | 'filter' | string | UID of genre, returns genre JSON |       NO |
->>>>>>> 65acce9a
 
 [Example](https://raw.githubusercontent.com/ampache/python3-ampache/master/docs/json-responses/genre.json)
 
@@ -309,19 +274,11 @@
 This returns the artists associated with the genre in question as defined by the UID
 @param array $input
 
-<<<<<<< HEAD
-| Input    | Type    | Description                     | Optional |
-|----------|---------|---------------------------------|---------:|
-| 'filter' | string  | UID of tag, returns artist JSON |       NO |
-| 'offset' | integer |                                 |      YES |
-| 'limit'  | integer |                                 |      YES |
-=======
 | Input    | Type    | Description                       | Optional |
 |----------|---------|-----------------------------------|---------:|
 | 'filter' | string  | UID of genre, returns artist JSON |       NO |
 | 'offset' | integer |                                   |      YES |
 | 'limit'  | integer |                                   |      YES |
->>>>>>> 65acce9a
 
 [Example](https://raw.githubusercontent.com/ampache/python3-ampache/master/docs/json-responses/genre_artists.json)
 
@@ -330,19 +287,11 @@
 This returns the albums associated with the genre in question
 @param array $input
 
-<<<<<<< HEAD
-| Input    | Type    | Description                    | Optional |
-|----------|---------|--------------------------------|---------:|
-| 'filter' | string  | UID of tag, returns album JSON |       NO |
-| 'offset' | integer |                                |      YES |
-| 'limit'  | integer |                                |      YES |
-=======
 | Input    | Type    | Description                      | Optional |
 |----------|---------|----------------------------------|---------:|
 | 'filter' | string  | UID of genre, returns album JSON |       NO |
 | 'offset' | integer |                                  |      YES |
 | 'limit'  | integer |                                  |      YES |
->>>>>>> 65acce9a
 
 [Example](https://raw.githubusercontent.com/ampache/python3-ampache/master/docs/json-responses/genre_albums.json)
 
@@ -351,19 +300,11 @@
 returns the songs for this genre
 @param array $input
 
-<<<<<<< HEAD
-| Input    | Type    | Description                   | Optional |
-|----------|---------|-------------------------------|---------:|
-| 'filter' | string  | UID of tag, returns song JSON |       NO |
-| 'offset' | integer |                               |      YES |
-| 'limit'  | integer |                               |      YES |
-=======
 | Input    | Type    | Description                     | Optional |
 |----------|---------|---------------------------------|---------:|
 | 'filter' | string  | UID of genre, returns song JSON |       NO |
 | 'offset' | integer |                                 |      YES |
 | 'limit'  | integer |                                 |      YES |
->>>>>>> 65acce9a
 
 [Example](https://raw.githubusercontent.com/ampache/python3-ampache/master/docs/json-responses/genre_songs.json)
 
@@ -375,15 +316,9 @@
 | Input    | Type       | Description                                                                   | Optional |
 |----------|------------|-------------------------------------------------------------------------------|---------:|
 | 'filter' | string     | Value is Alpha Match for returned results, may be more than one letter/number |       NO |
-<<<<<<< HEAD
-| 'add'    | set_filter | ISO 8601 Date Format (2020-09-16) add date is newer then specified date       |      YES |
-| 'update' | set_filter | ISO 8601 Date Format (2020-09-16) update itme is newer then specified date    |      YES |
-| 'exact'  | boolean    | if true filter is exact rather then fuzzy                                     |       NO |
-=======
 | 'exact'  | boolean    | (0, 1) if true filter is exact rather then fuzzy                              |       NO |
 | 'add'    | set_filter | ISO 8601 Date Format (2020-09-16) add date is newer then specified date       |      YES |
 | 'update' | set_filter | ISO 8601 Date Format (2020-09-16) update itme is newer then specified date    |      YES |
->>>>>>> 65acce9a
 | 'offset' | integer    |                                                                               |      YES |
 | 'limit'  | integer    |                                                                               |      YES |
 
@@ -408,11 +343,7 @@
 | Input    | Type       | Description                                                                   | Optional |
 |----------|------------|-------------------------------------------------------------------------------|---------:|
 | 'filter' | string     | Value is Alpha Match for returned results, may be more than one letter/number |      YES |
-<<<<<<< HEAD
-| 'exact'  | boolean    | if true filter is exact rather then fuzzy                                     |      YES |
-=======
 | 'exact'  | boolean    | (0, 1) if true filter is exact rather then fuzzy                              |      YES |
->>>>>>> 65acce9a
 | 'add'    | set_filter | ISO 8601 Date Format (2020-09-16) add date is newer then specified date       |      YES |
 | 'update' | set_filter | ISO 8601 Date Format (2020-09-16) update itme is newer then specified date    |      YES |
 | 'offset' | integer    |                                                                               |      YES |
@@ -502,19 +433,11 @@
 Previous versions required 'track' instead of 'song'.
 @param array $input
 
-<<<<<<< HEAD
-| Input    | Type   | Description                          | Optional |
-|----------|--------|--------------------------------------|---------:|
-| 'filter' | string | UID of Playlist                      |       NO |
-| 'song'   |        | UID of song to remove from playlist  |      YES |
-| 'track'  |        | Track number to remove from playlist |      YES |
-=======
 | Input    | Type    | Description                          | Optional |
 |----------|---------|--------------------------------------|---------:|
 | 'filter' | string  | UID of Playlist                      |       NO |
 | 'song'   | string  | UID of song to remove from playlist  |      YES |
 | 'track'  | integer | Track number to remove from playlist |      YES |
->>>>>>> 65acce9a
 
 [Example](https://raw.githubusercontent.com/ampache/python3-ampache/master/docs/json-responses/playlist_remove_song.json)
 
@@ -694,15 +617,9 @@
 | Input     | Type    | Description                                   | Optional |
 |-----------|---------|-----------------------------------------------|---------:|
 | 'filter'  | string  |                                               |       NO |
-<<<<<<< HEAD
-| 'include' | string  | 'episodes' (include episodes in the response) |      YES |
-| 'offset'  | integer |                                               |      YES |
-| 'limit'   | integer |                                               |      YES |
-=======
 | 'offset'  | integer |                                               |      YES |
 | 'limit'   | integer |                                               |      YES |
 | 'include' | string  | 'episodes' (include episodes in the response) |      YES |
->>>>>>> 65acce9a
 
 [Example](https://raw.githubusercontent.com/ampache/python3-ampache/master/docs/json-responses/podcasts.json)
 
@@ -851,15 +768,9 @@
 This get an user public information
 @param array $input
 
-<<<<<<< HEAD
-| Input      | Type | Description                         | Optional |
-|------------|------|-------------------------------------|---------:|
-| 'username' |      | Username of the user to get details |       NO |
-=======
 | Input      | Type   | Description                         | Optional |
 |------------|--------|-------------------------------------|---------:|
 | 'username' | string | Username of the user to get details |       NO |
->>>>>>> 65acce9a
 
 [Example](https://raw.githubusercontent.com/ampache/python3-ampache/master/docs/json-responses/user.json)
 
@@ -918,11 +829,7 @@
 | Input    | Type       | Description                                                                   | Optional |
 |----------|------------|-------------------------------------------------------------------------------|---------:|
 | 'filter' | string     | Value is Alpha Match for returned results, may be more than one letter/number |      YES |
-<<<<<<< HEAD
-| 'exact'  | boolean    | if true filter is exact rather then fuzzy                                     |      YES |
-=======
 | 'exact'  | boolean    | (0, 1) if true filter is exact rather then fuzzy                              |      YES |
->>>>>>> 65acce9a
 | 'add'    | set_filter | ISO 8601 Date Format (2020-09-16) add date is newer then specified date       |      YES |
 | 'update' | set_filter | ISO 8601 Date Format (2020-09-16) update itme is newer then specified date    |      YES |
 | 'offset' | integer    |                                                                               |      YES |
