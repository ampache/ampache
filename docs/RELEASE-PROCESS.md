# Ampache Release Guide

## Official Release Process

It's easy to use a program like github desktop to compare between branches.
**Use Linux**

* Open Github Desktop and pull latest develop / master
* Change to master branch
* Go to Branch Menu -> Update from develop
* Fix Merge issues
  * lib/init.php (Set release version)
  * docs/CHANGELOG.md (Update for release)
* Commit merge but do not push!
* Undo commits and tag for new version (e.g. 4.0.4)
* Browse changes to check for things you've missed in the changelog
* Run composer install
* Remove broken symbolic links

```shell
  find . -xtype l -exec rm {} \;
```

* Create a zip package named "ampache-*.*.*_all.zip and add the entire ampache directory tree. (excluding git/development specific files)

```shell
  cd ampache
  zip -r -q -u -9 --exclude=./.git/* --exclude=./.github/* --exclude=./.tx/* --exclude=.gitignore --exclude=.gitattributes --exclude=.scrutinizer.yml  --exclude=.tgitconfig --exclude=.travis.yml ../ampache-4.0.4_all.zip ./
```

* Then unpack the exact zip and create a server to test basic functionality
  * FIXME This might be where unit testing would be helpful.
* Draft Release page online and save as draft using your changelog
* When drafting a new release, set target to master branch.
* The "ampache-*.*.*_all.zip" drop-in package is then uploaded.
* After setting version and title, save as draft
* Commit your waiting update to master
<<<<<<< HEAD
* Publish the new release
=======
* Publish the new release
>>>>>>> b2d397d5
<|MERGE_RESOLUTION|>--- conflicted
+++ resolved
@@ -35,8 +35,4 @@
 * The "ampache-*.*.*_all.zip" drop-in package is then uploaded.
 * After setting version and title, save as draft
 * Commit your waiting update to master
-<<<<<<< HEAD
-* Publish the new release
-=======
-* Publish the new release
->>>>>>> b2d397d5
+* Publish the new release