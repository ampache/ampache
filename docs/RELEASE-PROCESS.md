--- conflicted
+++ resolved
@@ -12,11 +12,7 @@
   * lib/init.php (Set release version)
   * docs/CHANGELOG.md (Update for release)
 * Commit merge but do not push!
-<<<<<<< HEAD
-* Undo commits and tag for new version (e.g. 4.1.0)
-=======
 * Undo commits and tag for new version (e.g. 4.1.1)
->>>>>>> f9ea16e7
 * Browse changes to check for things you've missed in the changelog
 * Add pchart to composer
   * composer require szymach/c-pchart "2.*"
@@ -31,11 +27,7 @@
 
 ```shell
   cd ampache
-<<<<<<< HEAD
   zip -r -q -u -9 --exclude=./.git/* --exclude=./.github/* --exclude=./.tx/* --exclude=.gitignore --exclude=.gitattributes --exclude=.scrutinizer.yml  --exclude=.tgitconfig --exclude=.travis.yml ../ampache-4.1.0_all.zip ./
-=======
-  zip -r -q -u -9 --exclude=./.git/* --exclude=./.github/* --exclude=./.tx/* --exclude=.gitignore --exclude=.gitattributes --exclude=.scrutinizer.yml  --exclude=.tgitconfig --exclude=.travis.yml ../ampache-4.1.1_all.zip ./
->>>>>>> f9ea16e7
 ```
 
 * Then unpack the exact zip and create a server to test basic functionality
@@ -49,11 +41,7 @@
   * get the md5hash for the release page
 
 ```shell
-<<<<<<< HEAD
 md5sum ../ampache-4.1.0_all.zip
-=======
-md5sum ../ampache-4.1.1_all.zip
->>>>>>> f9ea16e7
 ```
 
 ## Additional requirements
