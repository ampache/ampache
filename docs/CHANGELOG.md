# CHANGELOG

<<<<<<< HEAD
=======
## Ampache develop

Keep an eye on the incoming changes to develop at [Ampache-Next-Changes](https://github.com/ampache/ampache/wiki/Ampache-Next-Changes)

**IMPORTANT** instead of using date() we are now using IntlDateFormatter and your locale to identify formats.
This means that 'custom_datetime' based on the date() format is incorrect and will look weird.
Look here for the code to change your 'custom_datetime' string [(<http://userguide.icu-project.org/formatparse/datetime>)]

This means Ampache now **requires** php-intl module/dll to be enabled.

### Added

* Write metadata to mp3, flac and ogg files. Requires metaflac and vorbiscomment installed on Linux.
* Write images to mp3 and flac files. Also requires metaflac on linux.
* File tags can be updated from catalog management page.
* Configurable settings for "Gather Art".
* Configurable art search limit.
* User selectable artist and year filter for Spotify album searches
* User selectable limit for art searches.
* php-intl is now required for translation of date formats into your locale
* Generate rsstokens for each user allowing unique feed URLs
* Allow setting custom database collation and charset without overwriting your changes
  * rsstoken: Identify users by token when generating RSS feeds
* Run garbage collection after catalog_update.inc 'clean' or 'verify'
* Add duration to the table headers when browsing playlists and smartlists
* Add time and duration to albums, artists instead of calculating from songs each time
* Allow setting a custom background on the login page
* Musicbrainz search icon on Artist, Album and Song pages
* Update missing album artists on catalog add
* Add R128 Gain adjustments
* Persist replaygain setting as a cookie
* Support for image per song
* Config version 49
* NEW config options
  * hide_ampache_messages: We sometimes need to talk and will show a warning to admin users. Allow hiding this
* NEW search options (also available in Api::advanced_search)
  * last_skip (artist, album, song)
  * last_play_or_skip (artist, album, song)
  * played_or_skipped_times (song)

### Changed
* get_datetime(): use IntlDateFormatter to format based on locale. [(<https://www.php.net/manual/en/intldateformatter.format.php>)]
* Renamed 'Tag' strings to 'Genre'
* Changed sidebar back to browse for artist/album
* Stop logging auth/passphrase strings
* Add Y scrolling to the current playlist box (rightbar)

### Fixed

* Escape filepaths when removing from database
* Regex in config for additional_genre_delimiters
* Grid View option was backwards
* Replaygain issues in the webplayer
* Per disk actions for grouped albums (e.g. play just that disk)
* Catalog removal needs to run garbage collection
* Recognize opus when reading tags

### API develop

All API code that used 'Tag' now references 'Genre' instead

### Added

* Api::localplay added new options to 'command' ('pause', 'add', 'volume_up', 'volume_down', 'volume_mute', 'delete_all', 'skip')
* Api::localplay added parameters:
  * 'oid' (integer) object_id to add //optional
  * 'type' (string) Default: 'Song' ('Song', 'Video', 'Podcast_Episode', 'Channel', 'Broadcast', 'Democratic', 'Live_Stream') //optional
  * 'clear' (integer) 0|1 clear the current playlist on add //optional
* API::playlist_edit added new parameter 'sort': (0,1) sort the playlist by 'Artist, Album, Song' //optional
* Api::indexes added parameter 'include': (0,1) include song details with playlists
* Add time to artist and album objects. (total time of all songs in seconds)
* NEW API functions
  * Api::users (ID and Username of the site users)
  * Api::song_delete (Delete files when you are allowed to)
  * Api::user_preferences (Get your user preferences)
  * Api::user_preference (Get your preference by name)
  * Api::system_update (Check Ampache for updates and run the update if there is one.)
  * Api::system_preferences (Preferences for the system user)
  * Api::system_preference (Get a system preference by name)
  * Api::preference_create (Add a new preference to Ampache)
  * Api::preference_edit (Edit a preference value by name; optionally apply to all users)
  * Api::preference_delete (Delete a preference by name)
  * Api::labels (list your record labels)
  * Api::label (get a label by id)
  * Api::label_artists (get all artists attached to that label)
  * Api::get_bookmark (See if you've previously played the file)
  * Api::bookmarks (List all bookmarks created by your account)
  * Api::bookmark_create (Create a bookmark to allow revisting later)
  * Api::bookmark_edit (Edit a bookmark)
  * Api::bookmark_delete (Delete a bookmark by object id, type, user and client name)

### Changed

* Renamed functions:
  * tags => genres
  * tag => genre
  * tag_artists => genre_artists
  * tag_albums => genre_albums
  * tag_songs => genre_songs
* Don't allow duplicate podcast feeds
* Make filter optional in shares, genre_artists, genre_albums, genre_songs (Used as a general catch all method like genres)
* Error Codes and response structure has changed
  * 4700 Access Control not Enabled
  * 4701 Received Invalid Handshake
  * 4703 Access Denied
  * 4704 Not Found
  * 4705 Missing Method
  * 4706 Depreciated Method
  * 4710 Bad Request
  * 4742 Failed Access Check
* get_indexes: 'playlist' now requires include=1 for xml calls if you want the tracks
* stats: Removed back compat from older versions. Only 'type' is mandatory
* Return empty objects when the request was correct but the results were empty
* record_play: Require 100 (Admin) permission to record plays for other users
* podcast_episodes
  * "url" is now a play url (instead of a link to the episode)
  * "public_url" is now the old episode link

### Deprecated

* Api::get_indexes; stop including playlist track and id in xml by default

### Fixed

* Api::podcast_edit wasn't able to edit a podcast...
* Api::democratic was using action from localplay in the return responses
* Setting a limit of 'none' would slice away all the results
* get_indexes for XML didn't include podcast indexes

>>>>>>> 80d5659b
## Ampache 4.3.0-release

This version of Ampache seeks to bring in some of the great changes going on in develop while we work on v5.
There also a few API changes to enable a bit better control for older clients.

### Added

* Check limits on democratic playlists (> 0 && < 3000000000)
* Show an error for out of range democratic cooldowns
<<<<<<< HEAD
* jPlayer - Disable fullscreen on f key
=======
>>>>>>> 80d5659b
* SubSonic - Force a default format (xml) instead of none
* Added back the agent string in recently played (for admins)
* Replace 'Admin' icon with padlock in sidebar when access check fails. (Hide this new icon with 'simple_user_mode')
* Disable API/Subsonic password resets in 'simple_user_mode'
* New option -m 'move_catalog' added to catalog_update.inc
* More default preferences to the refill/check functions
* More functions to search (album artist, mbid)
* Config version 46
* NEW config options
  * hide_search: If true do not include searches/smartlists in playlist results for Api::get_indexes, Api::playlists
* NEW plugin:
  * 'Personal Favorites'. Show a shortcut to a favorite smartlist or playlist on the homepage
  * 'RatingMatch'. Raise the minimum star rating (and song loves) of artists and albums when you rate/love the song

### Changed

* Scrobble plugins fire after stat recording
* Split art search by 5 instead of 4
* Increase autoupdate check time and don't force it on each logon
* Updated CSS and separated mashup covers from other types
* Don't use mail_enabled for registration checks
* WebUI - Browse by album_artist instead of single artists
* Better sorting for playlists using sort_tracks
* Don't allow duplicate podcast feeds
* Updated the gather art process
* Searches will order by file/name instead of id (unless random)
* Updated amapche.sql
* Updated composer requirements
* Default false config option text changed to true (no more typing, just uncomment!)
<<<<<<< HEAD

### Removed

=======
* Compressed PNG and JPG images

### Removed

* Disabled the jPlayer fullscreen shortcut (ctrl + f)
* Remove system preferences from the user that aren't classified as a system preference
>>>>>>> 80d5659b
* Stop setting open_basedir from fs.ajax
* Concert/Event pages (dead Last.fm API)
* Don't run reset_db_charset on DB updates
* Disabled browse_filter for new user accounts

### Fixed

* Speed up the playlist dialog boxes (Add to playlist)
* Fix SQL query for Stats::get_newest_sql
* Session cookie creation
* Multiple auth attempts in the same second would not return a session
* Mail auth was not checked correctly
* Gather art correctly for update_file.inc
* set bitrate correctly if using a maxbitrate in play/index
* MP3's would not get a waveform without editing the config
* Recently played respects your privacy settings
* Graph class sql grouping
<<<<<<< HEAD
=======
* **MAJOR** UPnP fixes
* Upload catalog rename logic
>>>>>>> 80d5659b

### API 4.3.0

### Changed

* Api::record_play
  * Make 'user' parameter optional
  * Allow 'user' to the be user_id **or** the username string
  * Add 'date' parameter (optional)
  * Require 100 (Admin) permission to record plays for other users
* Api::get_indexes
  * Add 'hide_search' parameter (optional)
* Api::playlists
  * Add 'hide_search' parameter (optional)

## Ampache 4.2.6-release

### Changed

* Ignore ALL tagged releases (e.g. 4.2.6-preview 4.2.6-beta)
* Don't check the times in save_mediaplay plugins
* Plugins should only have 1 category
* Update Composer requirements

### Removed

* Some system preferences were added as user preferences

### Fixed

* Search original_year query
* Replaygain was missing from the webplayer
* Check albumartist in get_album_suite queries
* Recently played queries check for privacy options
* Headphones plugin fix for missing mbid's
* Duplicate downloads recorded in play/index
* Subsonic video HLS stream and json values
* Block more password resets when using simple_user_mode
<<<<<<< HEAD
* Upload catalog rename logic
=======
>>>>>>> 80d5659b

### API 4.2.6

**NO CHANGE**

## Ampache 4.2.5-release

### Added

* Use _add_urls when building a stream playlist

### Changed

* Removed the forced random from search
* Put the browse header at the top above plugins
* Make the webplayer class a bit faster at deciding what to transcode

### Fixed

* Ampache Debug, cron.lib.php missing from init
* Slow playlist creation when inserting a large amount of items
* Stream_URL properties were inconsistently applied
* Fix streaming when play_type is Democratic
* Save your limit and random settings when creating a smartlist

### API 4.2.5

**NO CHANGE**

## Ampache 4.2.4-release

### Added

* "Random" tickbox added to search pages

### Changed

<<<<<<< HEAD
* Fall back to year when using original year in search
=======
* Searching 'original_year' will now fall back to 'year' if no release year is present
>>>>>>> 80d5659b

### Fixed

* User was being created but you were told it isn't
* The search pages remember your limit correctly
* PHP exception when < 7.1
* Correct "Recently Added", "Recently Updated" searches
* Check that song can be inserted before inserting the remaining rows
* Logic in stat recording when skips occur
* Don't query for null tag ids

### API 4.2.4

**NO CHANGE**

## Ampache 4.2.3-release

### Added

* Subsonic: Generate errors for objects missing art

### Changed

* Don't mark short songs as skipped
* Subsonic: Stop converting strings to ints in JSON responses

### Fixed

* User registrations
* Workaround null values for new columns in search table
* Check release_type length before inserting into the database
* Ensure Album Artist is set correctly on songs
* Subsonic: Fix callbacks for similarSongs2 and artistInfo2
* Subsonic: getCoverArt fixes

### API 4.2.3

**NO CHANGE**

## Ampache 4.2.2-release

**DATABASE CHANGES** You can now force a default collation and charset on your database.
If you choose to use utf8mb4; Ampache will convert your table engine to InnoDB to handle the extra bytes.

### Added

* Numeric 'Played/Skipped ratio' added to search. (Set using (stream/skip)*100.)
  * ```> 0 & < 100```: Skipped more than played
  * ```100```: Equal plays and skips
  * ```> 100```: Played more than skipped
* Add 'Original Year', 'Release Type' to Album searches
* Allow setting custom database collation and charset without overwriting your changes
* Video search added to random.php
* 'samesite=strict' on JS cookies
* Translation updates (August 2020)
* Put 'Labels' into search, browse headers and sidebar when enabled
* NEW config options (config_version 45)
  * database_charset: Set a default charset for your database
  * database_collation: Set a default collation for your database
  * simple_user_mode: Don't allow users to edit their account values (used for demo sites that allow login)
* NEW files
  * bin/update_file.inc: Update your catalog when individual files are changed using inotifywait.sh
  * bin/update_db.inc: Update your database collation, charset and table engine from the cli
  * docs/examples/inotifywait.sh: script to use inotifywait and update_file.inc to update as file changes happen
  * docs/examples/inotifywait.service: systemd example service for inotifywait.sh

### Changed

* stats.php: Show total 'Item Count' on Statistics page instead of trying to shoehorn songs/videos/etc into different columns
* ampache.sql updated after about 4 years... no more updates on install!
* Searching by "Rating (average)" now ignores private/public and always returns the average.
* Hide searches for '# Skipped' and 'Played/Skipped ratio' when 'Show # skipped' is Off
* Search items rearranged to try to match each other
* Sort 'Playlist' and 'Smart Playlist' browse pages by name
* Display the blankuser avatar in now playing if missing
* Swap 'Random' and 'Playlists' in the sidebar (CSS order numbers)
* Don't hide artist art when you disable lastfm_api_key in the config
* Hide 'Metadata' search when 'enable_custom_metadata' is disabled

### Deprecated

* Drop version number from the release string in develop. ('4.3.0-develop' => 'develop')
  * This should stop a bit of confusion when removing / adding requirements
* The '-release' suffix in version number will be dropped for Ampache 5.0.0

### Removed

* Remove stat recording from channels
* Don't reset the database charset and collation after each db update

### Fixed

* Fixed a few issues on the Statistics page
  * Report 'Catalog Size' correctly for podcasts
  * Report 'Item Count' correctly for podcasts and video catalogs
* Searching albums for artist name
* Mashup 'Newest' would incorrectly apply an offset missing the newest items
* Search by 'Smart Playlist' rules fixed when added with other rules
* Use LEFT JOIN instead of HAVING for search rules to allow more complicated lists
* Logic searching 'My Rating' includes unrated (0 Stars) in a better way
* Captcha was not generated for registration
* Enforce lowercase codec for live streams
* Parsing integer search rules was overwriting index values
* Handle empty XML on similar artist requests to last.fm

### Security

Fix CVE-2020-15153 - Unauthenticated SQL injection in Ampache

### API 4.2.2

Minor bugfixes

### Added

* Api::advanced_search added parameter 'random' (0|1) to shuffle your searches

### Changed

* Remove spaces from advanced_search rule names. (Backwards compatible with old names)
  * 'has image' => 'has_image'
  * 'image height' => 'image_height'
  * 'image width' => 'image_width'
  * 'filename' => 'file' (Video search)

### Deprecated

* Search rules 'has image','image height', 'image width', 'filename'. (Removed in Ampache 5.0.0)

### Fixed

* Api::stream, Api::download Api::playlist_generate 'format' parameter was overwritten with 'xml' or 'json'
* Produce valid XML for playlist_generate using the 'id' format in XML

## 4.2.1-release

**NOTICE** Ampache 5.0.0 will require **php-intl** module/dll to be enabled.

### Added

* Numeric ('1 Star'-'5 Stars') searches now include '0 Stars' to show unrated objects
* Ajax refresh localplay "Now Playing" same as the index "Now Playing" section
* Add 'has not rated' to "Another User" searches
* Add higher bitrates (640, 1280) to search to allow for lossless files
* Put strings ('1 Star', '2 Stars', etc) back into numeric searches for ratings
* When using a string title for numeric searches use the order of the items starting with 0
* NEW files
  * Include API docs from the wiki. (API.md, API-JSON-methods.md, API-XML-methods.md, API-advanced-search.md)
* 'Filters' added to each sidebar tab if enabled (previously only 'Home' and 'Admin')

### Changed

* Use binary (.mo) translation files to speed up translation processing
* Don't show 'Generate new API key' if you don't have access
* QR Code in account page is now just the API Key (redundant link removed too)
* Require minimum version of Ampache 3.8.2 to upgrade database
* Added an icon to webplayer to go to album. Clicking on song title now directs to song

### Fixed

* Waveform config option 'get_tmp_dir' was ignored if set
* Rightbar: 'Add to New Playlist' not adding on new playlists
* Translate preference subcategories and status
* 'podcast_new_download' logic fix
* Filters box would show up in the Admin tab if you disabled 'browse_filter'
* Update album when 'release_type' changes
* Parse 'Release Type' from tags in a less terrible way

### API 4.2.1

No functional changes from 4.2.0

### Fixed

* Filter in "playlist" and "playlist_songs" fixed

## 4.2.0-release

The API changelog for this version has been separated into a new sub-heading below to make it easier to follow.

### Added

* Added Spotify art searches for both album and artist images.
* Updated component installer and php-cs-fixer package.
* Translation updates (April 2020, May 2020, July 2020)
* Added declare(strict_types=0); to lib/* and lib/class/* (requires more work before it can be enabled)
* Add 250 for search form limits in the web UI. (Jump from 100 to 500 is pretty big)
* Add Recently updated/added to search rules
* Add regex searching to text fields. ([<https://mariadb.com/kb/en/regexp/>])
  * Refer to the wiki for information about search rules. (<http://ampache.org/api/api-advanced-search>)
* When labels are enabled, automatically generate and associate artists with their publisher/label tag values.
* Enforced stat recording for videos. (podcasts and episodes to be added later)
* Add tags (Genres) to "Anywhere" text searches.
* 10 second redirect on "Access Denied" to the default web_path
* Allow "Update from tags" for multi-disk album and artist pages
* show and hide the rightbar (playlist) using the minimize button in the header
* Tag->f_name (New property on tag that was being set hackily)
* Add "Album" to Find Duplicates in admin/duplicates.php.
* "Local Image" added to Artist & Album search. Find out whether you have art stored in Ampache
* PHP_CodeSniffer checks and settings added to Scrutinizer. (phpcs --standard=.phpcs.xml lib/class)
* NEW database options
  * cron_cache: Speed up the interface by allowing background caching of data
  * show_skipped_times: Add "# skipped" to the UI. (disabled by default)
  * custom_datetime: Allow you to format your date strings your way.
  * unique_playlist: Force unique playlists by ignoring existing songs
* NEW config options
  * skip_timer: Add Skip Timer Threshold to the config
  * artist_art_folder: Specify a local folder to search for artist images using name/title
  * rating_file_tag_user: Set ratings to this user ID when importing ratings from file tags
  * spotify_client_id: Allows Spotify art search
  * spotify_client_secret: Allows Spotify art search
* NEW files
  * server/json.server.php & lib\class\json_data.class.php: JSON API!
  * bin/compute_cache.inc: Cache object_count data to speed up access
  * bin/cron.inc: Perform garbage_collection functions outside of main functions (includes compute_cache.inc)
* NEW examples
  * docs/examples/ampache_cron.service
  * docs/examples/ampache_cron.timer

### Changed

* Change license string from AGPLv3 to AGPL-3.0-or-later
* Update Composer requirements
* Allow searching play times without requiring UI option
* Stop showing the average rating in the web interface as stars. (show an average when available as text separately)
* When you don't have a config file redirect to installer
* Change to numeric searches: Renamed 'is' => 'equals' and 'is not' => 'does not equal'
* Allow negative track numbers; reducing the maximum track number to 32767.
* Localplay volume control moved to the playlist (rightbar)
* Podcast_Episode::check_play_history Podcast_Episode::set_played (match song.class versions for stat recording)
* Video::check_play_history Video::set_played (match song.class versions for stat recording)
* php_cs rules for line endings
* Simplify play history checks and code a bit more
* Tag (Genre) searches compare each item (e.g Pop) rather than the whole string (Pop,Rock,etc)
* Replace "Browse Library" buttons with a search header allowing faster browsing of other types
* Share secrets are generated by generate_password instead of a separate function
* inet_ntop may not convert some binary IP addresses (like ::1) these now show up as "Invalid" in the ip history.
* Searches using numeric rules must use an integer. ('1 Star' => 1, '2 Stars' => 2, etc)
* bin/delete_disabled.inc require -x to execute. (previously you needed to edit the file)

### Deprecated

* Horde_Browser::getIPAddress(). Use Core::get_user_ip() instead.

### Removed

* bin/migrate_config.inc (This was used to migrate the config file from php4 to php5)
* EchoNest api/song previews
* User::update_user_stats (used in play index only and useless)
* Share::generate_secret; use generate_password instead
* Song::get_cache_count (unused)
* Ampache Debug check for 'safe_mode'

### Fixed

* Fixed a lot of incorrectly typed function calls and code documentation
* Gravatar Plugin: Make sure https is used when force_ssl is configured
* Truncate strings to match database limits when strings go over
* Add User php warnings
* Channel authentication
* IP checks when sending null proxy values
* Gather art page layout
* Read vorbis rating correctly
* Search rules in UI failing to load with custom_metadata
* Warn correctly when inserting art fails
* Insert missing user preferences on login
* When you had beautiful_urls enabled tracks would not parse in localplay making them all Unknown
* Podcast durations aren't always correct format, prep the time before trying to insert it
* Subsonic playlist add/remove removing incorrect songs
* Search/Smartlists need to have results to be used in lists
* Auth issues with stats for recording and localplay
* Stream_urls were generated with a typo when downloading
* Respect album grouping using of the moment plugin
* Filter album title with grouping enabled. (seriously deadmau5, stop with the <> everywhere)
* Share playback without a UID would fail to start
* Set a default popular_threshold if unauthenticated or unset
* play/index would record democratic streams as a download
* Make sure the default preferences table has all the preferences in them
* Beets catalog bug; date_diff expecting a datetime but given a string
* Searches using user data like ratings has been split in the SQL correctly
* Flagged playlists never had their flag deleted
* offset and limit were incorrectly used for top/recent searches

### Security

* Fix: CVE-2020-13625 in phpmailer

### API 4.2.0

**API versions will follow release version and no longer use builds in the integer versions (e.g. 420000)**
API 5.0.0-release will be the first Ampache release to match the release string.

#### Added

* JSON API now available!
  * Call xml as normal:
    * [<http://music.com.au/server/xml.server.php?action=handshake&auth=APIKEY&version=420000>]
  * Call the JSON server:
    * [<http://music.com.au/server/json.server.php?action=handshake&auth=APIKEY&version=420000>]
  * Example XML and JSON responses available [here](https://github.com/ampache/python3-ampache/tree/master/docs)
* NEW API functions
  * get_similar: send artist or song id to get related objects from last.fm
  * shares: get a list of shares you can access
  * share: get a share by id
  * share_create: create a share
  * share_edit: edit an existing share
  * share_delete: delete an existing share
  * podcasts: get a list of podcasts you can access
  * podcast: get a podcast by id
  * podcast_episodes: get a list of podcast_episodes you can access
  * podcast_episode: get a podcast_episode by id
  * podcast_episode_delete: delete an existing podcast_episode
  * podcast_create: create a podcast
  * podcast_edit: edit an existing podcast
  * podcast_delete: delete an existing podcast
  * update_podcast: sync and download new episodes
  * licenses: get a list of licenses you can access
  * license: get a license by id
  * catalogs: get all the catalogs
  * catalog: get a catalog by id
  * catalog_file: clean, add, verify using the file path (good for scripting)

#### Changed

* Bump API version to 420000 (4.2.0)
* All calls that return songs now include ```<playlisttrack>``` which can be used to identify track order.
* ```<playcount>``` added to objects with a playcount.
* ```<license>``` added to song objects.
* Don't gather art when adding songs
* Added actions to catalog_action. 'verify_catalog' 'gather_art'
* API function "playlist_edit": added ability to edit playlist items
  * items  = (string) comma-separated song_id's (replace existing items with a new object_id) //optional
  * tracks = (string) comma-separated playlisttrack numbers matched to items in order //optional
* Random albums will get songs for all disks if album_group enabled

### Deprecated

* API Build number is depreciated (the last 3 digits of the api version)
  * API 5.0.0 will be released with a string version ("5.0.0-release")
  * All future 4.x.x API versions will follow the main Ampache version. (420000, 421000, 422000)
* total_count in the XML API is depreciated and will be removed in API 5.0.0.
  * XML can count objects the same was as a JSON array [https://www.php.net/manual/en/simplexmlelement.count.php]
* Genre in songs is depreciated and will be removed in API 5.0.0.
  * Use tag instead of genre, tag provides a genre ID as well as the name.

#### Fixed

* Extra text in catalog API calls
* Don't fail the API calls when the database needs updating

## 4.1.1

### Added

* Extend Shouts to 2000 characters; Labels to 250
* Add a status icon to the channel list pointing to the channel/ID/status.xsl

### Changed

* Hide localplay in the sidebar when you disable all the plugins

### Removed

* Remove non-free lib/composer.* files.
  * You can enable c-pchart with (composer require szymach/c-pchart "2.*")
* Remove shoutcast table and preferences. (Dead code)

### Fixed

* Musicbrainz Art search
* tmp_playlist bug removing items
* Dropbox catalog errors when using a small library
* some bugs getting invalid time/date when reading tags

### API 4.0.0 build 004

Bump API version to 400004 (4.0.0 build 004)

#### Added

* Add Api::check_access to warn when you can't access a function

#### Fixed

* Fix parameters using 0
* Get the correct total_count in xml when you set a limit
* Fix many XML formatting issues

## 4.1.0

### Added

* December translation update from Transifex
* Add playlist into main search page. (Songs, Albums, Artists, Playlists, Videos)
* Add docs/examples/channel_run.service for running background processes as a service
* New search option "Another User" allows searching other user ratings and favorites
* Updates to support php7.4 (Ampache supports 7.1-7.4)
* Checks in Subsonic/WebUI for recording repeated plays
* composer & php-cs-fixer updates
* Add github package guide for docker to RELEASE-PROCESS.md

### Changed

* Update channel status pages (/channel/$CHANNELID/status.xsl)
* Update ListenBrainz plugin for empty additional info. (API says remove this section from json)

### Removed

* Roll back mysql8 workarounds. (Orace MySQL supported on php7.4+ only)
* Revert changes in 4.0.0 and allow manual choices for artist/album on upload again.

### Fixed

* Fix comparison bugs found during static type testing
* Fix enable/disable song ajax
* Typo in login page HTTP_REFERER
* Fix bin\*.inc text issues with newline
* Fix bug in UI when enabling/disabling songs
* Fix smartlists when searching sub-lists (Ampache was trying to create one giant query that didn't scale well)
* Fix "Add New..." in album edit
* Subsonic return json errors when requesting json format (previously errors were always xml)

### API 4.0.0 build 003

Bump API version to 400003 (4.0.0 build 003)

#### Added

* user_numeric searches also available in the API. ([<http://ampache.org/api/api-xml-methods>])

#### Changed

* Api::playlist - filter mandatory
* Api::playlist_edit - filter mandatory. name and type now optional
* Api::user - Extend return values to include more user fields
* Playlist::create - Return duplicate playlist ID instead of creating a new one
* Do not limit smartlists based on item count (return everything you can access)
* Api/Database - Add last_count for search table to speed up access in API

#### Removed

* Artist::check - Remove MBID from Various Artist objects

#### Fixed

* Fix Song::update_song for label
* Fix Api issues relating to playlist access

## 4.0.4

Finalize release procedure to make these updates a bit smoother

### Added

* Reduce the time for repeated track playback (Song length - 5 sec)

### Changed

* Filter playlists in API, Web and Subsonic correctly for regular users vs admins
* Hide some lines from the mashup to make it a bit nicer

### Removed

* Remove the old logo from the main install page

### Fixed

* Fix album count for Artists when the album is missing data
* Fix searches / searchbox for MYSQL8
* Fix some invalid returns in lib/*
* Send the correct function in ajax.server when deleting from playlist

### Security

* None

## 4.0.3

### Changed

* Filter playlists by access in subsonic
* Fail check_php_verison() when using less than php7.1

### Fixed

* Fixes for Api::get_indexes, Api::playlists, Api::playlist, Api::playlist_songs
* Fix Access::check to allow all public lists
* Fix global user connecting through the API with an API key.

## 4.0.2

### Changed

* Bump API version to 400002 (4.0.0 build 002)
* Extend Api::playlist_generate (add new mode 'unplayed')
* Translate typo in show_test.inc
* Trim massive year, time and track when importing new songs

### Fixed

* Fix API playlist commands and access checks relating to playlists
* Access::check should be passing user id from the API
* SQL query fixes for Album, Playlist methods
* Remove spaces from play url extensions (Should help nginx users)
* Set play_type correctly in preferences pages

## 4.0.1

### Added

* Added 'file' to Song::find

### Fixed

* Bug fix that would cause albums to be recreated in Album::check

## 4.0.0

Notes about this release that can't be summed up in a log line

### Added

* JavaScript and Ajax updates
* Code documentation and bug hunting
* Added SVG support to the theme engine.
* Default to disk 1 instead of 0 (db updates to handle existing albums)
* Add Barcode, Original Year and Catalog Number to Album table
* New Plugin - Matomo.plugin. [<https://matomo.org/>]
* New Plugin - ListenBrainz.plugin [<https://listenbrainz.org/>]
* Add bin/clean_art_table.inc to clean art that doesn't fit your min or max dimensions.
* Default fallback user avatar when none found
* Added a $_SESSION['mobile'] variable to allow changing pages for mobile devices.
* Viewport settings for mobile devices
* Use a random cover for playlist art
* Add now_playing.php to allow badges for currently track and fall back to last played if none. (thanks @Rycieos)
* Add Now Playing icon to each user page if enabled.
* Add year information and links to the data rows and interface
* Add debugging in song.class.php when the file may be corrupt
* Allow the main sidebar to be reordered using CSS (.sb2_music, .sb2_video, .sb2_*)
* Subsonic: Update api to 1.13.0 [<http://www.subsonic.org/pages/api.jsp>]
* Subsonic: Allow token auth using API Key instead of password.
* Subsonic: New Method: updateUser
* Subsonic: New Method: getTopSongs
* Config Version 40
  * Add: mail_enable - Enable or disable email server features otherwise, you can reset your password and never receive an email with the new one
  * Add: rating_browse_filter, rating_browse_minimum_stars - filter based on a star rating.
  * Add: send_full_stream - allow pushing the full track instead of segmenting
  * Add: github_force_branch - Allow any official Ampache git branch set in config
  * Add: subsonic_stream_scrobble - set to false to force all caching to count as a download.
    This is to be used with the subsonic client set to scrobble. (Ampache will now scrobble to itself over subsonic.)
  * Add: waveform_height, waveform_width - customize waveform size
  * Add: of_the_moment - set custom amount of albums/videos in "of the moment areas"
  * Add: use_now_playing_embedded, now_playing_refresh_limit, now_playing_css_file - Show a user forum tag "Now playing / last played"

### Changed

* Don't allow lost password reset for Admin users
* Don't allow emails until mail_enable is true
* Don't allow last.fm queries to overwrite existing art
* Stop trying to insert art when present during catalog update
* Move some $_GET, POST, $_REQUEST calls to Core
* HTML5 doctype across the board. (DOCTYPE html)
* Lots of HTML and UI fixes courtesy of @kuzi-moto
* If you are using charts/graphs there has been a change regarding c-pchart
  * [chart-faq](https://github.com/ampache/ampache/wiki/chart-faq)
* Numerous catalog updates to allow data migration when updating file tags meaning faster tag updates/catalog verify! (Updating an album would update each file multiple times)
  * UserActivity::migrate, Userflag::migrate, Rating::migrate, Catalog::migrate,
  * Shoutbox::migrate, Recommendation::migrate, Tag::migrate, Share::migrate
* Rework user uploads to rely on file tags ONLY instead of allowing manual choices.
* Extend bin/sort_files.inc & catalog patterns to handle new fields
* Updated bin/sort_files.inc for a smoother experience that actually works
* Add -u to bin/catalog_update.inc This function will update the artist table with bio, image, etc as well as update similar artists.
* Update the CSS theme colors and structure.
* Light theme updated.
* Format the input fields. (you get a datetime picker on mobile!)
* Login/lostpassword moves the logo to the bottom on mobile like cockpit does! (makes typing easier on a touch screen)
* Load webplayer hidden to stop popup preferences hiding the window
* Hide video in search/stats if not enabled
* Lots of code tweaks to make things more uniform and readable.
* Default to mashup for artists and albums
* Remove '[Disk x]' when grouped from all UI areas by enforcing the group setting.
* Subsonic: Enable getChatMessages, addMessage allowing server chat

### Removed

* Drop PHP 5.6 support for 7.1+
* Remove all Plex code
* Remove message of the day
* No video, no channels in new installs
* Remove plex and googleplus plugins

### Fixed

* Fix import_playlist code. Do not recreate existing playlists and don't imports existing songs.
* Allow cli tools to use system settings for plugins.
* Fix MySQL8 installation using mysql_native_password with caveats ([<https://github.com/ampache/ampache/wiki/mysql-faq>])
* Catalog Manager can now access catalog areas correctly
* Filter zip names in batch so they are named correctly by the download
* Fixed setting button requiring two single clicks to open. (Thanks for this 2016 pull @AshotN)
* Make test.php, init.php & install.php show an error page instead of blank screen. (gettext)
* Fix slideshow creating black screen when using web player
* Fixed QRCode views
* Subsonic: Don't ignore group settings with id3 browsing
* Subsonic: Fix cover art for playlists and albums
* Subsonic: Api fixes for podcast playback, Ultrasonic/Dsub workarounds

### Security

* Resolve NS-18-046 Multiple Reflected Cross-site Scripting Vulnerabilities in Ampache 3.9.0
* Resolve CVE-2019-12385 for the SQL Injection
* Resolve CVE-2019-12386 for the persistent XSS

### API 4.0.0 build 001

* Bump API version to 400002 (4.0.0 build 001)

#### Added

* Documented the Ampache API [<http://ampache.org/api/api-xml-methods>]
* Include smartlists in the API playlist calls.
* Authentication: allow sha256 encrypted apikey for auth
  * You must send an encrypted api key in the following fashion. (Hash key joined with username)
  * $passphrase = hash('sha256', $username . hash('sha256', $apikey));
* Added artist_tag to song searches
* flag: allows flagging object by id & type
* record_play: allows recording play of object without streaming
* catalog_action: allow running add_to_catalog|clean_catalog
* playlist_edit: allow editing name and type of playlist
* goodbye: Destroy session
* get_indexes: return simple index lists to allow a quicker library fill.
* check_parameter: error when mandatory inputs are missing
* stream: Raw stream of song_id
* download: Download, not recorded as a play
* get_art: Raw art file like subsonic getCoverArt
* user_create: 'user' access level only!
* user_update: update user details and passwords for non-admins
* user_delete: you can't delete yourself or and admin account!
* update_from_tags: updates a single album, artist, song from the tag data instead of the entire library!
* update_art: updates a single album, artist, song running the gather_art process
* update_artist_info: Update artist information and fetch similar artists from last.fm
* playlist_generate: Get a list of song xml, indexes or id's based on some simple search criteria. care of @4phun

#### Changed

* Authentication: Require a handshake and generate unique sessions at all times
* advanced_search
  * 'is not' has been added shifting values down the list.
    (0=contains, 1=does not contain, 2=starts with, 3=ends with, 4=is, 5=is not, 6=sounds like, 7=does not sound like)
  * rule_1['name'] is depreciated. Instead of multiple searches for the same thing rule_1'name'
    has been replaced with 'title' (I have put a temp workaround into the search rules to alleviate this change)
* stats
  * allow songs|artists|albums (instead of just albums)
* playlists
  * allow return of smartlists as well as regular playlists (set a 5000 limit on unlimited smartlists)
* playlist_add_song
  * Added check boolean to skip duplicate songs
* playlist_remove_song
  * Allow uid of song instead of the track id from the playlist

## 3.9.1

* Fixed Beets catalog creation and updating.
* Autoupdate now ignores pre-release (preview) versions.
* Fixed various command ine utilities in bin folder.
* Fixed XML api syntax for logging in with user name.
* Fixed newline display in xml data returned in playlist, etc.

## 3.9.0

* Video details now correctly displayed for personal video.
* XML API now fully accepts user's API key. Session will be extended if it exists; Otherwise it's replaced.
* Artist name added to Lastfm track.getsimilar query.
* Catalog_update.inc now includes switches for catalog name and catalog type.
* Added Beets catalog to Composer autoload.
* Performance improved with playlist display and search.
* General translation Updates.
* Documented php module requirement for FreeBSD.

## 3.8.9

* Improved display of artist summary on web page.
* Fixed uploading of avatar.
* DSub now writes the correct extension when the ampache config switch `encode_player_api_target` is enabled.
* Artist info now properly displayed.

## 3.8.8

* Subsonic API now removes illegal characters before returning text.
* Removed hardcoded access level to allow guests to stream audio.
* Guest accounts can now access songs and public playlists.
* Fixed bug in subsonic API which caused DSub not to create folders or
  add file extensions when caching.

## 3.8.7

* Better able to clean up image extentions when gathering art from remote sites.
* Check for B.O.M. (\xff\xfe) only in mp3 composer tag and remove.
* Added .ogv encoding target for more efficient streaming of mkv files.
* Top menu appearance more reader friendly for translations.
* Additional fixes to update_remote_catalog function.
* Enabled similar songs when clicking on radio icon in DSub.
* Repaired problem with removing "empty" albums.
* Can now access XML-API when default ACL(s) are removed.
* 'Find Duplicates' tool now works.
* Cleaning now checks for mounted path before removing empty albums/missing files.
* Starring album and artist now work via Subsonic client.
* Modified "Gather Art" debug message to remove confusion from "Image less than 5 chars...".

## 3.8.6

* Updated Subsonic Remote Catalog Module to version 2.
* Subsonic Catalog now grabs artwork directly from the subsonic server.
* Various fixes to Subsonic Catalog and Subsonic API.
* Release package now downloads from release update alert.
* Develop package downloads from develop update alert.
* Fixed album Search.

## 3.8.5

* Added search capability for user's own ratings option for Song, Artist, Album search.
* Clean process now removes empty albums.
* Further translation updates and fixes.
* Updated Subsonic API to increase compliance with Subsonic json API specs.
* Added starred date to album list and song and formatted per Subsonic spec.
* Now compatible with latest Ultrasonic client (json transfer).
* Fixed ability to edit/save smartplaylist name without setting 'random'.
* Search/smart playlist now includes favorite artists and albums.
* Modified SQL statement to not offend default SQL_MODE of ONLY_FULL_GROUP_BY on server versions after 5.7.6.
* Set redirect to false for streaming types.

## 3.8.4

* Subsonic catalog now displays album art and artist bio.
* Artist info now displays in Ampache's installed language.
* Updated translations.
* Composer tag changes now saved to database.
* Seafile catalog module added.
* Dropbox catalog updated to V2 API.
* ip6 addresses now added to user history.
* Updated api.class.php
* fix for web_path auto configuration for subdirectory installation
* Composer tag changes now written to database
* Fixed catch null reference
* Changes to make translation easier
* Smart Playlist can now be edited/saved without 'random' set.

## 3.8.3

* Fixed upload problem
* Fixed charting problem
* Updated composer dependencies
* Fixed ipv6 issue
* Improved Opus transcoding
* Fixed localization chart
* Improved Subsonic API
* Improved ID3v2.3 and v2.4 to better handle multivalued lists
* Added sort by disc numbers
* Song comments are now editable
* Fixed composer column in iTunes
* Many typos fixed
* Fixed field types in modules and Localplay
* Fixed timeline function
* Activated jplayer "preload" option
* Fixed missing submit button on options page
* Increased info on DSub failing via Subsonic API
* Fixed Group actions in private message page causing JavaScript error
* Fixed some info lievel issues in Codacy
* Apply trim on dropbox parameters
* Added Prompt for user to change secret_key during install
* Enabled use of cache in PHPCs
* All files now use UTF8 without BOM
* Now require Exact catalog name match on catalog update
* Port 443 removed from play url
* Now test all images found to select the one with the good dimensions
* Rewrote LDAP class
* Song count in handshake now matches the number returned from songs
* Blocking of webplayer when transcoding fixed
* Cover art is added to live stream
* Added browse filter and light sidebar options
* Updated gettext, zipstream, react and sabre dependencies
* Fixed Subsonic scrobble submission check

## 3.8.2

* Fixed potential security vulnerability on smartplaylist search rule and catalog management actions (thanks Roman Ammann)
* Fixed song comparison issue on arrays (genre ...) when updating from tag
* Fixed song insertion issue if track year is out of range
* Fixed unexpected artist summary autoupdate
* Improved generated playlist filename (thanks yam655)
* Fixed user avatar upload (thanks vader083)
* Fixed waveform temporary file deletion issue if GD library is unavailable
* Fixed max number of items returned from Subsonic getStarred.view (thanks zerodogg)
* Fixed video update from tags (thanks stebe)
* Reverted PHP 5.5.9 dependency to PHP 5.4
* Added video playlist support (thanks SurvivalHive)
* Added preference subcategory
* Added prompt for new playlist name
* Fixed page refresh when canceling album art change (thanks EvilLivesHere)
* Added /play htaccess rewrite rule to avoid default max limit redirection
* Fixed Subsonic artist/album/song name JSON parsing if the name is numeric only
* Added ignored articles and cover art to Subsonic getArtists.view function
* Fixed MySQL requests to support ONLY_FULL_GROUP_BY mode
* Fixed Ajax art refresh after changing it (thanks gnujeremie)
* Fixed playlist creation from smartplaylist (thanks stebe)
* Added SQL unique constraint on tag map
* Fixed Subsonic genres with JSON format
* Added Bookmarks feature on Subsonic API
* Fixed thumb art regeneration if entry found in database without data (thanks s4astliv)
* Added Podcast feature
* Added large view / grid view option on artist and albums collection
* Moved from php-gettext to oscarotero/Gettext
* Added `Access-Control-Allow-Origin: *` header on Subsonic images & streams
* Fixed Subsonic item identifier parsing
* Added logic for external plugin directories (ampache-*)
* Added Discogs metadata plugin

## 3.8.1

* Fixed PHP7 Error class conflict (thanks trampi)
* Fixed user password with special characters at install time (thanks jagerman)
* Moved Ampache project license from GPLv2 to AGPLv3
* Added Ampache specific information on Subsonic API getAlbum using a new `ampache` parameter (thanks nicklan)
* Added 'album tag' option in song search (thanks DanielMaly)
* Added Message of the Day plugin to display MOTD
* Moved AmpacheApi class to a separate ampacheapi-php git repository
* Added timeline / friends timeline feature
* Fixed disabled song display to regular users (thanks shangril)
* Fixed random albums art size (thanks Bidules079)
* Moved tag cloud to artist browsing by default
* Fixed utf8 BOM empty string on song comparison
* Improved Recently Played and user stats queries performance (thanks thinca)
* Renamed SAMPLE_RATE to TRANSCODE_BITRATE on transcoding
* Fixed tag deletion sql error (thanks stebe)
* Moved to PNG default blank image instead of JPG (thanks Psy-Virus)
* Fixed temporary playlist initial position when scrolling down (thanks RobertoCarlo)
* Added Radio stations to UPnP backend
* Fixed Subsonic API art to use album art if song doesn't have a custom art (thanks hypfvieh)
* Fixed Subsonic API search when object count parameter is 0 (thanks hypfvieh)
* Fixed UPnP UUID to be based on host information
* Moved to Composer for dependencies management
* Fixed catalog action when not using Ajax page loading (thanks Razrael)
* Fixed unrated song default value (thanks Combustible)
* Added custom metadata support from files (thanks Razrael)
* Improved Subsonic API getArtists performance (thanks nicklan)
* Fixed theme color setting behavior
* Moved audioscrobbler API to v2
* Added m3u8 playlist import
* Fixed utf8 id3v2 comments support
* Added write_playlists script to export playlists to file
* Fixed Tvdb and Tmdb plugins (thanks wagnered)
* Improved Video filename parsing (thanks wagnered)
* Fixed non scalar settings value printing on debug page
* Improved Subsonic API getAlbumList error handling
* Fixed user login with browser used during the installation
* Fixed iTunes 12 browsing when using DAAP (thanks Chattaway83)
* Moved http_port user preference to ampache.cfg.php
* Upgraded last.fm and libre.fm scrobbling to latest API version (thanks nioc)
* Added missing space between track and album in Localplay playlist (thanks arnaudbey)
* Added check fo mbstring.func_overload support before using id3 write functionality (thanks anonymous2ch)
* Fixed file size calculation when using id3v2 tag (thanks hypfvieh)
* Added rating from id3 tag (thanks nioc)
* Added track number on streaming playlist (thanks Fondor1)
* Fixed catalog export (thanks shellshocker)
* Fixed file change detection
* Improved XML API with more information and new functions
  * (advanced_search, toggle_follow, last_shouts, rate, timeline, friends_timeline)
* Fixed 'Next' button when browsing start offset is aligned to offset limit (thanks wagnered)
* Fixed stream kill OS detection (thanks nan4k7)
* Fixed calculate_art_size script to support storage on disk (thanks nan4k7)
* Fixed sql script semicolon typo (thanks jack)
* Added support for .opus files (thanks mrpi)
* Fixed podcast owner xml information
* Fixed ldap filter parameter check (thanks ChrGeiss)
* Fixed 'Add to existing playlist' link for regular users (thanks Niols)

## 3.8.0

* Added Portuguese (Brasil) language (thanks Ione Souza Junior)
* Updated PHPMailer version to 5.2.10
* Fixed user stats clear
* Added user, followers and last shouts XML API functions
* Fixed transcoded process end on some systems (thanks nan4k7)
* Added ogg channel streaming support (thanks Deathcow)
* Fixed sql connection close before stream (thanks fufroma)
* Added support for several ldap filters (thanks T-Rock)
* Fixed 'Add to existing playlist' button on web player (thanks RyanCopley)
* Added 'add to existing playlist' link on album page (thanks RyanCopley)
* Added option to hide user fullname from other users
* Added playlist track information in Apache XML API (thanks RyanCopley)
* Fixed playlist remove song in Apache XML API (thanks RyanCopley)
* Fixed Subsonic API ifModifiedSince information
* Added Podcast links to albums / artists
* Added Piwik and Google Analytics plugins
* Added Apache 2.4 access control declaration in htaccess files
* Fixed performance issues on user preferences
* Added artist search by year and place
* Fixed search by comment (thanks malkavi)
* Added Paypal and Flattr plugins
* Added .maintenance page
* Fixed captcha
* Added private messages between users
* Fixed Subsonic API rating information on albums and songs
* Added latest artists and shouts RSS feeds
* Fixed tag cloud ordering
* Added Label entities associated to artists / users
* Added WebDAV backend
* Fixed Subsonic API requests with musicFolderId parameter (thanks dhsc19)
* Added footer text edition setting
* Added uploaded artist list on user page
* Added custom Ampache login logo and favicon support
* Added edition support on shared objects (thanks dhsc19)
* Fixed share feature on videos (thanks RobertoCarlo)
* Removed album year display from album name if unset
* Fixed Subsonic API Album/Artist song's link (thanks dhsc19 and daneren2005)
* Added mysql database socket authentication support on web setup (thanks AsavarTzeth)
* Fixed artist art url for mobile use (thanks dhsc19)
* Added Shoutbox home plugin
* Added catalog favorites home plugin
* Fixed search by rating (thanks iamnumbersix)
* Added UPnP Localplay (thanks SeregaPru)
* Changed preferences to return the global value if preference is missing for the searched user
* Fixed special chars in songs names and tags (thanks SeregaPru)
* Fixed Subsonic API playlist edition/delation (thanks dhsc19)
* Fixed integer default value in Apache XML API
* Fixed image thumb on webplayer and search preview (thanks RobertoCarlo and eephyne)
* Fixed proxy setting on all external http requests (thanks brendankearney)
* Added QRCode view of user API key
* Fixed http status code on Subsonic API streams when using curl (thanks nicklan)
* Added Server-Sent Events on catalog actions
* Added option to enable/disable channel and live stream features
* Removed official PHP 5.3 support
* Added option to show/hide footer statistics (thanks brownl)
* Added delete from disk option on user uploaded files
* Added installation type and players helper at installation process
* Added tv_episode tag on quicktime files (thanks wagnered)
* Added new option to disable deferred extended metadata, e.g. artist details
* Added Subsonic API getAvatar function
* Fixed unsynced lyrics tags
* Fixed ldap_filter setting deactivation on ampache.cfg.php update (thanks Rouzax)
* Added Subsonic API similar artists & songs functions
* Added Subsonic API getLyrics function
* Fixed disk number and album artist metadata on quicktime files (thanks JoeDat)
* Fixed Ampache API playlist_add_song function
* Added ability to store images on disk
* Added new setting to define album art min and max width/height
* Fixed Subsonic API getAlbum returned artist id on songs
* Fixed Subsonic API cover art when PHP-GD unavailable
* Fixed Localplay playlist refresh on volume changes (thanks essagl)
* Fixed web player equalizer option if visualizer is not enabled (thanks brownl)
* Fixed asx file mime type (thanks thinca)
* Added song genre parsing options (thanks Razrael and lotan)
* Added sort on languages list (thanks brownl)
* Added placeholder text to search box (thanks brownl)
* Added web player Play Next feature (thanks tan-ce)
* Fixed Plex backend administration page uri (thanks a9k)
* Fixed expired shared objects clean (thanks eephyne)
* Added missing artist search results (thanks bliptec)
* Fixed song genre id parsing (thanks lotan)
* Added Scrobble method to Subsonic API
* Added an option to add tags to child without overwriting
* Added image dimension info to image tables (thanks tsquare66)
* Replaced ArchiveLib by StreamZip-PHP to avoid temporary zip file
* Added Year field in song details and edition
* Added Subsonic API create/delete user, jukebox control and search auto suggestion
* Added few optional install tests
* Improved Share features with modal dialog choices
* Added new action on playlists to remove duplicates
* Fixed playlist addition to another playlist (thanks kszulc)
* Fixed Various Artist link on album page (thanks Jucgshu)
* Added session_destroy call when a session should be destroyed
* Added HTML5 ReplayGain track feature
* Added display and mandatory user registration fields settings
* Added .htaccess IfModule mod_access.c directives
* Fixed SmartPlayer results per user (thanks nakinigit)
* Fixed XSS vulnerability CVE-2014-8620 (thanks g0blin)
* Fixed playlist import setting on catalog update to be disabled by default (thanks DaPike)
* Added ability to browse my tags other library items than songs
* Added Stream Control plugins
* Added transcode settings per player type
* Added ability to write directly the new configuration file when it version changed
* Added `quick play url` to have permanent authenticated stream link without session
* Fixed unresponsive website on batch download (thanks Rouzax)
* Added batch download item granularity
* Fixed 'guest' user site rendering
* Added Aurora.js support in webplayer
* Added Google Maps geolocation analyze plugin
* Added statistical graphs
* Added user geolocation
* Added 'Missing Artist' search
* Fixed Ampache installation with FastCGI
* Added a new RSS Feed plugin
* Added a new 'display home' plugin type
* Added Favorite and Rating features to playlists
* Added user feedback near mouse cursor on democratic votes
* Changed header page position to be fixed
* Added external links on song page details
* Fixed Subsonic API getAlbumList2 byGenre and byYear order (thanks rrjk)
* Added html5 desktop notification
* Added album group order setting
* Fixed unwanted album merge when one of the album doesn't have mbid
* Changed video player to go outside the footer
* Added ip address in authentication failure for fail2ban scripts (thanks popindavibe)
* Added parameter to hide directplay button if number of items is above a limit
* Added Tag split (thanks jcwmoore)
* Fixed album/artist arts and stats migration on rename (thanks jcwmoore)
* Fixed get lyrics from files (thanks apastuszak)
* Fixed verify local catalog (thanks JoeDat)
* Removed Twitter code
* Added optional cookie disclaimer for the EU Cookie Law
* Replaced catalog action links to action dropdown list (thanks Psy-Virus)
* Fixed `remember me` feature (thanks ainola)
* Added email when registered user must be enabled by administrators
* Fixed local catalog clean on Windows (thanks Rouzax)
* Added Subsonic API maxBitRate parameter support (thanks philipl)
* Fixed Subsonic API special characters encode (thanks nan4k7)
* Added Beets local and remote catalog support (thanks Razrael)
* Fixed XML error code returned with invalid Ampache API handshake (thanks funkygaddafi)
* Replaced iframe to Ajax dynamic page loading
* Changed `Albums of the Moment` to not necessarily have a cover
* Added Plex backend items edition support
* Added hls stream support
* Added X-Content-Duration header support on streams
* Removed Toogle Art from artist page
* Fixed track numbers when removing a song from playlist (thanks stonie08)
* Added Plex backend playlist support
* Added gather art from video files (thanks wagnered)
* Added Plex backend movie / tvshow support
* Added release group on albums
* Added Smart Playlist songs list
* Added zlib test
* Removed old Ampache themes
* Fixed Subsonic API lastModified element (thanks bikkuri10)
* Disabled `beautiful url` on XML-API for retro-compatibility
* Fixed image resource allocation (thanks greengeek1)
* Added setting to write id3 metadata to files (thanks tsquare66)
* Added check for large files manipulation
* Added video subtitle support
* Fixed Google arts to use real arts and not the small size preview
* Added Tmdb metadata plugin
* Added Omdb metadata plugin
* Added Music Clips, Movies and TV Shows support
* Added media type information on catalog
* Fixed get SmartPlaylist in XML-API (thanks opencrf)
* Added beautiful url on arts
* Improved browse list header (thanks Psy-Virus)
* Fixed user online/offline information on Reborn theme (thanks thorsforge)
* Added UPnP backend (thanks SeregaPru)
* Added DAAP backend
* Added sort options on playlists (thanks Shdwdrgn)
* Fixed XML-API tag information (thanks jcwmoore)
* Fixed multiple broadcast play (thanks uk3gaus)
* Added SmartPlaylists to Subsonic API
* Added limit option on SmartPlaylists
* Added random option on SmartPlaylists
* Added 'item count' on browse
* Added direct typed links on items tags
* Fixed Subsonic API compatibility with few players requesting information on library -1
* Added license information on songs
* Added upload feature on web interface
* Added albumartist information on songs (thanks tsquare66)
* Fixed errors on sql table exists check
* Fixed play/pause on broadcasts (thanks uk3gaus)
* Added donation button
* Added democratic page automatic refresh
* Fixed distinct random albums
* Added collapsing menu (thanks Kaivo)
* Added 'save to playlist' feature on web player (thanks Kaivo)
* Added tag merge feature
* Fixed democratic vote with automatic logins (thanks M4DM4NZ)
* Added git pull update from web interface for development versions
* Fixed http-rang requests on streaming (thanks thejk)
* Improved installation process
* Improved French translation (thanks arnaudbey)
* Improved German translation (thanks Psy-Virus and meandor)

## 3.7.0

* Added Scrutinizer analyze
* Fixed playlist play with disabled songs (reported by stebe)
* Improved user auto-registration to optionally avoid email validation
* Fixed date.timezone php warnings breaking Ampache API (reported by redcap1)
* Fixed playlist browse with items > 1000 (reported by Tetram67)
* Fixed Amazon API Image support (thanks jbrain)
* Fixed id3v2 multiples genres (reported by Rouzax)
* Improved democratic playlist view to select the first one by default
* Improved German translation (thanks Psy-Virus)
* Fixed playlist view of all users for administrator accounts (reported by stonie08)
* Added option to regroup album disks to one album view
* Changed Ampache logo
* Fixed email validation on user registration (reported by redcap1)
* Added local charset setting
* Improved installation steps and design (thanks changi67)
* Improved Recently Played to not filter songs to one display only
* Fixed Subsonic transcoding support
* Fixed Subsonic offline storage file path (reported by Tetram76)
* Added optional top dock menu
* Added html5 web audio api visualizer and equalizer
* Added `Play List` to Localplay mode
* Fixed encoding issue in batch download
* Added pagination to democratic playlists
* Added an option to group albums discs to an unique album
* Added alphabeticalByName and alphabeticalByArtist browse view in Subsonic API
* Fixed album art on xspf generated playlist
* Added stats, playlist and new authentication method to Ampache XML API
* Added responsive tables to automatically hide optional information on small screen
* Added song action buttons (user favorite, rating, ...) to the web player
* Added sortable capability to the web player playlist
* Added Growl notification/scrobbler plugin
* Added artist slideshow photos plugin from Flickr
* Added setting to change Ampache log file name
* Added playlists to Quick and Advanced search
* Added pls, asx and xspf playlist file format import
* Fixed playlist import with song file absolute path (reported by ricksorensen)
* Fixed playlist import with same song file names (reported by captainark)
* Added shoutcast notification at specific time when playing a song with a waveform
* Added Tag edit/delete capability
* Added several search engine links
* Added myPlex support on Plex API
* Added cache on LastFM data
* Added custom buttons play actions
* Added artist pictures slideshow for current playing artist
* Added Broadcast feature
* Added Channel feature with Icecast compatibility
* Replaced Muses Radio Player by jPlayer to keep one web player for all
* Added missing artists in similar artists for Wanted feature
* Added concerts information from LastFM
* Added tabs on artist information
* Added 'add to playlist' direct button on browse items
* Added avatar on users and Gravatar/Libravatar plugins
* Fixed playlist visibility (reported by stonie08)
* Added OpenID authentication
* Fixed m3u import to playlist on catalog creation (reported by jaydoes)
* Improved missing/wanted albums with the capability to browse missing artists
* Added share feature
* Updated French translation
* Added options per browse view (alphabetic, infinite scroll, number of items per page...)
* Fixed several Subsonic players (SubHub, Jamstash...)
* Added option to get beautiful stream url with url rewriting
* Added check to use a new thread for scrobbling if available
* Added confirmation option when closing the currently playing web player
* Added auto-pause web player option between several browse tabs
* Fixed similar artists list with disabled catalogs (reported by stebe)
* Improved Shoutbox (css fix, real time notifications...)
* Fixed iframe basket play action reload
* Fixed wanted album auto-remove
* Fixed MusicBrainz get album art from releases
* Added Waveform feature on songs
* Added AutoUpdate Ampache version check
* Added auto-completion in global Ampache search
* Added option to 'lock' header/sidebars UI
* Fixed catalog export when 'All' selected
* Fixed XBMC Local Play (reported by nakinigit)
* Fixed artist search
* Fixed Random Advanced (reported by stebe)
* Changed song preview directplay icons
* Added Headphones Automatic Music Downloader support as a 'Wanted Process' plugin
* Updated PHPMailer to version 5.2.7
* Updated getID3 to version 1.9.7
* Added 'Song Preview' feature on missing albums tracks, with EchoNest api
* Added 'Missing Albums' / 'Wanted List' feature
* Upgraded to MusicBrainz api v2
* Replaced Snoopy project with Requests project
* Added user-agent on Recently Played
* Added option to show/hide Recently Played, time and user-agent per user
* Updated French language
* Added option for iframe or popup web player mode
* Improved Song/Video web player with jPlayer, Radio player with Muse Radio Player
* Added 'add media' to the currently played playlist on web player
* Added dedicated 'Recently Played' page
* Added enable/disable feature on catalogs
* Fixed Config class conflict with PEAR
* Improved recommended artists/songs loading using ajax
* Added a new modern 'Reborn' theme
* Improved Subsonic api backend support (json, ...)
* Added Plex api backend support
* Added artist art/summary when using LastFM api
* Added 'all' link when browsing
* Added option to enable/disable web player technology (flash / html5)
* Fixed artist/song edition
* Improved tag edition
* Added song re-order on album / playlists
* Replaced Prototype with jQuery
* Added 'Favorite' feature on songs/albums/artists
* Added 'Direct Play' feature to play songs without using a playlist
* Added Lyrics plugins (ChartLyrics and LyricWiki)
* Fixed ShoutBox enable/disable (reported by cipriant)
* Added SoundCloud, Dropbox, Subsonic and Google Music catalog plugins
* Improved Catalogs using plug-ins
* Added browse paging to all information pages
* Fixed LDAP authentication with password containing '&' (reported by bruth2)
* Added directories to zip archives
* Improved project code style and added Travis builds
* Added albums default sort preference
* Added number of times an artist/album/song was played
* Fixed installation process without database creation
* Removed administrative flags

## 3.6-FUTURE

* Fixed issue with long session IDs that affected OS X Mavericks and possibly
  other newer PHP installations (reported by yebo29)
* Fixed some sort issues (patch by Afterster)
* Fixed Fresh theme display on large screens (patch by Afterster)
* Fixed bug that allowed guests to add radio stations
* Added support for aacp transcoding
* Improved storage efficiency for large browse results
* Fixed unnecessary growth of the tmp_browse table from API usage (reported
  by Ondalf)
* Removed external module 'validateEmail'
* Updated PHPMailer to 5.2.6

## 3.6-alpha6 *2013-05-30*

* Fixed date searches using 'before' to use the correct comparison
  (patch by thinca)
* Fixed long-standing issue affecting Synology users (patch by NigridsVa)
* Added support for MySQL sockets (based on patches by randomessence)
* Fixed some issues with the logic around memory_limit (reported by CableNinja)
* Fixed issue that sometimes removed ratings after catalog operations (reported
  by stebe)
* Fixed catalog song stats (reported by stebe)
* Fixed ACL text field length to allow entry of IPv6 addresses (reported
  by Baggypants)
* Fixed regression preventing the use of an existing database during
  installation (reported by cjsmo)
* Fixed operating on all catalogs via the web interface
  (reported by orbisvicis)
* Added support for nonstandard database ports
* Updated getID3 to 1.9.5
* Improved the performance of stream playlist creation (reported by AkbarSerad)
* Fixed "Pure Random" / Random URLs (reported by mafe)

## 3.6-alpha5 *2013-04-15*

* Fixed persistent XSS vulnerability in user self-editing (reported by
  Jean-Lou Hau)
* Fixed persistent XSS vulnerabilities in AJAX object editing (reported by
  Jean-Lou Hau)
* Fixed character set detection for ID3v1 tags
* Added matroska to the list of known tag types
* Made the getID3 metadata source work better with tag types that Ampache
  doesn't recognise
* Switched from the deprecated mysql extension to PDO
* stderr from the transcode command is now logged for debugging
* Made database updates more robust and verified that a fresh ## 3.## 3.## 3.5 import
  will run through the updates without errors
* Added support for external authenticators like pwauth (based on a patch by
  sjlu)
* Renamed the local auth method to pam, which is less confusing
* Removed the Flash player
* Added an HTML5 player (patch by Holger Brunn)
* Changed the way themes handle RTL languages
* Fixed a display problem with the Penguin theme by adding a new CSS class
  (patch by Fred Thomsen)
* Made transcoding and its configuration more flexible
* Made transcoded streams more standards compliant by not sending a random
  value as the Content-Length or claiming that ranged requests are
  supported
* Changed rating semantics to distinguish between user ratings and the
  global average and add the ability to search for unrated items
  (< 1 star)
* Updated Prototype to git HEAD (4ce0b0f)
* Fixed bug that disclosed passwords for plugins to users that didn't
  have access to update the password (patch by Fred Thomsen)
* Fixed streaming on Android devices and anything else that expects to
  be able to pass a playlist URL to an application and have it work
* Removed the SHOUTcast Localplay controller

## 3.6-Alpha4 *2012-11-27*

* Removed lyric support, which was broken and ugly
* Removed tight coupling to the PHP mysql extension
* Fixed an issue with adding catalogs on Windows caused by inconsistent
  behaviour of is_readable() (reported by Lockzi)

## 3.6-Alpha3 *2012-10-15*

* Updated getID3 to 1.9.4b1
* Removed support for extremely old passwords
* Playlists imported from M3U now retain their ordering
  (patch by Florent Fourcot)
* Removed HTML entity encoding of plaintext email (reported by USMC Guy)
* Fixed a search issue which prevented the use of multiple tag rules
  (reported by Istarion)
* Fixed ASF tag parsing regression (reported by cygn)

## 3.6-Alpha2 *2012-08-15*

* Fixed CLI database load to work regardless of whether it's run from
  the top-level directory (reported by porthose)
* Fixed XML cleanup to work with newer versions of libpcre
  (patch by Natureshadow)
* Fixed ID3v2 disk number parsing
* Updated getID3 to 1.9.3
* Added php-gettext for fallback emulation when a locale (or gettext) isn't
  supported
* Fixed pluralisation issue in Recently Played
* Added support for extracting MBIDs from M4A files
* Fixed parsing of some tag types (most notably M4A)
* Corrected PLS output to work with more players (reported by bhassel)
* Fixed an issue with compound artists in media with MusicBrainz tags
  (reported by greengeek)
* Fixed an issue with filename pattern matching when patterns contained
  characters that are part of regex syntax (such as -)
* Fixed display of logic operator in rules (reported by Twister)
* Fixed newsearch issue preventing use of more than 9 rules
  (reported by Twister)
* Fixed JSON escaping issue that broke search in some cases
  (reported by XeeNiX)
* Overhauled CLI tools for installation and database management
* Fixed admin form issue (reported by the3rdbit)
* Improved efficiency of fetching song lists via the API
  (reported by lotan_rm)
* Added admin_enable_required option to user registration
* Fixed session issue preventing some users from streaming
  (reported by miir01)
* Quote Content-Disposition header for art, fixes Chrome issue
  (patch by Sébastien LIENARD)
* Fixed art URL returned via the API (patch by lotan_rm)
* Fixed video searches (reported by mchugh19)
* Fixed Database Upgrade issue that caused catalog user/pass for
  remote catalogs to not be added correctly
* Added the ability to locally cache passwords validated by external
  means (e.g. to allow LDAP authenticated users to use the API)
* Fixed session handling to actually use our custom handler
  (reported by ss23)
* Fixed Last.FM art method (reported by claudio)
* Updated Captcha PHP to 2.3
* Updated PHPMailer to 5.2.0
* Fixed bug in MPD module which affected toggling random or repeat
  (patch from jherold)
* Properly escape config values when writing ampache.cfg.php
* Fixed session persistence with auth disabled (reported by Nathanael
  Anderson)
* Fixed item count retention for Advanced Random (reported by USAF_Pride)
* Made catalog verify respect memory_cache
* Some catalog operations are now done in chunks, which works better on
  large catalogs
* API now returns year and bitrate for songs
* Fixed search_songs API method to use Search::run properly
* Fixed require_session when auth_type is 'local'
* Catalog filtering fix
* Toggle artwork with a button instead of a checkbox (patch from mywindow)
* API handshake code cleanup, including a bugfix from postfuturist
* Improved install process when JavaScript is disabled
* Fixed duplicate searching even more
* Committed minor bugfixes for Penguin theme
* Added Fresh theme
* Fixed spurious API handshake failure output

## 3.6-Alpha1 *2011-04-27*

* Fixed forced transcoding
* Fixed display during catalog updates (reported by Demonic)
* Fixed duplicate searching (patch from Demonic)
* Cleaned up transcoding assumptions
* Fixed tag browsing
* Added new search/advanced random/dynamic playlist interface
* byterange handling for ranges starting with 0 (patch from uberbrady)
* Fixed issue with updating ACLs under Windows (reported by Citlali)
* Add function that check ampache and php version from each website.
* Updated each ampache header comment based on phpdocumentor.
* Fixed only admin can browse phpinfo() for security reasons on /info.php
* Added a few translation words.
* Updated version ## 3.6 on docs/*
* Implemented ldap_require group (patch from eliasp)
* Fix \ in web path under Apache + Windows Bug #135
* Partial MusicBrainz metadata gathering via plugin
* Metadata code cleanup, support for plugins as metadata sources
* New plugin architecture
* Fixed display charset issue with catalog add/update
* Fixed handling of temporary playlists with >100 items
* Changed Browse from a singleton to multiple instances
* Fixed setting access levels for plugin passwords
* Fixed handling of unusual characters in passwords
* Fixed support for requesting different thumbnail sizes
* Added ability to rate Albums of the Moment
* Added ability to edit/delete playlists while they are displayed
* Fix track numbers not being 0 padded when downloading or renaming.
* Rating search now allows specification of operator (>=, <=, or =)
  and uses the same ratings as normal display.
* Add -t to catalog_update.inc for generating thumbnails
* Generate Thumbnails during catalog art operations
* Fixed transcode seeking of Flacs by switching to MM:SS format for
  flacs being transcoded
* Change album_art_order to art_order to reflect general nature of
  config option
* Fix PHP warning with IP History if no data is found.
* Add -g flag to catalog update to allow for art gathering via cmdline
* Change Update frequency of catalog display to 1 second rather then
  %10 reduces cpu load due to javascript excution (Thx Dmole)
* Add bmp to the list of allowed / supported album art types
* Strip extranious whitespace from cmdline catalog update (Thx ascheel)
* Fix catalog size math for catalogs up to 4TB (Thx Joost.t.Hart@planet.nl)
* Fix httpQ not correctly skipping to new song
* Fix refreshing of Localplay playlist when an item is skipped to
* Fix missing Content-Disposition filename= on non-transcoded songs
* Fix refresh of Localplay playlist when you delete a track from it
* Added ability to add Ampache as a search descriptor (Thx Vlet)
* Correct issue with single song downloads
* Removed old useless files
* Added local auth method that uses PHP's PAM module
* Correct potential security issues due to misuse of REQUEST for write
  operations rather then POST (Thx Raphael Geissert <geissert@debian.org>)
* Finished switching to Dba::read() Dba::write() for database calls
  (Thx dipsol)
* Improved File pattern matching (Thx october.rust)
* Updated Amazon Album art search to current Amazon API specs (Thx Vlet)
* Fix typo that caused song count to not be set on tag xml response
* Fix tag methods so that alpha_match and exact_match work
* Fix limit and offset not working on search_songs API method
* Fix import m3u on catalog build so it does something
* Fix inconsistent view during catalog operations
* Sort malformed files into "Unknown (Broken)" rather then leaving
  them in "Unknown (Orphaned)"
* Fix API democratic voting methods (Thx kindachris)
* Add server version to API ping response
* Fix Localplay API methods (Thx thomasa)
* Improve bin/catalog_update.inc to allow only verify, clean or add
  (Thx ascheel)
* Fix issue with batch download and UNC paths (Thx greengeek)
* Added config option to turn caching on/off, Default is off
* Fix issue where file tag pattern was ignore if files have no tag structure
* Add TDRC to list of parsed id3v2 tags
* Added the rating to a single song view
* Fix caching issue when updating ratings where they would not
  display correctly until a page reload
* Altered the behavior of adding to playlists so that it maintains
  playlist order rather then using track order
* Strip excessive \n's from catalog_update (Thx ascheel)
* Fix incorrect default ogg transcode target in base config file
* Fix stream user preferences using cached system preferences
  rather then their own
* Fixed prevent_multiple_logins preventing all logins (Thx Hugh)
* Added additional information to installation process
* Fix PHP 5.3 errors (Thx momo-i)
* Fix random methods not working for Localplay
* Fixed extra space on prefixed albums (Thx ibizaman)
* Add missing operator on tag and rating searches so they will
  work with other methods (Thx kiehnet@netscape.net)
* Add MusicBrainz MBID support to uniqly identify albums and
  also get more album art (Thx flowerysong)
* Fix the url to song function
* Add full path to the files needed by the installation just to
  make it a little clearer
* Fixed potential endless loop with malformed genre tags in mp3s
  (Thx Bernhard Weyrauch)
* Fixed web path always returning false on /test.php
* Updated Man Page to fix litian problems for Debian packaging
* Fixed bug where video was registering as songs for now playing
  and stats
* Add phpmailer and change ampache.cfg.php.dist
* Fixed manpage (Thx Porthose)

## 3.5 *2009-05-05*

* Added complete Czech translation (Thx martin hason)
* Add the AlmightyOatmeal-Sanity check to prevent a clean from
  removing all songs if your mount failed, but is still
  readable by ampache
* Make the Lang Install page prettier
* Added Check for hash,inet_pton,windows PHP Version to init so
  that upgrades without pre-reqs are handled correctly
* Allow mms,mmsh,mmsu,mmst,rstp in Radio Stream URLs
* Fixed a problem where after adding a track to a saved playlist
  there was no UI response upon deleting the track without
  a page refresh
* Fix an issue where the full version of the album art was never
  used even when requested
* Fix maxlength on acl fields being to small for all IPv6 addresses
* Add error message when file exists but is unreadable do not
  remove unreadable songs from catalog
* Fixed missing title tag on song browse for the title
  (Thx flowerysong)
* Fix htmlchar'd rss feed url
* Fix Port not correctly being added to URL in most cases
  even when defined in config

  v.## 3.5-Beta2 04/07/2009
* Fix ASX playlists so more data shows up in WMP (Thx Jon611)
* Fix dynamic playlist items so they work in stream methods again
* Fixed Recently Played so that it correctly shows unique songs
  with the correct data
* Fix some issues with filenames with Multi-byte characters
  (Thx Momo-i)
* Add WMV/MPG specific parsing functions (Thx Momo-i)
* Add text to /test.php for hash() and SHA256() support under PHP
  section
* Fix SHA256 Support so that it references something that exists
* Fix incorrect debug_event() on login due to typo
* Remove manage democratic playlist as it has no meaning in the
  current version
* Run Dba::reset_db_charset() after upgrade in case people are playing
  hot potato with their charsets.
* Move Server Preferences to Admin menu (Thx geekdawg)
* Fixed missing web_path reference on radio creation link
* Fixed remote catalog_clean not working
* Fixed xmlrpc get image. getEncoding wasn't static

## 3.5-Beta1 *2009-03-15*

* Add democratic methods to api, can now vote, devote, get url
  and the current democratic playlist through the api
* Revert to old Random Play method
* Added proxy use for xmlrpcclient
* Added Configuration 'Wizard' for democratic play
* Fixed interface feedback issues with democratic play actions
* Add extension to image urls for the API will add to others as
  needed due to additional query requirement. Needed to fix
  some DLNA devices
* Fixed typo that caused the height of album art not to display
* Modified database and added GC for tmp_browse table
* Added get lyrics and album art using http proxy server #313 + username,
  password patch
* Added lyricswiki link Ticket #70
* Updated README language
* Updated getid3 library 2.0.0b4 to 2.0.0b5
* Make the Democratic playlist be associated with the user
  who sends it to a 'player'
* Fixed missing page headers on democratic playlist
* Show who voted for the sogns on democratic playlist
* Increase default stream length to account for the fact that movies
  are a good bit longer then songs
* Correct Issues with multi-byte characters in Lyrics (Thx Momo-i)
* Added caching to Video
* Added Video calls to the API
* Remove redundent code from Browse class by making it extend
  new Query class
* Update Prototype to 1.6.0.3
* Add Time range to advanced search
* Add sorting to Video Browse
* Changed to new Query backend for Browsing and Dynamic Playlists

## 3.5-Alpha2 *2009-03-08*

* Fixed caching of objects with no return value
* Fixed updating of songs that should not be updated during catalog
  verify
* Added default_user_level config option that allows you to define
  the user level when use_auth is false. Also allows manual
  login of admin users when use_auth is false.
* Fix Version checking and Version Error Message on install (Thx Paleo)
* Moved Statistics to main menu, split out newest/popular/stats
* Fixed bug where saved Thumbnails were almost never used
* Fixed Localplay httpQ and MPD controls to recognize Live Stream
  urls.
* Added Localplay controls to API
* Added Added/Updated filters to API include the ability to specify
  a date range using ISO 8601 format with [START]/[END]
* Changed API Date format to ISO 8601
* Fixed Incorrect Caching of Album records that caused the
  Name + Year + Disk to not be respected
* Added Lyrics Patch (Thx alister55 & momo-i)
* Fixed password not updating when editing an httpQ Localplay
  instance
* Added Video support
* Fixed normalize tracks not re-displaying playlist correctly
* Fixed now playing now showing currently playing song
* Fixed now playing clear all not correctly refreshing screen
* Fixed adding object to playlist so that it correctly shows the
  songs rather then an empty playlist
* Added User Agent to IP History information gathering
* Added Access Control List Wizards to make API interface
  setup easier
* Added IPv6 support for Access Control, Sessions, IP History
* Fixed sorting issue on artist when using search method
* Updated flash player to 5.9.5
* Fixed bug where you admins couldn't edit preferences of
  users due to missing 'key' on form
* Added Mime type to Song XML

## 3.5-Alpha1 *2008-12-31*

* Fixed sort_files script so that it properly handles variable
  album art file names in the directories
* Fixed issue where small thumbnails were used for larger images
  if gd based resizing was enabled in the config
* Fixed catalog_update.inc so it doesn't produce errors
* Made democratic play respect force http play
* Make installation error messages more helpful
* Added Swedish (sv_SE) translation (Thanks yeager)
* Allow Add / Verify of sub directories of existing catalogs
* Prevent an fread of 0 bytes if you seek to the end of a file
* Added require_localnet_session config that allows you to exclude
  IP(s) from session checks, see config.dist
* Added Nusoap (<http://sourceforge.net/projects/nusoap/>) library
  for use with future lyrics feature
* Fixed problem with flash player where random urls were not being
  added correctly
* Fixed problem with user creation using old method (Thx Purdyk)
* Switched to SHA256() for API and passwords
* Added check for BADTIME error code from Last.FM and correctly
  return the error rather then a generic one
* Fix http auth session issues, where every request blew away the
  old session information
* Many other minor improvements (Thx Dipsol)
* Fixed warnings in caching code (Thx Dipsol)
* Massive text cleanup (Thx Dipsol)
* Fixed tag searching and improved some other search methods to
  prevent SQL warnings on no results
* Improved Test page checks to more accuratly verify putENV support
* Make network downsampling a little more sane, don't require
  access level
* Added caching to Playlist dropdown
* Fixed double caching on some objects
* Added base.css and 4 tag 'font' sizes depending on weight/count
* Fixed inline song edit
* Updated registration multi-byte mail.
* Fixed vainfo.class.php didn't catch exception for first analyze.
* Fixed iconv() returns an empty strings (Thx abs0)
* Updated getid3 for multi-byte characters, but some wrong id3tags
  have occurred exception error.
* Fixed use_auth = false not correctly re-creating the session if
  you had just switched from use_auth = true
* Add links to RSS feeds and set default to TRUE in config.dist
* Fixed Dynamic Random/Related URLs with players that always send
  a byte offset (MPD)
* Added Checkbox to use existing Database
* Updated language code and Fixed catalan language code
* Added Emulate gettext() from upgradephp-15
  (<http://freshmeat.net/p/upgradephp>)
* Fixed Test.php parse error.
* Updated multibyte character strings mail.
* Fixed To send mail don't remove the last comma from recipient.
* Updated More translatable templates.
* Removed merge-messages.sh and Add LANGLIST (each languages
  translation statistics).
* Fixed If database name don't named ampache, can't renamed tags
  to tag.
* Fixed count issue on browse Artists (Thx Sylvander)
* Fixed prevent_multiple_logins, preventing all logins (Thx hugh)
* Fixed Export catalog headers so it corretly prompts you to download
  the file
* Add ability to sort by artist name, album name on song browse
* Implemented caching on artist and album browse, added total
  artist time to the many artist view
* Fixed test config page so it bounces you back to the test page
  if the config starts parsing correctly
* Fixed browsing so that you can browse two different types in two
  windows at the same time
* Improved gather script for translations (Thx momo-i)
* Added paging to the Localplay playlist
* Updated German Translation (Thx Laurent)
* Fixed issue where Remote songs would never be removed from
  the democratic playlist
* Fixed issue where user preferences weren't set correctly
  on stream (Thx lorijho)
* Added caching of user preferences to avoid a SQL query on load
  (Thx Protagonist)
* Fixed home menu not always displaying the entire contents
* Fixed logic error with duplicate login setting which caused it
  to only work if mysql auth was used
* Changed passwords to SHA1 will prompt to reset password
* Corrected some translation strings and added jp_JP (Thx momo-i)
* Ignore filenames that start with . (hidden) solves an issue
  with mac filesystems
* Fix tracking of stats for downloaded songs
* Fix divide by 0 error during transcode in some configurations
* Remove root mysql pw requirement from installer
* Added Image Dimensions on Find Album Art page
* Added Confirmation Screen to Catalog Deletion
* Reorganized Menu System and Added Modules section
* Fix an error if you try to add a shoutbox for an invalid object
  (Thx atrophic)
* Fixed issue with art dump on jpeg files (Thx atrophic)
* Fixed issue with force http play and port not correctly specifying
  non-standard http port (Thx Deathcrow)
* Remember Starts With value even if you switch tabs
* Fixed rating caching so it actually completely works now
* Removed redundent UPDATE on session table due to /util.php
* Added Batch Download to single Artist view
* Added back in the direct links on songs, requires download set
  to enabled as it's essentially the same thing except with
  now playing information tied to it
* Bumped API Version to 350001 and require that a version is sent
  with handshake to indicate the application will work
* Removed the MyStrands plugin as did not provide good data, and does
  not appear to have been used
* Added Catalog Prefix config option used to determine which prefixes
  should not be used for sorting
* Merged Browse Menu with Home
* Added checkbox to single artist view allowing you to enable/disable
  album art thumbnails on albums of said artist
* Added timeout override on update_single_item because the function
  is a lie
* Fix translations so it's not all german
* Genre Tag is now used as a 'Tag', Browse Genre removed
* Ignore getid3() iconv stuff doesn't seem to work
* Improved fix_filenames.inc, tries a translation first then strips
  invalid characters
* Fixed album art not clearing thumbnail correctly on gather
* Fixed Localplay instance not displaying correctly after change
  until a page refresh
* Fixed endless loop on index if you haven't played a song in
  over two years
* Fixed gather art and parse m3u not working on catalog create
  also added URL read support to m3u import
* Upped Minimum requirements to Mysql 5.x
* Add codeunde1load's Web 2.0 style tag patch
* Fixed typo in e-mail From: name (Thx Xgizzmo)
* Fixed typo in browse auto_init() which could cause ampache to not
  remember your start point in some situations. (Thx Xgizzmo)<|MERGE_RESOLUTION|>--- conflicted
+++ resolved
@@ -1,7 +1,5 @@
 # CHANGELOG
 
-<<<<<<< HEAD
-=======
 ## Ampache develop
 
 Keep an eye on the incoming changes to develop at [Ampache-Next-Changes](https://github.com/ampache/ampache/wiki/Ampache-Next-Changes)
@@ -131,7 +129,6 @@
 * Setting a limit of 'none' would slice away all the results
 * get_indexes for XML didn't include podcast indexes
 
->>>>>>> 80d5659b
 ## Ampache 4.3.0-release
 
 This version of Ampache seeks to bring in some of the great changes going on in develop while we work on v5.
@@ -141,10 +138,7 @@
 
 * Check limits on democratic playlists (> 0 && < 3000000000)
 * Show an error for out of range democratic cooldowns
-<<<<<<< HEAD
 * jPlayer - Disable fullscreen on f key
-=======
->>>>>>> 80d5659b
 * SubSonic - Force a default format (xml) instead of none
 * Added back the agent string in recently played (for admins)
 * Replace 'Admin' icon with padlock in sidebar when access check fails. (Hide this new icon with 'simple_user_mode')
@@ -174,18 +168,9 @@
 * Updated amapche.sql
 * Updated composer requirements
 * Default false config option text changed to true (no more typing, just uncomment!)
-<<<<<<< HEAD
 
 ### Removed
 
-=======
-* Compressed PNG and JPG images
-
-### Removed
-
-* Disabled the jPlayer fullscreen shortcut (ctrl + f)
-* Remove system preferences from the user that aren't classified as a system preference
->>>>>>> 80d5659b
 * Stop setting open_basedir from fs.ajax
 * Concert/Event pages (dead Last.fm API)
 * Don't run reset_db_charset on DB updates
@@ -203,11 +188,8 @@
 * MP3's would not get a waveform without editing the config
 * Recently played respects your privacy settings
 * Graph class sql grouping
-<<<<<<< HEAD
-=======
 * **MAJOR** UPnP fixes
 * Upload catalog rename logic
->>>>>>> 80d5659b
 
 ### API 4.3.0
 
@@ -246,10 +228,7 @@
 * Duplicate downloads recorded in play/index
 * Subsonic video HLS stream and json values
 * Block more password resets when using simple_user_mode
-<<<<<<< HEAD
 * Upload catalog rename logic
-=======
->>>>>>> 80d5659b
 
 ### API 4.2.6
 
@@ -287,11 +266,7 @@
 
 ### Changed
 
-<<<<<<< HEAD
-* Fall back to year when using original year in search
-=======
 * Searching 'original_year' will now fall back to 'year' if no release year is present
->>>>>>> 80d5659b
 
 ### Fixed
 
