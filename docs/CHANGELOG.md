--- conflicted
+++ resolved
@@ -1,19 +1,7 @@
 # CHANGELOG
 
-<<<<<<< HEAD
 ## Ampache develop
-=======
-## Ampache 5.5.1
-
-I made a mistake in the release string so we need a new point release already!
->>>>>>> f916c4cb
-
-### Added
-
-* Translation Updates August 2022
-* Grouping for label search items
-
-<<<<<<< HEAD
+
 ### Changed
 
 * webplayer
@@ -38,7 +26,18 @@
 * Api::get_indexes set album_artist filter correctly
 * Api4::get_indexes set album_artist filter correctly
 * Api::artists set album_artist filter correctly
-=======
+
+## Ampache 5.5.1
+
+I made a mistake in the release string so we need a new point release already!
+
+You will get this error when using the zip releases so we need to do it. At least on the plus side you'll get the latest translations.
+
+### Added
+
+* Translation Updates August 2022
+* Grouping for label search items
+
 ### Fixed
 
 * Release version string is incorrect and will tell you you have updates if you use the release files
@@ -47,7 +46,6 @@
 ## API 5.5.1
 
 **NO CHANGE**
->>>>>>> f916c4cb
 
 ## Ampache 5.5.0
 
