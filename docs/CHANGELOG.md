# CHANGELOG

## Ampache 5.4.0-release

<<<<<<< HEAD
=======
### Fixed

* web_player being unable to play different formats in some cases

## API develop

**NO CHANGE**

## Ampache 5.4.0-release

>>>>>>> f88f1145
### Added

* Translation Updates May 2022
* Search
  * Add `file` to album and artist search
* CLI
  * New argument for run:updateCatalog `-f|--find` Find missing files and print a list of filenames
  * New argument for cleanup:sortSongs `-f|--files` Rename files and keep them in the current folder
  * New argument for cleanup:sortSongs `-l|--limit` Limit how many moves to allow before stopping
  * New argument for cleanup:sortSongs `[catalogName]` Name of Catalog (optional)
* Database 540002:
  * Index `title` with `enabled` on `song` table to speed up searching
  * Index `album` table columns; `catalog`, `album_artist`, `original_year`, `release_type`, `release_status`, `mbid`, `mbid_group`
  * Index `object_type` with `date` in `object_count` table

### Changed

* Moved to php-cs-fixer 3
* Update from tags now shows an 'Error' status if there was an issues reading the file

### Fixed

* SQL for random artist with mapping
* SQL for servers < 5.0.0 might try to insert into a missing table
* Respect grouping for song_count searches
* Autoplay in xbmc localplay and conform to localplay api
* Ungrouped albums were forced into groups
* Artists array should overwrite artist_mbid arrays that are smaller
* Some empty globals relating to user
* More work on the forked Jplayer playlist code when using `play last`
* DAAP play urls
* Single disk download links on group pages
* CLI
  * cleanup:sortSongs was broken (It actually works again)
  * cleanup:sortSongs removes incomplete copied files after failure

## API 5.4.0

### Added

* advanced_search
  * Add `file` to album and artist search

<<<<<<< HEAD

=======
>>>>>>> f88f1145
## Ampache 5.3.3-release

### Added

* Remove duplicates and order largest to smallest for art search
* Allow update_from_tags for a single Song from it's page
* Search
  * Add `song_title` to album search
  * Add `album_title` and `song_title` to artist search
  * Add `orphaned_album` to song search

### Changed

* Default art_search_limit raised to 15
* web_player shuffle improvements
  * Current selected track will become the first track and everything else shuffled below it
  * Playlist isn't automatically played so if a song was playing, it will continue to play

### Fixed

* Speed up stream_playlist generation by chunking into blocks
* Make sure there is an object_id to fill in update_530006
* Remove song mapping on delete
* Make sure podcast descriptions don't overfill the column
* Clean dead total wasn't returned on completion
* Searching for albums with '# Played' with grouping enabled with album_map
* Adding a new xbmc localplay
* Catalog type filter in get_top_sql
* SubSonic
  * Fixed the query searches (Again) based on the wildcards different clients may send
  * Song discNumber was sending the MAX disk instead of the actual disk
  * getPlayQueue doesn't change back to miliseconds from seconds

## API 5.3.3

### Added

* advanced_search
  * Add `song_title` to album search
  * Add `album_title` and `song_title` to artist search
  * Add `orphaned_album` to song search

### Fixed

* Api4::record_play had the `user` as mandatory again
* After catalog actions; verify songs with an orphaned album which you won't be able to find in the ui

## Ampache 5.3.2-release

Some QoL fixes here with some initial SubSonic, Search and that database column again!

### Added

* Look for orphaned maps to delete.
* Get server timezone for get_datetime (date_default_timezone_get())
* Allow deleting played activity from the ui and count using a function (Require: 100)

### Changed

* Updated the translation gathering process a little
* Organized the play/skip counting into it's own function
* Update artist from tags needs to update albums first
* SubSonic
  * Only search for song title instead of everything
  * Add starred to directory elements

### Fixed

* Format on an empty album would complain in the log
* Update from tags might not remove the old song artist
* Migrating to a new album would leave old album maps
* Artist search query with mapping was very slow
* Database column check not included in 5.3.1 correctly
* SubSonic
  * Get recently played
  * Fixed up search queries using "" (wrapping in quotes means exact search)

## API 5.3.2

**NO CHANGE**

## Ampache 5.3.1-release

There were a few reports of some databases missing an important column. This release makes sure it's there.

### Added

* Docker compose files to help create a local dev environment (read docker/README.md for more info)
* Added php8.1 to composer (**still considered unstable**)

### Changed

* Began rework of Subsonic modules

### Fixed

* Database missing rsstoken column in the user table
* gather-messages.sh was finding lots more strings than it needed
* Query sql with ambiguous ID
* New song import might not map all the artists
* Catalog query missing a comma

## API 5.3.1

**NO CHANGE**

## Ampache 5.3.0-release

This cycle we have added support for multiple Album and Song artists.

This allows multiple artists to be part of a single song/album object and is created from file tags.

Check out the [wiki](https://github.com/ampache/ampache/wiki/multi-artist) for more information about this feature.

The old and long ignored module [jPlayer](https://github.com/jplayer/jPlayer) has been forked into the base Ampache code.

There have been a few fixes and changes to the module to make the webplayer a lot better to use.

### Added

* Additional xhtml templates added
* Parse lots more WMA (ASF) file tags
* Add play next and play last to radio station rows
* Additional option for artist pages 'Show Artist Songs'
* Add some missing tag options for mpc files
* Allow manually syncing Artist name, year formed and place formed from musicbrainz (if it has an mbid)
* Notify and allow updating Plugins when updates are available
* You can now unhide a tag from the 'Hidden' page for Genres
  * This will delete previous merges but it will not retag your songs (update from tags to fix that)
* Config version 61
  * Add disable_xframe_sameorigin (allow disabling "X-Frame-Options: SAMEORIGIN")
  * Disable catalog_verify_by_time by default
* Database 530016:
  * Create `artist_map` table and fill it with data
  * Create `album_map` table and fill it with data
  * Use `song_count` & `artist_count` using `album_map`
  * Drop id column from `catalog_map` table and alter object_type charset and collation
  * Alter `album_map` table charset and engine to MyISAM if engine set
  * Alter `artist_map` table charset and engine to MyISAM if engine set
  * Make sure `object_count` table has all the correct primary artist/album rows
  * Convert basic text columns into utf8 to reduce index sizes
  * Remove `user_activity` columns that are useless
  * Delete duplicate rows on `object_count`
  * Compact mbid columns back to 36 characters
  * Compact some `user` columns
  * enum `object_count`.`count_type`
  * Index data on object_count
  * Use a unique index on `object_count`
  * Compact `cache_object_count`, `cache_object_count_run` columns
  * Add `show_album_artist` and `show_artist` preferences to show/hide Sidebar Browse menu links
* search:
  * Add `songrating` to album search (My Rating (Song))
  * Add `songrating` (My Rating (Song)) and `albumrating` (My Rating (Album)) to artist search
  * Allow empty/null searches for all mbid searches
  * Allow empty/null searches for label searches
  * Add `song_count` to album and artist search
  * Add `album_count` to artist search
  * Add `myplayedartist` (Played by Me (Artist)) to album search
  * Add `song_artist` to album search
  * Add alias `album_artist` to album search for `artist` searches
  * Add `recent_added` to album search

### Changed

* Clean up artists with a duplicate MBID (Use the lowest artist id)
* Delete cached recommendations instead of trying to update (Really slow)
* Artist::check uses MBID on lookups as well as name
* update_from_tags: Only update counts, tags and garbage collect after changes found
* Use albums instead of songs for catalog verify actions
* Expand search sidebar menu and collapse information without cookies
* Moved all the extended functions into the forked jplayer module
* Instead of skipping duplicate songs on import, disable them
* jPlayer (Webplayer):
  * Shuffle now follows the currently playing track (If playing)
  * Shuffle also does not track the old playlist so you can't undo a shuffle
* Subsonic:
  * Check for art instead of always sending an art attribute

### Removed

* search:
  * removed mbid group sql from `possible_duplicate` and `possible_duplicate_album`

### Fixed

* VaInfo time for size/playtime_seconds
* Tag arrays for Mbid and Artists lookup
* Deleted item tables would not record some deletions
* Updating the artist name would always migrate data when not required
* Artist::check would always create an artist object with readonly set
* Genres would not update the parent (Song->Album->Artist) whan using update from tags
* Random sql that uses search rules
* Use configured Ampache temp directory in Seafile catalog
* Prepare media before update from tags (Seafile needs to download the file first)
* Seafile catalog checks for a local file before downloading it again
* Delete custom_metadata when removed from the object
* Artist Garbage Collection was way too slow
* Album and Artist count value sql
* Don't remove Genre tags when they have been merged (hidden) into a different tag
* Don't delete merged (hidden) Genres from the tag table
* Album song_artist_count not calculated correctly
* Grouping with mbid_group was missing making some albums not possible to view
* Display and hide of artist columns in some pages based on count
* Clean and verify would count totals based on all items instead of item type
* Missing strings from xhtml templates
* Album grouping for getAlbumSuite with null values
* Set ratings for all album disks (if grouping enabled) for ratings and flags
* Issues when you don't have an album artist tag
* Correctly set null values on library_item edits
* Search for song art might have sent a Song object
* Fix missing preference on musicbrainz plugin
* Disable/enable catalog
* jPlayer (Webplayer):
  * Fixed moving items in the playlist
  * Fixed adding after the current playing track
  * Fixed logic behind the index and order between the HTML and the JS lists
* Search:
  * played search for album and artist was including your user in the results
  * other_user artist search sql
* Subsonic:
  * Artist was missing starred status

## API 5.3.0

### Added

* advanced_search:
  * Add `songrating` to album search (My Rating (Song))
  * Add `songrating` (My Rating (Song)) and `albumrating` (My Rating (Album)) to artist search
  * Allow empty/null searches for all mbid searches
  * Allow empty/null searches for label searches
  * Add `song_count` to album and artist search
  * Add `album_count` to artist search
  * Add `myplayedartist` (Played by Me (Artist)) to album search
  * Add `song_artist` to album search
  * Add alias `album_artist` to album search for `artist` searches
  * Add `recent_added` to album search

## Ampache 5.2.1-release

### Added

* Translation Updates Jan 2022
* Count tables on create and delete actions
* Set allow-plugins in composer.json
* Improve description of rss feed to make each play more unique
* Wait 30 minutes between catalog updates before running update_counts
* On database connection failure, go to test.php
* Search:
  * Added no_tag as a possible search item (song, album, artist)
  * Document the alias names of search rules (docs/API-advanced-search.md)
  * Add playlist and playlist_name search to artist types

### Changed

* AmpachePersonalFavorites: double the playlist title height
* Move get_f_link from playlist/search into playlist_object
* Make some functions that do the same thing use the same variable names
* Don't optimize tables when doing full_service catalog updates
* Use parameters in search queries instead of printing them into the query
* Logout action requires a session id now to log out
* Update mapping more often after catalog actions
* Album check function added mbid_group to lookup
* Support database upgrades from version 350008 (Ampache 3.5.4)
* Remove additional 'Details' string from song/video and radio pages
* Tag value is being extra filtered in the edit screen
* Hide the login link when using simple_user_mode and no auth is set **note** this does not stop you logging in with /login.php
* When not using auth, keep recording stats for system user plays
* Hide username column from Recently Played when not authed as a user

### Fixed

* Lowercase package names in composer
* CLI add user
* Demo Systemd timer files WantedBy
* Some missing garbage collection for some tables
* Phantom html table row in show_catalogs page
* Grouping albums with special characters
* Searching albums with special characters
* Lots more PHP8 runtime errors
* SQL for artists in catalog_map
* Typo in url for update_all_file_tags
* SQL error in database update 500013 (Not fatal)
* Don't garbage_collect tags after merging
* Create art URLs correctly when using rewrite rules and no auth
* Respect sidebar_light preference when no cookie is present
* Don't try to create users that already exist
* Add/Edit catalogs in the UI missing filter_user
* Search:
  * possible_duplicate was grouping too much together
* Subsonic:
  * Jukeboxcontrol didn't send an index to the client

## API 5.2.1

### Added

* API5
  * The docs for errors have been extended for the type when returned

### Changed

* API5
  * Return the xml total_count of playlists based on hide_search preference

### Fixed

* API5
  * Some errors were returning the value and not the parameter on error
* API4
  * update_from_tags: type case error
  * rate: Object type to class mapping
  * flag: Object type to class mapping
  * update_art: Object type to class mapping and type case check
  * update_from_tags: Object type to class mapping
  * genre and tag function compatibility
* API3
  * stats: incorrect getRandom call
  * rate: Object type to class mapping
  * playlist: bad escaping on the playlist id

## Ampache 5.2.0-release

Ampache 5.2.0 (and all future versions) now support multiple API versions. This means that you can send your handshake with a specific version (e.g. 390001, 440001 or 5.2.0) you will be sent API3, API4 and API5 responses in return.

To change from API3 to API5 you can send a ping with a new version parameter to update your session (or send goodbye to log off and start again.)

API3 is not recommended for use outside of running old applications and it is recommended that you turn off API versions you don't use.

### Added

* Get image from more tag types
* Translation Updates Nov 2021
* Added the ability to play random songs from a playlist with a play url
* Update AmpacheRatingMatch.php to allow writing ratings to file tags
  * Enable 'Save ratings to file tags when changed' on the plugin page
  * write_tags must be enabled in the config file
* Config version 59
  * Removed overwrite_tags (It doesn't do anything)
  * playlist_art now true by default
* Database 520005:
  * Make sure preference names are always unique
  * Add ui options ('api_enable_3', 'api_enable_4', 'api_enable_5') to enable/disable specific API versions
  * Add ui option ('api_force_version') to force a specific API response (even if that version is disabled)
  * Add ui option ('show_playlist_username') Show playlist owner username in titles
  * Add ui option ('api_hidden_playlists') Hide playlists in Subsonic and API clients that start with this string
  * Add ui option ('api_hide_dupe_searches') Hide searchs in Subsonic and API clients with the same name as playlists (and both owned by you)

### Changed

* Don't try to return objects that aren't there sometimes
* Update catalog counts before returning API data
* Fix preferences for system and users after each update
* Light theme hover color for sidebar
* Changed some cookie's from Strict to Lax to fix some bugs
* Check ldap group by username instead of DN
* Allow gathering random art from playlist contents instead of generating on page load

### Removed

* Remove AssestCache class and functions (unreliable)
* When recording stats don't ignore based on a hardcoded gap

### Fixed

* test_image function would fail without php-gd (which is optional)
* Searching for images in files could not return the files you found
* Get rid of that annoying space on api key text in the WebUI
* Catalog map for artist tables
* ratingmatch_stars value 5 wasn't setting itself
* filter_has_var is returning false in FCGI enabled PHP
* Allow catalog manager to manage a catalog in the WebUI
* When using custom metadata don't overwrite managed values
* Missing (and duplicate) preferences for users and system
* Size 0 when reading file tags
* Disk and totaldisks for wma files
* Genre for quicktime/m4a files
* Last.fm login impossible with strict cookies
* Some double scrubs of text in image links
* Updating playlist user would only update the name and not the ID
* garbage collection for playlist images
* Stats when skipping songs with 0 plays
* More PHP8 runtime errors
* Fixed single song random playback using a play url
* Make sure we error if php_intl module isn't found

## API 5.2.0

Check out the docs for multi API support at [ampache.org](https://ampache.org/api/)

**note** JSON didn't exist for API3 so all json requests from API3 calls will revert to API5

### Added

* Support for API3, API4 and API5 responses including PHP8 support (keeps original tag calls)
* API5
  * playlists: add parameter `show_dupes` if true ignore 'api_hide_dupe_searches' setting
  * get_art: add parameter `fallback` if true return default art ('blankalbum.png') instead of an error
* API4
  * playlists: add parameter `show_dupes` if true ignore 'api_hide_dupe_searches' setting
* API3
  * Added genre calls as an alias to tag functions to match API4 and API5

### Fixed

* Session and user id identification and errors from that
* API5
  * playlists: sql for searches wasn't filtering
  * Art URL for searches was malformed
* API4
  * Art URL for searches was malformed
* API3
  * democratic: This method was broken in API3 and never worked correctly

## Ampache 5.1.1-release

### Added

* Clean cache files that aren't in the database
* Translate random and democratic in the webplayer
* Add transcode_flv to config
* Add playlist, playlist_name to album searches
* Send the user to an error page when the config wasn't written
* Config version 58
  * Removed subsonic_stream_scrobble
* Database 510005:
  * Add `subsonic_always_download` to preferences

### Changed

* Rebuild aurora.js modules from source
* Perform waveform and cache on disk the same way
* Move song waveforms on load if in the wrong folder
* Make genre searches faster with a join instead of select in
* Send a flat file path for zips when using browse/playlist

### Removed

* Podcast links on the dashboard removed (There is no link for them to go to)
* Remove subsonic_stream_scrobble from config and make it per user (subsonic_always_download)

### Fixed

* Use addslashes for translations in html5 player
* Send the generic client name for localplay again
* Use the set permission level for localplay access
* Webplayer playlists would become out of order after moving/adding
* Cache process could cache the wrong song
* Missing user id in search
* Grouping sql in search when not grouping albums
* Setting Localplay instance would not update the preference
* Advanced search (Random) wasn't working in php8
* Fixed returning the correct objects for advanced search (Random)
* Some objects would add transcode_to to their play url
* Set system prefs for mb and tadb plugins
* Updating a channel in php8
* Get tmp_playlist by session (could get confused and never retrieve items)
* Setting cookies and session details on remember_me sessions
* Set the catalog parameters for seafile catalogs
* Database updates for php8
* Remember me session cookie error when recreating a new session
* ampache.sql script had AUTO_INCREMENT data it didn't need
* Subsonic
  * Get the artists for a single catalog correctly
  * Browse highest used the sql differently to the UI

## API 5.1.1

### Fixed

* Access to podcast_episode_delete
* stats calls with an offest and limit
* advanced_search calls with an offset and limit

## Ampache 5.1.0-release

### Added

* Split search items in WebUI into optgroup categories
* Add en_AU as a locale
* Require confirmation on enable/disable user links
* Add f_size  to video parameters
* Record plays for live_streams and playlists in object_count
* Add podcast to the object_count table and add missing rows
* Store playlist art in the database
  * Show the art on the main playlist page
  * Allow reset and change of playlist art
  * Pick a random art item on reset and store
  * Add a simple continue button for these dialogs
  * Fix up display of image showaction
  * Subsonic art looks for the playlist art the same as UI
* Check for `?` in a query before trying to use parameters
* Add the current php version to the debug page
* Cache bust some frequently updated assets
* Clear asset cache during AutoUpdate
* Gather Artist recommendations on play/Stat insert
* Add Top Tracks and Similar Songs to Artist pages
* Extend run:updateCatalog --update to update artist name matching mbid
* Add duplicate_mbid_group to album searches
* Restored missing artist search to the header searchbar
* Press enter on the list header to allow changing page number
* Translation Update October 2021
* Config version 57
* NEW config options
  * allow_upload_scripts: Allow or disallow upload scripts on the server
* Database 510004:
  * Add `podcast` to object_count table
  * Add `podcast` to cache_object_count table
  * Add `live_stream` to the rating table
  * Add `waveforms` for podcast episodes
* PHP8 Support
  * Use array_key_exists to skip runtime errors
  * Fix undefined variables in templates
  * Errors with wanted/missing lookups and templates
  * Ajax handler updates and fixes
  * Set default and fallback values more often to avoid errors
  * Query errors would kill the whole page
  * Stop trying to read unreadable files
  * Explode key pairs when there is something to explode
  * Don't try to update preferences that don't exist
  * Errors when not logged in trying to load a session
* NEW files
  * Test scripts: codecoverage.sh, stan.sh, tests.sh

### Changed

* Always update time when updating songs and videos from tags
* Merge config 'ratings' and 'userflags' checks into ratings. (drop userflags)
* Split search items into groups to help make it a bit clearer
* Rearranged the list of search items
* Simplify PlayAction code a bit and use filter_input
* Speed up update_counts for missing object_counts
* Enable Podcasts on new installs
* Delete composer.lock
* bin/cli run:updateCatalog with no options now does clean, Add, Verify and gather for all catalogs
* Make category headers a bit nicer
* Check for valid browse types before loading nothing
* Browsing Genre defaults to artist
* Skip albums that match the exact title in wanted search
* Translate all database description strings on updates
* Hi-res blankalbum/placeholder image (1400x1400)
* Allow larger artist summary with a scroll. linebreak place, year formed
* During garbage collection clean up empty strings with NULL
* Subsonic
  * Disable stat recording on stream calls (disable subsonic_stream_scrobble in config to enable)

### Removed

* object_cnt: use total_count and total_skip instead of calculated properties
* f_title: use f_name
* Scrub CSS with Autorprefixer

### Fixed

* SQL query error for Random Album in certain config setups
* Album suite needed even without grouping
* Stop scrubbing the podcast title so hard (so many `&amp;`'s)
* Use total_count and total_skip columns for searches (Fixes searching with 0)
* Can't change view limit on Android
* Localplay instance could be 1
* Missing add_type variable on ACL pages
* Light theme follow button color
* Missing CSS on list headers
* Templates with missing variables
* Fix Stream_Playlist::_add_urls to stop mismatched query values
* Fix stream.php downloads not sending their url parameters to PlayAction
* Garbage collect object_count for the possible items
* Do not drop catalog in table podcast_episode when it doesn't exist yet
* AAC codec from itunes doesn't provide a bitrate_mode (assume vbr)
* bin/cli ExportPlaylistCommand had out of order args
* bin/cli Allow database updates when out of date
* Fix computeCache for playlists
* Logic of SQL query to get random albums
* Simplify the join code for some queries
* Don't force random for smartlists when you turn it off
* Empty release_date when updating videos
* Chrome errors where Content-Disposition has a comma (,)
* Remove subtitle in stream_playlist if empty
* Fix options and bitrate selection for stream.php requests
* Scrobbles from Song::can_scrobble
* Default preference list
* MusicBrainz Artist Id could have been replaced with the Album Id
* Artists being duplicated when feat. another artist
* Don't let a non-critical update fail DB update
* Search for 'played' albums and artists
* Commands loading plugins from cli might not have a user
* Dashboard links to podcast episodes and art
* Lots of issues in the webplayer which only supported song links
* Clean up deleted user date from all tables
* Waveforms for podcast episodes
* Subsonic
  * Trim quotes (") for Subsonic searches (some clients add them)
  * Support exact (lucene) searching when using quotes (")
  * Browse by folder is fixed
  * Faster browse queries for all types
  * Fix catalog browsing and loading library

### API 5.1.0

### Added

* NEW API functions
  * Api::live_stream (get a radio stream by id)
  * Api::live_streams
* Api::stream Added type 'podcast_episode' ('podcast' to be removed in Ampache 6)
* Add 'time' and 'size' to all podcast_episode responses

### Changed

* live_stream objects added 'catalog' and 'site_url'
* stats: additional type values: 'video', 'playlist', 'podcast', 'podcast_episode'

### Fixed

* get_indexes: JSON didn't think live_streams was valid (it is)
* record_play: user is optional
* Bad xml tags in deleted functions
* scrobble: Add song_mbid, artist_mbid, album_mbid (docs have no '_' so support both)

## Ampache 5.0.0-release

Ampache 5 is here and it's big!

* Check out [Ampache 5 for Admins](https://github.com/ampache/ampache/wiki/Ampache-Next-Changes)
* As well as [Ampache 5 for Users](https://github.com/ampache/ampache/wiki/Ampache-5-for-users)
* The bin folder has had a major [rework](https://github.com/ampache/ampache/wiki/cli-faq)
* You can pre cache files using [Transcode Caching](https://github.com/ampache/ampache/wiki/Transcode-Caching)

**IMPORTANT** instead of using date() we are now using IntlDateFormatter and your locale to identify formats.
This means that 'custom_datetime' based on the date() format is incorrect and will look weird.
Look here for the code to change your 'custom_datetime' string [(<http://userguide.icu-project.org/formatparse/datetime>)]

This means Ampache now **requires** php-intl module/dll to be enabled.

**IMPORTANT** For new installs default database charset/collation and table engine have changed

* Engine MyISAM => InnoDB
* Charset utf8 => utf8mb4
* Collation utf8_unicode_ci => utf8mb4_unicode_ci

If you want to keep utf8 make sure you set it before running updates.

* To keep the current collation/charset update your config file
  * Set `database_charset = "utf8"`
  * Set `database_collation = "utf8_unicode_ci"`

### Added

* Private catalogs! You can now set a public or per user catalog for your music folders
* Cache transcoded files before a user requests them with [Transcode Caching](https://github.com/ampache/ampache/wiki/Transcode-Caching)
* Added a CONTRIBUTING.md file
* php-intl is now required for translation of date formats into your locale
* Added %R (Release Status) to catalog pattern matching
* Add ability to hide the Song Artist column for Albums with one Artist
* Add ability to browse albums by Original Year
* Add ability to hide the licence column on song pages
* A helper index.php has been added to the old project root with directions to help
* Show the country and Active status (Generated tags are assumed active) on label rows
* Podcast_Episode show episode art for podcast mashup allow sort by date
* Save a search or Smartlist as a regular playlist
* New option to refresh a Playlist from Searches with the same name
* Option to change the playlist owner when editing OR importing
* Set "X-Frame-Options: SAMEORIGIN" on login page
* Added the ability to export database art when local_metadata_dir is enabled
* Save more types of thumb to the local_metadata_dir when enabled
* Inform with a "Not Found: podcast" when you haven't created a podcast catalog
* Added CatalogUpdate import command to the WebUI (Import = Add + playlist imports)
* Search changes
  * Add 'possible_duplicate', 'recently_played' to song, artist and album search
  * Add 'catalog' to artist and album search
  * Add 'favorite_album', 'favorite_artist' to song search
  * Add 'release_status' to album search
  * Add 1, 5 and 10 to the Maximum Results limit
* Database 500015:
  * Add `song_count`, `album_count`, `album_group_count` to artist table
  * Add `release_status`, `addition_time`, `catalog`, `song_count`, `artist_count` to album table
  * Add `mbid`, `country`, `active` to label table
  * Add `total_count` and `total_skip` to album, artist, song, video and podcast_episode tables
  * Add `catalog` to podcast_episode table
  * Add `filter_user` to catalog table
  * Add `total_count`, `episodes` to podcast table
  * Add `username` to playlist table
  * Create catalog_map table (map catalog location for media objects)
  * Create user_playlist table (Global play queue)
  * Create user_data table (One shot info for user actions)
  * Create deleted_song, deleted_video and deleted_podcast_episode tables for tracking deleted files
* NEW database options
  * use_original_year: Browse by Original Year for albums (falls back to Year)
  * hide_single_artist: Hide the Song Artist column for Albums with one Artist
  * show_license: Hiding the license column in song rows
  * hide_genres: Hide the Genre column in all browse table rows
* Config version 56
* NEW config options
  * composer_binary_path: Override the composer binary path to distinguish between multiple composer versions
  * write_tags: Write tag changes to file (including art if available)
  * art_zip_add: Include Album Art for zip downlaods
  * catalog_filter: Allow filtering catalogs to specific users
  * catalog_verify_by_time: Only verify the files that have been modified since the last verify
  * cache_path: The folder where the pre-transcoded files will be stored
  * cache_target: Target audio format for the cache
  * cache_remote: Remote catalogs will cache every file so this is handled separately
  * catalog_ignore_pattern: Allow you to ignore audio, video and playlist files with a regex
* NEW cli commands
  * `run:moveCatalogPath`: Change a Catalog path
  * `run:cacheProcess`: Run the [cache process](https://github.com/ampache/ampache/wiki/Transcode-Caching)
  * `export:databaseArt`: Export all database art to local_metadata_dir

### Changed

* get_datetime(): use IntlDateFormatter to format based on locale. [(<https://www.php.net/manual/en/intldateformatter.format.php>)]
* Renamed 'Tag' strings to 'Genre'
* Changed sidebar back to browse for artist/album
* Moved sidebar mashup pages into their own 'Dashboards' section
* Move artist counts (song, album) to a DB column
* Global counts are calculated after catalog changes instead of dynamically
* Display userflag with star ratings
* Always put year in Spotify art search if available
* Imported playslists don't add the extension to the title
* Visually crop images from the centre instead of resizing into a square
* Display release year if it doesn't macth original_year. e.g. 'Back in Black (2010)'
* Don't round the average rating to an integer
* Replace mt_rand with random_bytes for random token generation
* Move user bandwidth calculations out of the user format function into the user_data table
* All localplay links use the type (e.g. mpd/upnp) as the agent to fix muti-client access
* updateCatalog now implies add when using -i / --import by itself
* Playlist Import checks for playlists by your user only in the UI (System for the cli)
* Plugins: Use only https for building gravatar urls
* Scrobble actions now check for the exact time as well (different agents or scripts would insert)
* If you call a play url without an action we assume stream
* Use ISO 8601 date for podcast episode pubdate display
* Database tables default to InnoDB engine with utf8mb4 charset & collation
* Subsonic
  * Wait a few seconds before allowing scrobbles to avoid collisions
  * Shift the last music play if gap is bigger than 5 repeated plays (over night, etc)

### Removed

* Take out the random items (except random search) from the main sidebar (use the playlist on the rightbar instead)
* 'Find Duplicates' and related pages have been removed. Use 'Possible Duplicate' searches instead
* 'Genre' and 'Missing Artists' removed from the top search bar
* Take out the info icon from the song row; just click the song link
* Take song artist out of the album edit popup
* File tag reading for Band/Album Artist
* Corrected album_artist collection and added missing tags to vorbis, aac and id3v2
* Removed links from album list headers when split by release type
* REMOVED config options
  * write_id3: Use write_tags
  * write_id3_art: Use write_tags

### Fixed

* Delete duplicates from song table
* Mashup page for podcast_episodes
* Searching by Genre needed a query overhaul
* Album groupings are the same everywhere when album_group is enabled
* Unknown (Orphaned) groups all unknown files into one artist and album
* Album groups for ratings and userflags
* SQL queries regarding rating order and grouping of mutliple users
* Ensure valid media is found before inserting into a playlist
* Searching by Genre needed a lot of updates to speed up and correct
* Bump phpmailer/phpmailer from 6.4.1 to 6.5.0 (#2957)
* Groupings for albums and add original_year to grouping
* Editing album titles with prefixes
* CSS fixes for light theme
* Shares didn't insert into object_count correctly
* Repair missing rows in object_count after catalog updates
* Browse / Mashup by podcast_episode
* Sorting for a lot of browse pages that used arguments
* Refreshing the details after editing an object didn't include browse aruments
* Get the correct total artist_count for albums when grouped
* Some buttons and links in the light theme needed extra CSS
* Updated the inotifywait.sh example to stop it trying to add the same file multiple times
* Translations could break JS with apostrophes
* Playlist imports with an empty web_path would never work
* Playlist imports were importing nothing
* List preferences didn't allow null values after being set (Personal Favorites plugin)
* When using album_art_store_disk the art lookup was hardcoded for jpg
* Generating thumbnails wouldn't work with album_art_store_disk enabled
* Updating config values for spotify_art_filter and art_search_limit would not keep your value
* Delete podcasts and radio streams when deleting a catalog
* Collect recommendation garbage correctly
* Empty release date when updating a video would fail
* Scrub out some link titles that can be abused by uploads
* Subsonic
  * Support a global user playqueue with getplayqueue, saveplayqueue
  * Incorrect header being set on art requests
  * averageRating wasn't correctly cast for json
  * bookmark JSON was not correctly converted

### API 5.0.0

All API code that used 'Tag' now references 'Genre' instead

This version of the API is the first semantic version. "5.0.0"

### Added

* Add global playcount to podcast_episode and video responses
* searches (the number of saved smartlists) added to the handshake/ping response
* NEW API functions
  * Api::song_delete (Delete files when you are allowed to)
  * Api::user_preferences (Get your user preferences)
  * Api::user_preference (Get your preference by name)
  * Api::system_update (Check Ampache for updates and run the update if there is one.)
  * Api::system_preferences (Preferences for the system user)
  * Api::system_preference (Get a system preference by name)
  * Api::preference_create (Add a new preference to Ampache)
  * Api::preference_edit (Edit a preference value by name; optionally apply to all users)
  * Api::preference_delete (Delete a preference by name)
  * Api::labels (list your record labels)
  * Api::label (get a label by id)
  * Api::label_artists (get all artists attached to that label)
  * Api::get_bookmark (See if you've previously played the file)
  * Api::bookmarks (List all bookmarks created by your account)
  * Api::bookmark_create (Create a bookmark to allow revisting later)
  * Api::bookmark_edit (Edit a bookmark)
  * Api::bookmark_delete (Delete a bookmark by object id, type, user and client name)
  * Api::localplay_songs (Get the list of songs in your localplay instance)
  * API::deleted_songs
  * API::deleted_podcast_episodes
  * API::deleted_videos

### Changed

* The API version matches release version '5.0.0'
* A backcompatible version (500000) is sent when using old api versions
* handshake and ping counts now return the actual object counts for playlists
  * 'playlists' => $counts['playlist'],
  * 'searches' => $counts['search'],
  * 'playlists_searches' => $counts['playlist'] + $counts['search']
* Renamed functions:
  * tags => genres
  * tag => genre
  * tag_artists => genre_artists
  * tag_albums => genre_albums
  * tag_songs => genre_songs
* Don't allow duplicate podcast feeds
* Make filter optional in shares, genre_artists, genre_albums, genre_songs (Used as a general catch all method like genres)
* Error Codes and response structure has changed
  * 4700 Access Control not Enabled
  * 4701 Received Invalid Handshake
  * 4703 Access Denied
  * 4704 Not Found
  * 4705 Missing Method
  * 4706 Depreciated Method
  * 4710 Bad Request
  * 4742 Failed Access Check
* stats: Removed back compat from older versions. Only 'type' is mandatory
* Return empty objects when the request was correct but the results were empty
* Don't transcode podcast_episodes
* localplay
  * added 'track' parameter used by 'skip' commands to go to the playlist track (playlist starts at 1)
* system_update: update the database if required as well
* playlist_edit: added 'owner' as an optional parameter (Change playlist owner to the user id)
* catalog_file: Allow comma-separate task values. (good for API inotify scripts)
* podcast_episode object "pubdate" has been changed to ISO 8601 date (2004-02-12T15:19:21+00:00)
* podcast object "build_date" and "sync_date" have also been changed to ISO 8601 date

### Fixed

* catalog_file: Couldn't add files

## Ampache 4.4.3-release

### Added

* Catalog::update_counts to manage catalog changes
* Gather more art files from your tags
* Allow RatingMatch plugin to rate Album->Artist (Originally Song->Album->Artist)

### Changed

* Calculate MP3 stream length on transcode to avoid cutting it off early

### Removed

* Don't apply an album artist when it isn't distinct
* MySQL faq isn't needed during install now that PHP 7.4 is a requirement

### Fixed

* CVE-2021-32644
* Identifying a distinct album_artist query wasn't great
* Don't return duplicate art while searching file tags
* SQL query in random::advanced_sql was ambiguous
* Filtering random and search page type element
* NowPlaying stats would be overwritten when they didn't need to be
* SubSonic:
  * getNowPlaying was unable to return playing media or the correct time
  * createShare would not set the object_id correctly and ignored expires value

### API 4.4.3

**NO CHANGE**

## Ampache 4.4.2-release

### Added

* Larger artist images when you don't have a text summary available
* Expanded artist, album and podcast thumbnails to reduce blank space
* Update album tags first when you update artist tags

### Changed

* Simplify flagging/rating multi-disk albums
* SubSonic
  * just send getmusicfolders music folders
  * When calling createPlaylist, assume that the list needs to be empty first

### Fixed

* Require a valid database hostname instead of assuming localhost
* A valid transcode_cmd is required to transcode media
* SubSonic
  * Clients might send you a file path of Artist art instead of the id
  * Strings don't need json conversion checks
  * Send the cover art id for playlists
  * Check for artist and podcast prefixes on art id's
  * Bugs when converting between SubSonic id and Ampache id
  * Assign roles based on preferences (fixes jukebox, podcast and share roles)
  * CreateUser could overwrite admin access level
  * UpdateUser didn't write the access level
  * don't return null Genre counts
  * fix getting artist indexes for large libraries
* Don't get null playlist objects from the DB
* Using 'Save Track Order' would not apply the offset
* Vorbis/Ogg comments use 'organization' for publisher and 'track_number' for track
* Automated Label creation when updating from tags
* Grouped album downloads and rightbar actions
* Preference::get_by_user was caching into a single value
* A user who owned a playlist was unable to reorder (but could still save the order)
* When creating shares, don't allow secret to be longer than database limit (20)
* Album full name wasn't being used in some places
* Tag::get_tag_objects was not grouping albums
* Return integers for tag counts
* rmccue/requests CVE: CVE-2021-29476
* PHPMailer/PHPMailer CVE: CVE-2020-36326

### API 4.4.2

### Fixed

* API::indexes Artist albums were being added incorrectly for XML
* Send back the full album name in responses

## Ampache 4.4.1-release

### Added

* If you have an MBID in your artist, use that for last.fm queries

### Changed

* Updated composer dependencies
* Default podcast_keep and podcast_new_download preferences are set to 0 (unlimited)

### Removed

* Delete 'concerts_limit_past' and 'concerts_limit_future' database settings.

### Fixed

* Grid View shouldn't change the artist image
* Catalog Update -u (gather last.fm info) wasn't getting an ID list correctly
* Album::get_random_songs not returning id's
* Bookmark::get_bookmarks typo for get_bookmark_ids
* Sorting album browses by artist name could fail with mysql
* SubSonic: getPlaylists should always send a user
* Album browsing SQL didn't include Artist name in grouping
* CVE-2021-21399: Unauthenticated SubSonic backend access in Ampache

### API 4.4.1

### Fixed

* API::stats would not offset recent calls

## Ampache 4.4.0-release

Keep an eye on the incoming changes to develop at [Ampache-Next-Changes](https://github.com/ampache/ampache/wiki/Ampache-Next-Changes)

### Added

* Write metadata to mp3, flac and ogg files. Requires metaflac and vorbiscomment installed on Linux.
* Write images to mp3 and flac files. Also requires metaflac on linux.
* File tags can be updated from catalog management page.
* Configurable settings for "Gather Art".
* Configurable art search limit.
* User selectable artist and year filter for Spotify album searches
* User selectable limit for art searches.
* Generate rsstokens for each user allowing unique feed URLs
* Allow setting custom database collation and charset without overwriting your changes
  * rsstoken: Identify users by token when generating RSS feeds
* Run garbage collection after catalog_update.inc 'clean' or 'verify'
* Add duration to the table headers when browsing playlists and smartlists
* Add time and duration to albums, artists instead of calculating from songs each time
* Allow setting a custom background on the login page
* Musicbrainz search icon on Artist, Album and Song pages
* Update missing album artists on catalog add
* Add R128 Gain adjustments
* Persist replaygain setting as a cookie
* Support for image per song
* Format XML output using DOMDocument
* SubSonic - shift the current track start time when you pause/resume
* Config version 49
* NEW config options
  * hide_ampache_messages: We sometimes need to talk and will show a warning to admin users. Allow hiding this
* NEW search options (also available in Api::advanced_search)
  * last_skip (artist, album, song)
  * last_play_or_skip (artist, album, song)
  * played_or_skipped_times (song)

### Changed

* Stop logging auth/passphrase strings
* Add Y scrolling to the current playlist box (rightbar)

### Fixed

* Escape filepaths when removing from database
* Regex in config for additional_genre_delimiters
* Grid View option was backwards
* Replaygain issues in the webplayer
* Per disk actions for grouped albums (e.g. play just that disk)
* Catalog removal needs to run garbage collection
* Recognize opus when reading tags
* Regex in config for additional_genre_delimiters
* SQL query for smartlists not joining the OR correctly
* Searching with bad rules will return no results instead of everything
* Check the 'unique_playlist' option in more places
* When you haven't set an active localplay nothing was picked
* Set time for artists that are only albums
* Don't hide rss generation when you haven't got a key
* Podcast episode durations that use seconds were converting into crazy lengths
* Playlist and Smartlist check sql simplified
* SubSonic - Json clients need their playlist entry to always array (single item lists)

### API 4.4.0

### Added

* NEW API functions
  * Api::users (ID and Username of the site users)
* Api::localplay added new options to 'command' ('pause', 'add', 'volume_up', 'volume_down', 'volume_mute', 'delete_all', 'skip')
* Api::localplay added parameters:
  * 'oid' (integer) object_id to add //optional
  * 'type' (string) Default: 'Song' ('Song', 'Video', 'Podcast_Episode', 'Channel', 'Broadcast', 'Democratic', 'Live_Stream') //optional
  * 'clear' (integer) 0|1 clear the current playlist on add //optional
* Api::playlist_edit added new parameter 'sort': (0,1) sort the playlist by 'Artist, Album, Song' //optional
* Api::get_indexes
  * New type options: 'album_artist', 'podcast', 'podcast_episode', 'share', 'video'
  * Added parameter 'include': (0,1) (add the extra songs details if a playlist or podcast_episodes if a podcast)
* Api::rate - Added types 'playlist', 'podcast', 'podcast_episode', 'video', 'tvshow', 'tvshow_season'
* Api::flag - Added types 'podcast', 'podcast_episode', 'video', 'tvshow', 'tvshow_season'
* Add time to artist and album objects. (total time of all songs in seconds)
* Add songcount, albumcount to artist objects. (time in seconds)
* Add songcount to album objects. (time in seconds)
* Add type (release_type) to album objects
* Add disk to song objects
* Add time to video objects. (time in seconds)
* Add title, mime, catalog to podcast_episodes
* Api::advanced_search Add 'playlist', 'user' and 'video' to search types
* Api::handshake added extra total counts to the response
  * users, tags, podcasts, podcast_episodes, shares, licenses, live_streams, labels
* Api::ping match the handshake response (excluding the auth token)

### Changed

* get_indexes: 'playlist' now requires include=1 for xml calls if you want the tracks
* Make filter optional in shares
* Api::podcast_episodes
  * "url" is now a play url (instead of a link to the episode)
  * "public_url" is now the old episode link

### Fixed

* Api::podcast_edit wasn't able to edit a podcast...
* Api::democratic was using action from localplay in the return responses
* get_indexes for XML didn't include podcast indexes
* Set OUTDATED_DATABASE_OK on image.php, play/index.php and share.php to stop blocking requests
* Don't limit sub items when using a limit (e.g return all podcast episodes when selecting a podcast)

### Deprecated

* Dropped in API 5.0.0
  * Api::get_indexes; stop including playlist track and id in xml by default
  * Album objects: "tracks" will only include track details. Use "songcount"
  * Artist objects: "albums", "songs" will only include track details Use "albumcount" and "songcount"

## Ampache 4.3.0-release

This version of Ampache seeks to bring in some of the great changes going on in develop while we work on v5.
There also a few API changes to enable a bit better control for older clients.

### Added

* Check limits on democratic playlists (> 0 && < 3000000000)
* Show an error for out of range democratic cooldowns
* SubSonic - Force a default format (xml) instead of none
* Added back the agent string in recently played (for admins)
* Replace 'Admin' icon with padlock in sidebar when access check fails. (Hide this new icon with 'simple_user_mode')
* Disable API/Subsonic password resets in 'simple_user_mode'
* New option -m 'move_catalog' added to catalog_update.inc
* More default preferences to the refill/check functions
* More functions to search (album artist, mbid)
* Config version 46
* NEW config options
  * hide_search: If true do not include searches/smartlists in playlist results for Api::get_indexes, Api::playlists
* NEW plugin:
  * 'Personal Favorites'. Show a shortcut to a favorite smartlist or playlist on the homepage
  * 'RatingMatch'. Raise the minimum star rating (and song loves) of artists and albums when you rate/love the song

### Changed

* Scrobble plugins fire after stat recording
* Split art search by 5 instead of 4
* Increase autoupdate check time and don't force it on each logon
* Updated CSS and separated mashup covers from other types
* Don't use mail_enabled for registration checks
* WebUI - Browse by album_artist instead of single artists
* Better sorting for playlists using sort_tracks
* Don't allow duplicate podcast feeds
* Updated the gather art process
* Searches will order by file/name instead of id (unless random)
* Updated amapche.sql
* Updated composer requirements
* Default false config option text changed to true (no more typing, just uncomment!)
* Compressed PNG and JPG images

### Removed

* Disabled the jPlayer fullscreen shortcut (ctrl + f)
* Remove system preferences from the user that aren't classified as a system preference
* Stop setting open_basedir from fs.ajax
* Concert/Event pages (dead Last.fm API)
* Don't run reset_db_charset on DB updates
* Disabled browse_filter for new user accounts

### Fixed

* Speed up the playlist dialog boxes (Add to playlist)
* Fix SQL query for Stats::get_newest_sql
* Session cookie creation
* Multiple auth attempts in the same second would not return a session
* Mail auth was not checked correctly
* Gather art correctly for update_file.inc
* set bitrate correctly if using a maxbitrate in play/index
* MP3's would not get a waveform without editing the config
* Recently played respects your privacy settings
* Graph class sql grouping
* **MAJOR** UPnP fixes
* Upload catalog rename logic

### API 4.3.0

### Changed

* Api::record_play
  * Make 'user' parameter optional
  * Allow 'user' to the be user_id **or** the username string
  * Add 'date' parameter (optional)
  * Require 100 (Admin) permission to record plays for other users
* Api::get_indexes
  * Add 'hide_search' parameter (optional)
* Api::playlists
  * Add 'hide_search' parameter (optional)
* Setting a limit of 'none' would slice away all the results

## Ampache 4.2.6-release

### Changed

* Ignore ALL tagged releases (e.g. 4.2.6-preview 4.2.6-beta)
* Don't check the times in save_mediaplay plugins
* Plugins should only have 1 category
* Update Composer requirements

### Removed

* Some system preferences were added as user preferences

### Fixed

* Search original_year query
* Replaygain was missing from the webplayer
* Check albumartist in get_album_suite queries
* Recently played queries check for privacy options
* Headphones plugin fix for missing mbid's
* Duplicate downloads recorded in play/index
* Subsonic video HLS stream and json values
* Block more password resets when using simple_user_mode
* Upload catalog rename logic

### API 4.2.6

**NO CHANGE**

## Ampache 4.2.5-release

### Added

* Use _add_urls when building a stream playlist

### Changed

* Removed the forced random from search
* Put the browse header at the top above plugins
* Make the webplayer class a bit faster at deciding what to transcode

### Fixed

* Ampache Debug, cron.lib.php missing from init
* Slow playlist creation when inserting a large amount of items
* Stream_URL properties were inconsistently applied
* Fix streaming when play_type is Democratic
* Save your limit and random settings when creating a smartlist

### API 4.2.5

**NO CHANGE**

## Ampache 4.2.4-release

### Added

* "Random" tickbox added to search pages

### Changed

* Searching 'original_year' will now fall back to 'year' if no release year is present

### Fixed

* User was being created but you were told it isn't
* The search pages remember your limit correctly
* PHP exception when < 7.1
* Correct "Recently Added", "Recently Updated" searches
* Check that song can be inserted before inserting the remaining rows
* Logic in stat recording when skips occur
* Don't query for null tag ids

### API 4.2.4

**NO CHANGE**

## Ampache 4.2.3-release

### Added

* Subsonic: Generate errors for objects missing art

### Changed

* Don't mark short songs as skipped
* Subsonic: Stop converting strings to ints in JSON responses

### Fixed

* User registrations
* Workaround null values for new columns in search table
* Check release_type length before inserting into the database
* Ensure Album Artist is set correctly on songs
* Subsonic: Fix callbacks for similarSongs2 and artistInfo2
* Subsonic: getCoverArt fixes

### API 4.2.3

**NO CHANGE**

## Ampache 4.2.2-release

**DATABASE CHANGES** You can now force a default collation and charset on your database.
If you choose to use utf8mb4; Ampache will convert your table engine to InnoDB to handle the extra bytes.

### Added

* Numeric 'Played/Skipped ratio' added to search. (Set using (stream/skip)*100.)
  * ```> 0 & < 100```: Skipped more than played
  * ```100```: Equal plays and skips
  * ```> 100```: Played more than skipped
* Add 'Original Year', 'Release Type' to Album searches
* Allow setting custom database collation and charset without overwriting your changes
* Video search added to random.php
* 'samesite=strict' on JS cookies
* Translation updates (August 2020)
* Put 'Labels' into search, browse headers and sidebar when enabled
* NEW config options (config_version 45)
  * database_charset: Set a default charset for your database
  * database_collation: Set a default collation for your database
  * simple_user_mode: Don't allow users to edit their account values (used for demo sites that allow login)
* NEW files
  * bin/update_file.inc: Update your catalog when individual files are changed using inotifywait.sh
  * bin/update_db.inc: Update your database collation, charset and table engine from the cli
  * docs/examples/inotifywait.sh: script to use inotifywait and update_file.inc to update as file changes happen
  * docs/examples/inotifywait.service: systemd example service for inotifywait.sh

### Changed

* stats.php: Show total 'Item Count' on Statistics page instead of trying to shoehorn songs/videos/etc into different columns
* ampache.sql updated after about 4 years... no more updates on install!
* Searching by "Rating (average)" now ignores private/public and always returns the average.
* Hide searches for '# Skipped' and 'Played/Skipped ratio' when 'Show # skipped' is Off
* Search items rearranged to try to match each other
* Sort 'Playlist' and 'Smart Playlist' browse pages by name
* Display the blankuser avatar in now playing if missing
* Swap 'Random' and 'Playlists' in the sidebar (CSS order numbers)
* Don't hide artist art when you disable lastfm_api_key in the config
* Hide 'Metadata' search when 'enable_custom_metadata' is disabled

### Deprecated

* Drop version number from the release string in develop. ('4.3.0-develop' => 'develop')
  * This should stop a bit of confusion when removing / adding requirements
* The '-release' suffix in version number will be dropped for Ampache 5.0.0

### Removed

* Remove stat recording from channels
* Don't reset the database charset and collation after each db update

### Fixed

* Fixed a few issues on the Statistics page
  * Report 'Catalog Size' correctly for podcasts
  * Report 'Item Count' correctly for podcasts and video catalogs
* Searching albums for artist name
* Mashup 'Newest' would incorrectly apply an offset missing the newest items
* Search by 'Smart Playlist' rules fixed when added with other rules
* Use LEFT JOIN instead of HAVING for search rules to allow more complicated lists
* Logic searching 'My Rating' includes unrated (0 Stars) in a better way
* Captcha was not generated for registration
* Enforce lowercase codec for live streams
* Parsing integer search rules was overwriting index values
* Handle empty XML on similar artist requests to last.fm

### Security

Fix CVE-2020-15153 - Unauthenticated SQL injection in Ampache

### API 4.2.2

Minor bugfixes

### Added

* Api::advanced_search added parameter 'random' (0|1) to shuffle your searches

### Changed

* Remove spaces from advanced_search rule names. (Backwards compatible with old names)
  * 'has image' => 'has_image'
  * 'image height' => 'image_height'
  * 'image width' => 'image_width'
  * 'filename' => 'file' (Video search)

### Deprecated

* Search rules 'has image','image height', 'image width', 'filename'. (Removed in Ampache 5.0.0)

### Fixed

* Api::stream, Api::download Api::playlist_generate 'format' parameter was overwritten with 'xml' or 'json'
* Produce valid XML for playlist_generate using the 'id' format in XML

## 4.2.1-release

**NOTICE** Ampache 5.0.0 will require **php-intl** module/dll to be enabled.

### Added

* Numeric ('1 Star'-'5 Stars') searches now include '0 Stars' to show unrated objects
* Ajax refresh localplay "Now Playing" same as the index "Now Playing" section
* Add 'has not rated' to "Another User" searches
* Add higher bitrates (640, 1280) to search to allow for lossless files
* Put strings ('1 Star', '2 Stars', etc) back into numeric searches for ratings
* When using a string title for numeric searches use the order of the items starting with 0
* NEW files
  * Include API docs from the wiki. (API.md, API-JSON-methods.md, API-XML-methods.md, API-advanced-search.md)
* 'Filters' added to each sidebar tab if enabled (previously only 'Home' and 'Admin')

### Changed

* Use binary (.mo) translation files to speed up translation processing
* Don't show 'Generate new API key' if you don't have access
* QR Code in account page is now just the API Key (redundant link removed too)
* Require minimum version of Ampache 3.8.2 to upgrade database
* Added an icon to webplayer to go to album. Clicking on song title now directs to song

### Fixed

* Waveform config option 'get_tmp_dir' was ignored if set
* Rightbar: 'Add to New Playlist' not adding on new playlists
* Translate preference subcategories and status
* 'podcast_new_download' logic fix
* Filters box would show up in the Admin tab if you disabled 'browse_filter'
* Update album when 'release_type' changes
* Parse 'Release Type' from tags in a less terrible way

### API 4.2.1

No functional changes from 4.2.0

### Fixed

* Filter in "playlist" and "playlist_songs" fixed

## 4.2.0-release

The API changelog for this version has been separated into a new sub-heading below to make it easier to follow.

### Added

* Added Spotify art searches for both album and artist images.
* Updated component installer and php-cs-fixer package.
* Translation updates (April 2020, May 2020, July 2020)
* Added declare(strict_types=0); to lib/* and lib/class/* (requires more work before it can be enabled)
* Add 250 for search form limits in the web UI. (Jump from 100 to 500 is pretty big)
* Add Recently updated/added to search rules
* Add regex searching to text fields. ([<https://mariadb.com/kb/en/regexp/>])
  * Refer to the wiki for information about search rules. (<http://ampache.org/api/api-advanced-search>)
* When labels are enabled, automatically generate and associate artists with their publisher/label tag values.
* Enforced stat recording for videos. (podcasts and episodes to be added later)
* Add tags (Genres) to "Anywhere" text searches.
* 10 second redirect on "Access Denied" to the default web_path
* Allow "Update from tags" for multi-disk album and artist pages
* show and hide the rightbar (playlist) using the minimize button in the header
* Tag->f_name (New property on tag that was being set hackily)
* Add "Album" to Find Duplicates in admin/duplicates.php.
* "Local Image" added to Artist & Album search. Find out whether you have art stored in Ampache
* PHP_CodeSniffer checks and settings added to Scrutinizer. (phpcs --standard=.phpcs.xml lib/class)
* NEW database options
  * cron_cache: Speed up the interface by allowing background caching of data
  * show_skipped_times: Add "# skipped" to the UI. (disabled by default)
  * custom_datetime: Allow you to format your date strings your way.
  * unique_playlist: Force unique playlists by ignoring existing songs
* NEW config options
  * skip_timer: Add Skip Timer Threshold to the config
  * artist_art_folder: Specify a local folder to search for artist images using name/title
  * rating_file_tag_user: Set ratings to this user ID when importing ratings from file tags
  * spotify_client_id: Allows Spotify art search
  * spotify_client_secret: Allows Spotify art search
* NEW files
  * server/json.server.php & lib\class\json_data.class.php: JSON API!
  * bin/compute_cache.inc: Cache object_count data to speed up access
  * bin/cron.inc: Perform garbage_collection functions outside of main functions (includes compute_cache.inc)
* NEW examples
  * docs/examples/ampache_cron.service
  * docs/examples/ampache_cron.timer

### Changed

* Change license string from AGPLv3 to AGPL-3.0-or-later
* Update Composer requirements
* Allow searching play times without requiring UI option
* Stop showing the average rating in the web interface as stars. (show an average when available as text separately)
* When you don't have a config file redirect to installer
* Change to numeric searches: Renamed 'is' => 'equals' and 'is not' => 'does not equal'
* Allow negative track numbers; reducing the maximum track number to 32767.
* Localplay volume control moved to the playlist (rightbar)
* Podcast_Episode::check_play_history Podcast_Episode::set_played (match song.class versions for stat recording)
* Video::check_play_history Video::set_played (match song.class versions for stat recording)
* php_cs rules for line endings
* Simplify play history checks and code a bit more
* Tag (Genre) searches compare each item (e.g Pop) rather than the whole string (Pop,Rock,etc)
* Replace "Browse Library" buttons with a search header allowing faster browsing of other types
* Share secrets are generated by generate_password instead of a separate function
* inet_ntop may not convert some binary IP addresses (like ::1) these now show up as "Invalid" in the ip history.
* Searches using numeric rules must use an integer. ('1 Star' => 1, '2 Stars' => 2, etc)
* bin/delete_disabled.inc require -x to execute. (previously you needed to edit the file)

### Deprecated

* Horde_Browser::getIPAddress(). Use Core::get_user_ip() instead.

### Removed

* bin/migrate_config.inc (This was used to migrate the config file from php4 to php5)
* EchoNest api/song previews
* User::update_user_stats (used in play index only and useless)
* Share::generate_secret; use generate_password instead
* Song::get_cache_count (unused)
* Ampache Debug check for 'safe_mode'

### Fixed

* Fixed a lot of incorrectly typed function calls and code documentation
* Gravatar Plugin: Make sure https is used when force_ssl is configured
* Truncate strings to match database limits when strings go over
* Add User php warnings
* Channel authentication
* IP checks when sending null proxy values
* Gather art page layout
* Read vorbis rating correctly
* Search rules in UI failing to load with custom_metadata
* Warn correctly when inserting art fails
* Insert missing user preferences on login
* When you had beautiful_urls enabled tracks would not parse in localplay making them all Unknown
* Podcast durations aren't always correct format, prep the time before trying to insert it
* Subsonic playlist add/remove removing incorrect songs
* Search/Smartlists need to have results to be used in lists
* Auth issues with stats for recording and localplay
* Stream_urls were generated with a typo when downloading
* Respect album grouping using of the moment plugin
* Filter album title with grouping enabled. (seriously deadmau5, stop with the <> everywhere)
* Share playback without a UID would fail to start
* Set a default popular_threshold if unauthenticated or unset
* play/index would record democratic streams as a download
* Make sure the default preferences table has all the preferences in them
* Beets catalog bug; date_diff expecting a datetime but given a string
* Searches using user data like ratings has been split in the SQL correctly
* Flagged playlists never had their flag deleted
* offset and limit were incorrectly used for top/recent searches

### Security

* Fix: CVE-2020-13625 in phpmailer

### API 4.2.0

**API versions will follow release version and no longer use builds in the integer versions (e.g. 420000)**
API 5.0.0-release will be the first Ampache release to match the release string.

#### Added

* JSON API now available!
  * Call xml as normal:
    * [<http://music.com.au/server/xml.server.php?action=handshake&auth=APIKEY&version=420000>]
  * Call the JSON server:
    * [<http://music.com.au/server/json.server.php?action=handshake&auth=APIKEY&version=420000>]
  * Example XML and JSON responses available [here](https://github.com/ampache/python3-ampache/tree/master/docs)
* NEW API functions
  * get_similar: send artist or song id to get related objects from last.fm
  * shares: get a list of shares you can access
  * share: get a share by id
  * share_create: create a share
  * share_edit: edit an existing share
  * share_delete: delete an existing share
  * podcasts: get a list of podcasts you can access
  * podcast: get a podcast by id
  * podcast_episodes: get a list of podcast_episodes you can access
  * podcast_episode: get a podcast_episode by id
  * podcast_episode_delete: delete an existing podcast_episode
  * podcast_create: create a podcast
  * podcast_edit: edit an existing podcast
  * podcast_delete: delete an existing podcast
  * update_podcast: sync and download new episodes
  * licenses: get a list of licenses you can access
  * license: get a license by id
  * catalogs: get all the catalogs
  * catalog: get a catalog by id
  * catalog_file: clean, add, verify using the file path (good for scripting)

#### Changed

* Bump API version to 420000 (4.2.0)
* All calls that return songs now include ```<playlisttrack>``` which can be used to identify track order.
* ```<playcount>``` added to objects with a playcount.
* ```<license>``` added to song objects.
* Don't gather art when adding songs
* Added actions to catalog_action. 'verify_catalog' 'gather_art'
* API function "playlist_edit": added ability to edit playlist items
  * items  = (string) comma-separated song_id's (replace existing items with a new object_id) //optional
  * tracks = (string) comma-separated playlisttrack numbers matched to items in order //optional
* Random albums will get songs for all disks if album_group enabled

### Deprecated

* API Build number is depreciated (the last 3 digits of the api version)
  * API 5.0.0 will be released with a string version ("5.0.0-release")
  * All future 4.x.x API versions will follow the main Ampache version. (420000, 421000, 422000)
* total_count in the XML API is depreciated and will be removed in API 5.0.0.
  * XML can count objects the same was as a JSON array [https://www.php.net/manual/en/simplexmlelement.count.php]
* Genre in songs is depreciated and will be removed in API 5.0.0.
  * Use tag instead of genre, tag provides a genre ID as well as the name.

#### Fixed

* Extra text in catalog API calls
* Don't fail the API calls when the database needs updating

## 4.1.1

### Added

* Extend Shouts to 2000 characters; Labels to 250
* Add a status icon to the channel list pointing to the channel/ID/status.xsl

### Changed

* Hide localplay in the sidebar when you disable all the plugins

### Removed

* Remove non-free lib/composer.* files.
  * You can enable c-pchart with (composer require szymach/c-pchart "2.*")
* Remove shoutcast table and preferences. (Dead code)

### Fixed

* Musicbrainz Art search
* tmp_playlist bug removing items
* Dropbox catalog errors when using a small library
* some bugs getting invalid time/date when reading tags

### API 4.0.0 build 004

Bump API version to 400004 (4.0.0 build 004)

#### Added

* Add Api::check_access to warn when you can't access a function

#### Fixed

* Fix parameters using 0
* Get the correct total_count in xml when you set a limit
* Fix many XML formatting issues

## 4.1.0

### Added

* December translation update from Transifex
* Add playlist into main search page. (Songs, Albums, Artists, Playlists, Videos)
* Add docs/examples/channel_run.service for running background processes as a service
* New search option "Another User" allows searching other user ratings and favorites
* Updates to support php7.4 (Ampache supports 7.1-7.4)
* Checks in Subsonic/WebUI for recording repeated plays
* composer & php-cs-fixer updates
* Add github package guide for docker to RELEASE-PROCESS.md

### Changed

* Update channel status pages (/channel/$CHANNELID/status.xsl)
* Update ListenBrainz plugin for empty additional info. (API says remove this section from json)

### Removed

* Roll back mysql8 workarounds. (Orace MySQL supported on php7.4+ only)
* Revert changes in 4.0.0 and allow manual choices for artist/album on upload again.

### Fixed

* Fix comparison bugs found during static type testing
* Fix enable/disable song ajax
* Typo in login page HTTP_REFERER
* Fix bin\*.inc text issues with newline
* Fix bug in UI when enabling/disabling songs
* Fix smartlists when searching sub-lists (Ampache was trying to create one giant query that didn't scale well)
* Fix "Add New..." in album edit
* Subsonic return json errors when requesting json format (previously errors were always xml)

### API 4.0.0 build 003

Bump API version to 400003 (4.0.0 build 003)

#### Added

* user_numeric searches also available in the API. ([<http://ampache.org/api/api-xml-methods>])

#### Changed

* Api::playlist - filter mandatory
* Api::playlist_edit - filter mandatory. name and type now optional
* Api::user - Extend return values to include more user fields
* Playlist::create - Return duplicate playlist ID instead of creating a new one
* Do not limit smartlists based on item count (return everything you can access)
* Api/Database - Add last_count for search table to speed up access in API

#### Removed

* Artist::check - Remove MBID from Various Artist objects

#### Fixed

* Fix Song::update_song for label
* Fix Api issues relating to playlist access

## 4.0.4

Finalize release procedure to make these updates a bit smoother

### Added

* Reduce the time for repeated track playback (Song length - 5 sec)

### Changed

* Filter playlists in API, Web and Subsonic correctly for regular users vs admins
* Hide some lines from the mashup to make it a bit nicer

### Removed

* Remove the old logo from the main install page

### Fixed

* Fix album count for Artists when the album is missing data
* Fix searches / searchbox for MYSQL8
* Fix some invalid returns in lib/*
* Send the correct function in ajax.server when deleting from playlist

### Security

* None

## 4.0.3

### Changed

* Filter playlists by access in subsonic
* Fail check_php_verison() when using less than php7.1

### Fixed

* Fixes for Api::get_indexes, Api::playlists, Api::playlist, Api::playlist_songs
* Fix Access::check to allow all public lists
* Fix global user connecting through the API with an API key.

## 4.0.2

### Changed

* Bump API version to 400002 (4.0.0 build 002)
* Extend Api::playlist_generate (add new mode 'unplayed')
* Translate typo in show_test.inc
* Trim massive year, time and track when importing new songs

### Fixed

* Fix API playlist commands and access checks relating to playlists
* Access::check should be passing user id from the API
* SQL query fixes for Album, Playlist methods
* Remove spaces from play url extensions (Should help nginx users)
* Set play_type correctly in preferences pages

## 4.0.1

### Added

* Added 'file' to Song::find

### Fixed

* Bug fix that would cause albums to be recreated in Album::check

## 4.0.0

Notes about this release that can't be summed up in a log line

### Added

* JavaScript and Ajax updates
* Code documentation and bug hunting
* Added SVG support to the theme engine.
* Default to disk 1 instead of 0 (db updates to handle existing albums)
* Add Barcode, Original Year and Catalog Number to Album table
* New Plugin - Matomo.plugin. [<https://matomo.org/>]
* New Plugin - ListenBrainz.plugin [<https://listenbrainz.org/>]
* Add bin/clean_art_table.inc to clean art that doesn't fit your min or max dimensions.
* Default fallback user avatar when none found
* Added a $_SESSION['mobile'] variable to allow changing pages for mobile devices.
* Viewport settings for mobile devices
* Use a random cover for playlist art
* Add now_playing.php to allow badges for currently track and fall back to last played if none. (thanks @Rycieos)
* Add Now Playing icon to each user page if enabled.
* Add year information and links to the data rows and interface
* Add debugging in song.class.php when the file may be corrupt
* Allow the main sidebar to be reordered using CSS (.sb2_music, .sb2_video, .sb2_*)
* Subsonic: Update api to 1.13.0 [<http://www.subsonic.org/pages/api.jsp>]
* Subsonic: Allow token auth using API Key instead of password.
* Subsonic: New Method: updateUser
* Subsonic: New Method: getTopSongs
* Config Version 40
  * Add: mail_enable - Enable or disable email server features otherwise, you can reset your password and never receive an email with the new one
  * Add: rating_browse_filter, rating_browse_minimum_stars - filter based on a star rating.
  * Add: send_full_stream - allow pushing the full track instead of segmenting
  * Add: github_force_branch - Allow any official Ampache git branch set in config
  * Add: subsonic_stream_scrobble - set to false to force all caching to count as a download.
    This is to be used with the subsonic client set to scrobble. (Ampache will now scrobble to itself over subsonic.)
  * Add: waveform_height, waveform_width - customize waveform size
  * Add: of_the_moment - set custom amount of albums/videos in "of the moment areas"
  * Add: use_now_playing_embedded, now_playing_refresh_limit, now_playing_css_file - Show a user forum tag "Now playing / last played"

### Changed

* Don't allow lost password reset for Admin users
* Don't allow emails until mail_enable is true
* Don't allow last.fm queries to overwrite existing art
* Stop trying to insert art when present during catalog update
* Move some $_GET, POST, $_REQUEST calls to Core
* HTML5 doctype across the board. (DOCTYPE html)
* Lots of HTML and UI fixes courtesy of @kuzi-moto
* If you are using charts/graphs there has been a change regarding c-pchart
  * [chart-faq](https://github.com/ampache/ampache/wiki/chart-faq)
* Numerous catalog updates to allow data migration when updating file tags meaning faster tag updates/catalog verify! (Updating an album would update each file multiple times)
  * UserActivity::migrate, Userflag::migrate, Rating::migrate, Catalog::migrate,
  * Shoutbox::migrate, Recommendation::migrate, Tag::migrate, Share::migrate
* Rework user uploads to rely on file tags ONLY instead of allowing manual choices.
* Extend bin/sort_files.inc & catalog patterns to handle new fields
* Updated bin/sort_files.inc for a smoother experience that actually works
* Add -u to bin/catalog_update.inc This function will update the artist table with bio, image, etc as well as update similar artists.
* Update the CSS theme colors and structure.
* Light theme updated.
* Format the input fields. (you get a datetime picker on mobile!)
* Login/lostpassword moves the logo to the bottom on mobile like cockpit does! (makes typing easier on a touch screen)
* Load webplayer hidden to stop popup preferences hiding the window
* Hide video in search/stats if not enabled
* Lots of code tweaks to make things more uniform and readable.
* Default to mashup for artists and albums
* Remove '[Disk x]' when grouped from all UI areas by enforcing the group setting.
* Subsonic: Enable getChatMessages, addMessage allowing server chat

### Removed

* Drop PHP 5.6 support for 7.1+
* Remove all Plex code
* Remove message of the day
* No video, no channels in new installs
* Remove plex and googleplus plugins

### Fixed

* Fix import_playlist code. Do not recreate existing playlists and don't imports existing songs.
* Allow cli tools to use system settings for plugins.
* Fix MySQL8 installation using mysql_native_password with caveats ([<https://github.com/ampache/ampache/wiki/mysql-faq>])
* Catalog Manager can now access catalog areas correctly
* Filter zip names in batch so they are named correctly by the download
* Fixed setting button requiring two single clicks to open. (Thanks for this 2016 pull @AshotN)
* Make test.php, init.php & install.php show an error page instead of blank screen. (gettext)
* Fix slideshow creating black screen when using web player
* Fixed QRCode views
* Subsonic: Don't ignore group settings with id3 browsing
* Subsonic: Fix cover art for playlists and albums
* Subsonic: Api fixes for podcast playback, Ultrasonic/Dsub workarounds

### Security

* Resolve NS-18-046 Multiple Reflected Cross-site Scripting Vulnerabilities in Ampache 3.9.0
* Resolve CVE-2019-12385 for the SQL Injection
* Resolve CVE-2019-12386 for the persistent XSS

### API 4.0.0 build 001

* Bump API version to 400002 (4.0.0 build 001)

#### Added

* Documented the Ampache API [<http://ampache.org/api/api-xml-methods>]
* Include smartlists in the API playlist calls.
* Authentication: allow sha256 encrypted apikey for auth
  * You must send an encrypted api key in the following fashion. (Hash key joined with username)
  * $passphrase = hash('sha256', $username . hash('sha256', $apikey));
* Added artist_tag to song searches
* flag: allows flagging object by id & type
* record_play: allows recording play of object without streaming
* catalog_action: allow running add_to_catalog|clean_catalog
* playlist_edit: allow editing name and type of playlist
* goodbye: Destroy session
* get_indexes: return simple index lists to allow a quicker library fill.
* check_parameter: error when mandatory inputs are missing
* stream: Raw stream of song_id
* download: Download, not recorded as a play
* get_art: Raw art file like subsonic getCoverArt
* user_create: 'user' access level only!
* user_update: update user details and passwords for non-admins
* user_delete: you can't delete yourself or and admin account!
* update_from_tags: updates a single album, artist, song from the tag data instead of the entire library!
* update_art: updates a single album, artist, song running the gather_art process
* update_artist_info: Update artist information and fetch similar artists from last.fm
* playlist_generate: Get a list of song xml, indexes or id's based on some simple search criteria. care of @4phun

#### Changed

* Authentication: Require a handshake and generate unique sessions at all times
* advanced_search
  * 'is not' has been added shifting values down the list.
    (0=contains, 1=does not contain, 2=starts with, 3=ends with, 4=is, 5=is not, 6=sounds like, 7=does not sound like)
  * rule_1['name'] is depreciated. Instead of multiple searches for the same thing rule_1'name'
    has been replaced with 'title' (I have put a temp workaround into the search rules to alleviate this change)
* stats
  * allow songs|artists|albums (instead of just albums)
* playlists
  * allow return of smartlists as well as regular playlists (set a 5000 limit on unlimited smartlists)
* playlist_add_song
  * Added check boolean to skip duplicate songs
* playlist_remove_song
  * Allow uid of song instead of the track id from the playlist

## 3.9.1

* Fixed Beets catalog creation and updating.
* Autoupdate now ignores pre-release (preview) versions.
* Fixed various command ine utilities in bin folder.
* Fixed XML api syntax for logging in with user name.
* Fixed newline display in xml data returned in playlist, etc.

## 3.9.0

* Video details now correctly displayed for personal video.
* XML API now fully accepts user's API key. Session will be extended if it exists; Otherwise it's replaced.
* Artist name added to Lastfm track.getsimilar query.
* Catalog_update.inc now includes switches for catalog name and catalog type.
* Added Beets catalog to Composer autoload.
* Performance improved with playlist display and search.
* General translation Updates.
* Documented php module requirement for FreeBSD.

## 3.8.9

* Improved display of artist summary on web page.
* Fixed uploading of avatar.
* DSub now writes the correct extension when the ampache config switch `encode_player_api_target` is enabled.
* Artist info now properly displayed.

## 3.8.8

* Subsonic API now removes illegal characters before returning text.
* Removed hardcoded access level to allow guests to stream audio.
* Guest accounts can now access songs and public playlists.
* Fixed bug in subsonic API which caused DSub not to create folders or
  add file extensions when caching.

## 3.8.7

* Better able to clean up image extentions when gathering art from remote sites.
* Check for B.O.M. (\xff\xfe) only in mp3 composer tag and remove.
* Added .ogv encoding target for more efficient streaming of mkv files.
* Top menu appearance more reader friendly for translations.
* Additional fixes to update_remote_catalog function.
* Enabled similar songs when clicking on radio icon in DSub.
* Repaired problem with removing "empty" albums.
* Can now access XML-API when default ACL(s) are removed.
* 'Find Duplicates' tool now works.
* Cleaning now checks for mounted path before removing empty albums/missing files.
* Starring album and artist now work via Subsonic client.
* Modified "Gather Art" debug message to remove confusion from "Image less than 5 chars...".

## 3.8.6

* Updated Subsonic Remote Catalog Module to version 2.
* Subsonic Catalog now grabs artwork directly from the subsonic server.
* Various fixes to Subsonic Catalog and Subsonic API.
* Release package now downloads from release update alert.
* Develop package downloads from develop update alert.
* Fixed album Search.

## 3.8.5

* Added search capability for user's own ratings option for Song, Artist, Album search.
* Clean process now removes empty albums.
* Further translation updates and fixes.
* Updated Subsonic API to increase compliance with Subsonic json API specs.
* Added starred date to album list and song and formatted per Subsonic spec.
* Now compatible with latest Ultrasonic client (json transfer).
* Fixed ability to edit/save smartplaylist name without setting 'random'.
* Search/smart playlist now includes favorite artists and albums.
* Modified SQL statement to not offend default SQL_MODE of ONLY_FULL_GROUP_BY on server versions after 5.7.6.
* Set redirect to false for streaming types.

## 3.8.4

* Subsonic catalog now displays album art and artist bio.
* Artist info now displays in Ampache's installed language.
* Updated translations.
* Composer tag changes now saved to database.
* Seafile catalog module added.
* Dropbox catalog updated to V2 API.
* ip6 addresses now added to user history.
* Updated api.class.php
* fix for web_path auto configuration for subdirectory installation
* Composer tag changes now written to database
* Fixed catch null reference
* Changes to make translation easier
* Smart Playlist can now be edited/saved without 'random' set.

## 3.8.3

* Fixed upload problem
* Fixed charting problem
* Updated composer dependencies
* Fixed ipv6 issue
* Improved Opus transcoding
* Fixed localization chart
* Improved Subsonic API
* Improved ID3v2.3 and v2.4 to better handle multivalued lists
* Added sort by disc numbers
* Song comments are now editable
* Fixed composer column in iTunes
* Many typos fixed
* Fixed field types in modules and Localplay
* Fixed timeline function
* Activated jplayer "preload" option
* Fixed missing submit button on options page
* Increased info on DSub failing via Subsonic API
* Fixed Group actions in private message page causing JavaScript error
* Fixed some info lievel issues in Codacy
* Apply trim on dropbox parameters
* Added Prompt for user to change secret_key during install
* Enabled use of cache in PHPCs
* All files now use UTF8 without BOM
* Now require Exact catalog name match on catalog update
* Port 443 removed from play url
* Now test all images found to select the one with the good dimensions
* Rewrote LDAP class
* Song count in handshake now matches the number returned from songs
* Blocking of webplayer when transcoding fixed
* Cover art is added to live stream
* Added browse filter and light sidebar options
* Updated gettext, zipstream, react and sabre dependencies
* Fixed Subsonic scrobble submission check

## 3.8.2

* Fixed potential security vulnerability on smartplaylist search rule and catalog management actions (thanks Roman Ammann)
* Fixed song comparison issue on arrays (genre ...) when updating from tag
* Fixed song insertion issue if track year is out of range
* Fixed unexpected artist summary autoupdate
* Improved generated playlist filename (thanks yam655)
* Fixed user avatar upload (thanks vader083)
* Fixed waveform temporary file deletion issue if GD library is unavailable
* Fixed max number of items returned from Subsonic getStarred.view (thanks zerodogg)
* Fixed video update from tags (thanks stebe)
* Reverted PHP 5.5.9 dependency to PHP 5.4
* Added video playlist support (thanks SurvivalHive)
* Added preference subcategory
* Added prompt for new playlist name
* Fixed page refresh when canceling album art change (thanks EvilLivesHere)
* Added /play htaccess rewrite rule to avoid default max limit redirection
* Fixed Subsonic artist/album/song name JSON parsing if the name is numeric only
* Added ignored articles and cover art to Subsonic getArtists.view function
* Fixed MySQL requests to support ONLY_FULL_GROUP_BY mode
* Fixed Ajax art refresh after changing it (thanks gnujeremie)
* Fixed playlist creation from smartplaylist (thanks stebe)
* Added SQL unique constraint on tag map
* Fixed Subsonic genres with JSON format
* Added Bookmarks feature on Subsonic API
* Fixed thumb art regeneration if entry found in database without data (thanks s4astliv)
* Added Podcast feature
* Added large view / grid view option on artist and albums collection
* Moved from php-gettext to oscarotero/Gettext
* Added `Access-Control-Allow-Origin: *` header on Subsonic images & streams
* Fixed Subsonic item identifier parsing
* Added logic for external plugin directories (ampache-*)
* Added Discogs metadata plugin

## 3.8.1

* Fixed PHP7 Error class conflict (thanks trampi)
* Fixed user password with special characters at install time (thanks jagerman)
* Moved Ampache project license from GPLv2 to AGPLv3
* Added Ampache specific information on Subsonic API getAlbum using a new `ampache` parameter (thanks nicklan)
* Added 'album tag' option in song search (thanks DanielMaly)
* Added Message of the Day plugin to display MOTD
* Moved AmpacheApi class to a separate ampacheapi-php git repository
* Added timeline / friends timeline feature
* Fixed disabled song display to regular users (thanks shangril)
* Fixed random albums art size (thanks Bidules079)
* Moved tag cloud to artist browsing by default
* Fixed utf8 BOM empty string on song comparison
* Improved Recently Played and user stats queries performance (thanks thinca)
* Renamed SAMPLE_RATE to TRANSCODE_BITRATE on transcoding
* Fixed tag deletion sql error (thanks stebe)
* Moved to PNG default blank image instead of JPG (thanks Psy-Virus)
* Fixed temporary playlist initial position when scrolling down (thanks RobertoCarlo)
* Added Radio stations to UPnP backend
* Fixed Subsonic API art to use album art if song doesn't have a custom art (thanks hypfvieh)
* Fixed Subsonic API search when object count parameter is 0 (thanks hypfvieh)
* Fixed UPnP UUID to be based on host information
* Moved to Composer for dependencies management
* Fixed catalog action when not using Ajax page loading (thanks Razrael)
* Fixed unrated song default value (thanks Combustible)
* Added custom metadata support from files (thanks Razrael)
* Improved Subsonic API getArtists performance (thanks nicklan)
* Fixed theme color setting behavior
* Moved audioscrobbler API to v2
* Added m3u8 playlist import
* Fixed utf8 id3v2 comments support
* Added write_playlists script to export playlists to file
* Fixed Tvdb and Tmdb plugins (thanks wagnered)
* Improved Video filename parsing (thanks wagnered)
* Fixed non scalar settings value printing on debug page
* Improved Subsonic API getAlbumList error handling
* Fixed user login with browser used during the installation
* Fixed iTunes 12 browsing when using DAAP (thanks Chattaway83)
* Moved http_port user preference to ampache.cfg.php
* Upgraded last.fm and libre.fm scrobbling to latest API version (thanks nioc)
* Added missing space between track and album in Localplay playlist (thanks arnaudbey)
* Added check fo mbstring.func_overload support before using id3 write functionality (thanks anonymous2ch)
* Fixed file size calculation when using id3v2 tag (thanks hypfvieh)
* Added rating from id3 tag (thanks nioc)
* Added track number on streaming playlist (thanks Fondor1)
* Fixed catalog export (thanks shellshocker)
* Fixed file change detection
* Improved XML API with more information and new functions
  * (advanced_search, toggle_follow, last_shouts, rate, timeline, friends_timeline)
* Fixed 'Next' button when browsing start offset is aligned to offset limit (thanks wagnered)
* Fixed stream kill OS detection (thanks nan4k7)
* Fixed calculate_art_size script to support storage on disk (thanks nan4k7)
* Fixed sql script semicolon typo (thanks jack)
* Added support for .opus files (thanks mrpi)
* Fixed podcast owner xml information
* Fixed ldap filter parameter check (thanks ChrGeiss)
* Fixed 'Add to existing playlist' link for regular users (thanks Niols)

## 3.8.0

* Added Portuguese (Brasil) language (thanks Ione Souza Junior)
* Updated PHPMailer version to 5.2.10
* Fixed user stats clear
* Added user, followers and last shouts XML API functions
* Fixed transcoded process end on some systems (thanks nan4k7)
* Added ogg channel streaming support (thanks Deathcow)
* Fixed sql connection close before stream (thanks fufroma)
* Added support for several ldap filters (thanks T-Rock)
* Fixed 'Add to existing playlist' button on web player (thanks RyanCopley)
* Added 'add to existing playlist' link on album page (thanks RyanCopley)
* Added option to hide user fullname from other users
* Added playlist track information in Apache XML API (thanks RyanCopley)
* Fixed playlist remove song in Apache XML API (thanks RyanCopley)
* Fixed Subsonic API ifModifiedSince information
* Added Podcast links to albums / artists
* Added Piwik and Google Analytics plugins
* Added Apache 2.4 access control declaration in htaccess files
* Fixed performance issues on user preferences
* Added artist search by year and place
* Fixed search by comment (thanks malkavi)
* Added Paypal and Flattr plugins
* Added .maintenance page
* Fixed captcha
* Added private messages between users
* Fixed Subsonic API rating information on albums and songs
* Added latest artists and shouts RSS feeds
* Fixed tag cloud ordering
* Added Label entities associated to artists / users
* Added WebDAV backend
* Fixed Subsonic API requests with musicFolderId parameter (thanks dhsc19)
* Added footer text edition setting
* Added uploaded artist list on user page
* Added custom Ampache login logo and favicon support
* Added edition support on shared objects (thanks dhsc19)
* Fixed share feature on videos (thanks RobertoCarlo)
* Removed album year display from album name if unset
* Fixed Subsonic API Album/Artist song's link (thanks dhsc19 and daneren2005)
* Added mysql database socket authentication support on web setup (thanks AsavarTzeth)
* Fixed artist art url for mobile use (thanks dhsc19)
* Added Shoutbox home plugin
* Added catalog favorites home plugin
* Fixed search by rating (thanks iamnumbersix)
* Added UPnP Localplay (thanks SeregaPru)
* Changed preferences to return the global value if preference is missing for the searched user
* Fixed special chars in songs names and tags (thanks SeregaPru)
* Fixed Subsonic API playlist edition/delation (thanks dhsc19)
* Fixed integer default value in Apache XML API
* Fixed image thumb on webplayer and search preview (thanks RobertoCarlo and eephyne)
* Fixed proxy setting on all external http requests (thanks brendankearney)
* Added QRCode view of user API key
* Fixed http status code on Subsonic API streams when using curl (thanks nicklan)
* Added Server-Sent Events on catalog actions
* Added option to enable/disable channel and live stream features
* Removed official PHP 5.3 support
* Added option to show/hide footer statistics (thanks brownl)
* Added delete from disk option on user uploaded files
* Added installation type and players helper at installation process
* Added tv_episode tag on quicktime files (thanks wagnered)
* Added new option to disable deferred extended metadata, e.g. artist details
* Added Subsonic API getAvatar function
* Fixed unsynced lyrics tags
* Fixed ldap_filter setting deactivation on ampache.cfg.php update (thanks Rouzax)
* Added Subsonic API similar artists & songs functions
* Added Subsonic API getLyrics function
* Fixed disk number and album artist metadata on quicktime files (thanks JoeDat)
* Fixed Ampache API playlist_add_song function
* Added ability to store images on disk
* Added new setting to define album art min and max width/height
* Fixed Subsonic API getAlbum returned artist id on songs
* Fixed Subsonic API cover art when PHP-GD unavailable
* Fixed Localplay playlist refresh on volume changes (thanks essagl)
* Fixed web player equalizer option if visualizer is not enabled (thanks brownl)
* Fixed asx file mime type (thanks thinca)
* Added song genre parsing options (thanks Razrael and lotan)
* Added sort on languages list (thanks brownl)
* Added placeholder text to search box (thanks brownl)
* Added web player Play Next feature (thanks tan-ce)
* Fixed Plex backend administration page uri (thanks a9k)
* Fixed expired shared objects clean (thanks eephyne)
* Added missing artist search results (thanks bliptec)
* Fixed song genre id parsing (thanks lotan)
* Added Scrobble method to Subsonic API
* Added an option to add tags to child without overwriting
* Added image dimension info to image tables (thanks tsquare66)
* Replaced ArchiveLib by StreamZip-PHP to avoid temporary zip file
* Added Year field in song details and edition
* Added Subsonic API create/delete user, jukebox control and search auto suggestion
* Added few optional install tests
* Improved Share features with modal dialog choices
* Added new action on playlists to remove duplicates
* Fixed playlist addition to another playlist (thanks kszulc)
* Fixed Various Artist link on album page (thanks Jucgshu)
* Added session_destroy call when a session should be destroyed
* Added HTML5 ReplayGain track feature
* Added display and mandatory user registration fields settings
* Added .htaccess IfModule mod_access.c directives
* Fixed SmartPlayer results per user (thanks nakinigit)
* Fixed XSS vulnerability CVE-2014-8620 (thanks g0blin)
* Fixed playlist import setting on catalog update to be disabled by default (thanks DaPike)
* Added ability to browse my tags other library items than songs
* Added Stream Control plugins
* Added transcode settings per player type
* Added ability to write directly the new configuration file when it version changed
* Added `quick play url` to have permanent authenticated stream link without session
* Fixed unresponsive website on batch download (thanks Rouzax)
* Added batch download item granularity
* Fixed 'guest' user site rendering
* Added Aurora.js support in webplayer
* Added Google Maps geolocation analyze plugin
* Added statistical graphs
* Added user geolocation
* Added 'Missing Artist' search
* Fixed Ampache installation with FastCGI
* Added a new RSS Feed plugin
* Added a new 'display home' plugin type
* Added Favorite and Rating features to playlists
* Added user feedback near mouse cursor on democratic votes
* Changed header page position to be fixed
* Added external links on song page details
* Fixed Subsonic API getAlbumList2 byGenre and byYear order (thanks rrjk)
* Added html5 desktop notification
* Added album group order setting
* Fixed unwanted album merge when one of the album doesn't have mbid
* Changed video player to go outside the footer
* Added ip address in authentication failure for fail2ban scripts (thanks popindavibe)
* Added parameter to hide directplay button if number of items is above a limit
* Added Tag split (thanks jcwmoore)
* Fixed album/artist arts and stats migration on rename (thanks jcwmoore)
* Fixed get lyrics from files (thanks apastuszak)
* Fixed verify local catalog (thanks JoeDat)
* Removed Twitter code
* Added optional cookie disclaimer for the EU Cookie Law
* Replaced catalog action links to action dropdown list (thanks Psy-Virus)
* Fixed `remember me` feature (thanks ainola)
* Added email when registered user must be enabled by administrators
* Fixed local catalog clean on Windows (thanks Rouzax)
* Added Subsonic API maxBitRate parameter support (thanks philipl)
* Fixed Subsonic API special characters encode (thanks nan4k7)
* Added Beets local and remote catalog support (thanks Razrael)
* Fixed XML error code returned with invalid Ampache API handshake (thanks funkygaddafi)
* Replaced iframe to Ajax dynamic page loading
* Changed `Albums of the Moment` to not necessarily have a cover
* Added Plex backend items edition support
* Added hls stream support
* Added X-Content-Duration header support on streams
* Removed Toogle Art from artist page
* Fixed track numbers when removing a song from playlist (thanks stonie08)
* Added Plex backend playlist support
* Added gather art from video files (thanks wagnered)
* Added Plex backend movie / tvshow support
* Added release group on albums
* Added Smart Playlist songs list
* Added zlib test
* Removed old Ampache themes
* Fixed Subsonic API lastModified element (thanks bikkuri10)
* Disabled `beautiful url` on XML-API for retro-compatibility
* Fixed image resource allocation (thanks greengeek1)
* Added setting to write id3 metadata to files (thanks tsquare66)
* Added check for large files manipulation
* Added video subtitle support
* Fixed Google arts to use real arts and not the small size preview
* Added Tmdb metadata plugin
* Added Omdb metadata plugin
* Added Music Clips, Movies and TV Shows support
* Added media type information on catalog
* Fixed get SmartPlaylist in XML-API (thanks opencrf)
* Added beautiful url on arts
* Improved browse list header (thanks Psy-Virus)
* Fixed user online/offline information on Reborn theme (thanks thorsforge)
* Added UPnP backend (thanks SeregaPru)
* Added DAAP backend
* Added sort options on playlists (thanks Shdwdrgn)
* Fixed XML-API tag information (thanks jcwmoore)
* Fixed multiple broadcast play (thanks uk3gaus)
* Added SmartPlaylists to Subsonic API
* Added limit option on SmartPlaylists
* Added random option on SmartPlaylists
* Added 'item count' on browse
* Added direct typed links on items tags
* Fixed Subsonic API compatibility with few players requesting information on library -1
* Added license information on songs
* Added upload feature on web interface
* Added albumartist information on songs (thanks tsquare66)
* Fixed errors on sql table exists check
* Fixed play/pause on broadcasts (thanks uk3gaus)
* Added donation button
* Added democratic page automatic refresh
* Fixed distinct random albums
* Added collapsing menu (thanks Kaivo)
* Added 'save to playlist' feature on web player (thanks Kaivo)
* Added tag merge feature
* Fixed democratic vote with automatic logins (thanks M4DM4NZ)
* Added git pull update from web interface for development versions
* Fixed http-rang requests on streaming (thanks thejk)
* Improved installation process
* Improved French translation (thanks arnaudbey)
* Improved German translation (thanks Psy-Virus and meandor)

## 3.7.0

* Added Scrutinizer analyze
* Fixed playlist play with disabled songs (reported by stebe)
* Improved user auto-registration to optionally avoid email validation
* Fixed date.timezone php warnings breaking Ampache API (reported by redcap1)
* Fixed playlist browse with items > 1000 (reported by Tetram67)
* Fixed Amazon API Image support (thanks jbrain)
* Fixed id3v2 multiples genres (reported by Rouzax)
* Improved democratic playlist view to select the first one by default
* Improved German translation (thanks Psy-Virus)
* Fixed playlist view of all users for administrator accounts (reported by stonie08)
* Added option to regroup album disks to one album view
* Changed Ampache logo
* Fixed email validation on user registration (reported by redcap1)
* Added local charset setting
* Improved installation steps and design (thanks changi67)
* Improved Recently Played to not filter songs to one display only
* Fixed Subsonic transcoding support
* Fixed Subsonic offline storage file path (reported by Tetram76)
* Added optional top dock menu
* Added html5 web audio api visualizer and equalizer
* Added `Play List` to Localplay mode
* Fixed encoding issue in batch download
* Added pagination to democratic playlists
* Added an option to group albums discs to an unique album
* Added alphabeticalByName and alphabeticalByArtist browse view in Subsonic API
* Fixed album art on xspf generated playlist
* Added stats, playlist and new authentication method to Ampache XML API
* Added responsive tables to automatically hide optional information on small screen
* Added song action buttons (user favorite, rating, ...) to the web player
* Added sortable capability to the web player playlist
* Added Growl notification/scrobbler plugin
* Added artist slideshow photos plugin from Flickr
* Added setting to change Ampache log file name
* Added playlists to Quick and Advanced search
* Added pls, asx and xspf playlist file format import
* Fixed playlist import with song file absolute path (reported by ricksorensen)
* Fixed playlist import with same song file names (reported by captainark)
* Added shoutcast notification at specific time when playing a song with a waveform
* Added Tag edit/delete capability
* Added several search engine links
* Added myPlex support on Plex API
* Added cache on LastFM data
* Added custom buttons play actions
* Added artist pictures slideshow for current playing artist
* Added Broadcast feature
* Added Channel feature with Icecast compatibility
* Replaced Muses Radio Player by jPlayer to keep one web player for all
* Added missing artists in similar artists for Wanted feature
* Added concerts information from LastFM
* Added tabs on artist information
* Added 'add to playlist' direct button on browse items
* Added avatar on users and Gravatar/Libravatar plugins
* Fixed playlist visibility (reported by stonie08)
* Added OpenID authentication
* Fixed m3u import to playlist on catalog creation (reported by jaydoes)
* Improved missing/wanted albums with the capability to browse missing artists
* Added share feature
* Updated French translation
* Added options per browse view (alphabetic, infinite scroll, number of items per page...)
* Fixed several Subsonic players (SubHub, Jamstash...)
* Added option to get beautiful stream url with url rewriting
* Added check to use a new thread for scrobbling if available
* Added confirmation option when closing the currently playing web player
* Added auto-pause web player option between several browse tabs
* Fixed similar artists list with disabled catalogs (reported by stebe)
* Improved Shoutbox (css fix, real time notifications...)
* Fixed iframe basket play action reload
* Fixed wanted album auto-remove
* Fixed MusicBrainz get album art from releases
* Added Waveform feature on songs
* Added AutoUpdate Ampache version check
* Added auto-completion in global Ampache search
* Added option to 'lock' header/sidebars UI
* Fixed catalog export when 'All' selected
* Fixed XBMC Local Play (reported by nakinigit)
* Fixed artist search
* Fixed Random Advanced (reported by stebe)
* Changed song preview directplay icons
* Added Headphones Automatic Music Downloader support as a 'Wanted Process' plugin
* Updated PHPMailer to version 5.2.7
* Updated getID3 to version 1.9.7
* Added 'Song Preview' feature on missing albums tracks, with EchoNest api
* Added 'Missing Albums' / 'Wanted List' feature
* Upgraded to MusicBrainz api v2
* Replaced Snoopy project with Requests project
* Added user-agent on Recently Played
* Added option to show/hide Recently Played, time and user-agent per user
* Updated French language
* Added option for iframe or popup web player mode
* Improved Song/Video web player with jPlayer, Radio player with Muse Radio Player
* Added 'add media' to the currently played playlist on web player
* Added dedicated 'Recently Played' page
* Added enable/disable feature on catalogs
* Fixed Config class conflict with PEAR
* Improved recommended artists/songs loading using ajax
* Added a new modern 'Reborn' theme
* Improved Subsonic api backend support (json, ...)
* Added Plex api backend support
* Added artist art/summary when using LastFM api
* Added 'all' link when browsing
* Added option to enable/disable web player technology (flash / html5)
* Fixed artist/song edition
* Improved tag edition
* Added song re-order on album / playlists
* Replaced Prototype with jQuery
* Added 'Favorite' feature on songs/albums/artists
* Added 'Direct Play' feature to play songs without using a playlist
* Added Lyrics plugins (ChartLyrics and LyricWiki)
* Fixed ShoutBox enable/disable (reported by cipriant)
* Added SoundCloud, Dropbox, Subsonic and Google Music catalog plugins
* Improved Catalogs using plug-ins
* Added browse paging to all information pages
* Fixed LDAP authentication with password containing '&' (reported by bruth2)
* Added directories to zip archives
* Improved project code style and added Travis builds
* Added albums default sort preference
* Added number of times an artist/album/song was played
* Fixed installation process without database creation
* Removed administrative flags

## 3.6-FUTURE

* Fixed issue with long session IDs that affected OS X Mavericks and possibly
  other newer PHP installations (reported by yebo29)
* Fixed some sort issues (patch by Afterster)
* Fixed Fresh theme display on large screens (patch by Afterster)
* Fixed bug that allowed guests to add radio stations
* Added support for aacp transcoding
* Improved storage efficiency for large browse results
* Fixed unnecessary growth of the tmp_browse table from API usage (reported
  by Ondalf)
* Removed external module 'validateEmail'
* Updated PHPMailer to 5.2.6

## 3.6-alpha6 *2013-05-30*

* Fixed date searches using 'before' to use the correct comparison
  (patch by thinca)
* Fixed long-standing issue affecting Synology users (patch by NigridsVa)
* Added support for MySQL sockets (based on patches by randomessence)
* Fixed some issues with the logic around memory_limit (reported by CableNinja)
* Fixed issue that sometimes removed ratings after catalog operations (reported
  by stebe)
* Fixed catalog song stats (reported by stebe)
* Fixed ACL text field length to allow entry of IPv6 addresses (reported
  by Baggypants)
* Fixed regression preventing the use of an existing database during
  installation (reported by cjsmo)
* Fixed operating on all catalogs via the web interface
  (reported by orbisvicis)
* Added support for nonstandard database ports
* Updated getID3 to 1.9.5
* Improved the performance of stream playlist creation (reported by AkbarSerad)
* Fixed "Pure Random" / Random URLs (reported by mafe)

## 3.6-alpha5 *2013-04-15*

* Fixed persistent XSS vulnerability in user self-editing (reported by
  Jean-Lou Hau)
* Fixed persistent XSS vulnerabilities in AJAX object editing (reported by
  Jean-Lou Hau)
* Fixed character set detection for ID3v1 tags
* Added matroska to the list of known tag types
* Made the getID3 metadata source work better with tag types that Ampache
  doesn't recognise
* Switched from the deprecated mysql extension to PDO
* stderr from the transcode command is now logged for debugging
* Made database updates more robust and verified that a fresh ## 3.## 3.## 3.5 import
  will run through the updates without errors
* Added support for external authenticators like pwauth (based on a patch by
  sjlu)
* Renamed the local auth method to pam, which is less confusing
* Removed the Flash player
* Added an HTML5 player (patch by Holger Brunn)
* Changed the way themes handle RTL languages
* Fixed a display problem with the Penguin theme by adding a new CSS class
  (patch by Fred Thomsen)
* Made transcoding and its configuration more flexible
* Made transcoded streams more standards compliant by not sending a random
  value as the Content-Length or claiming that ranged requests are
  supported
* Changed rating semantics to distinguish between user ratings and the
  global average and add the ability to search for unrated items
  (< 1 star)
* Updated Prototype to git HEAD (4ce0b0f)
* Fixed bug that disclosed passwords for plugins to users that didn't
  have access to update the password (patch by Fred Thomsen)
* Fixed streaming on Android devices and anything else that expects to
  be able to pass a playlist URL to an application and have it work
* Removed the SHOUTcast Localplay controller

## 3.6-Alpha4 *2012-11-27*

* Removed lyric support, which was broken and ugly
* Removed tight coupling to the PHP mysql extension
* Fixed an issue with adding catalogs on Windows caused by inconsistent
  behaviour of is_readable() (reported by Lockzi)

## 3.6-Alpha3 *2012-10-15*

* Updated getID3 to 1.9.4b1
* Removed support for extremely old passwords
* Playlists imported from M3U now retain their ordering
  (patch by Florent Fourcot)
* Removed HTML entity encoding of plaintext email (reported by USMC Guy)
* Fixed a search issue which prevented the use of multiple tag rules
  (reported by Istarion)
* Fixed ASF tag parsing regression (reported by cygn)

## 3.6-Alpha2 *2012-08-15*

* Fixed CLI database load to work regardless of whether it's run from
  the top-level directory (reported by porthose)
* Fixed XML cleanup to work with newer versions of libpcre
  (patch by Natureshadow)
* Fixed ID3v2 disk number parsing
* Updated getID3 to 1.9.3
* Added php-gettext for fallback emulation when a locale (or gettext) isn't
  supported
* Fixed pluralisation issue in Recently Played
* Added support for extracting MBIDs from M4A files
* Fixed parsing of some tag types (most notably M4A)
* Corrected PLS output to work with more players (reported by bhassel)
* Fixed an issue with compound artists in media with MusicBrainz tags
  (reported by greengeek)
* Fixed an issue with filename pattern matching when patterns contained
  characters that are part of regex syntax (such as -)
* Fixed display of logic operator in rules (reported by Twister)
* Fixed newsearch issue preventing use of more than 9 rules
  (reported by Twister)
* Fixed JSON escaping issue that broke search in some cases
  (reported by XeeNiX)
* Overhauled CLI tools for installation and database management
* Fixed admin form issue (reported by the3rdbit)
* Improved efficiency of fetching song lists via the API
  (reported by lotan_rm)
* Added admin_enable_required option to user registration
* Fixed session issue preventing some users from streaming
  (reported by miir01)
* Quote Content-Disposition header for art, fixes Chrome issue
  (patch by Sébastien LIENARD)
* Fixed art URL returned via the API (patch by lotan_rm)
* Fixed video searches (reported by mchugh19)
* Fixed Database Upgrade issue that caused catalog user/pass for
  remote catalogs to not be added correctly
* Added the ability to locally cache passwords validated by external
  means (e.g. to allow LDAP authenticated users to use the API)
* Fixed session handling to actually use our custom handler
  (reported by ss23)
* Fixed Last.FM art method (reported by claudio)
* Updated Captcha PHP to 2.3
* Updated PHPMailer to 5.2.0
* Fixed bug in MPD module which affected toggling random or repeat
  (patch from jherold)
* Properly escape config values when writing ampache.cfg.php
* Fixed session persistence with auth disabled (reported by Nathanael
  Anderson)
* Fixed item count retention for Advanced Random (reported by USAF_Pride)
* Made catalog verify respect memory_cache
* Some catalog operations are now done in chunks, which works better on
  large catalogs
* API now returns year and bitrate for songs
* Fixed search_songs API method to use Search::run properly
* Fixed require_session when auth_type is 'local'
* Catalog filtering fix
* Toggle artwork with a button instead of a checkbox (patch from mywindow)
* API handshake code cleanup, including a bugfix from postfuturist
* Improved install process when JavaScript is disabled
* Fixed duplicate searching even more
* Committed minor bugfixes for Penguin theme
* Added Fresh theme
* Fixed spurious API handshake failure output

## 3.6-Alpha1 *2011-04-27*

* Fixed forced transcoding
* Fixed display during catalog updates (reported by Demonic)
* Fixed duplicate searching (patch from Demonic)
* Cleaned up transcoding assumptions
* Fixed tag browsing
* Added new search/advanced random/dynamic playlist interface
* byterange handling for ranges starting with 0 (patch from uberbrady)
* Fixed issue with updating ACLs under Windows (reported by Citlali)
* Add function that check ampache and php version from each website.
* Updated each ampache header comment based on phpdocumentor.
* Fixed only admin can browse phpinfo() for security reasons on /info.php
* Added a few translation words.
* Updated version ## 3.6 on docs/*
* Implemented ldap_require group (patch from eliasp)
* Fix \ in web path under Apache + Windows Bug #135
* Partial MusicBrainz metadata gathering via plugin
* Metadata code cleanup, support for plugins as metadata sources
* New plugin architecture
* Fixed display charset issue with catalog add/update
* Fixed handling of temporary playlists with >100 items
* Changed Browse from a singleton to multiple instances
* Fixed setting access levels for plugin passwords
* Fixed handling of unusual characters in passwords
* Fixed support for requesting different thumbnail sizes
* Added ability to rate Albums of the Moment
* Added ability to edit/delete playlists while they are displayed
* Fix track numbers not being 0 padded when downloading or renaming.
* Rating search now allows specification of operator (>=, <=, or =)
  and uses the same ratings as normal display.
* Add -t to catalog_update.inc for generating thumbnails
* Generate Thumbnails during catalog art operations
* Fixed transcode seeking of Flacs by switching to MM:SS format for
  flacs being transcoded
* Change album_art_order to art_order to reflect general nature of
  config option
* Fix PHP warning with IP History if no data is found.
* Add -g flag to catalog update to allow for art gathering via cmdline
* Change Update frequency of catalog display to 1 second rather then
  %10 reduces cpu load due to javascript excution (Thx Dmole)
* Add bmp to the list of allowed / supported album art types
* Strip extranious whitespace from cmdline catalog update (Thx ascheel)
* Fix catalog size math for catalogs up to 4TB (Thx Joost.t.Hart@planet.nl)
* Fix httpQ not correctly skipping to new song
* Fix refreshing of Localplay playlist when an item is skipped to
* Fix missing Content-Disposition filename= on non-transcoded songs
* Fix refresh of Localplay playlist when you delete a track from it
* Added ability to add Ampache as a search descriptor (Thx Vlet)
* Correct issue with single song downloads
* Removed old useless files
* Added local auth method that uses PHP's PAM module
* Correct potential security issues due to misuse of REQUEST for write
  operations rather then POST (Thx Raphael Geissert <geissert@debian.org>)
* Finished switching to Dba::read() Dba::write() for database calls
  (Thx dipsol)
* Improved File pattern matching (Thx october.rust)
* Updated Amazon Album art search to current Amazon API specs (Thx Vlet)
* Fix typo that caused song count to not be set on tag xml response
* Fix tag methods so that alpha_match and exact_match work
* Fix limit and offset not working on search_songs API method
* Fix import m3u on catalog build so it does something
* Fix inconsistent view during catalog operations
* Sort malformed files into "Unknown (Broken)" rather then leaving
  them in "Unknown (Orphaned)"
* Fix API democratic voting methods (Thx kindachris)
* Add server version to API ping response
* Fix Localplay API methods (Thx thomasa)
* Improve bin/catalog_update.inc to allow only verify, clean or add
  (Thx ascheel)
* Fix issue with batch download and UNC paths (Thx greengeek)
* Added config option to turn caching on/off, Default is off
* Fix issue where file tag pattern was ignore if files have no tag structure
* Add TDRC to list of parsed id3v2 tags
* Added the rating to a single song view
* Fix caching issue when updating ratings where they would not
  display correctly until a page reload
* Altered the behavior of adding to playlists so that it maintains
  playlist order rather then using track order
* Strip excessive \n's from catalog_update (Thx ascheel)
* Fix incorrect default ogg transcode target in base config file
* Fix stream user preferences using cached system preferences
  rather then their own
* Fixed prevent_multiple_logins preventing all logins (Thx Hugh)
* Added additional information to installation process
* Fix PHP 5.3 errors (Thx momo-i)
* Fix random methods not working for Localplay
* Fixed extra space on prefixed albums (Thx ibizaman)
* Add missing operator on tag and rating searches so they will
  work with other methods (Thx kiehnet@netscape.net)
* Add MusicBrainz MBID support to uniqly identify albums and
  also get more album art (Thx flowerysong)
* Fix the url to song function
* Add full path to the files needed by the installation just to
  make it a little clearer
* Fixed potential endless loop with malformed genre tags in mp3s
  (Thx Bernhard Weyrauch)
* Fixed web path always returning false on /test.php
* Updated Man Page to fix litian problems for Debian packaging
* Fixed bug where video was registering as songs for now playing
  and stats
* Add phpmailer and change ampache.cfg.php.dist
* Fixed manpage (Thx Porthose)

## 3.5 *2009-05-05*

* Added complete Czech translation (Thx martin hason)
* Add the AlmightyOatmeal-Sanity check to prevent a clean from
  removing all songs if your mount failed, but is still
  readable by ampache
* Make the Lang Install page prettier
* Added Check for hash,inet_pton,windows PHP Version to init so
  that upgrades without pre-reqs are handled correctly
* Allow mms,mmsh,mmsu,mmst,rstp in Radio Stream URLs
* Fixed a problem where after adding a track to a saved playlist
  there was no UI response upon deleting the track without
  a page refresh
* Fix an issue where the full version of the album art was never
  used even when requested
* Fix maxlength on acl fields being to small for all IPv6 addresses
* Add error message when file exists but is unreadable do not
  remove unreadable songs from catalog
* Fixed missing title tag on song browse for the title
  (Thx flowerysong)
* Fix htmlchar'd rss feed url
* Fix Port not correctly being added to URL in most cases
  even when defined in config

  v.## 3.5-Beta2 04/07/2009
* Fix ASX playlists so more data shows up in WMP (Thx Jon611)
* Fix dynamic playlist items so they work in stream methods again
* Fixed Recently Played so that it correctly shows unique songs
  with the correct data
* Fix some issues with filenames with Multi-byte characters
  (Thx Momo-i)
* Add WMV/MPG specific parsing functions (Thx Momo-i)
* Add text to /test.php for hash() and SHA256() support under PHP
  section
* Fix SHA256 Support so that it references something that exists
* Fix incorrect debug_event() on login due to typo
* Remove manage democratic playlist as it has no meaning in the
  current version
* Run Dba::reset_db_charset() after upgrade in case people are playing
  hot potato with their charsets.
* Move Server Preferences to Admin menu (Thx geekdawg)
* Fixed missing web_path reference on radio creation link
* Fixed remote catalog_clean not working
* Fixed xmlrpc get image. getEncoding wasn't static

## 3.5-Beta1 *2009-03-15*

* Add democratic methods to api, can now vote, devote, get url
  and the current democratic playlist through the api
* Revert to old Random Play method
* Added proxy use for xmlrpcclient
* Added Configuration 'Wizard' for democratic play
* Fixed interface feedback issues with democratic play actions
* Add extension to image urls for the API will add to others as
  needed due to additional query requirement. Needed to fix
  some DLNA devices
* Fixed typo that caused the height of album art not to display
* Modified database and added GC for tmp_browse table
* Added get lyrics and album art using http proxy server #313 + username,
  password patch
* Added lyricswiki link Ticket #70
* Updated README language
* Updated getid3 library 2.0.0b4 to 2.0.0b5
* Make the Democratic playlist be associated with the user
  who sends it to a 'player'
* Fixed missing page headers on democratic playlist
* Show who voted for the sogns on democratic playlist
* Increase default stream length to account for the fact that movies
  are a good bit longer then songs
* Correct Issues with multi-byte characters in Lyrics (Thx Momo-i)
* Added caching to Video
* Added Video calls to the API
* Remove redundent code from Browse class by making it extend
  new Query class
* Update Prototype to 1.6.0.3
* Add Time range to advanced search
* Add sorting to Video Browse
* Changed to new Query backend for Browsing and Dynamic Playlists

## 3.5-Alpha2 *2009-03-08*

* Fixed caching of objects with no return value
* Fixed updating of songs that should not be updated during catalog
  verify
* Added default_user_level config option that allows you to define
  the user level when use_auth is false. Also allows manual
  login of admin users when use_auth is false.
* Fix Version checking and Version Error Message on install (Thx Paleo)
* Moved Statistics to main menu, split out newest/popular/stats
* Fixed bug where saved Thumbnails were almost never used
* Fixed Localplay httpQ and MPD controls to recognize Live Stream
  urls.
* Added Localplay controls to API
* Added Added/Updated filters to API include the ability to specify
  a date range using ISO 8601 format with [START]/[END]
* Changed API Date format to ISO 8601
* Fixed Incorrect Caching of Album records that caused the
  Name + Year + Disk to not be respected
* Added Lyrics Patch (Thx alister55 & momo-i)
* Fixed password not updating when editing an httpQ Localplay
  instance
* Added Video support
* Fixed normalize tracks not re-displaying playlist correctly
* Fixed now playing now showing currently playing song
* Fixed now playing clear all not correctly refreshing screen
* Fixed adding object to playlist so that it correctly shows the
  songs rather then an empty playlist
* Added User Agent to IP History information gathering
* Added Access Control List Wizards to make API interface
  setup easier
* Added IPv6 support for Access Control, Sessions, IP History
* Fixed sorting issue on artist when using search method
* Updated flash player to 5.9.5
* Fixed bug where you admins couldn't edit preferences of
  users due to missing 'key' on form
* Added Mime type to Song XML

## 3.5-Alpha1 *2008-12-31*

* Fixed sort_files script so that it properly handles variable
  album art file names in the directories
* Fixed issue where small thumbnails were used for larger images
  if gd based resizing was enabled in the config
* Fixed catalog_update.inc so it doesn't produce errors
* Made democratic play respect force http play
* Make installation error messages more helpful
* Added Swedish (sv_SE) translation (Thanks yeager)
* Allow Add / Verify of sub directories of existing catalogs
* Prevent an fread of 0 bytes if you seek to the end of a file
* Added require_localnet_session config that allows you to exclude
  IP(s) from session checks, see config.dist
* Added Nusoap (<http://sourceforge.net/projects/nusoap/>) library
  for use with future lyrics feature
* Fixed problem with flash player where random urls were not being
  added correctly
* Fixed problem with user creation using old method (Thx Purdyk)
* Switched to SHA256() for API and passwords
* Added check for BADTIME error code from Last.FM and correctly
  return the error rather then a generic one
* Fix http auth session issues, where every request blew away the
  old session information
* Many other minor improvements (Thx Dipsol)
* Fixed warnings in caching code (Thx Dipsol)
* Massive text cleanup (Thx Dipsol)
* Fixed tag searching and improved some other search methods to
  prevent SQL warnings on no results
* Improved Test page checks to more accuratly verify putENV support
* Make network downsampling a little more sane, don't require
  access level
* Added caching to Playlist dropdown
* Fixed double caching on some objects
* Added base.css and 4 tag 'font' sizes depending on weight/count
* Fixed inline song edit
* Updated registration multi-byte mail.
* Fixed vainfo.class.php didn't catch exception for first analyze.
* Fixed iconv() returns an empty strings (Thx abs0)
* Updated getid3 for multi-byte characters, but some wrong id3tags
  have occurred exception error.
* Fixed use_auth = false not correctly re-creating the session if
  you had just switched from use_auth = true
* Add links to RSS feeds and set default to TRUE in config.dist
* Fixed Dynamic Random/Related URLs with players that always send
  a byte offset (MPD)
* Added Checkbox to use existing Database
* Updated language code and Fixed catalan language code
* Added Emulate gettext() from upgradephp-15
  (<http://freshmeat.net/p/upgradephp>)
* Fixed Test.php parse error.
* Updated multibyte character strings mail.
* Fixed To send mail don't remove the last comma from recipient.
* Updated More translatable templates.
* Removed merge-messages.sh and Add LANGLIST (each languages
  translation statistics).
* Fixed If database name don't named ampache, can't renamed tags
  to tag.
* Fixed count issue on browse Artists (Thx Sylvander)
* Fixed prevent_multiple_logins, preventing all logins (Thx hugh)
* Fixed Export catalog headers so it corretly prompts you to download
  the file
* Add ability to sort by artist name, album name on song browse
* Implemented caching on artist and album browse, added total
  artist time to the many artist view
* Fixed test config page so it bounces you back to the test page
  if the config starts parsing correctly
* Fixed browsing so that you can browse two different types in two
  windows at the same time
* Improved gather script for translations (Thx momo-i)
* Added paging to the Localplay playlist
* Updated German Translation (Thx Laurent)
* Fixed issue where Remote songs would never be removed from
  the democratic playlist
* Fixed issue where user preferences weren't set correctly
  on stream (Thx lorijho)
* Added caching of user preferences to avoid a SQL query on load
  (Thx Protagonist)
* Fixed home menu not always displaying the entire contents
* Fixed logic error with duplicate login setting which caused it
  to only work if mysql auth was used
* Changed passwords to SHA1 will prompt to reset password
* Corrected some translation strings and added jp_JP (Thx momo-i)
* Ignore filenames that start with . (hidden) solves an issue
  with mac filesystems
* Fix tracking of stats for downloaded songs
* Fix divide by 0 error during transcode in some configurations
* Remove root mysql pw requirement from installer
* Added Image Dimensions on Find Album Art page
* Added Confirmation Screen to Catalog Deletion
* Reorganized Menu System and Added Modules section
* Fix an error if you try to add a shoutbox for an invalid object
  (Thx atrophic)
* Fixed issue with art dump on jpeg files (Thx atrophic)
* Fixed issue with force http play and port not correctly specifying
  non-standard http port (Thx Deathcrow)
* Remember Starts With value even if you switch tabs
* Fixed rating caching so it actually completely works now
* Removed redundent UPDATE on session table due to /util.php
* Added Batch Download to single Artist view
* Added back in the direct links on songs, requires download set
  to enabled as it's essentially the same thing except with
  now playing information tied to it
* Bumped API Version to 350001 and require that a version is sent
  with handshake to indicate the application will work
* Removed the MyStrands plugin as did not provide good data, and does
  not appear to have been used
* Added Catalog Prefix config option used to determine which prefixes
  should not be used for sorting
* Merged Browse Menu with Home
* Added checkbox to single artist view allowing you to enable/disable
  album art thumbnails on albums of said artist
* Added timeout override on update_single_item because the function
  is a lie
* Fix translations so it's not all german
* Genre Tag is now used as a 'Tag', Browse Genre removed
* Ignore getid3() iconv stuff doesn't seem to work
* Improved fix_filenames.inc, tries a translation first then strips
  invalid characters
* Fixed album art not clearing thumbnail correctly on gather
* Fixed Localplay instance not displaying correctly after change
  until a page refresh
* Fixed endless loop on index if you haven't played a song in
  over two years
* Fixed gather art and parse m3u not working on catalog create
  also added URL read support to m3u import
* Upped Minimum requirements to Mysql 5.x
* Add codeunde1load's Web 2.0 style tag patch
* Fixed typo in e-mail From: name (Thx Xgizzmo)
* Fixed typo in browse auto_init() which could cause ampache to not
  remember your start point in some situations. (Thx Xgizzmo)<|MERGE_RESOLUTION|>--- conflicted
+++ resolved
@@ -1,20 +1,53 @@
 # CHANGELOG
 
+## Ampache 5.4.1-release
+
+### Added
+
+* Put next (n) and back (b) shortcuts in the web_player
+* Allow _ and % wildcards for hiding playlists (api_hidden_playlists)
+* Missing translations on CLI strings
+* Config version 62
+  * Added webplayer_debug (was previously undocumented/hidden)
+* Search
+  * Add `track` to song search
+  * Add `summary` to artist search
+* CLI
+  * New argument for cleanup:sortSongs `-w|--windows` Replace windows-incompatible strings with _
+  * Add a table check function to admin:updateDatabase. This will repair missing tables/details
+
+### Changed
+
+* Only enforce `subsonic_always_download` for song objects
+* Always insert podcast source urls. But mark them as skipped if out of date
+* When adding a podcast feed, sync everything
+* Don't trim search input (e.g. allow single spaces for search)
+
+### Fixed
+
+* web_player being unable to play different formats in some cases
+* Playlist download button missing ID
+* Truncate long podcast episode author lengths
+* Incorrect link on the albums page
+* Section on the information sidebar looking for the wrong cookie
+* Bad verify mod time check
+* SongSorter would get caught with % in your strings
+* Rating Match plugin may overwrite album rating
+* Artist getRandom using the wrong sql column name
+* Pocast episode time regex
+
+## API 5.4.1
+
+### Added
+
+* Include `lyrics` in Song objects
+* advanced_search
+  * Add `file` to album and artist search
+  * Add `track` to song search
+  * Add `summary` to artist search
+
 ## Ampache 5.4.0-release
 
-<<<<<<< HEAD
-=======
-### Fixed
-
-* web_player being unable to play different formats in some cases
-
-## API develop
-
-**NO CHANGE**
-
-## Ampache 5.4.0-release
-
->>>>>>> f88f1145
 ### Added
 
 * Translation Updates May 2022
@@ -58,10 +91,6 @@
 * advanced_search
   * Add `file` to album and artist search
 
-<<<<<<< HEAD
-
-=======
->>>>>>> f88f1145
 ## Ampache 5.3.3-release
 
 ### Added
