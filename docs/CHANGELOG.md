# CHANGELOG

<<<<<<< HEAD
## Ampache 7.0.0

Information and changes for this major release are recorded in the wiki [here](https://github.com/ampache/ampache/wiki/ampache7-for-admins).

### Added

* npm java package management
* Convert most theme icons to use [Google Material Symbols & Icons](https://fonts.google.com/icons)
* Restore composer.lock
* CLI
  * New cli command `bin/cli run:updateConfigFile` (Update the config file to the latest version if available)
* Config version 74
  * Add `npm_binary_path`
  * Remove OpenID config
  * Add `database_engine` to allow you to change from InnoDB if you want to
  * Add `composer_no_dev` which allows you to remove `--no-dev` from the composer comands
* Database 700009
  * Add user preferences to show/hide menus in the sidebar and the switcher arrows
  * Add Indexes to `object_count`, `object_count_idx_count_type_date_id` and `object_count_idx_count_type_id`
  * Convert the remaining MyISAM tables to InnoDB
  * Drop and recreate `tmp_browse` to allow InnoDB conversion
  * Add a `last_count` to playlist table to speed up access requests
  * Delete user preference `home_recently_played_all`
  * Add `collaborate` to the playlist table to allow other users to add songs to the list
  * Create `user_playlist_map` table to allow browse access to playlists with collaborators
  * Convert system preference `upload_catalog` into a user preference

### Changed

* Prefer the name of the artist provided by MusicBrainz plugin
* Use PHP functions for php8.2+
* Default to InnoDB on new installs
* Change URL for user avatar links
* Move JavaScript out of PHP where possible
* Convert string access names and int user access levels to enums
* Update the upload file browser
* Update gettext/gettext to v5
* Default to RandomAction on stream.php
* Reborn theme CSS updates after switching to Material icons
* Update code style to convert long form arrays (`array()`) to short form (`[]`)
* Pull prettyphoto from GitHub (`lachlan-00/prettyphoto`) using npm instead of merging into the project

### Removed

* Support for PHP < 8.2
* Unused stream actions
* Old composer files
* Unused PNG icons

### Fixed

* Enforce sidebar_light when enabled, ignoring cookie if set

=======
>>>>>>> 860592aa
## Ampache 6.6.0

Another version bump due to additions in API6 related to playlists

Users can now share a playlist with specific users and keep the list private from everyone else

You can downgrade from Ampache7 if you try it out and have issues using the cli

### Added

* Add `maxlength` to the user data fields on the registration and edit pages
* Use `autocomplete="new-password"` to stop trying to autocomplete on edit pages
* Default theme fallback to 'Dark' color scheme
* Add users as a playlist collaborator (These users can add and remove songs from a playlist)
* Expand user IP History to show user Agent string
* Database 600075
  * Add `collaborate` to the playlist table to allow other users to add songs to the list
  * Create `user_playlist_map` to allow browse access to playlists with collaborate access
* CLI
  * admin:updateDatabase: allow downgrading database from Ampache7 databases

### Changed

* Split out API change documentation from CHANGELOG.md to API-CHANGELOG.md
* Simplify and speed up playlist access checks by sending the user object
* User IP history will always group duplicates values
* Don't notify that items are added in the WebUI when nothing was added
* Users will see additional playlists if they are added as a collaborator
* Don't notify that items are added to a playlist in the WebUI when nothing happened

### Removed

* Don't track user IP from stream URL access

### Fixed

* AutoUpdate preferences were not being saved, respected or updated
* Total table counts for artists didn't include all artists
* Check valid playlist / search on random actions
* Autoupdate version check tweak for empty latest version
* XSS scenarios that a user could create (and some admin ones as well)
* URL encode name parameters for links
* User IP history page didn't show what you expected and was very confusing
* Edit search and playlist pages not reloading the user list
* Missing table check for database update 500006
* Over-escaped playlist name when saving from smartplaylist
* Skip caching missing files
<<<<<<< HEAD
=======
* Browse albums by `name_year` not splitting columns for sorting
>>>>>>> 860592aa

## Ampache 6.5.0

This release is the final Ampache6 release with new features. Bug fixes and API extenstion only from now on!

Ampache Develop will become Ampache7 on the first of July as we move on to completing the next major release.

Cleaning up the Query class has helped ID and close a lot of bugs while allowing more options for API clients.

Ampache uses the Query class to create 'browses'. A browse is a query that allows filtering and sorting data.

This release has made greater use of browses reducing reliance on customizing mini functions to provide the same information.

### Added

* Translations 2024-06
* Add `playlist_search` as a browse type. (combined playlists and smartlists)
* Allow sorting playlists by `type`, `rating` and item count
* Allow sorting searches by `type`, `limit`, `rating` and `random` status
* Ensure `catalog` is available on media browses
* Add many missing database columns to browse sorts and filters on all browses
* Show ratings on smartplaylist objects in the WebUI
* Add a permalink in the search form to allow people to share or bookmark a search
* Database 600073
  * Add indexes to `object_count`
  * Drop and recreate `tmp_browse` to allow InnoDB conversion
  * Add `last_count` to the `playlist` table
  * Use InnoDB for all tables by default on new installs

### Changed

* Extract the Query class into individual classes
* Album browse `artist` was only selecting `album_artist`
* Check a session exists before trying to insert it
* Check theme with glob instead of reading file paths using opendir
* Subsonic
  * Convert getPlaylists process to a browse

### Removed

* Remove `disk` sort from `album` browse
* Remove `album` sort from `artist` browse
* Remove `call_sign` and `frequency` from `live_stream` browses (whatever they were)

### Fixed

* Fixed search rule JS showing the wrong lists id's in select items
* `catalog` browses using incorrect column
* `artist` browse by `song_artist` wasn't in the valid list
* Missing `video` browse filters on `clip`, `movie`, `personal_video`, `tvshow`, `tvshow_season` and `tvshow_episode` browses
* Random (`rand`) was missing from a lot of query types as a valid option
* For searches, `random` sort was random sorting the sql and ignoring the random column (use `rand` for random result sorting)
* Icon text spacing was out of alignment on some object pages
* Sort before any other browse action in case you delete the joins
* phpmailer error info parameter is a property
* Stream::delete_now_playing query didn't work
* Transcode format checks were overwriting `bitrate` and `format` parameters
* Playlist::get_media_count() was ignoring other media types
* Don't show an update notification when the latest version is missing or matches
* Check for valid numeric numbers on tags for rating during import
* Subsonic
  * Chat messages couldn't be added to the public chat
* CLI
  * Check catalog path is readable on updateCatalog actions
  * Don't try to clean a file if it wasn't valid media
  * Runtime error when importing new genre tags

## Ampache 6.4.0

Work on Ampache7 is ongoing.

Check out the [wiki](https://github.com/ampache/ampache/wiki/ampache7-for-admins) for information as some changes will be backported to Ampache6.

There has been a change to the way Random Searches work for Artist and Albums
These searches will now use to rules for that object type and then return the songs contained in those objects

* For example
  * You search using `random.php?action=advanced&type=album`
  * You search `album_rating == 5` and the `Item count` is set to 1
  * The search will find 1 album that is rated 5 and return **all** the songs in that album

### Added

* Translations 2024-05
* rtrim slashes on some config variables in case you ignore the warning
* Database 600070
  * Allow signed `user` column for `broadcast`, `player_control`, `session_stream`, `share`, `user_activity`, `user_follower` and `user_vote` tables
  * Revert unique constraint `playlist_track_UN` on `playlist_data` table
  * Extend `generator column` on `podcast` table to 128 characters
  * Convert `object_type` to an enum on `playlist_data` table
* Config version 71
  * Fix up bitrate encode_args
  * Add `api_debug_handler` run api commands without exception handling (At your own risk!)
  * Wrap default string config options in quotes
  * Add a note about using a secure cookie prefix

### Changed

* Stream Random action default fallback to `song`
* Allow using `tmp_dir_path` for Dropbox catalog
* Subsonic
  * Song file path is now always the original full file path
  * This was a relative path that was changed with transcoding meaning the path never existed.
* Random search (`random.php?action=advanced`) `artist` and `album` actions have been changed to use their object rules
  * The returned results are still song objects but the searches are done using their rule set

### Fixed

* Always get the current file size when downloading the raw file
* AlbumDisk errors on unknown items
* Album names being overwritten with artist names when missing tags
* Regenerate playlist track numbers correctly for the full list
* Also check the bitrate when transcoding instead of just formats
* Don't use cached files if the bitrate doesn't match `transcode_rate`
* Default config encode_args are putting bitrates into millions
* URL links generated with `&amp;` that were causing errors
* Song license display
* Check Stream_Playlist::media_to_url() to ensure valid media
* File naming fixes to stop matching year on 1080p
* ObjectTypeToClassNameMapper missing `tvshow` class
* Allow `composer stan` to run on Windows
* Filter Random and Trending sections for catalog filters on dashboards
* MusicBrainz lookups on Wanted files
* Don't try to get playlist items when it's not a valid list
* Send a 416 HTTP response when trying to stream past the end of a song
* Stream_playlist columns could be inconsistent with different media types in a list
* Compare Ampache version string is actually higher using version_compare() instead a not equals comparison
* webplayer
  * Send the Song time to the player to stop all these wild numbers
* Subsonic
  * Sending a User as an array instead of Users

## Ampache 6.3.1

### Added

* Added an option to clean a folder path on the Show Catalogs page

### Changed

* Show full playlist names on the personal favorite plugins (missing username)
* Block direct stream for shared file when share is disabled

### Removed

* Config options `write_id3` and `write_id3_art` don't do anything so remove them

### Fixed

* Add missing album name through browser Media Session API
* Fixed PHP caching false values when expecint an int
* Typo for disabled song display
* Show the count of returned art in the log
* Don't show private playlists on browse or direct link if you don't have access
* Refresh Democratic playlist on vote removal, and clear the votes on `clear all`
* Preference text box possible XSS
* Search
  * Added some documented aliases for rules that were missed
  * Fixed `NOT SOUNDS LIKE` responses
  * Don't scrub search input in the SQL (parameters are sanitized)
  * Rule input XSS in JS
* Subsonic
  * Array not set on some items in JSON responses

## Ampache 6.3.0

### Added

* Translations 2024-03
* Lots more static typing on missing function returns
* Dynamic properties on the Captcha classes
* Add opml import (and export) for podcasts
* Database 600060
  * Update Last.FM plugin preferences that could be incorrect
  * Spell category and subcategory correctly
  * Add unique constraint `playlist_track_UN` on `playlist_data` table
  * Remove Flattr plugin (Service has been discontinued)
  * Convert `object_type` to an enum on `image`, `rating`, `user_flag`, `user_activity`, `object_count`, `share`, `cache_object_count` tables

### Changed

* Split database updates into small migration classes
* Change usage of State in podcast_episode pages for Status
* Song additional metadata classes have been updated
* When searching art limit results per-plugin instead of total results
* Extend valid Share objects
* Update composer scripts and checks
* Don't send a cached file that does not match a requested target format

### Removed

* Flattr service has shut down, so remove the plugin
* php cs-sniffer from the project root and scrutinizer

### Fixed

* Catalog Filters could not be edited after creating
* Catalogs were not cleaned up from the `catalog_filter_group_map` table
* Wanted errors on an empty global user
* Public users can not cache playlist browses
* Last.FM plugin errors with preferences and linking accounts
* Fix up localplay commands for Kodi/XBMC clients
* Playlists were sorting by object type
* User::get_user_data was not putting the default return in correctly
* Unable to use `bin/cli export:playlist` undefined method
* Playlist had some issues adding songs
* Localplay and jukebox mode improvements (VLC and XBMC)
* Don't search for wanted albums on an invalid artist
* Browse filtering for album artist and song artist in certain situations
* Don't send an empty query to the database
* Remove stray span and use valid lang value on installer pages
* Updating array preferences
* Showing favicon
* Publication date of RSS feeds
* Search
  * Rule inputs were being json encoded twice
  * Genre search joining catalogs when they're not needed
* Static typing errors
  * Updating album data when original_year is missing
  * Template `show_recently_played` with a non-database song
  * Use isNew() to check for valid objects to avoid type errors
  * Check for valid media before zip operations
* Subsonic
  * Data for starred results was not always an array
  * Send correct art respecting `show_song_art` again

## Ampache 6.2.1

The catalog verify process has been reworked a little. There were some bugs that would prevent you being able to 'finish' a catalog.

Definitely set `catalog_verify_by_time` if you have a large catalog. This will allow you to do a verify in small batches over time and not repeat the same songs.

### Added

* Translations 2024-01
* Add podcast opml export to the podcasts page
* Advertise WebPlayer song info via MediaSession API / MPRIS

### Changed

* Replace all remaining occurrences of FILTER_SANITIZE_STRING
* Enable `user_no_email_confirm` to disable email requirements for user registration. (When `mail_enable` is false registration was blocked)
* Verify catalog by song instead of album
* Catalog verify will now use the config option `catalog_verify_by_time` and only check songs not updated since the last full verify
* Don't update counts and collect garbage after updating individual songs
* PlayAction stream_select will now block until there is data

### Fixed

* Skipping non-songs would create a runtime error
* db update_600005 shouldn't use `$album->get_fullname` which changed in update_600027
* Upload page showing non-uploads
* Showing extra title for podcasts
* Captcha image generation
* Registration check logic
* Search error loading empty rules
* Add from path on the catalog admin page
* Reading tags on bad files would load the bad tags
* Stop trying to read bad files before loading tags
* Catalog update dates were set when the process was finished which negates `update_time` checks
* Song `update_time` wasn't allowed to update
* Check `update_time` in Catalog::count_table sql so you only verify what you need to
* Transcode can't use range in headers
* Empty result error on Stats::get_object_count
* Subsonic
  * Search2 and Search3 ignored musicFolderId

## Ampache 6.2.0

Builds for PHP 8.3 are now available!

This release has been all about static typing and crushing bugs related to that.

Hundreds of static analysis bugs have been fixed. (A drop of about 50%)

There has been a big focus on making sure everything does what it says it does.

For older servers we've tested updates from an Ampache 3.9.0 database to 6.2.0 successfully!

As an end of year bonus you can access your own Ampache Wrapped from the user page when enabled

### Added

* Translations 2023-12
* Allow translations for plugin names
* GitHub action to lint master and develop branches for php7.4
* Lots of code test coverage
* Allow sharing `podcast_episode` objects
* Add refresh button to the rightbar and some of the ajax index modules
* Hide the filterbox when your browse can't use it
* Database 600049
  * Set correct preference type for `use_play2`
  * Add user preference `jp_volume`, Default webplayer volume
  * Add system preference `perpetual_api_session`, endless api sessions. (**AT YOUR OWN RISK**)
  * Add column `last_update` and `date` to search table
  * Add user preference `home_recently_played_all`, Show everything in the now playing box
  * Add user preference `show_wrapped`, Access your personal "Spotify Wrapped" from your user page
  * Add `date` column to rating table
  * Update link for FMPL license

### Changed

* Upgrade phpunit to version 10
* Updated codestyle rules to PSR12
* Update php_codesniffer to 3.8
* Static typing to all database fields
* Update composer for ampache/ampacheapi-php dev-master
* Allow range header on transcode streams
* 404 error on invalid media streams
* Use curl instead of fopen for podcast episode downloads
* Track the date of ratings in `user_activity` table
* Add a confirmation to the Clear Stats button on the catalog page

### Removed

* Duplicate `show_playlist` UI actions

### Fixed

* Empty global error on index page
* Check the file/url before importing with `import_playlist`
* Large docstring cleanup: remove unneeded tags and trim names
* Correct ip history rendering in case of a invalid user
* Make sure something is also unplayed when total_count is 0
* Thousands of phpstan code issues
* Can't uninstall catalog modules
* Database updates tested from ampache-3.9.0 -> develop
* Missing AND in play_count update SQL
* Undefined variable and query spacing in SQL for get_uploads
* Share options not checked correctly when creating a share
* Dynamic properties on Tmp_Playlist and Captcha
* Lots of checks for valid and invalid objects
* Do not fail on plugin reinstall (just install missing preferences)
* Failures on nullable valuse with static typing
* Errors on user_data checks that didn't exist yet
* Use your default album sort on browses and set it correctly
* Filterbox bugs with playlists and labels
* Update from tags didn't respect your tag order
* Remote catalogs couldn't import song data correctly
* Podcast episode downloads would be blocked from some redirects
* get_recently_played SQL was really slow
* Bitly plugin updated to v4 API
  * Requires a [Bitly](bitly.com) account
  * Generate a `token` at [(https://app.bitly.com/settings/api)]
  * Get your `group_guid` from `https://app.bitly.com/{GROUP_GUID}` or Account Settings > Groups (the GUID is in the URL)
* Add missing properties on public users. (-1)
* Subsonic
  * Url protocol checks not compared correctly for setServer

## Ampache 6.1.0

First up, AutoUpdate notifications are fixed

This update has a big focus on browsing and sorting classes

Code improvements have made it a lot easier to identify (and solve) some long running issues

Album sorting has finally been restored to all pages!

If you use Subsonic we noticed some clients don't use *.view. The /rest htaccess file has been updated to support this.

Use `php bin/installer htaccess -e` to update your htaccess files

### Added

* Translations 2023-10
* Read more tag frames for `disksubtitle`
* Database 600042
  * Index `label` column on the `label_asso` table
  * Add user preference `bookmark_latest`, Only keep the latest media bookmark
* Config version 69
  * Add `user_create_streamtoken` (Add a `streamtoken` to the account when a new user is created)
* Browse
  * Sort `artist` by time
  * Sort `album` by disk, time, version
  * Sort `podcast`, `podcast_episode`, `playlist` and `search` by rating
  * Sort `song` by album_disk
  * Added `album_disk` sorting

### Changed

* Restore `album` sort links again when split by group
* Default visibility for new playlists is `public`
* Garbage collect empty labels. (Keep user-generated labels)
* CLI
  * `-t|--garbage` don't collect garbage for each catalog, just do it at the end
* Subsonic
  * Updated Apache .htaccess.dist to support Subsonic clients that don't use *.view for calls
  * createplaylist: Default visibility for new lists is `public`

### Fixed

* Header auth with a Bearer token would always fail
* Song rows were showing album links instead of album_disk
* Null artist time's not updating
* Rating `album_disk` objects would not refresh the value
* Creating a new`album_disk` inserting the song id instead of the album id
* SQL generation for browse sorting with comma and space in the text
* album_disk `disk_count` wasn't updated
* AutoUpdate notifications
* Fix a lot of code Runtime Errors
* Handle GatherSpotify exceptions and empty results
* Catalog was not garbage collecting the bookmarks table
* Browse
  * **Massive** code quality updates to the browse/query class
  * Don't overwrite a browse box title if set
  * Sorting and filtering on works correctly
  * Genre browse page HTML div name using bad names
  * `album_disk` was sorting album
* Search
  * Respect limits for subsearches again
  * `search_user_id` fallback for searches without a user
* Subsonic
  * Runtime Errors when you have not done things before

## Ampache 6.0.3

### Added

* Translations 2023-09
* Added refresh button on smartlists so you don't have to overwrite the rules each time
* CLI
  * New cli command `bin/cli run:addCatalog` (Create a local catalog)
* Database 600040
  * Add `custom_timezone` as a user preference
  * Add `disksubtitle` to `song_data` and `album_disk` table
* Config version 68
  * Add `date_timezone` (Allow custom timezone for date formatting)

### Changed

* Lyrist plugin regex be a bit looser with user input and regex /api/ on the end of api_host
* Don't try and load preferences page without a user to load
* Check for `downsample_remote` conditions on song play_url generation
* Don't downsample songs during a stream (play_url should catch this before you stream)
* Sort album browse pages based on your `album_sort` preference

### Fixed

* Error checking user temp playlist could give you a blank index page
* Runtime errors with missing data
* Missing translations for language list
* Select uploaded artists using the artist instead of song
* Missing column in Search::get_searches SQL
* Updating artist_map too much
* Last.fm lookup url was missing an `&` for albums
* Don't try to load an album_disk that doesn't have an album
* Restore sorting on album lists and browses that aren't grouped by release_type
* Catch Spotify runtime error on retry as well as initial attempt

## Ampache 6.0.2

### Added

* Plugins
  * Lyrist Lyrics (https://github.com/asrvd/lyrist)

### Changed

* Don't require catalog access to upload songs. (Ignore catalog_filter for upload actions)

### Fixed

* Correct stream get_base_url
* Database 600037 missing interactor check for the web updater
* Avoid Orphan album artist when song has empty albumartist tag
* Various runtime errors with missing data during session timeouts
* Admin page 'browse uploads' didn't need to be so strict
* Show album edit button on uploads correctly
* get_uploads_sql for artists could miss mapped artists
* Only show user playlists on user page (public only if you aren't an admin)
* Don't show admin user page (-1)
* Search
  * ArtistSearch: Joins for songrating and albumrating were missing

## Ampache 6.0.1

### Fixed

* Check for duplicate ports in stream URL's
* Songs and podcast_episodes with ABR being overwritten with VBR

## Ampache 6.0.0

**NOTE** For database update 600005; please consider using the CLI update command (`php bin/cli admin:updateDatabase -e`)

For information about Admin and backend changes check out [Ampache6 for Admins](https://github.com/ampache/ampache/wiki/ampache6-details)

For information about what you'll see and changed behavior's check out [Ampache6 for Users](https://github.com/ampache/ampache/wiki/ampache6-for-users)

You can now use a permanent session token for streaming. (check out the [wiki](https://github.com/ampache/ampache/wiki/ampache6-details#allow-permalink-user-streams)!)

You can find example Subsonic responses from an official server and Ampache server [here](https://ampache.org/api/subsonic)

### Added

* Translations 2023-08
* Add `streamtoken` to user objects, allowing permanent stream links
* Allow deleting a user API key Stream Token and RSS token's
* Allow Admin users to browse all user uploads
* Create Dockerfilephp82
* Add custom `listenbrainz_api_url` to listenbrainz plugin
* Add header to allow browser cache on waveform
* Allow custom JS using `/lib/javascript/custom.js`
* Tell a user when they can't see any shares instead of a blank page
* Allow adding live_stream's to playlists
* Cache transcode format for file types instead of processing for each call
* Add %s (Release Comment) as a translatable tag string
* Add the Owner to playlist rows
* Button and color Light theme fixes for the webplayer
* Get album info from last.fm for similar & related objects
* Try to bypass bad xml for podcast feeds if it can't load
* Add more tables to the missing table checks
* Remove all reference to deleted database updates (not required)
* Add error info to debug from failed email attempts
* Browse
  * Add `album_artist` and `song_artist` as valid browse types
  * Add many additional (and missing) sort types for objects
* CLI
  * New installer command `bin/installer htaccess` (recreate .htaccess files from .dist)
  * Add playlistid to export:playlist (export a single playlist instead of all of them)
  * smartplaylist export. e.g. `bin/cli export:playlist ~/playlists/ smartlists`
  * Add -w|--web to export:playlist (Get a play URL instead of the file name)
  * Add -t|--garbage to run:updateCatalog (Separates table updates from Add / clean / Verify actions)
  * New cli command `bin/cli run:updateCatalogFolder` (run catalog actions on a catalog subfolder)
  * When an error occurs using `bin/cli admin:updateDatabase` print out the SQL and the update function
* webplayer
  * Add a button next to the playlist to allow looping after the last song
  * If you enable playlist loop do not remove previous tracks
* Database 600038
  * Add preference `webplayer_removeplayed`, Remove tracks before the current playlist item in the webplayer when played
  * Drop channel table
  * Add `total_skip` to podcast table
  * Add `disk` to song table
  * Create album_disk table and migrate user ratings & flags
  * Migrate multi-disk albums to single album id's
  * Add `disk_count` to album table
  * Fill album_disk table update count tables
  * Rename `artist`.`album_group_count` => `album_disk_count`
  * Drop `disk` from the `album` table
  * Rename `user_data` album keys
  * Add `album_disk` to enum types for `object_count`, `rating` and `cache_object_count` tables
  * Add `song_artist` and `album_artist` maps to catalog_map
  * Add ui option `api_enable_6` to enable/disable API6
  * Add `version` to the album table
  * Add `streamtoken` to user table allowing permalink music stream access
  * Add `object_type_IDX` to artist_map table
  * Add `object_type_IDX` to catalog_map table
  * Drop `user_playlist` table and recreate it
  * Extend `time` column for the song table
  * Extend `time` column for the stream_playlist table
  * Add `upload_access_level` to restrict uploads to certain user groups
  * Add preference `show_subtitle`, Show Album subtitle on links
  * Add preference `show_original_year`, Show Album original year on links (Separate from use_original_year)
  * Add ui option `show_header_login`, Show the login / registration links in the site header (Separate from simple_user_mode)
  * Add user preference `use_play2`, Use an alternative playback action for streaming if you have issues with playing music
  * Add `bitrate`, `rate`, `mode` and `channels` to the `podcast_episode` table
  * Extend `object_type` enum list on `rating` table
  * Convert `object_type` to an enum on `user_flag` table
  * Convert `object_type` to an enum on `image` table
  * Add `enabled` to podcast_episode table
  * Update user `play_size` and catalog `size` fields to megabytes (Stop large catalogs overflowing 32bit ints)
  * Update `access_list` in case you have a bad `user` column
* Config version 67
  * Drop Channels from config
  * Reset the art_order defaults (replace lastfm with spotify)
  * Set a default `album_art_min_width` and `album_art_min_height` (30px)
  * Add `album_disk` to allow_zip_types
  * Add `fallback_url` for CLI actions which can't detect the URL from web requests
  * Update `additional_genre_delimiters` to `"[/]{2}|[/\\|,;]"` (Split on "//", "/", "\", "|", "," and ";")
  * Update your `encode_args_opus` settings
* Search
  * Add `album_disk` as a search type (uses album rules)
  * Add `song_genre` to album and artist searches
  * Add `possible_duplicate_album` to song search
  * Add `my_flagged` to song search
  * Add `my_flagged_album` to song search
  * Add `my_flagged_artist` to song search
  * Add `mbid_artist` to album search
  * Add `subtitle` to album search
  * Add `barcode` to album search
  * Add `catalog_number` to album search
  * Add `smartplaylist` to album search
  * Add `duplicate_tracks` to album and song search (MIN & MAX id for song search)
  * Add `episode_count` to podcast search
  * Add `total_skip` to podcast search
  * Add `played_times` to podcast and podcast_episode search
  * Add `skipped_times` to podcast and podcast_episode search
  * Add `played_or_skipped_times` to podcast and podcast_episode search
  * Add `last_play` to podcast and podcast_episode search
  * Add `last_skip` to podcast and podcast_episode search
  * Add `last_play_or_skip` to podcast and podcast_episode search
  * Add `played` to podcast and podcast_episode search
  * Add `myplayed` to podcast and podcast_episode search
  * Add `recent_played` to podcast and podcast_episode search
  * Alias `possible_duplicate_album` => `possible_duplicate` for album search
  * Alias `album_genre` => `genre` for album search
  * Alias `mbid_album` => `mbid` for album search
  * Alias `mbid_artist` => `mbid` for artist search
  * Alias `song_genre` => `genre` for song search
* webplayer
  * Enable restart on democratic or random play
  * Allow removing played tracks on next
* Subsonic
  * API 1.16.1 support

### Changed

* Moved composer to php8.2 minimum by default. Use `composer_old.json` for older PHP versions
* Identify the active git branch when checking for updates
* Automated the JS minify on jplayer and prettyPhoto
* Enforce Admin (100) for system settings
* Change all the Information pages into browses (Default to Album/Album Disk)
* Add extra types to the Information pages
* Combined all Albums into single Album objects
* Remove Channels from Ampache (Use [icecast](https://github.com/ampache/ampache/wiki/Ampache-Icecast-and-Liquidsoap) instead)
* Download url parameter order matching "client, action, cache"
* Add `barcode`, `catalog_number` and `subtitle` to Album::check() for comparison checks
* Rework user_playlists (used for Now Playing & Play Queue operations)
* Workaround time for dsub playqueue by converting to UTC
* An upload_catalog should only be a music catalog
* Redirect Democratic and Random Play actions with a http 308 response (https://developer.mozilla.org/en-US/docs/Web/HTTP/Status/308)
* Add username column to playlist and search rows and allow sorting
* Show empty properties on song pages
* Split filename and folder properties on song and video pages
* Ignore properties and data for guest users that won't have this data
* When pulling user data don't pull the password
* Uploads are allowed based on the `upload_access_level` (When disabled; access 25 is required)
* When transcoding a file change it's name parameter to the converted file type
* Only show user pages for non-system users
* Large template cleanup
* Reduce a lot of repeated actions, queries and processes
* Update Requests module to WpOrg\Requests
* Show 20 genres in Song, Artist & Album edit windows (up from 10)
* Process stream output and then send the content to the player
* Play urls will rename the file name to the transcode output format
* open RSS links in a new tab
* Dashboard pages have Newest on top now
* Updated the default `.htaccess.dist` files
* Only allow one password reset from 'Lost Password' per hour
* Only reset the password from 'Lost Password' when the e-mail is successfully sent
* Composer
  * Updated jquery to 3.5
  * Updated php-cs-fixer to 3.10+
* CLI
  * Moved catalog map and update functions out of run:updateCatalog clean, add and verify commands (use -t|--garbage to put them back)
  * Make admin:updateDatabase display more information about the version and required changes
  * Chunk the cleanup:sortSongs to give you more information
* Search
  * Search by the list owner when a user is required (System lists still search as you)
  * Split the Search class into smaller pieces to make it a bit less daunting
  * Return everything when searching by no or invalid rules
  * Faster `smartplaylist` searches for song search (Does not respect limits for those subsearches)
* webplayer
  * Only send songs (for now) to the 'Add all to playlist' button
  * Added an option `loopBack` which restarts the playlist after finishing
* Subsonic
  * Since 1.14.0 the newly created/updated playlist is returned. In earlier versions an empty `<subsonic-response>` element is returned.
  * Pass the authenticated user to method calls

### Removed

* Dropped the `-release` part of releases.
* Combined a lot of duplicate properties, functions and process all over the place
* Travic CI config file
* For System preferences 'Apply to All' and 'Access Level' have no effect
* Combined a lot of duplicate functions into one
* Art from share page
* Remove the auth parameter from image urls
* Option to 'Force Democratic Play' has been removed from the config page
  * Check the [wiki](https://github.com/ampache/ampache/wiki/ampache6-details#configure-democratic-playlist-options-directly) for details
* Remove all reference to deleted database updates (not required)
* Plugins
  * The Movie Database (TMDB) plugin
* Subsonic
  * Custom messages for subsonic errors [subsonic.org](http://www.subsonic.org/pages/api.jsp)

### Fixed

* Work around for possible release string errors (future releases will drop "-release")
* Ignore case in genre comparison
* Hide Upload links if you can't access the catalog
* Recently played for non-user calls
* Found a few dynamic properties on objects
* Bugs around the setting of the Various album_artist when the album_artist is null
* Show test errors correctly when you can connect to the server but don't have a database
* When using LDAP check for DN and username on group membership
* Browse filtering for catalogs and podcast_episodes was a bit light
* Filterbox actions not loading correctly
* Song was not checking for channel data
* Ampachechartlyrics plugin object data might not be set
* Force cast on shout data that may be null
* Handle a bad object_id on rss requests
* Add missing doctype for html pages
* Updating Album objects with null time
* Missing " in html for Captcha
* Record download stats for song, video, podcast_episode
* Update page title using JS to follow the user
* Correct IP check behind proxy
* Fallbacks for user data that may not exist yet or is empty
* Remove hidden tags from catalog map
* Missing Podcast from `object_count` table
* Album::check() look for null prefix's so you don't get duplicates
* Don't look at transcode_cache when downloading
* Don't overwrite custom upload tags with the file tags
* Streaming parameters may be lost depending on your link
* Catalog actions are only performed on their media type (e.g. don't look for videos on music catalogs)
* Missing translated catalog fields (e.g. %a %c)
* Filter by allowed catalogs in more places
* Dashboards would show very similar data
* Simplify all statistical_graphs checks
* WebDav browsing issues
* Ampache Debug page didn't have all the possible boolean values to make pretty
* Do not scrub title for RSS output
* Repeating random play URL's could skip the first song
* Send the final url for play_url's instead of figuring it on the fly
* Don't verify Podcast Episodes that don't have a file
* Update song channels on tag update
* ACL creation may lock you out without a system user
* Recently played on the show_user pages was pulling things from other users and ignoring preferences to hide
* Missing translate on update_album_artist looking for Orphans
* Config
  * Colon instead of semi-colon
  * Corrected default value comments
* CLI
  * export:playlist command help was incorrect
  * Get the website address from `fallback_url`
  * run:updateCatalogFolder and run:updateCatalogFile would always verify
* webplayer
  * Visible shadow hightlight and replaygain button for light theme
  * Added back next / back keys in the playlist js
* Search
  * Searching by different aliases could be ignored
  * SQL for Artist `catalog` searches
  * Don't try to search on bad rules. (falls back to empty rules which will show all songs)
  * JS could not load your search if you were using a rule alias
* Subsonic
  * Forward the client ip instead the server ip using rewrite
  * Sharing some types of object
  * Filtering user and password

## Ampache 5.6.2-release

### Added

* Fork https://github.com/scaron/prettyphoto and add jquery3 support
* Added an empty example plugin to the docs folder AmpacheExample.php
* CLI
  * New cli command `bin/cli show:version` (Print the Ampache version number)

### Removed

* Replace scaron/prettyphoto with fork to allow updates

### Fixed

* Checking for git updates without a forced branch
* Update webplayer to fix a longstanding Google Chrome issue with playing flac
* Being unable to view all your catalogs in the filter box
* Prettyphoto would rewrite your link when clicking on pictures
* Don't show an empty filter box if there are no valid filters
* Some dynamic class properties
* Beets catalog actions
* Remote catalog and Subsonic catalog streaming

## Ampache 5.6.1-release

### Added

* Simplified transcode settings checks

### Changed

* Clean up the PlayAction class to make it a bit less complicated
* Encode URL's with a + for segmented play urls

### Removed

* Soundcloud catalogs

### Fixed

* mptre/php-soundcloud has been removed from github
* Podcast Episode download link
* Filtering passwords in some places before hashing
* Catalog caches delete and add immediately when changed
* Check isfinite before trying to apply replaygain on webplayer

## Ampache 5.6.0-release

### Added

* Subsonic
  * Add `type` and `serverVersion` to `<subsonic-response>` objects

### Changed

* Enforce raw format parameter on download links when not set
* Set song channels to null instead of 0 when missing

### Fixed

* Config had a `:` instead of a `;` for a newline
* Webplayer missing semi colons, next / back keys in the playlist js
* Duckduckgo search links
* Register action missing `catalog_filter_group`
* LDAP DN lookup for group membership
* Identify object names correctly for localplay playlist items
* Parse URLs for democratic and random correctly in localplay playlist items
* Make sure the webplayer identies non-media stream types as valid
* Possibly unset Artist name in lyrics lookup
* Allow access to public smartlists in Random
* Share expiry date needed some reworking
* Preferences template using a develop only function
* Search
  * Use artist_map table for rating searches to find all related artists
* Subsonic
  * Error's were not returning valid responses

## Ampache 5.5.7-release

This release fixes issues when updating your databases from **really** old versions (< 3.9.0)

### Fixed

* Stop filtering items beginning with a "." during catalog import
* Don't show the filter box if there aren't any filters for the page
* Fix up a lot of issues upgrading from really old servers
* Don't add Album maps for null Album Artist's
* Filter actions on the alphabet form and the graph pages correctly
* session_set_cookie_params options array
* Check for statistical_graph settings
* Fetch Seafile cover art
* Album might get sent to the temp playlist and screw up on insert
* A couple of issues with now_playing.php when enabled
* RSS user lookup on now_playing
* webplayer
  * `n` for next, `b` for back
  * Missing semi-colons
* Subsonic
  * Allow empty search queries

## Ampache 5.5.6-release

This release imports the API code cleanup from Ampache Develop which has fixed a lot of data issues.

There will probably not be another big change to Ampache 5 as work has moved to Ampache6 but there will be more bugfix releases if needed.

### Changed

* Scrutinizer moved to php8.1

### Fixed

* Spotify art collector (**AGAIN**)
* get_now_playing `has_access` check
* Malformed HTML for regular users in preferences sidebar
* Missing translation on preferences sidebar
* Default catalog_filter group could be missing on a new install
* Gather genre tags when not an array
* Display webp images
* Check for a valid image extensions when uploading art
* Templates for squashed branch with a default path

## Ampache 5.5.5-release

This release fixes up all the issues I created with the bad release files as well as an art search issue I missed until after the release.

### Fixed

* Set etag for image cache
* Spotify art collector
* Double scrub string in catalog search rules

## Ampache 5.5.4-release

### Added

* Database 550005
  * Add `song_artist` and `album_artist` maps to catalog_map

### Changed

* Update catalog map tables based on the catalog action
* Force `b` and `n` for back, next in webplayer (was overwritten with `[` and `]`)

### Fixed

* Missing tables on a fresh install
* Not filtering song_artist on album_artist browses
* Don't use catalog_filter and rating_filter without a valid user
* Uploaded/Manual Album Artist maps on tag update
* Delete artist's from the catalog_map that don't have a song or album for that catalog
* Set correct transcode `bitrate` and `mime` for songs on play_url calls
* Save Track Order when viewing all the items
* Use cache_target for cached song cleanup (was hardcoded to mp3)
* RSS Feed generation with bad characters
* Don't spam the artist description for each song
* Show better Trending Dashboard section
* Subsonic
  * Art for artist index arrays was missing
* Search
  * SQL for Artist `catalog` searches
  * Make sure saved rules match the correct names on load
* CLI
  * Don't try to update a database when the connection fails

## Ampache 5.5.3-release

### Changed

* Update copyright year in footer.inc.php
* Localplay status and instance_fields function cleanup
* Update some docker files to match current images
* Allow adding streams to playlists (including rightbar)
* webplayer
  * Another code rework, remove the old 'original' list
  * Shuffle is an action instead of a state of the playlist

### Fixed

* Hidden Genres shouldn't have a catalog
* Streaming with certain parameters could not identify a session/user
* Should be counting podcast objects in stats
* Null artist->id on wanted pages
* Search
  * Album 'other_user' favorite searches
* SubSonic
  * Error if you didn't have data when using get_user_data
  * Response data might fall back to mp3 and not match the output format
* webplayer
  * Reordering the list could lose track of items
  * Remove single item from list could create a weird list
  * Remove the final track when it's finished playing (if you've set that option)

## Ampache 5.5.2-release

### Added

* Check for upload_catalog before showing upload pages
* Search
  * Class rework and many additional aliases, check the docs for [advanced_search](https://ampache.org/api/api-advanced-search)
  * Add `song_artist` as a search type (uses artist rules)
  * Add `album_artist` as a search type (uses artist rules)
  * Add `song_genre`, `mbid_artist`, `mbid_song` to album search
  * Add `song_genre`, `mbid_album`, `mbid_song` to artist search
  * Add `possible_duplicate_album` to song search
* webplayer
  * Code cleanup and attempt to make it a bit less confusing

### Changed

* Do not overwrite a custom Artist/Album when updating from tags
* Ignore case when comparing Genre
* Show an error on share create failures
* Pull some function back into the search class
* When searching without rules treat it like a browse and return results unfiltered

### Fixed

* Tmp_Playlist::get_items may not order by the playlist id
* Fix album time update when time is NULL
* Transcoding format could be ignored (`encode_player_webplayer_target`)
* Set the file extension based on expected transcode / download format
* Don't look at the transcode cache when downloading a raw file
* If you are transcoding redirect to the transcoded file
* Download stats for song, video, podcast_episode
* Set the file extension for urls on generation
* Don't overwrite artist art when searching for album art
* Retrieve song art from tags the same way they are found ('invalid' art)
* Searching from the search bar did not pickup up the rules for the search page
* Upload artist, album and license selection
* Don't show hidden Genres on object rows
* Video needs get_f_link function
* Playlists need to be in catalog_map table
* Insert Podcasts more often in catalog_map
* Subsonic basic auth may get filtered
* Don't filter auth in the PlayAction if sent
* Search
  * Correctly identify alias rule types
  * Bad SQL on 0 rating query for album/artist search
* webplayer
  * Desired transcode format not being respected
  * Video types missing from supported types
  * Playlist sorting issues

## Ampache 5.5.1

I made a mistake in the release string so we need a new point release already!

You will get this error when using the zip releases so we need to do it. At least on the plus side you'll get the latest translations.

### Added

* Translation Updates August 2022
* Grouping for label search items

### Fixed

* Release version string is incorrect and will tell you you have updates if you use the release files
* Missing comma between label links on song pages

## Ampache 5.5.0

Private catalogs have been given a lot of love. This feature allows you to assign a catalog to multiple users instead of just one.

Check out the [wiki](https://github.com/ampache/ampache/wiki/catalog-filters) for more information about this feature.

**NOTE** Any user that has a private catalog will have their own filter group created which includes all public catalogs

PHP8.1 has now been fixed up completely and is now fully supported.

### Added

* Update Copyright notice to 2022
* Added a new option 'Random Play' (shuffle) to playlists and smartlists
* Add 'Recently Skipped' to user pages
* Add Podcast Episodes to the browse pages and sidebar
* Translate podcast episode state and some other missing ones
* Allow using a smartplaylist in Democratic play
* Allow podcast_episode table sort by `time` and `state`
* Allow podcast table sort by `website` and `episodes`
* Database 550004
  * Add system preference `demo_use_search`, Use smartlists for base playlist in Democratic play
  * Add tables `catalog_filter_group` and `catalog_filter_group_map` for catalog filtering by groups
  * Add column `catalog_filter_group` to `user` table to assign a filter group
  * Migrate catalog `filter_user` settings to the `catalog_filter_group` table
  * Assign all public catalogs to the DEFAULT group
  * Drop table `user_catalog`
  * Remove `filter_user` from the `catalog` table
* Search
  * Added more missing groups to search type lists
  * Added missing `song` (was `song_title`) to album searches
  * Add `podcast` as a search type
    * Add rule `title`
    * Add rule `podcast_episode` (Search by podcast episode name)
    * Add rule `time` (Episode length in minutes)
    * Add rule `state` (Completed, Pending Skipped)
    * Add rule `file`
    * Add rule `added`
    * Add rule `pubdate` (Episode Publication Date)
  * Add `podcast_episode` as a search type
    * Add rule `title`
    * Add rule `podcast` (Search by podcast name)
    * Add rule `time` (Length in minutes)
    * Add rule `state` (Completed, Pending Skipped)
    * Add rule `file`
    * Add rule `added`
    * Add rule `pubdate` (Publication Date)
  * Add `genre` as a search type
    * Add rule `title`
* CLI
  * Add verify for podcast catalogs (fix time and size from tags)

### Changed

* Private catalogs have been migrated into [Catalog filters](https://github.com/ampache/ampache/wiki/catalog-filters)
* Interface cookies for the sidebar state have new names matching their page and group
* Made getID function required for library_item's
* Update codeql-analysis.yml to v2
* When streaming a Democratic or Random item, redirect to the result
* Hide 'is_true' boxes on search rows (you can't change it so why show it?)
* Hide action buttons from random and demo webplayer lists

### Fixed

* The cookies for the interface sidebar had multiple issues holding and restoring status
* Removed **A LOT** of FILTER_SANITIZE_STRING from code for PHP8.1
* Errors on empty values when loading the UI rows
* Lots of docstring and code issues
* Fixed up deleting plays (and now skips) on the user pages
* Sorting playlist, user and smartlist names in search rows
* SQL in get_tags when catalog_filter is disabled
* A lot of browse filters were missing for certain object types
* Don't try to load the playlist dialog from the webplayer when you can't add things
* When using random/Democratic play send the additional parameters to the actual media
* Respect play urls with transcode_to instead of format
* Updated example `docs/examples/inotifywait.sh`
* Podcast_episode browse may sent a camel case argument
* Null max_upload_size could still be counted as a limit
* Search
  * SQL might have connected AND and OR incorrectly
  * Metadata search might have badly parsed input
  * Added aliases for some of the confusing search types
* SubSonic
  * Checking parameters might return the error AND the empty response

## Ampache 5.4.1-release

### Added

* Put next (n) and back (b) shortcuts in the web_player
* Allow _ and % wildcards for hiding playlists (api_hidden_playlists)
* Missing translations on CLI strings
* Config version 62
  * Added webplayer_debug (was previously undocumented/hidden)
* Search
  * Add `track` to song search
  * Add `summary` to artist search
* CLI
  * New argument for cleanup:sortSongs `-w|--windows` Replace windows-incompatible strings with _
  * Add a table check function to admin:updateDatabase. This will repair missing tables/details

### Changed

* Only enforce `subsonic_always_download` for song objects
* Always insert podcast source urls. But mark them as skipped if out of date
* When adding a podcast feed, sync everything
* Don't trim search input (e.g. allow single spaces for search)

### Fixed

* web_player being unable to play different formats in some cases
* Playlist download button missing ID
* Truncate long podcast episode author lengths
* Incorrect link on the albums page
* Section on the information sidebar looking for the wrong cookie
* Bad verify mod time check
* SongSorter would get caught with % in your strings
* Rating Match plugin may overwrite album rating
* Artist getRandom using the wrong sql column name
* Pocast episode time regex

## Ampache 5.4.0-release

### Added

* Translation Updates May 2022
* Search
  * Add `file` to album and artist search
* CLI
  * New argument for run:updateCatalog `-f|--find` Find missing files and print a list of filenames
  * New argument for cleanup:sortSongs `-f|--files` Rename files and keep them in the current folder
  * New argument for cleanup:sortSongs `-l|--limit` Limit how many moves to allow before stopping
  * New argument for cleanup:sortSongs `[catalogName]` Name of Catalog (optional)
* Database 540002
  * Index `title` with `enabled` on `song` table to speed up searching
  * Index `album` table columns; `catalog`, `album_artist`, `original_year`, `release_type`, `release_status`, `mbid`, `mbid_group`
  * Index `object_type` with `date` in `object_count` table

### Changed

* Moved to php-cs-fixer 3
* Update from tags now shows an 'Error' status if there was an issues reading the file

### Fixed

* SQL for random artist with mapping
* SQL for servers < 5.0.0 might try to insert into a missing table
* Respect grouping for song_count searches
* Autoplay in xbmc localplay and conform to localplay api
* Ungrouped albums were forced into groups
* Artists array should overwrite artist_mbid arrays that are smaller
* Some empty globals relating to user
* More work on the forked Jplayer playlist code when using `play last`
* DAAP play urls
* Single disk download links on group pages
* CLI
  * cleanup:sortSongs was broken (It actually works again)
  * cleanup:sortSongs removes incomplete copied files after failure

## Ampache 5.3.3-release

### Added

* Remove duplicates and order largest to smallest for art search
* Allow update_from_tags for a single Song from it's page
* Search
  * Add `song_title` to album search
  * Add `album_title` and `song_title` to artist search
  * Add `orphaned_album` to song search

### Changed

* Default art_search_limit raised to 15
* web_player shuffle improvements
  * Current selected track will become the first track and everything else shuffled below it
  * Playlist isn't automatically played so if a song was playing, it will continue to play

### Fixed

* Speed up stream_playlist generation by chunking into blocks
* Make sure there is an object_id to fill in update_530006
* Remove song mapping on delete
* Make sure podcast descriptions don't overfill the column
* Clean dead total wasn't returned on completion
* Searching for albums with '# Played' with grouping enabled with album_map
* Adding a new xbmc localplay
* Catalog type filter in get_top_sql
* SubSonic
  * Fixed the query searches (Again) based on the wildcards different clients may send
  * Song discNumber was sending the MAX disk instead of the actual disk
  * getPlayQueue doesn't change back to miliseconds from seconds

## Ampache 5.3.2-release

Some QoL fixes here with some initial SubSonic, Search and that database column again!

### Added

* Look for orphaned maps to delete.
* Get server timezone for get_datetime (date_default_timezone_get())
* Allow deleting played activity from the ui and count using a function (Require: 100)

### Changed

* Updated the translation gathering process a little
* Organized the play/skip counting into it's own function
* Update artist from tags needs to update albums first
* SubSonic
  * Only search for song title instead of everything
  * Add starred to directory elements

### Fixed

* Format on an empty album would complain in the log
* Update from tags might not remove the old song artist
* Migrating to a new album would leave old album maps
* Artist search query with mapping was very slow
* Database column check not included in 5.3.1 correctly
* SubSonic
  * Get recently played
  * Fixed up search queries using "" (wrapping in quotes means exact search)

## Ampache 5.3.1-release

There were a few reports of some databases missing an important column. This release makes sure it's there.

### Added

* Docker compose files to help create a local dev environment (read docker/README.md for more info)
* Added php8.1 to composer (**still considered unstable**)

### Changed

* Began rework of Subsonic modules

### Fixed

* Database missing rsstoken column in the user table
* gather-messages.sh was finding lots more strings than it needed
* Query sql with ambiguous ID
* New song import might not map all the artists
* Catalog query missing a comma

## Ampache 5.3.0-release

This cycle we have added support for multiple Album and Song artists.

This allows multiple artists to be part of a single song/album object and is created from file tags.

Check out the [wiki](https://github.com/ampache/ampache/wiki/multi-artist) for more information about this feature.

The old and long ignored module [jPlayer](https://github.com/jplayer/jPlayer) has been forked into the base Ampache code.

There have been a few fixes and changes to the module to make the webplayer a lot better to use.

### Added

* Additional xhtml templates added
* Parse lots more WMA (ASF) file tags
* Add play next and play last to radio station rows
* Additional option for artist pages 'Show Artist Songs'
* Add some missing tag options for mpc files
* Allow manually syncing Artist name, year formed and place formed from musicbrainz (if it has an mbid)
* Notify and allow updating Plugins when updates are available
* You can now unhide a tag from the 'Hidden' page for Genres
  * This will delete previous merges but it will not retag your songs (update from tags to fix that)
* Config version 61
  * Add disable_xframe_sameorigin (allow disabling "X-Frame-Options: SAMEORIGIN")
  * Disable catalog_verify_by_time by default
* Database 530016
  * Create `artist_map` table and fill it with data
  * Create `album_map` table and fill it with data
  * Use `song_count` & `artist_count` using `album_map`
  * Drop id column from `catalog_map` table and alter object_type charset and collation
  * Alter `album_map` table charset and engine to MyISAM if engine set
  * Alter `artist_map` table charset and engine to MyISAM if engine set
  * Make sure `object_count` table has all the correct primary artist/album rows
  * Convert basic text columns into utf8 to reduce index sizes
  * Remove `user_activity` columns that are useless
  * Delete duplicate rows on `object_count`
  * Compact mbid columns back to 36 characters
  * Compact some `user` columns
  * enum `object_count`.`count_type`
  * Index data on object_count
  * Use a unique index on `object_count`
  * Compact `cache_object_count`, `cache_object_count_run` columns
  * Add `show_album_artist` and `show_artist` preferences to show/hide Sidebar Browse menu links
* Search
  * Add `songrating` to album search (My Rating (Song))
  * Add `songrating` (My Rating (Song)) and `albumrating` (My Rating (Album)) to artist search
  * Allow empty/null searches for all mbid searches
  * Allow empty/null searches for label searches
  * Add `song_count` to album and artist search
  * Add `album_count` to artist search
  * Add `myplayedartist` (Played by Me (Artist)) to album search
  * Add `song_artist` to album search
  * Add alias `album_artist` to album search for `artist` searches
  * Add `recent_added` to album search

### Changed

* Clean up artists with a duplicate MBID (Use the lowest artist id)
* Delete cached recommendations instead of trying to update (Really slow)
* Artist::check uses MBID on lookups as well as name
* update_from_tags: Only update counts, tags and garbage collect after changes found
* Use albums instead of songs for catalog verify actions
* Expand search sidebar menu and collapse information without cookies
* Moved all the extended functions into the forked jplayer module
* Instead of skipping duplicate songs on import, disable them
* jPlayer (Webplayer):
  * Shuffle now follows the currently playing track (If playing)
  * Shuffle also does not track the old playlist so you can't undo a shuffle
* Subsonic
  * Check for art instead of always sending an art attribute

### Removed

* Search
  * removed mbid group sql from `possible_duplicate` and `possible_duplicate_album`

### Fixed

* VaInfo time for size/playtime_seconds
* Tag arrays for Mbid and Artists lookup
* Deleted item tables would not record some deletions
* Updating the artist name would always migrate data when not required
* Artist::check would always create an artist object with readonly set
* Genres would not update the parent (Song->Album->Artist) whan using update from tags
* Random sql that uses search rules
* Use configured Ampache temp directory in Seafile catalog
* Prepare media before update from tags (Seafile needs to download the file first)
* Seafile catalog checks for a local file before downloading it again
* Delete custom_metadata when removed from the object
* Artist Garbage Collection was way too slow
* Album and Artist count value sql
* Don't remove Genre tags when they have been merged (hidden) into a different tag
* Don't delete merged (hidden) Genres from the tag table
* Album song_artist_count not calculated correctly
* Grouping with mbid_group was missing making some albums not possible to view
* Display and hide of artist columns in some pages based on count
* Clean and verify would count totals based on all items instead of item type
* Missing strings from xhtml templates
* Album grouping for getAlbumSuite with null values
* Set ratings for all album disks (if grouping enabled) for ratings and flags
* Issues when you don't have an album artist tag
* Correctly set null values on library_item edits
* Search for song art might have sent a Song object
* Fix missing preference on musicbrainz plugin
* Disable/enable catalog
* jPlayer (Webplayer):
  * Fixed moving items in the playlist
  * Fixed adding after the current playing track
  * Fixed logic behind the index and order between the HTML and the JS lists
* Search
  * played search for album and artist was including your user in the results
  * other_user artist search sql
* Subsonic
  * Artist was missing starred status

## Ampache 5.2.1-release

### Added

* Translation Updates Jan 2022
* Count tables on create and delete actions
* Set allow-plugins in composer.json
* Improve description of rss feed to make each play more unique
* Wait 30 minutes between catalog updates before running update_counts
* On database connection failure, go to test.php
* Search
  * Added no_tag as a possible search item (song, album, artist)
  * Document the alias names of search rules (docs/API-advanced-search.md)
  * Add playlist and playlist_name search to artist types

### Changed

* AmpachePersonalFavorites: double the playlist title height
* Move get_f_link from playlist/search into playlist_object
* Make some functions that do the same thing use the same variable names
* Don't optimize tables when doing full_service catalog updates
* Use parameters in search queries instead of printing them into the query
* Logout action requires a session id now to log out
* Update mapping more often after catalog actions
* Album check function added mbid_group to lookup
* Support database upgrades from version 350008 (Ampache 3.5.4)
* Remove additional 'Details' string from song/video and radio pages
* Tag value is being extra filtered in the edit screen
* Hide the login link when using simple_user_mode and no auth is set **note** this does not stop you logging in with /login.php
* When not using auth, keep recording stats for system user plays
* Hide username column from Recently Played when not authed as a user

### Fixed

* Lowercase package names in composer
* CLI add user
* Demo Systemd timer files WantedBy
* Some missing garbage collection for some tables
* Phantom html table row in show_catalogs page
* Grouping albums with special characters
* Searching albums with special characters
* Lots more PHP8 runtime errors
* SQL for artists in catalog_map
* Typo in url for update_all_file_tags
* SQL error in database update 500013 (Not fatal)
* Don't garbage_collect tags after merging
* Create art URLs correctly when using rewrite rules and no auth
* Respect sidebar_light preference when no cookie is present
* Don't try to create users that already exist
* Add/Edit catalogs in the UI missing filter_user
* Search
  * possible_duplicate was grouping too much together
* Subsonic
  * Jukeboxcontrol didn't send an index to the client

## Ampache 5.2.0-release

Ampache 5.2.0 (and all future versions) now support multiple API versions. This means that you can send your handshake with a specific version (e.g. 390001, 440001 or 5.2.0) you will be sent API3, API4 and API5 responses in return.

To change from API3 to API5 you can send a ping with a new version parameter to update your session (or send goodbye to log off and start again.)

API3 is not recommended for use outside of running old applications and it is recommended that you turn off API versions you don't use.

### Added

* Get image from more tag types
* Translation Updates Nov 2021
* Added the ability to play random songs from a playlist with a play url
* Update AmpacheRatingMatch.php to allow writing ratings to file tags
  * Enable 'Save ratings to file tags when changed' on the plugin page
  * write_tags must be enabled in the config file
* Config version 59
  * Removed overwrite_tags (It doesn't do anything)
  * playlist_art now true by default
* Database 520005
  * Make sure preference names are always unique
  * Add ui options ('api_enable_3', 'api_enable_4', 'api_enable_5') to enable/disable specific API versions
  * Add ui option ('api_force_version') to force a specific API response (even if that version is disabled)
  * Add ui option ('show_playlist_username') Show playlist owner username in titles
  * Add ui option ('api_hidden_playlists') Hide playlists in Subsonic and API clients that start with this string
  * Add ui option ('api_hide_dupe_searches') Hide searchs in Subsonic and API clients with the same name as playlists (and both owned by you)

### Changed

* Don't try to return objects that aren't there sometimes
* Update catalog counts before returning API data
* Fix preferences for system and users after each update
* Light theme hover color for sidebar
* Changed some cookie's from Strict to Lax to fix some bugs
* Check ldap group by username instead of DN
* Allow gathering random art from playlist contents instead of generating on page load

### Removed

* Remove AssestCache class and functions (unreliable)
* When recording stats don't ignore based on a hardcoded gap

### Fixed

* test_image function would fail without php-gd (which is optional)
* Searching for images in files could not return the files you found
* Get rid of that annoying space on api key text in the WebUI
* Catalog map for artist tables
* ratingmatch_stars value 5 wasn't setting itself
* filter_has_var is returning false in FCGI enabled PHP
* Allow catalog manager to manage a catalog in the WebUI
* When using custom metadata don't overwrite managed values
* Missing (and duplicate) preferences for users and system
* Size 0 when reading file tags
* Disk and totaldisks for wma files
* Genre for quicktime/m4a files
* Last.fm login impossible with strict cookies
* Some double scrubs of text in image links
* Updating playlist user would only update the name and not the ID
* garbage collection for playlist images
* Stats when skipping songs with 0 plays
* More PHP8 runtime errors
* Fixed single song random playback using a play url
* Make sure we error if php_intl module isn't found

## Ampache 5.1.1-release

### Added

* Clean cache files that aren't in the database
* Translate random and democratic in the webplayer
* Add transcode_flv to config
* Add playlist, playlist_name to album searches
* Send the user to an error page when the config wasn't written
* Config version 58
  * Removed subsonic_stream_scrobble
* Database 510005
  * Add `subsonic_always_download` to preferences

### Changed

* Rebuild aurora.js modules from source
* Perform waveform and cache on disk the same way
* Move song waveforms on load if in the wrong folder
* Make genre searches faster with a join instead of select in
* Send a flat file path for zips when using browse/playlist

### Removed

* Podcast links on the dashboard removed (There is no link for them to go to)
* Remove subsonic_stream_scrobble from config and make it per user (subsonic_always_download)

### Fixed

* Use addslashes for translations in html5 player
* Send the generic client name for localplay again
* Use the set permission level for localplay access
* Webplayer playlists would become out of order after moving/adding
* Cache process could cache the wrong song
* Missing user id in search
* Grouping sql in search when not grouping albums
* Setting Localplay instance would not update the preference
* Advanced search (Random) wasn't working in php8
* Fixed returning the correct objects for advanced search (Random)
* Some objects would add transcode_to to their play url
* Set system prefs for mb and tadb plugins
* Updating a channel in php8
* Get tmp_playlist by session (could get confused and never retrieve items)
* Setting cookies and session details on remember_me sessions
* Set the catalog parameters for seafile catalogs
* Database updates for php8
* Remember me session cookie error when recreating a new session
* ampache.sql script had AUTO_INCREMENT data it didn't need
* Subsonic
  * Get the artists for a single catalog correctly
  * Browse highest used the sql differently to the UI

## Ampache 5.1.0-release

### Added

* Split search items in WebUI into optgroup categories
* Add en_AU as a locale
* Require confirmation on enable/disable user links
* Add f_size  to video parameters
* Record plays for live_streams and playlists in object_count
* Add podcast to the object_count table and add missing rows
* Store playlist art in the database
  * Show the art on the main playlist page
  * Allow reset and change of playlist art
  * Pick a random art item on reset and store
  * Add a simple continue button for these dialogs
  * Fix up display of image showaction
  * Subsonic art looks for the playlist art the same as UI
* Check for `?` in a query before trying to use parameters
* Add the current php version to the debug page
* Cache bust some frequently updated assets
* Clear asset cache during AutoUpdate
* Gather Artist recommendations on play/Stat insert
* Add Top Tracks and Similar Songs to Artist pages
* Extend run:updateCatalog --update to update artist name matching mbid
* Add duplicate_mbid_group to album searches
* Restored missing artist search to the header searchbar
* Press enter on the list header to allow changing page number
* Translation Update October 2021
* Config version 57
* NEW config options
  * allow_upload_scripts: Allow or disallow upload scripts on the server
* Database 510004
  * Add `podcast` to object_count table
  * Add `podcast` to cache_object_count table
  * Add `live_stream` to the rating table
  * Add `waveforms` for podcast episodes
* PHP8 Support
  * Use array_key_exists to skip runtime errors
  * Fix undefined variables in templates
  * Errors with wanted/missing lookups and templates
  * Ajax handler updates and fixes
  * Set default and fallback values more often to avoid errors
  * Query errors would kill the whole page
  * Stop trying to read unreadable files
  * Explode key pairs when there is something to explode
  * Don't try to update preferences that don't exist
  * Errors when not logged in trying to load a session
* NEW files
  * Test scripts: codecoverage.sh, stan.sh, tests.sh

### Changed

* Always update time when updating songs and videos from tags
* Merge config 'ratings' and 'userflags' checks into ratings. (drop userflags)
* Split search items into groups to help make it a bit clearer
* Rearranged the list of search items
* Simplify PlayAction code a bit and use filter_input
* Speed up update_counts for missing object_counts
* Enable Podcasts on new installs
* Delete composer.lock
* bin/cli run:updateCatalog with no options now does clean, Add, Verify and gather for all catalogs
* Make category headers a bit nicer
* Check for valid browse types before loading nothing
* Browsing Genre defaults to artist
* Skip albums that match the exact title in wanted search
* Translate all database description strings on updates
* Hi-res blankalbum/placeholder image (1400x1400)
* Allow larger artist summary with a scroll. linebreak place, year formed
* During garbage collection clean up empty strings with NULL
* Subsonic
  * Disable stat recording on stream calls (disable subsonic_stream_scrobble in config to enable)

### Removed

* object_cnt: use total_count and total_skip instead of calculated properties
* f_title: use f_name
* Scrub CSS with Autorprefixer

### Fixed

* SQL query error for Random Album in certain config setups
* Album suite needed even without grouping
* Stop scrubbing the podcast title so hard (so many `&amp;`'s)
* Use total_count and total_skip columns for searches (Fixes searching with 0)
* Can't change view limit on Android
* Localplay instance could be 1
* Missing add_type variable on ACL pages
* Light theme follow button color
* Missing CSS on list headers
* Templates with missing variables
* Fix Stream_Playlist::_add_urls to stop mismatched query values
* Fix stream.php downloads not sending their url parameters to PlayAction
* Garbage collect object_count for the possible items
* Do not drop catalog in table podcast_episode when it doesn't exist yet
* AAC codec from itunes doesn't provide a bitrate_mode (assume vbr)
* bin/cli ExportPlaylistCommand had out of order args
* bin/cli Allow database updates when out of date
* Fix computeCache for playlists
* Logic of SQL query to get random albums
* Simplify the join code for some queries
* Don't force random for smartlists when you turn it off
* Empty release_date when updating videos
* Chrome errors where Content-Disposition has a comma (,)
* Remove subtitle in stream_playlist if empty
* Fix options and bitrate selection for stream.php requests
* Scrobbles from Song::can_scrobble
* Default preference list
* MusicBrainz Artist Id could have been replaced with the Album Id
* Artists being duplicated when feat. another artist
* Don't let a non-critical update fail DB update
* Search for 'played' albums and artists
* Commands loading plugins from cli might not have a user
* Dashboard links to podcast episodes and art
* Lots of issues in the webplayer which only supported song links
* Clean up deleted user date from all tables
* Waveforms for podcast episodes
* Subsonic
  * Trim quotes (") for Subsonic searches (some clients add them)
  * Support exact (lucene) searching when using quotes (")
  * Browse by folder is fixed
  * Faster browse queries for all types
  * Fix catalog browsing and loading library

## Ampache 5.0.0-release

Ampache 5 is here and it's big!

* Check out [Ampache 5 for Admins](https://github.com/ampache/ampache/wiki/Ampache-Next-Changes)
* As well as [Ampache 5 for Users](https://github.com/ampache/ampache/wiki/Ampache-5-for-users)
* The bin folder has had a major [rework](https://github.com/ampache/ampache/wiki/cli-faq)
* You can pre cache files using [Transcode Caching](https://github.com/ampache/ampache/wiki/Transcode-Caching)

**IMPORTANT** instead of using date() we are now using IntlDateFormatter and your locale to identify formats.
This means that 'custom_datetime' based on the date() format is incorrect and will look weird.
Look here for the code to change your 'custom_datetime' string [(<http://userguide.icu-project.org/formatparse/datetime>)]

This means Ampache now **requires** php-intl module/dll to be enabled.

**IMPORTANT** For new installs default database charset/collation and table engine have changed

* Engine MyISAM => InnoDB
* Charset utf8 => utf8mb4
* Collation utf8_unicode_ci => utf8mb4_unicode_ci

If you want to keep utf8 make sure you set it before running updates.

* To keep the current collation/charset update your config file
  * Set `database_charset = "utf8"`
  * Set `database_collation = "utf8_unicode_ci"`

### Added

* Private catalogs! You can now set a public or per user catalog for your music folders
* Cache transcoded files before a user requests them with [Transcode Caching](https://github.com/ampache/ampache/wiki/Transcode-Caching)
* Added a CONTRIBUTING.md file
* php-intl is now required for translation of date formats into your locale
* Added %R (Release Status) to catalog pattern matching
* Add ability to hide the Song Artist column for Albums with one Artist
* Add ability to browse albums by Original Year
* Add ability to hide the licence column on song pages
* A helper index.php has been added to the old project root with directions to help
* Show the country and Active status (Generated tags are assumed active) on label rows
* Podcast_Episode show episode art for podcast mashup allow sort by date
* Save a search or Smartlist as a regular playlist
* New option to refresh a Playlist from Searches with the same name
* Option to change the playlist owner when editing OR importing
* Set "X-Frame-Options: SAMEORIGIN" on login page
* Added the ability to export database art when local_metadata_dir is enabled
* Save more types of thumb to the local_metadata_dir when enabled
* Inform with a "Not Found: podcast" when you haven't created a podcast catalog
* Added CatalogUpdate import command to the WebUI (Import = Add + playlist imports)
* Search changes
  * Add 'possible_duplicate', 'recently_played' to song, artist and album search
  * Add 'catalog' to artist and album search
  * Add 'favorite_album', 'favorite_artist' to song search
  * Add 'release_status' to album search
  * Add 1, 5 and 10 to the Maximum Results limit
* Database 500015
  * Add `song_count`, `album_count`, `album_group_count` to artist table
  * Add `release_status`, `addition_time`, `catalog`, `song_count`, `artist_count` to album table
  * Add `mbid`, `country`, `active` to label table
  * Add `total_count` and `total_skip` to album, artist, song, video and podcast_episode tables
  * Add `catalog` to podcast_episode table
  * Add `filter_user` to catalog table
  * Add `total_count`, `episodes` to podcast table
  * Add `username` to playlist table
  * Create catalog_map table (map catalog location for media objects)
  * Create user_playlist table (Global play queue)
  * Create user_data table (One shot info for user actions)
  * Create deleted_song, deleted_video and deleted_podcast_episode tables for tracking deleted files
* NEW database options
  * use_original_year: Browse by Original Year for albums (falls back to Year)
  * hide_single_artist: Hide the Song Artist column for Albums with one Artist
  * show_license: Hiding the license column in song rows
  * hide_genres: Hide the Genre column in all browse table rows
* Config version 56
* NEW config options
  * composer_binary_path: Override the composer binary path to distinguish between multiple composer versions
  * write_tags: Write tag changes to file (including art if available)
  * art_zip_add: Include Album Art for zip downlaods
  * catalog_filter: Allow filtering catalogs to specific users
  * catalog_verify_by_time: Only verify the files that have been modified since the last verify
  * cache_path: The folder where the pre-transcoded files will be stored
  * cache_target: Target audio format for the cache
  * cache_remote: Remote catalogs will cache every file so this is handled separately
  * catalog_ignore_pattern: Allow you to ignore audio, video and playlist files with a regex
* NEW cli commands
  * `run:moveCatalogPath`: Change a Catalog path
  * `run:cacheProcess`: Run the [cache process](https://github.com/ampache/ampache/wiki/Transcode-Caching)
  * `export:databaseArt`: Export all database art to local_metadata_dir

### Changed

* get_datetime(): use IntlDateFormatter to format based on locale. [(<https://www.php.net/manual/en/intldateformatter.format.php>)]
* Renamed 'Tag' strings to 'Genre'
* Changed sidebar back to browse for artist/album
* Moved sidebar mashup pages into their own 'Dashboards' section
* Move artist counts (song, album) to a DB column
* Global counts are calculated after catalog changes instead of dynamically
* Display userflag with star ratings
* Always put year in Spotify art search if available
* Imported playslists don't add the extension to the title
* Visually crop images from the centre instead of resizing into a square
* Display release year if it doesn't macth original_year. e.g. 'Back in Black (2010)'
* Don't round the average rating to an integer
* Replace mt_rand with random_bytes for random token generation
* Move user bandwidth calculations out of the user format function into the user_data table
* All localplay links use the type (e.g. mpd/upnp) as the agent to fix muti-client access
* updateCatalog now implies add when using -i / --import by itself
* Playlist Import checks for playlists by your user only in the UI (System for the cli)
* Plugins: Use only https for building gravatar urls
* Scrobble actions now check for the exact time as well (different agents or scripts would insert)
* If you call a play url without an action we assume stream
* Use ISO 8601 date for podcast episode pubdate display
* Database tables default to InnoDB engine with utf8mb4 charset & collation
* Subsonic
  * Wait a few seconds before allowing scrobbles to avoid collisions
  * Shift the last music play if gap is bigger than 5 repeated plays (over night, etc)

### Removed

* Take out the random items (except random search) from the main sidebar (use the playlist on the rightbar instead)
* 'Find Duplicates' and related pages have been removed. Use 'Possible Duplicate' searches instead
* 'Genre' and 'Missing Artists' removed from the top search bar
* Take out the info icon from the song row; just click the song link
* Take song artist out of the album edit popup
* File tag reading for Band/Album Artist
* Corrected album_artist collection and added missing tags to vorbis, aac and id3v2
* Removed links from album list headers when split by release type
* REMOVED config options
  * write_id3: Use write_tags
  * write_id3_art: Use write_tags

### Fixed

* Delete duplicates from song table
* Mashup page for podcast_episodes
* Searching by Genre needed a query overhaul
* Album groupings are the same everywhere when album_group is enabled
* Unknown (Orphaned) groups all unknown files into one artist and album
* Album groups for ratings and userflags
* SQL queries regarding rating order and grouping of mutliple users
* Ensure valid media is found before inserting into a playlist
* Searching by Genre needed a lot of updates to speed up and correct
* Bump phpmailer/phpmailer from 6.4.1 to 6.5.0 (#2957)
* Groupings for albums and add original_year to grouping
* Editing album titles with prefixes
* CSS fixes for light theme
* Shares didn't insert into object_count correctly
* Repair missing rows in object_count after catalog updates
* Browse / Mashup by podcast_episode
* Sorting for a lot of browse pages that used arguments
* Refreshing the details after editing an object didn't include browse aruments
* Get the correct total artist_count for albums when grouped
* Some buttons and links in the light theme needed extra CSS
* Updated the inotifywait.sh example to stop it trying to add the same file multiple times
* Translations could break JS with apostrophes
* Playlist imports with an empty web_path would never work
* Playlist imports were importing nothing
* List preferences didn't allow null values after being set (Personal Favorites plugin)
* When using album_art_store_disk the art lookup was hardcoded for jpg
* Generating thumbnails wouldn't work with album_art_store_disk enabled
* Updating config values for spotify_art_filter and art_search_limit would not keep your value
* Delete podcasts and radio streams when deleting a catalog
* Collect recommendation garbage correctly
* Empty release date when updating a video would fail
* Scrub out some link titles that can be abused by uploads
* Subsonic
  * Support a global user playqueue with getplayqueue, saveplayqueue
  * Incorrect header being set on art requests
  * averageRating wasn't correctly cast for json
  * bookmark JSON was not correctly converted

## Ampache 4.4.3-release

### Added

* Catalog::update_counts to manage catalog changes
* Gather more art files from your tags
* Allow RatingMatch plugin to rate Album->Artist (Originally Song->Album->Artist)

### Changed

* Calculate MP3 stream length on transcode to avoid cutting it off early

### Removed

* Don't apply an album artist when it isn't distinct
* MySQL faq isn't needed during install now that PHP 7.4 is a requirement

### Fixed

* CVE-2021-32644
* Identifying a distinct album_artist query wasn't great
* Don't return duplicate art while searching file tags
* SQL query in random::advanced_sql was ambiguous
* Filtering random and search page type element
* NowPlaying stats would be overwritten when they didn't need to be
* Subsonic
  * getNowPlaying was unable to return playing media or the correct time
  * createShare would not set the object_id correctly and ignored expires value

## Ampache 4.4.2-release

### Added

* Larger artist images when you don't have a text summary available
* Expanded artist, album and podcast thumbnails to reduce blank space
* Update album tags first when you update artist tags

### Changed

* Simplify flagging/rating multi-disk albums
* SubSonic
  * just send getmusicfolders music folders
  * When calling createPlaylist, assume that the list needs to be empty first

### Fixed

* Require a valid database hostname instead of assuming localhost
* A valid transcode_cmd is required to transcode media
* SubSonic
  * Clients might send you a file path of Artist art instead of the id
  * Strings don't need json conversion checks
  * Send the cover art id for playlists
  * Check for artist and podcast prefixes on art id's
  * Bugs when converting between SubSonic id and Ampache id
  * Assign roles based on preferences (fixes jukebox, podcast and share roles)
  * CreateUser could overwrite admin access level
  * UpdateUser didn't write the access level
  * don't return null Genre counts
  * fix getting artist indexes for large libraries
* Don't get null playlist objects from the DB
* Using 'Save Track Order' would not apply the offset
* Vorbis/Ogg comments use 'organization' for publisher and 'track_number' for track
* Automated Label creation when updating from tags
* Grouped album downloads and rightbar actions
* Preference::get_by_user was caching into a single value
* A user who owned a playlist was unable to reorder (but could still save the order)
* When creating shares, don't allow secret to be longer than database limit (20)
* Album full name wasn't being used in some places
* Tag::get_tag_objects was not grouping albums
* Return integers for tag counts
* rmccue/requests CVE: CVE-2021-29476
* PHPMailer/PHPMailer CVE: CVE-2020-36326

## Ampache 4.4.1-release

### Added

* If you have an MBID in your artist, use that for last.fm queries

### Changed

* Updated composer dependencies
* Default podcast_keep and podcast_new_download preferences are set to 0 (unlimited)

### Removed

* Delete 'concerts_limit_past' and 'concerts_limit_future' database settings.

### Fixed

* Grid View shouldn't change the artist image
* Catalog Update -u (gather last.fm info) wasn't getting an ID list correctly
* Album::get_random_songs not returning id's
* Bookmark::get_bookmarks typo for get_bookmark_ids
* Sorting album browses by artist name could fail with mysql
* Subsonic getPlaylists should always send a user
* Album browsing SQL didn't include Artist name in grouping
* CVE-2021-21399: Unauthenticated SubSonic backend access in Ampache

## Ampache 4.4.0-release

Keep an eye on the incoming changes to develop at [Ampache-Next-Changes](https://github.com/ampache/ampache/wiki/Ampache-Next-Changes)

### Added

* Write metadata to mp3, flac and ogg files. Requires metaflac and vorbiscomment installed on Linux.
* Write images to mp3 and flac files. Also requires metaflac on linux.
* File tags can be updated from catalog management page.
* Configurable settings for "Gather Art".
* Configurable art search limit.
* User selectable artist and year filter for Spotify album searches
* User selectable limit for art searches.
* Generate rsstokens for each user allowing unique feed URLs
* Allow setting custom database collation and charset without overwriting your changes
  * rsstoken: Identify users by token when generating RSS feeds
* Run garbage collection after catalog_update.inc 'clean' or 'verify'
* Add duration to the table headers when browsing playlists and smartlists
* Add time and duration to albums, artists instead of calculating from songs each time
* Allow setting a custom background on the login page
* Musicbrainz search icon on Artist, Album and Song pages
* Update missing album artists on catalog add
* Add R128 Gain adjustments
* Persist replaygain setting as a cookie
* Support for image per song
* Format XML output using DOMDocument
* SubSonic - shift the current track start time when you pause/resume
* Config version 49
* NEW config options
  * hide_ampache_messages: We sometimes need to talk and will show a warning to admin users. Allow hiding this
* NEW search options (also available in Api::advanced_search)
  * last_skip (artist, album, song)
  * last_play_or_skip (artist, album, song)
  * played_or_skipped_times (song)

### Changed

* Stop logging auth/passphrase strings
* Add Y scrolling to the current playlist box (rightbar)

### Fixed

* Escape filepaths when removing from database
* Regex in config for additional_genre_delimiters
* Grid View option was backwards
* Replaygain issues in the webplayer
* Per disk actions for grouped albums (e.g. play just that disk)
* Catalog removal needs to run garbage collection
* Recognize opus when reading tags
* Regex in config for additional_genre_delimiters
* SQL query for smartlists not joining the OR correctly
* Searching with bad rules will return no results instead of everything
* Check the 'unique_playlist' option in more places
* When you haven't set an active localplay nothing was picked
* Set time for artists that are only albums
* Don't hide rss generation when you haven't got a key
* Podcast episode durations that use seconds were converting into crazy lengths
* Playlist and Smartlist check sql simplified
* SubSonic - Json clients need their playlist entry to always array (single item lists)

## Ampache 4.3.0-release

This version of Ampache seeks to bring in some of the great changes going on in develop while we work on v5.
There also a few API changes to enable a bit better control for older clients.

### Added

* Check limits on democratic playlists (> 0 && < 3000000000)
* Show an error for out of range democratic cooldowns
* SubSonic - Force a default format (xml) instead of none
* Added back the agent string in recently played (for admins)
* Replace 'Admin' icon with padlock in sidebar when access check fails. (Hide this new icon with 'simple_user_mode')
* Disable API/Subsonic password resets in 'simple_user_mode'
* New option -m 'move_catalog' added to catalog_update.inc
* More default preferences to the refill/check functions
* More functions to search (album artist, mbid)
* Config version 46
* NEW config options
  * hide_search: If true do not include searches/smartlists in playlist results for Api::get_indexes, Api::playlists
* NEW plugin:
  * 'Personal Favorites'. Show a shortcut to a favorite smartlist or playlist on the homepage
  * 'RatingMatch'. Raise the minimum star rating (and song loves) of artists and albums when you rate/love the song

### Changed

* Scrobble plugins fire after stat recording
* Split art search by 5 instead of 4
* Increase AutoUpdate check time and don't force it on each logon
* Updated CSS and separated mashup covers from other types
* Don't use mail_enabled for registration checks
* WebUI - Browse by album_artist instead of single artists
* Better sorting for playlists using sort_tracks
* Don't allow duplicate podcast feeds
* Updated the gather art process
* Searches will order by file/name instead of id (unless random)
* Updated amapche.sql
* Updated composer requirements
* Default false config option text changed to true (no more typing, just uncomment!)
* Compressed PNG and JPG images

### Removed

* Disabled the jPlayer fullscreen shortcut (ctrl + f)
* Remove system preferences from the user that aren't classified as a system preference
* Stop setting open_basedir from fs.ajax
* Concert/Event pages (dead Last.fm API)
* Don't run reset_db_charset on DB updates
* Disabled browse_filter for new user accounts

### Fixed

* Speed up the playlist dialog boxes (Add to playlist)
* Fix SQL query for Stats::get_newest_sql
* Session cookie creation
* Multiple auth attempts in the same second would not return a session
* Mail auth was not checked correctly
* Gather art correctly for update_file.inc
* set bitrate correctly if using a maxbitrate in play/index
* MP3's would not get a waveform without editing the config
* Recently played respects your privacy settings
* Graph class sql grouping
* **MAJOR** UPnP fixes
* Upload catalog rename logic

## Ampache 4.2.6-release

### Changed

* Ignore ALL tagged releases (e.g. 4.2.6-preview 4.2.6-beta)
* Don't check the times in save_mediaplay plugins
* Plugins should only have 1 category
* Update Composer requirements

### Removed

* Some system preferences were added as user preferences

### Fixed

* Search original_year query
* Replaygain was missing from the webplayer
* Check albumartist in get_album_suite queries
* Recently played queries check for privacy options
* Headphones plugin fix for missing mbid's
* Duplicate downloads recorded in play/index
* Subsonic video HLS stream and json values
* Block more password resets when using simple_user_mode
* Upload catalog rename logic

## Ampache 4.2.5-release

### Added

* Use _add_urls when building a stream playlist

### Changed

* Removed the forced random from search
* Put the browse header at the top above plugins
* Make the webplayer class a bit faster at deciding what to transcode

### Fixed

* Ampache Debug, cron.lib.php missing from init
* Slow playlist creation when inserting a large amount of items
* Stream_URL properties were inconsistently applied
* Fix streaming when play_type is Democratic
* Save your limit and random settings when creating a smartlist

## Ampache 4.2.4-release

### Added

* "Random" tickbox added to search pages

### Changed

* Searching 'original_year' will now fall back to 'year' if no release year is present

### Fixed

* User was being created but you were told it isn't
* The search pages remember your limit correctly
* PHP exception when < 7.1
* Correct "Recently Added", "Recently Updated" searches
* Check that song can be inserted before inserting the remaining rows
* Logic in stat recording when skips occur
* Don't query for null tag ids

## Ampache 4.2.3-release

### Added

* Subsonic Generate errors for objects missing art

### Changed

* Don't mark short songs as skipped
* Subsonic Stop converting strings to ints in JSON responses

### Fixed

* User registrations
* Workaround null values for new columns in search table
* Check release_type length before inserting into the database
* Ensure Album Artist is set correctly on songs
* Subsonic Fix callbacks for similarSongs2 and artistInfo2
* Subsonic getCoverArt fixes

## Ampache 4.2.2-release

**DATABASE CHANGES** You can now force a default collation and charset on your database.
If you choose to use utf8mb4; Ampache will convert your table engine to InnoDB to handle the extra bytes.

### Added

* Numeric 'Played/Skipped ratio' added to search. (Set using (stream/skip)*100.)
  * ```> 0 & < 100```: Skipped more than played
  * ```100```: Equal plays and skips
  * ```> 100```: Played more than skipped
* Add 'Original Year', 'Release Type' to Album searches
* Allow setting custom database collation and charset without overwriting your changes
* Video search added to random.php
* 'samesite=strict' on JS cookies
* Translation updates (August 2020)
* Put 'Labels' into search, browse headers and sidebar when enabled
* NEW config options (config_version 45)
  * database_charset: Set a default charset for your database
  * database_collation: Set a default collation for your database
  * simple_user_mode: Don't allow users to edit their account values (used for demo sites that allow login)
* NEW files
  * bin/update_file.inc: Update your catalog when individual files are changed using inotifywait.sh
  * bin/update_db.inc: Update your database collation, charset and table engine from the cli
  * docs/examples/inotifywait.sh: script to use inotifywait and update_file.inc to update as file changes happen
  * docs/examples/inotifywait.service: systemd example service for inotifywait.sh

### Changed

* stats.php: Show total 'Item Count' on Statistics page instead of trying to shoehorn songs/videos/etc into different columns
* ampache.sql updated after about 4 years... no more updates on install!
* Searching by "Rating (average)" now ignores private/public and always returns the average.
* Hide searches for '# Skipped' and 'Played/Skipped ratio' when 'Show # skipped' is Off
* Search items rearranged to try to match each other
* Sort 'Playlist' and 'Smart Playlist' browse pages by name
* Display the blankuser avatar in now playing if missing
* Swap 'Random' and 'Playlists' in the sidebar (CSS order numbers)
* Don't hide artist art when you disable lastfm_api_key in the config
* Hide 'Metadata' search when 'enable_custom_metadata' is disabled

### Deprecated

* Drop version number from the release string in develop. ('4.3.0-develop' => 'develop')
  * This should stop a bit of confusion when removing / adding requirements
* The '-release' suffix in version number will be dropped for Ampache 5.0.0

### Removed

* Remove stat recording from channels
* Don't reset the database charset and collation after each db update

### Fixed

* Fixed a few issues on the Statistics page
  * Report 'Catalog Size' correctly for podcasts
  * Report 'Item Count' correctly for podcasts and video catalogs
* Searching albums for artist name
* Mashup 'Newest' would incorrectly apply an offset missing the newest items
* Search by 'Smart Playlist' rules fixed when added with other rules
* Use LEFT JOIN instead of HAVING for search rules to allow more complicated lists
* Logic searching 'My Rating' includes unrated (0 Stars) in a better way
* Captcha was not generated for registration
* Enforce lowercase codec for live streams
* Parsing integer search rules was overwriting index values
* Handle empty XML on similar artist requests to last.fm

### Security

Fix CVE-2020-15153 - Unauthenticated SQL injection in Ampache

## 4.2.1-release

**NOTICE** Ampache 5.0.0 will require **php-intl** module/dll to be enabled.

### Added

* Numeric ('1 Star'-'5 Stars') searches now include '0 Stars' to show unrated objects
* Ajax refresh localplay "Now Playing" same as the index "Now Playing" section
* Add 'has not rated' to "Another User" searches
* Add higher bitrates (640, 1280) to search to allow for lossless files
* Put strings ('1 Star', '2 Stars', etc) back into numeric searches for ratings
* When using a string title for numeric searches use the order of the items starting with 0
* NEW files
  * Include API docs from the wiki. (API.md, API-JSON-methods.md, API-XML-methods.md, API-advanced-search.md)
* 'Filters' added to each sidebar tab if enabled (previously only 'Home' and 'Admin')

### Changed

* Use binary (.mo) translation files to speed up translation processing
* Don't show 'Generate new API key' if you don't have access
* QR Code in account page is now just the API Key (redundant link removed too)
* Require minimum version of Ampache 3.8.2 to upgrade database
* Added an icon to webplayer to go to album. Clicking on song title now directs to song

### Fixed

* Waveform config option 'get_tmp_dir' was ignored if set
* Rightbar: 'Add to New Playlist' not adding on new playlists
* Translate preference subcategories and status
* 'podcast_new_download' logic fix
* Filters box would show up in the Admin tab if you disabled 'browse_filter'
* Update album when 'release_type' changes
* Parse 'Release Type' from tags in a less terrible way

## 4.2.0-release

The API changelog for this version has been separated into a new sub-heading below to make it easier to follow.

### Added

* Added Spotify art searches for both album and artist images.
* Updated component installer and php-cs-fixer package.
* Translation updates (April 2020, May 2020, July 2020)
* Added declare(strict_types=0); to lib/* and lib/class/* (requires more work before it can be enabled)
* Add 250 for search form limits in the web UI. (Jump from 100 to 500 is pretty big)
* Add Recently updated/added to search rules
* Add regex searching to text fields. ([<https://mariadb.com/kb/en/regexp/>])
  * Refer to the wiki for information about search rules. (<http://ampache.org/api/api-advanced-search>)
* When labels are enabled, automatically generate and associate artists with their publisher/label tag values.
* Enforced stat recording for videos. (podcasts and episodes to be added later)
* Add tags (Genres) to "Anywhere" text searches.
* 10 second redirect on "Access Denied" to the default web_path
* Allow "Update from tags" for multi-disk album and artist pages
* show and hide the rightbar (playlist) using the minimize button in the header
* Tag->f_name (New property on tag that was being set hackily)
* Add "Album" to Find Duplicates in admin/duplicates.php.
* "Local Image" added to Artist & Album search. Find out whether you have art stored in Ampache
* PHP_CodeSniffer checks and settings added to Scrutinizer. (phpcs --standard=.phpcs.xml lib/class)
* NEW database options
  * cron_cache: Speed up the interface by allowing background caching of data
  * show_skipped_times: Add "# skipped" to the UI. (disabled by default)
  * custom_datetime: Allow you to format your date strings your way.
  * unique_playlist: Force unique playlists by ignoring existing songs
* NEW config options
  * skip_timer: Add Skip Timer Threshold to the config
  * artist_art_folder: Specify a local folder to search for artist images using name/title
  * rating_file_tag_user: Set ratings to this user ID when importing ratings from file tags
  * spotify_client_id: Allows Spotify art search
  * spotify_client_secret: Allows Spotify art search
* NEW files
  * server/json.server.php & lib\class\json_data.class.php: JSON API!
  * bin/compute_cache.inc: Cache object_count data to speed up access
  * bin/cron.inc: Perform garbage_collection functions outside of main functions (includes compute_cache.inc)
* NEW examples
  * docs/examples/ampache_cron.service
  * docs/examples/ampache_cron.timer

### Changed

* Change license string from AGPLv3 to AGPL-3.0-or-later
* Update Composer requirements
* Allow searching play times without requiring UI option
* Stop showing the average rating in the web interface as stars. (show an average when available as text separately)
* When you don't have a config file redirect to installer
* Change to numeric searches: Renamed 'is' => 'equals' and 'is not' => 'does not equal'
* Allow negative track numbers; reducing the maximum track number to 32767.
* Localplay volume control moved to the playlist (rightbar)
* Podcast_Episode::check_play_history Podcast_Episode::set_played (match song.class versions for stat recording)
* Video::check_play_history Video::set_played (match song.class versions for stat recording)
* php_cs rules for line endings
* Simplify play history checks and code a bit more
* Tag (Genre) searches compare each item (e.g Pop) rather than the whole string (Pop,Rock,etc)
* Replace "Browse Library" buttons with a search header allowing faster browsing of other types
* Share secrets are generated by generate_password instead of a separate function
* inet_ntop may not convert some binary IP addresses (like ::1) these now show up as "Invalid" in the ip history.
* Searches using numeric rules must use an integer. ('1 Star' => 1, '2 Stars' => 2, etc)
* bin/delete_disabled.inc require -x to execute. (previously you needed to edit the file)

### Deprecated

* Horde_Browser::getIPAddress(). Use Core::get_user_ip() instead.

### Removed

* bin/migrate_config.inc (This was used to migrate the config file from php4 to php5)
* EchoNest api/song previews
* User::update_user_stats (used in play index only and useless)
* Share::generate_secret; use generate_password instead
* Song::get_cache_count (unused)
* Ampache Debug check for 'safe_mode'

### Fixed

* Fixed a lot of incorrectly typed function calls and code documentation
* Gravatar Plugin: Make sure https is used when force_ssl is configured
* Truncate strings to match database limits when strings go over
* Add User php warnings
* Channel authentication
* IP checks when sending null proxy values
* Gather art page layout
* Read vorbis rating correctly
* Search rules in UI failing to load with custom_metadata
* Warn correctly when inserting art fails
* Insert missing user preferences on login
* When you had beautiful_urls enabled tracks would not parse in localplay making them all Unknown
* Podcast durations aren't always correct format, prep the time before trying to insert it
* Subsonic playlist add/remove removing incorrect songs
* Search/Smartlists need to have results to be used in lists
* Auth issues with stats for recording and localplay
* Stream_urls were generated with a typo when downloading
* Respect album grouping using of the moment plugin
* Filter album title with grouping enabled. (seriously deadmau5, stop with the <> everywhere)
* Share playback without a UID would fail to start
* Set a default popular_threshold if unauthenticated or unset
* play/index would record democratic streams as a download
* Make sure the default preferences table has all the preferences in them
* Beets catalog bug; date_diff expecting a datetime but given a string
* Searches using user data like ratings has been split in the SQL correctly
* Flagged playlists never had their flag deleted
* offset and limit were incorrectly used for top/recent searches

### Security

* Fix: CVE-2020-13625 in phpmailer

## 4.1.1

### Added

* Extend Shouts to 2000 characters; Labels to 250
* Add a status icon to the channel list pointing to the channel/ID/status.xsl

### Changed

* Hide localplay in the sidebar when you disable all the plugins

### Removed

* Remove non-free lib/composer.* files.
  * You can enable c-pchart with (composer require szymach/c-pchart "2.*")
* Remove shoutcast table and preferences. (Dead code)

### Fixed

* Musicbrainz Art search
* tmp_playlist bug removing items
* Dropbox catalog errors when using a small library
* some bugs getting invalid time/date when reading tags

## 4.1.0

### Added

* December translation update from Transifex
* Add playlist into main search page. (Songs, Albums, Artists, Playlists, Videos)
* Add docs/examples/channel_run.service for running background processes as a service
* New search option "Another User" allows searching other user ratings and favorites
* Updates to support php7.4 (Ampache supports 7.1-7.4)
* Checks in Subsonic/WebUI for recording repeated plays
* composer & php-cs-fixer updates
* Add github package guide for docker to RELEASE-PROCESS.md

### Changed

* Update channel status pages (/channel/$CHANNELID/status.xsl)
* Update ListenBrainz plugin for empty additional info. (API says remove this section from json)

### Removed

* Roll back mysql8 workarounds. (Orace MySQL supported on php7.4+ only)
* Revert changes in 4.0.0 and allow manual choices for artist/album on upload again.

### Fixed

* Fix comparison bugs found during static type testing
* Fix enable/disable song ajax
* Typo in login page HTTP_REFERER
* Fix bin\*.inc text issues with newline
* Fix bug in UI when enabling/disabling songs
* Fix smartlists when searching sub-lists (Ampache was trying to create one giant query that didn't scale well)
* Fix "Add New..." in album edit
* Subsonic return json errors when requesting json format (previously errors were always xml)

## 4.0.4

Finalize release procedure to make these updates a bit smoother

### Added

* Reduce the time for repeated track playback (Song length - 5 sec)

### Changed

* Filter playlists in API, Web and Subsonic correctly for regular users vs admins
* Hide some lines from the mashup to make it a bit nicer

### Removed

* Remove the old logo from the main install page

### Fixed

* Fix album count for Artists when the album is missing data
* Fix searches / searchbox for MYSQL8
* Fix some invalid returns in lib/*
* Send the correct function in ajax.server when deleting from playlist

### Security

* None

## 4.0.3

### Changed

* Filter playlists by access in subsonic
* Fail check_php_verison() when using less than php7.1

### Fixed

* Fixes for Api::get_indexes, Api::playlists, Api::playlist, Api::playlist_songs
* Fix Access::check to allow all public lists
* Fix global user connecting through the API with an API key.

## 4.0.2

### Changed

* Bump API version to 400002 (4.0.0 build 002)
* Extend Api::playlist_generate (add new mode 'unplayed')
* Translate typo in show_test.inc
* Trim massive year, time and track when importing new songs

### Fixed

* Fix API playlist commands and access checks relating to playlists
* Access::check should be passing user id from the API
* SQL query fixes for Album, Playlist methods
* Remove spaces from play url extensions (Should help nginx users)
* Set play_type correctly in preferences pages

## 4.0.1

### Added

* Added 'file' to Song::find

### Fixed

* Bug fix that would cause albums to be recreated in Album::check

## 4.0.0

Notes about this release that can't be summed up in a log line

### Added

* JavaScript and Ajax updates
* Code documentation and bug hunting
* Added SVG support to the theme engine.
* Default to disk 1 instead of 0 (db updates to handle existing albums)
* Add Barcode, Original Year and Catalog Number to Album table
* New Plugin - Matomo.plugin. [<https://matomo.org/>]
* New Plugin - ListenBrainz.plugin [<https://listenbrainz.org/>]
* Add bin/clean_art_table.inc to clean art that doesn't fit your min or max dimensions.
* Default fallback user avatar when none found
* Added a $_SESSION['mobile'] variable to allow changing pages for mobile devices.
* Viewport settings for mobile devices
* Use a random cover for playlist art
* Add now_playing.php to allow badges for currently track and fall back to last played if none. (thanks @Rycieos)
* Add Now Playing icon to each user page if enabled.
* Add year information and links to the data rows and interface
* Add debugging in song.class.php when the file may be corrupt
* Allow the main sidebar to be reordered using CSS (.sb2_music, .sb2_video, .sb2_*)
* Subsonic Update api to 1.13.0 [<http://www.subsonic.org/pages/api.jsp>]
* Subsonic Allow token auth using API Key instead of password.
* Subsonic New Method: updateUser
* Subsonic New Method: getTopSongs
* Config Version 40
  * Add: mail_enable - Enable or disable email server features otherwise, you can reset your password and never receive an email with the new one
  * Add: rating_browse_filter, rating_browse_minimum_stars - filter based on a star rating.
  * Add: send_full_stream - allow pushing the full track instead of segmenting
  * Add: github_force_branch - Allow any official Ampache git branch set in config
  * Add: subsonic_stream_scrobble - set to false to force all caching to count as a download.
    This is to be used with the subsonic client set to scrobble. (Ampache will now scrobble to itself over subsonic.)
  * Add: waveform_height, waveform_width - customize waveform size
  * Add: of_the_moment - set custom amount of albums/videos in "of the moment areas"
  * Add: use_now_playing_embedded, now_playing_refresh_limit, now_playing_css_file - Show a user forum tag "Now playing / last played"

### Changed

* Don't allow lost password reset for Admin users
* Don't allow emails until mail_enable is true
* Don't allow last.fm queries to overwrite existing art
* Stop trying to insert art when present during catalog update
* Move some $_GET, POST, $_REQUEST calls to Core
* HTML5 doctype across the board. (DOCTYPE html)
* Lots of HTML and UI fixes courtesy of @kuzi-moto
* If you are using charts/graphs there has been a change regarding c-pchart
  * [chart-faq](https://github.com/ampache/ampache/wiki/chart-faq)
* Numerous catalog updates to allow data migration when updating file tags meaning faster tag updates/catalog verify! (Updating an album would update each file multiple times)
  * UserActivity::migrate, Userflag::migrate, Rating::migrate, Catalog::migrate,
  * Shoutbox::migrate, Recommendation::migrate, Tag::migrate, Share::migrate
* Rework user uploads to rely on file tags ONLY instead of allowing manual choices.
* Extend bin/sort_files.inc & catalog patterns to handle new fields
* Updated bin/sort_files.inc for a smoother experience that actually works
* Add -u to bin/catalog_update.inc This function will update the artist table with bio, image, etc as well as update similar artists.
* Update the CSS theme colors and structure.
* Light theme updated.
* Format the input fields. (you get a datetime picker on mobile!)
* Login/lostpassword moves the logo to the bottom on mobile like cockpit does! (makes typing easier on a touch screen)
* Load webplayer hidden to stop popup preferences hiding the window
* Hide video in search/stats if not enabled
* Lots of code tweaks to make things more uniform and readable.
* Default to mashup for artists and albums
* Remove '[Disk x]' when grouped from all UI areas by enforcing the group setting.
* Subsonic Enable getChatMessages, addMessage allowing server chat

### Removed

* Drop PHP 5.6 support for 7.1+
* Remove all Plex code
* Remove message of the day
* No video, no channels in new installs
* Remove plex and googleplus plugins

### Fixed

* Fix import_playlist code. Do not recreate existing playlists and don't imports existing songs.
* Allow cli tools to use system settings for plugins.
* Fix MySQL8 installation using mysql_native_password with caveats ([<https://github.com/ampache/ampache/wiki/mysql-faq>])
* Catalog Manager can now access catalog areas correctly
* Filter zip names in batch so they are named correctly by the download
* Fixed setting button requiring two single clicks to open. (Thanks for this 2016 pull @AshotN)
* Make test.php, init.php & install.php show an error page instead of blank screen. (gettext)
* Fix slideshow creating black screen when using web player
* Fixed QRCode views
* Subsonic Don't ignore group settings with id3 browsing
* Subsonic Fix cover art for playlists and albums
* Subsonic Api fixes for podcast playback, Ultrasonic/Dsub workarounds

### Security

* Resolve NS-18-046 Multiple Reflected Cross-site Scripting Vulnerabilities in Ampache 3.9.0
* Resolve CVE-2019-12385 for the SQL Injection
* Resolve CVE-2019-12386 for the persistent XSS

## 3.9.1

* Fixed Beets catalog creation and updating.
* AutoUpdate now ignores pre-release (preview) versions.
* Fixed various command ine utilities in bin folder.
* Fixed XML api syntax for logging in with user name.
* Fixed newline display in xml data returned in playlist, etc.

## 3.9.0

* Video details now correctly displayed for personal video.
* XML API now fully accepts user's API key. Session will be extended if it exists; Otherwise it's replaced.
* Artist name added to Lastfm track.getsimilar query.
* Catalog_update.inc now includes switches for catalog name and catalog type.
* Added Beets catalog to Composer autoload.
* Performance improved with playlist display and search.
* General translation Updates.
* Documented php module requirement for FreeBSD.

## 3.8.9

* Improved display of artist summary on web page.
* Fixed uploading of avatar.
* DSub now writes the correct extension when the ampache config switch `encode_player_api_target` is enabled.
* Artist info now properly displayed.

## 3.8.8

* Subsonic API now removes illegal characters before returning text.
* Removed hardcoded access level to allow guests to stream audio.
* Guest accounts can now access songs and public playlists.
* Fixed bug in subsonic API which caused DSub not to create folders or
  add file extensions when caching.

## 3.8.7

* Better able to clean up image extentions when gathering art from remote sites.
* Check for B.O.M. (\xff\xfe) only in mp3 composer tag and remove.
* Added .ogv encoding target for more efficient streaming of mkv files.
* Top menu appearance more reader friendly for translations.
* Additional fixes to update_remote_catalog function.
* Enabled similar songs when clicking on radio icon in DSub.
* Repaired problem with removing "empty" albums.
* Can now access XML-API when default ACL(s) are removed.
* 'Find Duplicates' tool now works.
* Cleaning now checks for mounted path before removing empty albums/missing files.
* Starring album and artist now work via Subsonic client.
* Modified "Gather Art" debug message to remove confusion from "Image less than 5 chars...".

## 3.8.6

* Updated Subsonic Remote Catalog Module to version 2.
* Subsonic Catalog now grabs artwork directly from the subsonic server.
* Various fixes to Subsonic Catalog and Subsonic API.
* Release package now downloads from release update alert.
* Develop package downloads from develop update alert.
* Fixed album Search.

## 3.8.5

* Added search capability for user's own ratings option for Song, Artist, Album search.
* Clean process now removes empty albums.
* Further translation updates and fixes.
* Updated Subsonic API to increase compliance with Subsonic json API specs.
* Added starred date to album list and song and formatted per Subsonic spec.
* Now compatible with latest Ultrasonic client (json transfer).
* Fixed ability to edit/save smartplaylist name without setting 'random'.
* Search/smart playlist now includes favorite artists and albums.
* Modified SQL statement to not offend default SQL_MODE of ONLY_FULL_GROUP_BY on server versions after 5.7.6.
* Set redirect to false for streaming types.

## 3.8.4

* Subsonic catalog now displays album art and artist bio.
* Artist info now displays in Ampache's installed language.
* Updated translations.
* Composer tag changes now saved to database.
* Seafile catalog module added.
* Dropbox catalog updated to V2 API.
* ip6 addresses now added to user history.
* Updated api.class.php
* fix for web_path auto configuration for subdirectory installation
* Composer tag changes now written to database
* Fixed catch null reference
* Changes to make translation easier
* Smart Playlist can now be edited/saved without 'random' set.

## 3.8.3

* Fixed upload problem
* Fixed charting problem
* Updated composer dependencies
* Fixed ipv6 issue
* Improved Opus transcoding
* Fixed localization chart
* Improved Subsonic API
* Improved ID3v2.3 and v2.4 to better handle multivalued lists
* Added sort by disc numbers
* Song comments are now editable
* Fixed composer column in iTunes
* Many typos fixed
* Fixed field types in modules and Localplay
* Fixed timeline function
* Activated jplayer "preload" option
* Fixed missing submit button on options page
* Increased info on DSub failing via Subsonic API
* Fixed Group actions in private message page causing JavaScript error
* Fixed some info lievel issues in Codacy
* Apply trim on dropbox parameters
* Added Prompt for user to change secret_key during install
* Enabled use of cache in PHPCs
* All files now use UTF8 without BOM
* Now require Exact catalog name match on catalog update
* Port 443 removed from play url
* Now test all images found to select the one with the good dimensions
* Rewrote LDAP class
* Song count in handshake now matches the number returned from songs
* Blocking of webplayer when transcoding fixed
* Cover art is added to live stream
* Added browse filter and light sidebar options
* Updated gettext, zipstream, react and sabre dependencies
* Fixed Subsonic scrobble submission check

## 3.8.2

* Fixed potential security vulnerability on smartplaylist search rule and catalog management actions (thanks Roman Ammann)
* Fixed song comparison issue on arrays (genre ...) when updating from tag
* Fixed song insertion issue if track year is out of range
* Fixed unexpected artist summary AutoUpdate
* Improved generated playlist filename (thanks yam655)
* Fixed user avatar upload (thanks vader083)
* Fixed waveform temporary file deletion issue if GD library is unavailable
* Fixed max number of items returned from Subsonic getStarred.view (thanks zerodogg)
* Fixed video update from tags (thanks stebe)
* Reverted PHP 5.5.9 dependency to PHP 5.4
* Added video playlist support (thanks SurvivalHive)
* Added preference subcategory
* Added prompt for new playlist name
* Fixed page refresh when canceling album art change (thanks EvilLivesHere)
* Added /play htaccess rewrite rule to avoid default max limit redirection
* Fixed Subsonic artist/album/song name JSON parsing if the name is numeric only
* Added ignored articles and cover art to Subsonic getArtists.view function
* Fixed MySQL requests to support ONLY_FULL_GROUP_BY mode
* Fixed Ajax art refresh after changing it (thanks gnujeremie)
* Fixed playlist creation from smartplaylist (thanks stebe)
* Added SQL unique constraint on tag map
* Fixed Subsonic genres with JSON format
* Added Bookmarks feature on Subsonic API
* Fixed thumb art regeneration if entry found in database without data (thanks s4astliv)
* Added Podcast feature
* Added large view / grid view option on artist and albums collection
* Moved from php-gettext to oscarotero/Gettext
* Added `Access-Control-Allow-Origin: *` header on Subsonic images & streams
* Fixed Subsonic item identifier parsing
* Added logic for external plugin directories (ampache-*)
* Added Discogs metadata plugin

## 3.8.1

* Fixed PHP7 Error class conflict (thanks trampi)
* Fixed user password with special characters at install time (thanks jagerman)
* Moved Ampache project license from GPLv2 to AGPLv3
* Added Ampache specific information on Subsonic API getAlbum using a new `ampache` parameter (thanks nicklan)
* Added 'album tag' option in song search (thanks DanielMaly)
* Added Message of the Day plugin to display MOTD
* Moved AmpacheApi class to a separate ampacheapi-php git repository
* Added timeline / friends timeline feature
* Fixed disabled song display to regular users (thanks shangril)
* Fixed random albums art size (thanks Bidules079)
* Moved tag cloud to artist browsing by default
* Fixed utf8 BOM empty string on song comparison
* Improved Recently Played and user stats queries performance (thanks thinca)
* Renamed SAMPLE_RATE to TRANSCODE_BITRATE on transcoding
* Fixed tag deletion sql error (thanks stebe)
* Moved to PNG default blank image instead of JPG (thanks Psy-Virus)
* Fixed temporary playlist initial position when scrolling down (thanks RobertoCarlo)
* Added Radio stations to UPnP backend
* Fixed Subsonic API art to use album art if song doesn't have a custom art (thanks hypfvieh)
* Fixed Subsonic API search when object count parameter is 0 (thanks hypfvieh)
* Fixed UPnP UUID to be based on host information
* Moved to Composer for dependencies management
* Fixed catalog action when not using Ajax page loading (thanks Razrael)
* Fixed unrated song default value (thanks Combustible)
* Added custom metadata support from files (thanks Razrael)
* Improved Subsonic API getArtists performance (thanks nicklan)
* Fixed theme color setting behavior
* Moved audioscrobbler API to v2
* Added m3u8 playlist import
* Fixed utf8 id3v2 comments support
* Added write_playlists script to export playlists to file
* Fixed Tvdb and Tmdb plugins (thanks wagnered)
* Improved Video filename parsing (thanks wagnered)
* Fixed non scalar settings value printing on debug page
* Improved Subsonic API getAlbumList error handling
* Fixed user login with browser used during the installation
* Fixed iTunes 12 browsing when using DAAP (thanks Chattaway83)
* Moved http_port user preference to ampache.cfg.php
* Upgraded last.fm and libre.fm scrobbling to latest API version (thanks nioc)
* Added missing space between track and album in Localplay playlist (thanks arnaudbey)
* Added check fo mbstring.func_overload support before using id3 write functionality (thanks anonymous2ch)
* Fixed file size calculation when using id3v2 tag (thanks hypfvieh)
* Added rating from id3 tag (thanks nioc)
* Added track number on streaming playlist (thanks Fondor1)
* Fixed catalog export (thanks shellshocker)
* Fixed file change detection
* Improved XML API with more information and new functions
  * (advanced_search, toggle_follow, last_shouts, rate, timeline, friends_timeline)
* Fixed 'Next' button when browsing start offset is aligned to offset limit (thanks wagnered)
* Fixed stream kill OS detection (thanks nan4k7)
* Fixed calculate_art_size script to support storage on disk (thanks nan4k7)
* Fixed sql script semicolon typo (thanks jack)
* Added support for .opus files (thanks mrpi)
* Fixed podcast owner xml information
* Fixed ldap filter parameter check (thanks ChrGeiss)
* Fixed 'Add to existing playlist' link for regular users (thanks Niols)

## 3.8.0

* Added Portuguese (Brasil) language (thanks Ione Souza Junior)
* Updated PHPMailer version to 5.2.10
* Fixed user stats clear
* Added user, followers and last shouts XML API functions
* Fixed transcoded process end on some systems (thanks nan4k7)
* Added ogg channel streaming support (thanks Deathcow)
* Fixed sql connection close before stream (thanks fufroma)
* Added support for several ldap filters (thanks T-Rock)
* Fixed 'Add to existing playlist' button on web player (thanks RyanCopley)
* Added 'add to existing playlist' link on album page (thanks RyanCopley)
* Added option to hide user fullname from other users
* Added playlist track information in Apache XML API (thanks RyanCopley)
* Fixed playlist remove song in Apache XML API (thanks RyanCopley)
* Fixed Subsonic API ifModifiedSince information
* Added Podcast links to albums / artists
* Added Piwik and Google Analytics plugins
* Added Apache 2.4 access control declaration in htaccess files
* Fixed performance issues on user preferences
* Added artist search by year and place
* Fixed search by comment (thanks malkavi)
* Added Paypal and Flattr plugins
* Added .maintenance page
* Fixed captcha
* Added private messages between users
* Fixed Subsonic API rating information on albums and songs
* Added latest artists and shouts RSS feeds
* Fixed tag cloud ordering
* Added Label entities associated to artists / users
* Added WebDAV backend
* Fixed Subsonic API requests with musicFolderId parameter (thanks dhsc19)
* Added footer text edition setting
* Added uploaded artist list on user page
* Added custom Ampache login logo and favicon support
* Added edition support on shared objects (thanks dhsc19)
* Fixed share feature on videos (thanks RobertoCarlo)
* Removed album year display from album name if unset
* Fixed Subsonic API Album/Artist song's link (thanks dhsc19 and daneren2005)
* Added mysql database socket authentication support on web setup (thanks AsavarTzeth)
* Fixed artist art url for mobile use (thanks dhsc19)
* Added Shoutbox home plugin
* Added catalog favorites home plugin
* Fixed search by rating (thanks iamnumbersix)
* Added UPnP Localplay (thanks SeregaPru)
* Changed preferences to return the global value if preference is missing for the searched user
* Fixed special chars in songs names and tags (thanks SeregaPru)
* Fixed Subsonic API playlist edition/delation (thanks dhsc19)
* Fixed integer default value in Apache XML API
* Fixed image thumb on webplayer and search preview (thanks RobertoCarlo and eephyne)
* Fixed proxy setting on all external http requests (thanks brendankearney)
* Added QRCode view of user API key
* Fixed http status code on Subsonic API streams when using curl (thanks nicklan)
* Added Server-Sent Events on catalog actions
* Added option to enable/disable channel and live stream features
* Removed official PHP 5.3 support
* Added option to show/hide footer statistics (thanks brownl)
* Added delete from disk option on user uploaded files
* Added installation type and players helper at installation process
* Added tv_episode tag on quicktime files (thanks wagnered)
* Added new option to disable deferred extended metadata, e.g. artist details
* Added Subsonic API getAvatar function
* Fixed unsynced lyrics tags
* Fixed ldap_filter setting deactivation on ampache.cfg.php update (thanks Rouzax)
* Added Subsonic API similar artists & songs functions
* Added Subsonic API getLyrics function
* Fixed disk number and album artist metadata on quicktime files (thanks JoeDat)
* Fixed Ampache API playlist_add_song function
* Added ability to store images on disk
* Added new setting to define album art min and max width/height
* Fixed Subsonic API getAlbum returned artist id on songs
* Fixed Subsonic API cover art when PHP-GD unavailable
* Fixed Localplay playlist refresh on volume changes (thanks essagl)
* Fixed web player equalizer option if visualizer is not enabled (thanks brownl)
* Fixed asx file mime type (thanks thinca)
* Added song genre parsing options (thanks Razrael and lotan)
* Added sort on languages list (thanks brownl)
* Added placeholder text to search box (thanks brownl)
* Added web player Play Next feature (thanks tan-ce)
* Fixed Plex backend administration page uri (thanks a9k)
* Fixed expired shared objects clean (thanks eephyne)
* Added missing artist search results (thanks bliptec)
* Fixed song genre id parsing (thanks lotan)
* Added Scrobble method to Subsonic API
* Added an option to add tags to child without overwriting
* Added image dimension info to image tables (thanks tsquare66)
* Replaced ArchiveLib by StreamZip-PHP to avoid temporary zip file
* Added Year field in song details and edition
* Added Subsonic API create/delete user, jukebox control and search auto suggestion
* Added few optional install tests
* Improved Share features with modal dialog choices
* Added new action on playlists to remove duplicates
* Fixed playlist addition to another playlist (thanks kszulc)
* Fixed Various Artist link on album page (thanks Jucgshu)
* Added session_destroy call when a session should be destroyed
* Added HTML5 ReplayGain track feature
* Added display and mandatory user registration fields settings
* Added .htaccess IfModule mod_access.c directives
* Fixed SmartPlayer results per user (thanks nakinigit)
* Fixed XSS vulnerability CVE-2014-8620 (thanks g0blin)
* Fixed playlist import setting on catalog update to be disabled by default (thanks DaPike)
* Added ability to browse my tags other library items than songs
* Added Stream Control plugins
* Added transcode settings per player type
* Added ability to write directly the new configuration file when it version changed
* Added `quick play url` to have permanent authenticated stream link without session
* Fixed unresponsive website on batch download (thanks Rouzax)
* Added batch download item granularity
* Fixed 'guest' user site rendering
* Added Aurora.js support in webplayer
* Added Google Maps geolocation analyze plugin
* Added statistical graphs
* Added user geolocation
* Added 'Missing Artist' search
* Fixed Ampache installation with FastCGI
* Added a new RSS Feed plugin
* Added a new 'display home' plugin type
* Added Favorite and Rating features to playlists
* Added user feedback near mouse cursor on democratic votes
* Changed header page position to be fixed
* Added external links on song page details
* Fixed Subsonic API getAlbumList2 byGenre and byYear order (thanks rrjk)
* Added html5 desktop notification
* Added album group order setting
* Fixed unwanted album merge when one of the album doesn't have mbid
* Changed video player to go outside the footer
* Added ip address in authentication failure for fail2ban scripts (thanks popindavibe)
* Added parameter to hide directplay button if number of items is above a limit
* Added Tag split (thanks jcwmoore)
* Fixed album/artist arts and stats migration on rename (thanks jcwmoore)
* Fixed get lyrics from files (thanks apastuszak)
* Fixed verify local catalog (thanks JoeDat)
* Removed Twitter code
* Added optional cookie disclaimer for the EU Cookie Law
* Replaced catalog action links to action dropdown list (thanks Psy-Virus)
* Fixed `remember me` feature (thanks ainola)
* Added email when registered user must be enabled by administrators
* Fixed local catalog clean on Windows (thanks Rouzax)
* Added Subsonic API maxBitRate parameter support (thanks philipl)
* Fixed Subsonic API special characters encode (thanks nan4k7)
* Added Beets local and remote catalog support (thanks Razrael)
* Fixed XML error code returned with invalid Ampache API handshake (thanks funkygaddafi)
* Replaced iframe to Ajax dynamic page loading
* Changed `Albums of the Moment` to not necessarily have a cover
* Added Plex backend items edition support
* Added hls stream support
* Added X-Content-Duration header support on streams
* Removed Toogle Art from artist page
* Fixed track numbers when removing a song from playlist (thanks stonie08)
* Added Plex backend playlist support
* Added gather art from video files (thanks wagnered)
* Added Plex backend movie / tvshow support
* Added release group on albums
* Added Smart Playlist songs list
* Added zlib test
* Removed old Ampache themes
* Fixed Subsonic API lastModified element (thanks bikkuri10)
* Disabled `beautiful url` on XML-API for retro-compatibility
* Fixed image resource allocation (thanks greengeek1)
* Added setting to write id3 metadata to files (thanks tsquare66)
* Added check for large files manipulation
* Added video subtitle support
* Fixed Google arts to use real arts and not the small size preview
* Added Tmdb metadata plugin
* Added Omdb metadata plugin
* Added Music Clips, Movies and TV Shows support
* Added media type information on catalog
* Fixed get SmartPlaylist in XML-API (thanks opencrf)
* Added beautiful url on arts
* Improved browse list header (thanks Psy-Virus)
* Fixed user online/offline information on Reborn theme (thanks thorsforge)
* Added UPnP backend (thanks SeregaPru)
* Added DAAP backend
* Added sort options on playlists (thanks Shdwdrgn)
* Fixed XML-API tag information (thanks jcwmoore)
* Fixed multiple broadcast play (thanks uk3gaus)
* Added SmartPlaylists to Subsonic API
* Added limit option on SmartPlaylists
* Added random option on SmartPlaylists
* Added 'item count' on browse
* Added direct typed links on items tags
* Fixed Subsonic API compatibility with few players requesting information on library -1
* Added license information on songs
* Added upload feature on web interface
* Added albumartist information on songs (thanks tsquare66)
* Fixed errors on sql table exists check
* Fixed play/pause on broadcasts (thanks uk3gaus)
* Added donation button
* Added democratic page automatic refresh
* Fixed distinct random albums
* Added collapsing menu (thanks Kaivo)
* Added 'save to playlist' feature on web player (thanks Kaivo)
* Added tag merge feature
* Fixed democratic vote with automatic logins (thanks M4DM4NZ)
* Added git pull update from web interface for development versions
* Fixed http-rang requests on streaming (thanks thejk)
* Improved installation process
* Improved French translation (thanks arnaudbey)
* Improved German translation (thanks Psy-Virus and meandor)

## 3.7.0

* Added Scrutinizer analyze
* Fixed playlist play with disabled songs (reported by stebe)
* Improved user auto-registration to optionally avoid email validation
* Fixed date.timezone php warnings breaking Ampache API (reported by redcap1)
* Fixed playlist browse with items > 1000 (reported by Tetram67)
* Fixed Amazon API Image support (thanks jbrain)
* Fixed id3v2 multiples genres (reported by Rouzax)
* Improved democratic playlist view to select the first one by default
* Improved German translation (thanks Psy-Virus)
* Fixed playlist view of all users for administrator accounts (reported by stonie08)
* Added option to regroup album disks to one album view
* Changed Ampache logo
* Fixed email validation on user registration (reported by redcap1)
* Added local charset setting
* Improved installation steps and design (thanks changi67)
* Improved Recently Played to not filter songs to one display only
* Fixed Subsonic transcoding support
* Fixed Subsonic offline storage file path (reported by Tetram76)
* Added optional top dock menu
* Added html5 web audio api visualizer and equalizer
* Added `Play List` to Localplay mode
* Fixed encoding issue in batch download
* Added pagination to democratic playlists
* Added an option to group albums discs to an unique album
* Added alphabeticalByName and alphabeticalByArtist browse view in Subsonic API
* Fixed album art on xspf generated playlist
* Added stats, playlist and new authentication method to Ampache XML API
* Added responsive tables to automatically hide optional information on small screen
* Added song action buttons (user favorite, rating, ...) to the web player
* Added sortable capability to the web player playlist
* Added Growl notification/scrobbler plugin
* Added artist slideshow photos plugin from Flickr
* Added setting to change Ampache log file name
* Added playlists to Quick and Advanced search
* Added pls, asx and xspf playlist file format import
* Fixed playlist import with song file absolute path (reported by ricksorensen)
* Fixed playlist import with same song file names (reported by captainark)
* Added shoutcast notification at specific time when playing a song with a waveform
* Added Tag edit/delete capability
* Added several search engine links
* Added myPlex support on Plex API
* Added cache on LastFM data
* Added custom buttons play actions
* Added artist pictures slideshow for current playing artist
* Added Broadcast feature
* Added Channel feature with Icecast compatibility
* Replaced Muses Radio Player by jPlayer to keep one web player for all
* Added missing artists in similar artists for Wanted feature
* Added concerts information from LastFM
* Added tabs on artist information
* Added 'add to playlist' direct button on browse items
* Added avatar on users and Gravatar/Libravatar plugins
* Fixed playlist visibility (reported by stonie08)
* Added OpenID authentication
* Fixed m3u import to playlist on catalog creation (reported by jaydoes)
* Improved missing/wanted albums with the capability to browse missing artists
* Added share feature
* Updated French translation
* Added options per browse view (alphabetic, infinite scroll, number of items per page...)
* Fixed several Subsonic players (SubHub, Jamstash...)
* Added option to get beautiful stream url with url rewriting
* Added check to use a new thread for scrobbling if available
* Added confirmation option when closing the currently playing web player
* Added auto-pause web player option between several browse tabs
* Fixed similar artists list with disabled catalogs (reported by stebe)
* Improved Shoutbox (css fix, real time notifications...)
* Fixed iframe basket play action reload
* Fixed wanted album auto-remove
* Fixed MusicBrainz get album art from releases
* Added Waveform feature on songs
* Added AutoUpdate Ampache version check
* Added auto-completion in global Ampache search
* Added option to 'lock' header/sidebars UI
* Fixed catalog export when 'All' selected
* Fixed XBMC Local Play (reported by nakinigit)
* Fixed artist search
* Fixed Random Advanced (reported by stebe)
* Changed song preview directplay icons
* Added Headphones Automatic Music Downloader support as a 'Wanted Process' plugin
* Updated PHPMailer to version 5.2.7
* Updated getID3 to version 1.9.7
* Added 'Song Preview' feature on missing albums tracks, with EchoNest api
* Added 'Missing Albums' / 'Wanted List' feature
* Upgraded to MusicBrainz api v2
* Replaced Snoopy project with Requests project
* Added user-agent on Recently Played
* Added option to show/hide Recently Played, time and user-agent per user
* Updated French language
* Added option for iframe or popup web player mode
* Improved Song/Video web player with jPlayer, Radio player with Muse Radio Player
* Added 'add media' to the currently played playlist on web player
* Added dedicated 'Recently Played' page
* Added enable/disable feature on catalogs
* Fixed Config class conflict with PEAR
* Improved recommended artists/songs loading using ajax
* Added a new modern 'Reborn' theme
* Improved Subsonic api backend support (json, ...)
* Added Plex api backend support
* Added artist art/summary when using LastFM api
* Added 'all' link when browsing
* Added option to enable/disable web player technology (flash / html5)
* Fixed artist/song edition
* Improved tag edition
* Added song re-order on album / playlists
* Replaced Prototype with jQuery
* Added 'Favorite' feature on songs/albums/artists
* Added 'Direct Play' feature to play songs without using a playlist
* Added Lyrics plugins (ChartLyrics and LyricWiki)
* Fixed ShoutBox enable/disable (reported by cipriant)
* Added SoundCloud, Dropbox, Subsonic and Google Music catalog plugins
* Improved Catalogs using plug-ins
* Added browse paging to all information pages
* Fixed LDAP authentication with password containing '&' (reported by bruth2)
* Added directories to zip archives
* Improved project code style and added Travis builds
* Added albums default sort preference
* Added number of times an artist/album/song was played
* Fixed installation process without database creation
* Removed administrative flags

## 3.6-FUTURE

* Fixed issue with long session IDs that affected OS X Mavericks and possibly
  other newer PHP installations (reported by yebo29)
* Fixed some sort issues (patch by Afterster)
* Fixed Fresh theme display on large screens (patch by Afterster)
* Fixed bug that allowed guests to add radio stations
* Added support for aacp transcoding
* Improved storage efficiency for large browse results
* Fixed unnecessary growth of the tmp_browse table from API usage (reported
  by Ondalf)
* Removed external module 'validateEmail'
* Updated PHPMailer to 5.2.6

## 3.6-alpha6 *2013-05-30*

* Fixed date searches using 'before' to use the correct comparison
  (patch by thinca)
* Fixed long-standing issue affecting Synology users (patch by NigridsVa)
* Added support for MySQL sockets (based on patches by randomessence)
* Fixed some issues with the logic around memory_limit (reported by CableNinja)
* Fixed issue that sometimes removed ratings after catalog operations (reported
  by stebe)
* Fixed catalog song stats (reported by stebe)
* Fixed ACL text field length to allow entry of IPv6 addresses (reported
  by Baggypants)
* Fixed regression preventing the use of an existing database during
  installation (reported by cjsmo)
* Fixed operating on all catalogs via the web interface
  (reported by orbisvicis)
* Added support for nonstandard database ports
* Updated getID3 to 1.9.5
* Improved the performance of stream playlist creation (reported by AkbarSerad)
* Fixed "Pure Random" / Random URLs (reported by mafe)

## 3.6-alpha5 *2013-04-15*

* Fixed persistent XSS vulnerability in user self-editing (reported by
  Jean-Lou Hau)
* Fixed persistent XSS vulnerabilities in AJAX object editing (reported by
  Jean-Lou Hau)
* Fixed character set detection for ID3v1 tags
* Added matroska to the list of known tag types
* Made the getID3 metadata source work better with tag types that Ampache
  doesn't recognise
* Switched from the deprecated mysql extension to PDO
* stderr from the transcode command is now logged for debugging
* Made database updates more robust and verified that a fresh ## 3.## 3.## 3.5 import
  will run through the updates without errors
* Added support for external authenticators like pwauth (based on a patch by
  sjlu)
* Renamed the local auth method to pam, which is less confusing
* Removed the Flash player
* Added an HTML5 player (patch by Holger Brunn)
* Changed the way themes handle RTL languages
* Fixed a display problem with the Penguin theme by adding a new CSS class
  (patch by Fred Thomsen)
* Made transcoding and its configuration more flexible
* Made transcoded streams more standards compliant by not sending a random
  value as the Content-Length or claiming that ranged requests are
  supported
* Changed rating semantics to distinguish between user ratings and the
  global average and add the ability to search for unrated items
  (< 1 star)
* Updated Prototype to git HEAD (4ce0b0f)
* Fixed bug that disclosed passwords for plugins to users that didn't
  have access to update the password (patch by Fred Thomsen)
* Fixed streaming on Android devices and anything else that expects to
  be able to pass a playlist URL to an application and have it work
* Removed the SHOUTcast Localplay controller

## 3.6-Alpha4 *2012-11-27*

* Removed lyric support, which was broken and ugly
* Removed tight coupling to the PHP mysql extension
* Fixed an issue with adding catalogs on Windows caused by inconsistent
  behaviour of is_readable() (reported by Lockzi)

## 3.6-Alpha3 *2012-10-15*

* Updated getID3 to 1.9.4b1
* Removed support for extremely old passwords
* Playlists imported from M3U now retain their ordering
  (patch by Florent Fourcot)
* Removed HTML entity encoding of plaintext email (reported by USMC Guy)
* Fixed a search issue which prevented the use of multiple tag rules
  (reported by Istarion)
* Fixed ASF tag parsing regression (reported by cygn)

## 3.6-Alpha2 *2012-08-15*

* Fixed CLI database load to work regardless of whether it's run from
  the top-level directory (reported by porthose)
* Fixed XML cleanup to work with newer versions of libpcre
  (patch by Natureshadow)
* Fixed ID3v2 disk number parsing
* Updated getID3 to 1.9.3
* Added php-gettext for fallback emulation when a locale (or gettext) isn't
  supported
* Fixed pluralisation issue in Recently Played
* Added support for extracting MBIDs from M4A files
* Fixed parsing of some tag types (most notably M4A)
* Corrected PLS output to work with more players (reported by bhassel)
* Fixed an issue with compound artists in media with MusicBrainz tags
  (reported by greengeek)
* Fixed an issue with filename pattern matching when patterns contained
  characters that are part of regex syntax (such as -)
* Fixed display of logic operator in rules (reported by Twister)
* Fixed newsearch issue preventing use of more than 9 rules
  (reported by Twister)
* Fixed JSON escaping issue that broke search in some cases
  (reported by XeeNiX)
* Overhauled CLI tools for installation and database management
* Fixed admin form issue (reported by the3rdbit)
* Improved efficiency of fetching song lists via the API
  (reported by lotan_rm)
* Added admin_enable_required option to user registration
* Fixed session issue preventing some users from streaming
  (reported by miir01)
* Quote Content-Disposition header for art, fixes Chrome issue
  (patch by Sébastien LIENARD)
* Fixed art URL returned via the API (patch by lotan_rm)
* Fixed video searches (reported by mchugh19)
* Fixed Database Upgrade issue that caused catalog user/pass for
  remote catalogs to not be added correctly
* Added the ability to locally cache passwords validated by external
  means (e.g. to allow LDAP authenticated users to use the API)
* Fixed session handling to actually use our custom handler
  (reported by ss23)
* Fixed Last.FM art method (reported by claudio)
* Updated Captcha PHP to 2.3
* Updated PHPMailer to 5.2.0
* Fixed bug in MPD module which affected toggling random or repeat
  (patch from jherold)
* Properly escape config values when writing ampache.cfg.php
* Fixed session persistence with auth disabled (reported by Nathanael
  Anderson)
* Fixed item count retention for Advanced Random (reported by USAF_Pride)
* Made catalog verify respect memory_cache
* Some catalog operations are now done in chunks, which works better on
  large catalogs
* API now returns year and bitrate for songs
* Fixed search_songs API method to use Search::run properly
* Fixed require_session when auth_type is 'local'
* Catalog filtering fix
* Toggle artwork with a button instead of a checkbox (patch from mywindow)
* API handshake code cleanup, including a bugfix from postfuturist
* Improved install process when JavaScript is disabled
* Fixed duplicate searching even more
* Committed minor bugfixes for Penguin theme
* Added Fresh theme
* Fixed spurious API handshake failure output

## 3.6-Alpha1 *2011-04-27*

* Fixed forced transcoding
* Fixed display during catalog updates (reported by Demonic)
* Fixed duplicate searching (patch from Demonic)
* Cleaned up transcoding assumptions
* Fixed tag browsing
* Added new search/advanced random/dynamic playlist interface
* byterange handling for ranges starting with 0 (patch from uberbrady)
* Fixed issue with updating ACLs under Windows (reported by Citlali)
* Add function that check ampache and php version from each website.
* Updated each ampache header comment based on phpdocumentor.
* Fixed only admin can browse phpinfo() for security reasons on /info.php
* Added a few translation words.
* Updated version ## 3.6 on docs/*
* Implemented ldap_require group (patch from eliasp)
* Fix \ in web path under Apache + Windows Bug #135
* Partial MusicBrainz metadata gathering via plugin
* Metadata code cleanup, support for plugins as metadata sources
* New plugin architecture
* Fixed display charset issue with catalog add/update
* Fixed handling of temporary playlists with >100 items
* Changed Browse from a singleton to multiple instances
* Fixed setting access levels for plugin passwords
* Fixed handling of unusual characters in passwords
* Fixed support for requesting different thumbnail sizes
* Added ability to rate Albums of the Moment
* Added ability to edit/delete playlists while they are displayed
* Fix track numbers not being 0 padded when downloading or renaming.
* Rating search now allows specification of operator (>=, <=, or =)
  and uses the same ratings as normal display.
* Add -t to catalog_update.inc for generating thumbnails
* Generate Thumbnails during catalog art operations
* Fixed transcode seeking of Flacs by switching to MM:SS format for
  flacs being transcoded
* Change album_art_order to art_order to reflect general nature of
  config option
* Fix PHP warning with IP History if no data is found.
* Add -g flag to catalog update to allow for art gathering via cmdline
* Change Update frequency of catalog display to 1 second rather then
  %10 reduces cpu load due to javascript excution (Thx Dmole)
* Add bmp to the list of allowed / supported album art types
* Strip extranious whitespace from cmdline catalog update (Thx ascheel)
* Fix catalog size math for catalogs up to 4TB (Thx Joost.t.Hart@planet.nl)
* Fix httpQ not correctly skipping to new song
* Fix refreshing of Localplay playlist when an item is skipped to
* Fix missing Content-Disposition filename= on non-transcoded songs
* Fix refresh of Localplay playlist when you delete a track from it
* Added ability to add Ampache as a search descriptor (Thx Vlet)
* Correct issue with single song downloads
* Removed old useless files
* Added local auth method that uses PHP's PAM module
* Correct potential security issues due to misuse of REQUEST for write
  operations rather then POST (Thx Raphael Geissert <geissert@debian.org>)
* Finished switching to Dba::read() Dba::write() for database calls
  (Thx dipsol)
* Improved File pattern matching (Thx october.rust)
* Updated Amazon Album art search to current Amazon API specs (Thx Vlet)
* Fix typo that caused song count to not be set on tag xml response
* Fix tag methods so that alpha_match and exact_match work
* Fix limit and offset not working on search_songs API method
* Fix import m3u on catalog build so it does something
* Fix inconsistent view during catalog operations
* Sort malformed files into "Unknown (Broken)" rather then leaving
  them in "Unknown (Orphaned)"
* Fix API democratic voting methods (Thx kindachris)
* Add server version to API ping response
* Fix Localplay API methods (Thx thomasa)
* Improve bin/catalog_update.inc to allow only verify, clean or add
  (Thx ascheel)
* Fix issue with batch download and UNC paths (Thx greengeek)
* Added config option to turn caching on/off, Default is off
* Fix issue where file tag pattern was ignore if files have no tag structure
* Add TDRC to list of parsed id3v2 tags
* Added the rating to a single song view
* Fix caching issue when updating ratings where they would not
  display correctly until a page reload
* Altered the behavior of adding to playlists so that it maintains
  playlist order rather then using track order
* Strip excessive \n's from catalog_update (Thx ascheel)
* Fix incorrect default ogg transcode target in base config file
* Fix stream user preferences using cached system preferences
  rather then their own
* Fixed prevent_multiple_logins preventing all logins (Thx Hugh)
* Added additional information to installation process
* Fix PHP 5.3 errors (Thx momo-i)
* Fix random methods not working for Localplay
* Fixed extra space on prefixed albums (Thx ibizaman)
* Add missing operator on tag and rating searches so they will
  work with other methods (Thx kiehnet@netscape.net)
* Add MusicBrainz MBID support to uniqly identify albums and
  also get more album art (Thx flowerysong)
* Fix the url to song function
* Add full path to the files needed by the installation just to
  make it a little clearer
* Fixed potential endless loop with malformed genre tags in mp3s
  (Thx Bernhard Weyrauch)
* Fixed web path always returning false on /test.php
* Updated Man Page to fix litian problems for Debian packaging
* Fixed bug where video was registering as songs for now playing
  and stats
* Add phpmailer and change ampache.cfg.php.dist
* Fixed manpage (Thx Porthose)

## 3.5 *2009-05-05*

* Added complete Czech translation (Thx martin hason)
* Add the AlmightyOatmeal-Sanity check to prevent a clean from
  removing all songs if your mount failed, but is still
  readable by ampache
* Make the Lang Install page prettier
* Added Check for hash,inet_pton,windows PHP Version to init so
  that upgrades without pre-reqs are handled correctly
* Allow mms,mmsh,mmsu,mmst,rstp in Radio Stream URLs
* Fixed a problem where after adding a track to a saved playlist
  there was no UI response upon deleting the track without
  a page refresh
* Fix an issue where the full version of the album art was never
  used even when requested
* Fix maxlength on acl fields being to small for all IPv6 addresses
* Add error message when file exists but is unreadable do not
  remove unreadable songs from catalog
* Fixed missing title tag on song browse for the title
  (Thx flowerysong)
* Fix htmlchar'd rss feed url
* Fix Port not correctly being added to URL in most cases
  even when defined in config

  v.## 3.5-Beta2 04/07/2009
* Fix ASX playlists so more data shows up in WMP (Thx Jon611)
* Fix dynamic playlist items so they work in stream methods again
* Fixed Recently Played so that it correctly shows unique songs
  with the correct data
* Fix some issues with filenames with Multi-byte characters
  (Thx Momo-i)
* Add WMV/MPG specific parsing functions (Thx Momo-i)
* Add text to /test.php for hash() and SHA256() support under PHP
  section
* Fix SHA256 Support so that it references something that exists
* Fix incorrect debug_event() on login due to typo
* Remove manage democratic playlist as it has no meaning in the
  current version
* Run Dba::reset_db_charset() after upgrade in case people are playing
  hot potato with their charsets.
* Move Server Preferences to Admin menu (Thx geekdawg)
* Fixed missing web_path reference on radio creation link
* Fixed remote catalog_clean not working
* Fixed xmlrpc get image. getEncoding wasn't static

## 3.5-Beta1 *2009-03-15*

* Add democratic methods to api, can now vote, devote, get url
  and the current democratic playlist through the api
* Revert to old Random Play method
* Added proxy use for xmlrpcclient
* Added Configuration 'Wizard' for democratic play
* Fixed interface feedback issues with democratic play actions
* Add extension to image urls for the API will add to others as
  needed due to additional query requirement. Needed to fix
  some DLNA devices
* Fixed typo that caused the height of album art not to display
* Modified database and added GC for tmp_browse table
* Added get lyrics and album art using http proxy server #313 + username,
  password patch
* Added lyricswiki link Ticket #70
* Updated README language
* Updated getid3 library 2.0.0b4 to 2.0.0b5
* Make the Democratic playlist be associated with the user
  who sends it to a 'player'
* Fixed missing page headers on democratic playlist
* Show who voted for the sogns on democratic playlist
* Increase default stream length to account for the fact that movies
  are a good bit longer then songs
* Correct Issues with multi-byte characters in Lyrics (Thx Momo-i)
* Added caching to Video
* Added Video calls to the API
* Remove redundent code from Browse class by making it extend
  new Query class
* Update Prototype to 1.6.0.3
* Add Time range to advanced search
* Add sorting to Video Browse
* Changed to new Query backend for Browsing and Dynamic Playlists

## 3.5-Alpha2 *2009-03-08*

* Fixed caching of objects with no return value
* Fixed updating of songs that should not be updated during catalog
  verify
* Added default_user_level config option that allows you to define
  the user level when use_auth is false. Also allows manual
  login of admin users when use_auth is false.
* Fix Version checking and Version Error Message on install (Thx Paleo)
* Moved Statistics to main menu, split out newest/popular/stats
* Fixed bug where saved Thumbnails were almost never used
* Fixed Localplay httpQ and MPD controls to recognize Live Stream
  urls.
* Added Localplay controls to API
* Added Added/Updated filters to API include the ability to specify
  a date range using ISO 8601 format with [START]/[END]
* Changed API Date format to ISO 8601
* Fixed Incorrect Caching of Album records that caused the
  Name + Year + Disk to not be respected
* Added Lyrics Patch (Thx alister55 & momo-i)
* Fixed password not updating when editing an httpQ Localplay
  instance
* Added Video support
* Fixed normalize tracks not re-displaying playlist correctly
* Fixed now playing now showing currently playing song
* Fixed now playing clear all not correctly refreshing screen
* Fixed adding object to playlist so that it correctly shows the
  songs rather then an empty playlist
* Added User Agent to IP History information gathering
* Added Access Control List Wizards to make API interface
  setup easier
* Added IPv6 support for Access Control, Sessions, IP History
* Fixed sorting issue on artist when using search method
* Updated flash player to 5.9.5
* Fixed bug where you admins couldn't edit preferences of
  users due to missing 'key' on form
* Added Mime type to Song XML

## 3.5-Alpha1 *2008-12-31*

* Fixed sort_files script so that it properly handles variable
  album art file names in the directories
* Fixed issue where small thumbnails were used for larger images
  if gd based resizing was enabled in the config
* Fixed catalog_update.inc so it doesn't produce errors
* Made democratic play respect force http play
* Make installation error messages more helpful
* Added Swedish (sv_SE) translation (Thanks yeager)
* Allow Add / Verify of sub directories of existing catalogs
* Prevent an fread of 0 bytes if you seek to the end of a file
* Added require_localnet_session config that allows you to exclude
  IP(s) from session checks, see config.dist
* Added Nusoap (<http://sourceforge.net/projects/nusoap/>) library
  for use with future lyrics feature
* Fixed problem with flash player where random urls were not being
  added correctly
* Fixed problem with user creation using old method (Thx Purdyk)
* Switched to SHA256() for API and passwords
* Added check for BADTIME error code from Last.FM and correctly
  return the error rather then a generic one
* Fix http auth session issues, where every request blew away the
  old session information
* Many other minor improvements (Thx Dipsol)
* Fixed warnings in caching code (Thx Dipsol)
* Massive text cleanup (Thx Dipsol)
* Fixed tag searching and improved some other search methods to
  prevent SQL warnings on no results
* Improved Test page checks to more accuratly verify putENV support
* Make network downsampling a little more sane, don't require
  access level
* Added caching to Playlist dropdown
* Fixed double caching on some objects
* Added base.css and 4 tag 'font' sizes depending on weight/count
* Fixed inline song edit
* Updated registration multi-byte mail.
* Fixed vainfo.class.php didn't catch exception for first analyze.
* Fixed iconv() returns an empty strings (Thx abs0)
* Updated getid3 for multi-byte characters, but some wrong id3tags
  have occurred exception error.
* Fixed use_auth = false not correctly re-creating the session if
  you had just switched from use_auth = true
* Add links to RSS feeds and set default to TRUE in config.dist
* Fixed Dynamic Random/Related URLs with players that always send
  a byte offset (MPD)
* Added Checkbox to use existing Database
* Updated language code and Fixed catalan language code
* Added Emulate gettext() from upgradephp-15
  (<http://freshmeat.net/p/upgradephp>)
* Fixed Test.php parse error.
* Updated multibyte character strings mail.
* Fixed To send mail don't remove the last comma from recipient.
* Updated More translatable templates.
* Removed merge-messages.sh and Add LANGLIST (each languages
  translation statistics).
* Fixed If database name don't named ampache, can't renamed tags
  to tag.
* Fixed count issue on browse Artists (Thx Sylvander)
* Fixed prevent_multiple_logins, preventing all logins (Thx hugh)
* Fixed Export catalog headers so it corretly prompts you to download
  the file
* Add ability to sort by artist name, album name on song browse
* Implemented caching on artist and album browse, added total
  artist time to the many artist view
* Fixed test config page so it bounces you back to the test page
  if the config starts parsing correctly
* Fixed browsing so that you can browse two different types in two
  windows at the same time
* Improved gather script for translations (Thx momo-i)
* Added paging to the Localplay playlist
* Updated German Translation (Thx Laurent)
* Fixed issue where Remote songs would never be removed from
  the democratic playlist
* Fixed issue where user preferences weren't set correctly
  on stream (Thx lorijho)
* Added caching of user preferences to avoid a SQL query on load
  (Thx Protagonist)
* Fixed home menu not always displaying the entire contents
* Fixed logic error with duplicate login setting which caused it
  to only work if mysql auth was used
* Changed passwords to SHA1 will prompt to reset password
* Corrected some translation strings and added jp_JP (Thx momo-i)
* Ignore filenames that start with . (hidden) solves an issue
  with mac filesystems
* Fix tracking of stats for downloaded songs
* Fix divide by 0 error during transcode in some configurations
* Remove root mysql pw requirement from installer
* Added Image Dimensions on Find Album Art page
* Added Confirmation Screen to Catalog Deletion
* Reorganized Menu System and Added Modules section
* Fix an error if you try to add a shoutbox for an invalid object
  (Thx atrophic)
* Fixed issue with art dump on jpeg files (Thx atrophic)
* Fixed issue with force http play and port not correctly specifying
  non-standard http port (Thx Deathcrow)
* Remember Starts With value even if you switch tabs
* Fixed rating caching so it actually completely works now
* Removed redundent UPDATE on session table due to /util.php
* Added Batch Download to single Artist view
* Added back in the direct links on songs, requires download set
  to enabled as it's essentially the same thing except with
  now playing information tied to it
* Bumped API Version to 350001 and require that a version is sent
  with handshake to indicate the application will work
* Removed the MyStrands plugin as did not provide good data, and does
  not appear to have been used
* Added Catalog Prefix config option used to determine which prefixes
  should not be used for sorting
* Merged Browse Menu with Home
* Added checkbox to single artist view allowing you to enable/disable
  album art thumbnails on albums of said artist
* Added timeout override on update_single_item because the function
  is a lie
* Fix translations so it's not all german
* Genre Tag is now used as a 'Tag', Browse Genre removed
* Ignore getid3() iconv stuff doesn't seem to work
* Improved fix_filenames.inc, tries a translation first then strips
  invalid characters
* Fixed album art not clearing thumbnail correctly on gather
* Fixed Localplay instance not displaying correctly after change
  until a page refresh
* Fixed endless loop on index if you haven't played a song in
  over two years
* Fixed gather art and parse m3u not working on catalog create
  also added URL read support to m3u import
* Upped Minimum requirements to Mysql 5.x
* Add codeunde1load's Web 2.0 style tag patch
* Fixed typo in e-mail From: name (Thx Xgizzmo)
* Fixed typo in browse auto_init() which could cause ampache to not
  remember your start point in some situations. (Thx Xgizzmo)<|MERGE_RESOLUTION|>--- conflicted
+++ resolved
@@ -1,6 +1,5 @@
 # CHANGELOG
 
-<<<<<<< HEAD
 ## Ampache 7.0.0
 
 Information and changes for this major release are recorded in the wiki [here](https://github.com/ampache/ampache/wiki/ampache7-for-admins).
@@ -54,8 +53,16 @@
 
 * Enforce sidebar_light when enabled, ignoring cookie if set
 
-=======
->>>>>>> 860592aa
+## Ampache 6.6.0
+
+Another version bump due to additions in API6 related to playlists
+
+Users can now share a playlist with specific users and keep the list private from everyone else
+
+You can downgrade from Ampache7 if you try it out and have issues using the cli
+
+### Added
+
 ## Ampache 6.6.0
 
 Another version bump due to additions in API6 related to playlists
@@ -103,10 +110,7 @@
 * Missing table check for database update 500006
 * Over-escaped playlist name when saving from smartplaylist
 * Skip caching missing files
-<<<<<<< HEAD
-=======
 * Browse albums by `name_year` not splitting columns for sorting
->>>>>>> 860592aa
 
 ## Ampache 6.5.0
 
