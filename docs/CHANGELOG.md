# CHANGELOG

## 4.2.0-develop

A big visual change in the interface is that Ampache now defaults to US time for dates. ('Month/Day/Year')
For everyone who isn't American you have control over date formats using custom_datetime.
Admin -> Server Config -> Interface -> Custom datetime

e.g. "Y/m/d H:i" will convert to "2020/04/14 10:42"
Check the php manual for help making your desired string. ([<https://www.php.net/manual/en/function.date.php>])

* Bump API version to 410001 (4.1.0 build 001)
* JSON API! I haven't found any breakages on the XML server but please test out your apps for both.
  * Call xml as normal:
    * http://music.com.au/server/xml.server.php?action=handshake&auth=APIKEY&version=410001
  * Call the JSON server:
    * http://music.com.au/server/json.server.php?action=handshake&auth=APIKEY&version=410001
* NEW API functions
  * get_similar: send artist or song id to get related objects from last.fm
  * shares: get a list of shares you can access
  * share: get a share by id
  * share_create: create a share
  * share_edit: edit an existing share
  * share_delete: delete an existing share
  * podcasts: get a list of podcasts you can access
  * podcast: get a podcast by id
  * podcast_episodes: get a list of podcast_episodes you can access
  * podcast_episode: get a podcast_episode by id
  * podcast_episode_delete: delete an existing podcast_episode
  * podcast_create: create a podcast
  * podcast_edit: edit an existing podcast
  * podcast_delete: delete an existing podcast
  * update_podcast: sync and download new episodes
  * catalogs: get all the catalogs
  * catalog: get a catalog by id
* NEW db options
  * cron_cache: Speed up the interface by allowing background caching of data
  * show_skipped_times: Add "# skipped" to the ui. (disabled by default)
  * custom_datetime: Allow you to format your date strings your way.
* NEW config options
  * skip_timer: Add Skip Timer Threshold to the config
* NEW files
  * bin/compute_cache.inc: Cache object_count data to speed up access
  * bin/cron.inc: Perform garbage_collection functions outside of main functions (includes compute_cache.inc)
* NEW examples
  * docs/examples/ampache_cron.service
  * docs/examples/ampache_cron.timer
* API: All calls that return songs now include <playlisttrack> which can be used to identify track order.
* API: <playcount> added to objects.
* API: Don't gather art when adding songs
* API: Added actions to catalog_action. 'verify_catalog' 'gather_art'
* Fix: Channel authentication
* Fix: IP checks when sending null proxy values
* Fix: Extra text in catalog API calls
* Fix: Gather art page layout
* Fix: Read vorbis rating correctly
* Fix: Search rules in UI failing to load with custom_metadata
* Fix: Warn correctly when inserting art fails
* Update Composer requirements
* Fix: Insert missing user preferences on login
* Allow searching play times without requiring UI option
* Added declare(strict_types=0); to lib/* and lib/class/* (requires more work before it can be enabled)
* Fixed a lot of incorrectly typed function calls and code documentation
* Stop showing the average rating in the web interface.
* April 2020 Translation update
* Fix: When you had beautiful_urls enabled tracks would not parse in localplay
<<<<<<< HEAD
* Fix: Podcast durations aren't always correct format, prep the time before trying to insert it.
=======
>>>>>>> 0aaa5bfb

## 4.1.1
* Bump API version to 400004 (4.0.0 build 004)
* Api - Fix parameters using 0
* Api - Get the correct total_count in xml when you set a limit
* Api - Fix many XML formatting issues
* Api - Add Api::check_access to warn when you can't access a function
* Remove non-free lib/composer.* files.
  * You can enable c-pchart with (composer require 'szymach/c-pchart')
* Hide localplay in the sidebar when you disable all the plugins
* Extend Shouts to 2000 characters; Labels to 250
* Remove shoutcast table and preferences. (Dead code)
* Add a status icon to the channel list pointing to the channel/ID/status.xsl
* Fix Musicbrainz Art search
* Fix tmp_playlist bug removing items
* Fix Dropbox catalog errors when using a small library
* Fix some bugs getting invalid time/date when reading tags

## 4.1.0

* Bump API version to 400003 (4.0.0 build 003)
* Api::playlist - filter mandatory
* Api::playlist_edit - filter mandatory. name and type now optional
* Api::user - Extend return values to include more user fields
* Playlist::create - Return duplicate playlist ID instead of creating a new one
* Artist::check - Remove MBID from Various Artist objects
* Fix Song::update_song for label
* Api - Do not limit smartlists based on item count (return everything you can access)
* Api/Database - Add last_count for search table to speed up access in API
* Fix Api issues relating to playlist access
* Fix comparison bugs found during static type testing
* Fix enable/disable song ajax
* December translation update from Transifex
* Add playlist into main search page. (Songs, Albums, Artists, Playlists, Videos)
* Typo in login page HTTP_REFERER
* Roll back mysql8 workarounds. (Orace MySQL supported on php7.4+ only)
* Fix bin\*.inc text issues with newline
* Add docs/examples/channel_run.service for running background processes as a service
* New search option "Another User" allows searching other user ratings and favorites
* user_numeric searches also available in the API. ([<https://github.com/ampache/ampache/wiki/XML-methods>])
* Updates to support php7.4 (Ampache supports 7.1-7.4)
* Fix bug in UI when enabling/disabling songs
* Checks in Subsonic/WebUI for recording repeated plays
* Update channel status pages (/channel/$CHANNELID/status.xsl)
* Fix smartlists when searching sub-lists (Ampache was trying to create one giant query that didn't scale well)
* composer & php-cs-fixer updates
* Fix "Add New..." in album edit
* Revert changes in 4.0.0 and allow manual choices for artist/album on upload again.
* Subsonic return json errors when requesting json format (previously errors were always xml)
* Add github package guide for docker to RELEASE-PROCESS.md
* Update ListenBrainz plugin for empty additional info. (API says remove this section from json)

## 4.0.4

* Finalize release procedure to make these updates a bit smoother
* Reduce the time for repeated track playback (Song length - 5 sec)
* Filter playlists in API, Web and Subsonic correctly for regular users vs admins
* Fix album count for Artists when the album is missing data
* Fix searches / searchbox for MYSQL8
* Fix some invalid returns in lib/*
* Send the correct function in ajax.server when deleting from playlist
* Hide some lines from the mashup to make it a bit nicer
* Remove the old logo from the main install page

## 4.0.3

* Fixes for Api::get_indexes, Api::playlists, Api::playlist, Api::playlist_songs
* Fix Access::check to allow all public lists
* Filter playlists by access in subsonic
* Fail check_php_verison() when using less than php7.1
* Fix global user connecting through the API with an API key.

## 4.0.2

* Bump API version to 400002 (4.0.0 build 002)
* Extend Api::playlist_generate (add new mode 'unplayed')
* Fix API playlist commands and access checks relating to playlists
* Access::check should be passing user id from the API
* SQL query fixes for Album, Playlist methods
* Remove spaces from play url extensions (Should help nginx users)
* Translate typo in show_test.inc
* Trim massive year, time and track when importing new songs
* Set play_type correctly in preferences pages

## 4.0.1

* Bug fix that would cause albums to be recreated in Album::check
* Added 'file' to Song::find

## 4.0.0

### Backend

* Drop PHP 5.6 support for 7.1+
* Resolve CVE-2019-12385 for the SQL Injection
* Resolve CVE-2019-12386 for the persistent XSS
* Resolve NS-18-046 Multiple Reflected Cross-site Scripting Vulnerabilities in Ampache 3.9.0
* Remove all Plex code
* Remove message of the day
* Don't allow lost password reset for Admin users
* Don't allow emails until mail_enable is true
* No video, no channels in new installs
* Move some $_GET, POST, $_REQUEST calls to Core
* JavaScript and Ajax updates
* Code documentation and bug hunting
* Added SVG support to the theme engine.
* Fix - MySQL8 installation using mysql_native_password with caveats ([<https://github.com/ampache/ampache/wiki/mysql-faq>])
* Fix - Catalog Manager can now access catalog areas correctly
* HTML5 doctype across the board. (DOCTYPE html)
* Lots of HTML and UI fixes courtesy of @kuzi-moto
* If you are using charts/graphs there has been a change regarding c-pchart [chart-faq](https://github.com/ampache/ampache/wiki/chart-faq)

### CLI tools / Processes

* Fix - import_playlist code. Do not recreate existing playlists and don't imports existing songs.
* Fix - allow cli tools to use system settings for plugins.
* Don't allow last.fm queries to overwrite existing art
* Stop trying to insert art when present during catalog update
* Extend bin/sort_files.inc & catalog patterns to handle new fields
* Updated bin/sort_files.inc for a smoother experience that actually works
* Add bin/clean_art_table.inc to clean art that doesn't fit your min or max dimensions.
* Add -u to bin/catalog_update.inc This function will update the artist table with bio, image, etc as well as update similar artists.
* Filter zip names in batch so they are named correctly by the download
* Numerous catalog updates to allow data migration when updating file tags. 
  * UserActivity::migrate, Userflag::migrate, Rating::migrate, Catalog::migrate,
  * Shoutbox::migrate, Recommendation::migrate, Tag::migrate, Share::migrate* Faster tag updates/catalog verify! (Updating an album would update each file multiple times)
* Default to disk 1 instead of 0 (db updates to handle existing albums)
* Add Barcode, Original Year and Catalog Number to Album table
* Rework user uploads to rely on file tags ONLY instead of allowing manual choices.

### Plugins

* New Plugin - Matomo.plugin. [<https://matomo.org/>]
* New Plugin - ListenBrainz.plugin [<https://listenbrainz.org/>]
* Remove plex and googleplus plugins

### Web-UI

* Update the CSS theme colors and structure.
* Light theme updated.
* Include smartlists in the API playlist calls.
* Default fallback user avatar when none found
* Added a $_SESSION['mobile'] variable to allow changing pages for mobile devices.
* Viewport settings for mobile devices
* Format the input fields. (you get a datetime picker on mobile!)
* Login/lostpassword moves the logo to the bottom on mobile like cockpit does! (makes typing easier on a touch screen)
* Load webplayer hidden to stop popup preferences hiding the window
* Hide video in search/stats if not enabled
* Use a random cover for playlist art
* Fixed setting button requiring two single clicks to open. (Thanks for this 2016 pull @AshotN)
* Lots of code tweaks to make things more uniform and readable.
* Add now_playing.php to allow badges for currently track and fall back to last played if none. (thanks @Rycieos)
* Add Now Playing icon to each user page if enabled.
* Add year information and links to the data rows and interface
* Default to mashup for artists and albums
* Add debugging in song.class.php when the file may be corrupt
* Remove '[Disk x]' when grouped from all UI areas by enforcing the group setting.
* Make test.php, init.php & install.php show an error page instead of blank screen. (gettext)
* Fix slideshow creating black screen when using web player
* Allow the main sidebar to be reordered using CSS (.sb2_music, .sb2_video, .sb2_*)
* Fixed QRCode views

### Ampache API

* Documented the Ampache API [<https://github.com/ampache/ampache/wiki/XML-methods>]
* Authentication: Require a handshake and generate unique sessions at all times
* Authentication: allow sha256 encrypted apikey for auth
  * You must send an encrypted api key in the following fashion. (Hash key joined with username)
  * $passphrase = hash('sha256', $username . hash('sha256', $apikey));
* Added artist_tag to song searches
* CHANGED in version 400001
  * advanced_search
    * 'is not' has been added shifting values down the list. (0=contains, 1=does not contain, 2=starts with, 3=ends with, 4=is, 5=is not, 6=sounds like, 7=does not sound like)
    * rule_1['name'] is depreciated. Instead of multiple searches for the same thing rule_1'name' has been replaced with 'title' (I have put a temp workaround into the search rules to alleviate this change)
  * stats
    * allow songs|artists|albums (instead of just albums)
  * playlists
    * allow return of smartlists as well as regular playlists (set a 5000 limit on unlimited smartlists)
  * playlist_add_song
    * Added check boolean to skip duplicate songs
  * playlist_remove_song
    * Allow uid of song instead of the track id from the playlist
* NEW in verison 400001
  * flag
    * allows flagging object by id & type
  * record_play
    * allows recording play of object without streaming
  * catalog_action
    * allow running add_to_catalog|clean_catalog
  * playlist_edit
    * allow editing name and type of playlist
  * goodbye
    * Destroy session
  * get_indexes
    * return simple index lists to allow a quicker library fill.
  * check_parameter
    * error when mandatory inputs are missing
  * stream
    * Raw stream of song_id
  * download
    * Download, not recorded as a play
  * get_art
    * Raw art file like subsonic getCoverArt
  * user_create
    * 'user' access level only!
  * user_update
    * update user details and passwords for non-admins
  * user_delete
    * you can't delete yourself or and admin account!
  * update_from_tags
    * updates a single album, artist, song from the tag data instead of the entire library!
  * update_art
    * updates a single album, artist, song running the gather_art process
  * update_artist_info
    * Update artist information and fetch similar artists from last.fm
  * playlist_generate
    * Get a list of song xml, indexes or id's based on some simple search criteria. care of @4phun

### Subsonic Backend

* Update api to 1.13.0 [<http://www.subsonic.org/pages/api.jsp>]
* Allow token auth using API Key instead of password.
* Don't ignore group settings with id3 browsing
* New Method: updateUser
* New Method: getTopSongs
* Fix cover art for playlists and albums
* Enable getChatMessages, addMessage allowing server chat
* Api fixes for podcast playback, Ultrasonic/Dsub workarounds

### Config file changes

* Bump version from 34 to 40
* Add: mail_enable - Enable or disable email server features otherwise, you can reset your password and never receive an email with the new one
* Add: rating_browse_filter, rating_browse_minimum_stars - filter based on a star rating.
* Add: send_full_stream - allow pushing the full track instead of segmenting
* Add: github_force_branch - Allow any official Ampache git branch set in config
* Add: subsonic_stream_scrobble - set to false to force all caching to count as a download. This is to be used with the subsonic client set to scrobble. (Ampache will now scrobble to itself over subsonic.) 
* Add: waveform_height,  waveform_width - customize waveform size
* Add: of_the_moment - set custom amount of albums/videos in "of the moment areas"
* Add: use_now_playing_embedded, now_playing_refresh_limit, now_playing_css_file - Show a user forum tag "Now playing / last played"

## 3.9.1

* Fixed Beets catalog creation and updating.
* Autoupdate now ignores pre-release (preview) versions.
* Fixed various command ine utilities in bin folder.
* Fixed XML api syntax for logging in with user name.
* Fixed newline display in xml data returned in playlist, etc.

## 3.9.0

* Video details now correctly displayed for personal video.
* XML API now fully accepts user's API key. Session will be extended if it exists; Otherwise it's replaced.
* Artist name added to Lastfm track.getsimilar query.
* Catalog_update.inc now includes switches for catalog name and catalog type.
* Added Beets catalog to Composer autoload.
* Performance improved with playlist display and search.
* General translation Updates.
* Documented php module requirement for FreeBSD.

## 3.8.9

* Improved display of artist summary on web page.
* Fixed uploading of avatar.
* DSub now writes the correct extension when the ampache config switch `encode_player_api_target` is enabled.
* Artist info now properly displayed.

## 3.8.8

* Subsonic API now removes illegal characters before returning text.
* Removed hardcoded access level to allow guests to stream audio.
* Guest accounts can now access songs and public playlists.
* Fixed bug in subsonic API which caused DSub not to create folders or
  add file extensions when caching.

## 3.8.7

* Better able to clean up image extentions when gathering art from remote sites.
* Check for B.O.M. (\xff\xfe) only in mp3 composer tag and remove.
* Added .ogv encoding target for more efficient streaming of mkv files.
* Top menu appearance more reader friendly for translations.
* Additional fixes to update_remote_catalog function.
* Enabled similar songs when clicking on radio icon in DSub.
* Repaired problem with removing "empty" albums.
* Can now access XML-API when default ACL(s) are removed.
* 'Find Duplicates' tool now works.
* Cleaning now checks for mounted path before removing empty albums/missing files.
* Starring album and artist now work via Subsonic client.
* Modified "Gather Art" debug message to remove confusion from "Image less than 5 chars...".

## 3.8.6

* Updated Subsonic Remote Catalog Module to version 2.
* Subsonic Catalog now grabs artwork directly from the subsonic server.
* Various fixes to Subsonic Catalog and Subsonic API.
* Release package now downloads from release update alert.
* Develop package downloads from develop update alert.
* Fixed album Search.

## 3.8.5

* Added search capability for user's own ratings option for Song, Artist, Album search.
* Clean process now removes empty albums.
* Further translation updates and fixes.
* Updated Subsonic API to increase compliance with Subsonic json API specs.
* Added starred date to album list and song and formatted per Subsonic spec.
* Now compatible with latest Ultrasonic client (json transfer).
* Fixed ability to edit/save smartplaylist name without setting 'random'.
* Search/smart playlist now includes favorite artists and albums.
* Modified SQL statement to not offend default SQL_MODE of ONLY_FULL_GROUP_BY on server versions after 5.7.6.
* Set redirect to false for streaming types.

## 3.8.4

* Subsonic catalog now displays album art and artist bio.
* Artist info now displays in Ampache's installed language.
* Updated translations.
* Composer tag changes now saved to database.
* Seafile catalog module added.
* Dropbox catalog updated to V2 API.
* ip6 addresses now added to user history.
* Updated api.class.php
* fix for web_path auto configuration for subdirectory installation
* Composer tag changes now written to database
* Fixed catch null reference
* Changes to make translation easier
* Smart Playlist can now be edited/saved without 'random' set.

## 3.8.3

* Fixed upload problem
* Fixed charting problem
* Updated composer dependencies
* Fixed ipv6 issue
* Improved Opus transcoding
* Fixed localization chart
* Improved Subsonic API
* Improved ID3v2.3 and v2.4 to better handle multivalued lists
* Added sort by disc numbers
* Song comments are now editable
* Fixed composer column in iTunes
* Many typos fixed
* Fixed field types in modules and Localplay
* Fixed timeline function
* Activated jplayer "preload" option
* Fixed missing submit button on options page
* Increased info on DSub failing via Subsonic API
* Fixed Group actions in private message page causing JavaScript error
* Fixed some info lievel issues in Codacy
* Apply trim on dropbox parameters
* Added Prompt for user to change secret_key during install
* Enabled use of cache in PHPCs
* All files now use UTF8 without BOM
* Now require Exact catalog name match on catalog update
* Port 443 removed from play url
* Now test all images found to select the one with the good dimensions
* Rewrote LDAP class
* Song count in handshake now matches the number returned from songs
* Blocking of webplayer when transcoding fixed
* Cover art is added to live stream
* Added browse filter and light sidebar options
* Updated gettext, zipstream, react and sabre dependencies
* Fixed Subsonic scrobble submission check

## 3.8.2

* Fixed potential security vulnerability on smartplaylist search rule and catalog management actions (thanks Roman Ammann)
* Fixed song comparison issue on arrays (genre ...) when updating from tag
* Fixed song insertion issue if track year is out of range
* Fixed unexpected artist summary autoupdate
* Improved generated playlist filename (thanks yam655)
* Fixed user avatar upload (thanks vader083)
* Fixed waveform temporary file deletion issue if GD library is unavailable
* Fixed max number of items returned from Subsonic getStarred.view (thanks zerodogg)
* Fixed video update from tags (thanks stebe)
* Reverted PHP 5.5.9 dependency to PHP 5.4
* Added video playlist support (thanks SurvivalHive)
* Added preference subcategory
* Added prompt for new playlist name
* Fixed page refresh when canceling album art change (thanks EvilLivesHere)
* Added /play htaccess rewrite rule to avoid default max limit redirection
* Fixed Subsonic artist/album/song name JSON parsing if the name is numeric only
* Added ignored articles and cover art to Subsonic getArtists.view function
* Fixed MySQL requests to support ONLY_FULL_GROUP_BY mode
* Fixed Ajax art refresh after changing it (thanks gnujeremie)
* Fixed playlist creation from smartplaylist (thanks stebe)
* Added SQL unique constraint on tag map
* Fixed Subsonic genres with JSON format
* Added Bookmarks feature on Subsonic API
* Fixed thumb art regeneration if entry found in database without data (thanks s4astliv)
* Added Podcast feature
* Added large view / grid view option on artist and albums collection
* Moved from php-gettext to oscarotero/Gettext
* Added `Access-Control-Allow-Origin: *` header on Subsonic images & streams
* Fixed Subsonic item identifier parsing
* Added logic for external plugin directories (ampache-*)
* Added Discogs metadata plugin

## 3.8.1

* Fixed PHP7 Error class conflict (thanks trampi)
* Fixed user password with special characters at install time (thanks jagerman)
* Moved Ampache project license from GPLv2 to AGPLv3
* Added Ampache specific information on Subsonic API getAlbum using a new `ampache` parameter (thanks nicklan)
* Added 'album tag' option in song search (thanks DanielMaly)
* Added Message of the Day plugin to display MOTD
* Moved AmpacheApi class to a separate ampacheapi-php git repository
* Added timeline / friends timeline feature
* Fixed disabled song display to regular users (thanks shangril)
* Fixed random albums art size (thanks Bidules079)
* Moved tag cloud to artist browsing by default
* Fixed utf8 BOM empty string on song comparison
* Improved Recently Played and user stats queries performance (thanks thinca)
* Renamed SAMPLE_RATE to TRANSCODE_BITRATE on transcoding
* Fixed tag deletion sql error (thanks stebe)
* Moved to PNG default blank image instead of JPG (thanks Psy-Virus)
* Fixed temporary playlist initial position when scrolling down (thanks RobertoCarlo)
* Added Radio stations to UPnP backend
* Fixed Subsonic API art to use album art if song doesn't have a custom art (thanks hypfvieh)
* Fixed Subsonic API search when object count parameter is 0 (thanks hypfvieh)
* Fixed UPnP UUID to be based on host information
* Moved to Composer for dependencies management
* Fixed catalog action when not using Ajax page loading (thanks Razrael)
* Fixed unrated song default value (thanks Combustible)
* Added custom metadata support from files (thanks Razrael)
* Improved Subsonic API getArtists performance (thanks nicklan)
* Fixed theme color setting behavior
* Moved audioscrobbler API to v2
* Added m3u8 playlist import
* Fixed utf8 id3v2 comments support
* Added write_playlists script to export playlists to file
* Fixed Tvdb and Tmdb plugins (thanks wagnered)
* Improved Video filename parsing (thanks wagnered)
* Fixed non scalar settings value printing on debug page
* Improved Subsonic API getAlbumList error handling
* Fixed user login with browser used during the installation
* Fixed iTunes 12 browsing when using DAAP (thanks Chattaway83)
* Moved http_port user preference to ampache.cfg.php
* Upgraded last.fm and libre.fm scrobbling to latest API version (thanks nioc)
* Added missing space between track and album in Localplay playlist (thanks arnaudbey)
* Added check fo mbstring.func_overload support before using id3 write functionality (thanks anonymous2ch)
* Fixed file size calculation when using id3v2 tag (thanks hypfvieh)
* Added rating from id3 tag (thanks nioc)
* Added track number on streaming playlist (thanks Fondor1)
* Fixed catalog export (thanks shellshocker)
* Fixed file change detection
* Improved XML API with more information and new functions (advanced_search, toggle_follow, last_shouts, rate, timeline, friends_timeline)
* Fixed 'Next' button when browsing start offset is aligned to offset limit (thanks wagnered)
* Fixed stream kill OS detection (thanks nan4k7)
* Fixed calculate_art_size script to support storage on disk (thanks nan4k7)
* Fixed sql script semicolon typo (thanks jack)
* Added support for .opus files (thanks mrpi)
* Fixed podcast owner xml information
* Fixed ldap filter parameter check (thanks ChrGeiss)
* Fixed 'Add to existing playlist' link for regular users (thanks Niols)

## 3.8.0

* Added Portuguese (Brasil) language (thanks Ione Souza Junior)
* Updated PHPMailer version to 5.2.10
* Fixed user stats clear
* Added user, followers and last shouts XML API functions
* Fixed transcoded process end on some systems (thanks nan4k7)
* Added ogg channel streaming support (thanks Deathcow)
* Fixed sql connection close before stream (thanks fufroma)
* Added support for several ldap filters (thanks T-Rock)
* Fixed 'Add to existing playlist' button on web player (thanks RyanCopley)
* Added 'add to existing playlist' link on album page (thanks RyanCopley)
* Added option to hide user fullname from other users
* Added playlist track information in Apache XML API (thanks RyanCopley)
* Fixed playlist remove song in Apache XML API (thanks RyanCopley)
* Fixed Subsonic API ifModifiedSince information
* Added Podcast links to albums / artists
* Added Piwik and Google Analytics plugins
* Added Apache 2.4 access control declaration in htaccess files
* Fixed performance issues on user preferences
* Added artist search by year and place
* Fixed search by comment (thanks malkavi)
* Added Paypal and Flattr plugins
* Added .maintenance page
* Fixed captcha
* Added private messages between users
* Fixed Subsonic API rating information on albums and songs
* Added latest artists and shouts RSS feeds
* Fixed tag cloud ordering
* Added Label entities associated to artists / users
* Added WebDAV backend
* Fixed Subsonic API requests with musicFolderId parameter (thanks dhsc19)
* Added footer text edition setting
* Added uploaded artist list on user page
* Added custom Ampache login logo and favicon support
* Added edition support on shared objects (thanks dhsc19)
* Fixed share feature on videos (thanks RobertoCarlo)
* Removed album year display from album name if unset
* Fixed Subsonic API Album/Artist song's link (thanks dhsc19 and daneren2005)
* Added mysql database socket authentication support on web setup (thanks AsavarTzeth)
* Fixed artist art url for mobile use (thanks dhsc19)
* Added Shoutbox home plugin
* Added catalog favorites home plugin
* Fixed search by rating (thanks iamnumbersix)
* Added UPnP Localplay (thanks SeregaPru)
* Changed preferences to return the global value if preference is missing for the searched user
* Fixed special chars in songs names and tags (thanks SeregaPru)
* Fixed Subsonic API playlist edition/delation (thanks dhsc19)
* Fixed integer default value in Apache XML API
* Fixed image thumb on webplayer and search preview (thanks RobertoCarlo and eephyne)
* Fixed proxy setting on all external http requests (thanks brendankearney)
* Added QRCode view of user API key
* Fixed http status code on Subsonic API streams when using curl (thanks nicklan)
* Added Server-Sent Events on catalog actions
* Added option to enable/disable channel and live stream features
* Removed official PHP 5.3 support
* Added option to show/hide footer statistics (thanks brownl)
* Added delete from disk option on user uploaded files
* Added installation type and players helper at installation process
* Added tv_episode tag on quicktime files (thanks wagnered)
* Added new option to disable deferred extended metadata, e.g. artist details
* Added Subsonic API getAvatar function
* Fixed unsynced lyrics tags
* Fixed ldap_filter setting deactivation on ampache.cfg.php update (thanks Rouzax)
* Added Subsonic API similar artists & songs functions
* Added Subsonic API getLyrics function
* Fixed disk number and album artist metadata on quicktime files (thanks JoeDat)
* Fixed Ampache API playlist_add_song function
* Added ability to store images on disk
* Added new setting to define album art min and max width/height
* Fixed Subsonic API getAlbum returned artist id on songs
* Fixed Subsonic API cover art when PHP-GD unavailable
* Fixed Localplay playlist refresh on volume changes (thanks essagl)
* Fixed web player equalizer option if visualizer is not enabled (thanks brownl)
* Fixed asx file mime type (thanks thinca)
* Added song genre parsing options (thanks Razrael and lotan)
* Added sort on languages list (thanks brownl)
* Added placeholder text to search box (thanks brownl)
* Added web player Play Next feature (thanks tan-ce)
* Fixed Plex backend administration page uri (thanks a9k)
* Fixed expired shared objects clean (thanks eephyne)
* Added missing artist search results (thanks bliptec)
* Fixed song genre id parsing (thanks lotan)
* Added Scrobble method to Subsonic API
* Added an option to add tags to child without overwriting
* Added image dimension info to image tables (thanks tsquare66)
* Replaced ArchiveLib by StreamZip-PHP to avoid temporary zip file
* Added Year field in song details and edition
* Added Subsonic API create/delete user, jukebox control and search auto suggestion
* Added few optional install tests
* Improved Share features with modal dialog choices
* Added new action on playlists to remove duplicates
* Fixed playlist addition to another playlist (thanks kszulc)
* Fixed Various Artist link on album page (thanks Jucgshu)
* Added session_destroy call when a session should be destroyed
* Added HTML5 ReplayGain track feature
* Added display and mandatory user registration fields settings
* Added .htaccess IfModule mod_access.c directives
* Fixed SmartPlayer results per user (thanks nakinigit)
* Fixed XSS vulnerability CVE-2014-8620 (thanks g0blin)
* Fixed playlist import setting on catalog update to be disabled by default (thanks DaPike)
* Added ability to browse my tags other library items than songs
* Added Stream Control plugins
* Added transcode settings per player type
* Added ability to write directly the new configuration file when it version changed
* Added `quick play url` to have permanent authenticated stream link without session
* Fixed unresponsive website on batch download (thanks Rouzax)
* Added batch download item granularity
* Fixed 'guest' user site rendering
* Added Aurora.js support in webplayer
* Added Google Maps geolocation analyze plugin
* Added statistical graphs
* Added user geolocation
* Added 'Missing Artist' search
* Fixed Ampache installation with FastCGI
* Added a new RSS Feed plugin
* Added a new 'display home' plugin type
* Added Favorite and Rating features to playlists
* Added user feedback near mouse cursor on democratic votes
* Changed header page position to be fixed
* Added external links on song page details
* Fixed Subsonic API getAlbumList2 byGenre and byYear order (thanks rrjk)
* Added html5 desktop notification
* Added album group order setting
* Fixed unwanted album merge when one of the album doesn't have mbid
* Changed video player to go outside the footer
* Added ip address in authentication failure for fail2ban scripts (thanks popindavibe)
* Added parameter to hide directplay button if number of items is above a limit
* Added Tag split (thanks jcwmoore)
* Fixed album/artist arts and stats migration on rename (thanks jcwmoore)
* Fixed get lyrics from files (thanks apastuszak)
* Fixed verify local catalog (thanks JoeDat)
* Removed Twitter code
* Added optional cookie disclaimer for the EU Cookie Law
* Replaced catalog action links to action dropdown list (thanks Psy-Virus)
* Fixed `remember me` feature (thanks ainola)
* Added email when registered user must be enabled by administrators
* Fixed local catalog clean on Windows (thanks Rouzax)
* Added Subsonic API maxBitRate parameter support (thanks philipl)
* Fixed Subsonic API special characters encode (thanks nan4k7)
* Added Beets local and remote catalog support (thanks Razrael)
* Fixed XML error code returned with invalid Ampache API handshake (thanks funkygaddafi)
* Replaced iframe to Ajax dynamic page loading
* Changed `Albums of the Moment` to not necessarily have a cover
* Added Plex backend items edition support
* Added hls stream support
* Added X-Content-Duration header support on streams
* Removed Toogle Art from artist page
* Fixed track numbers when removing a song from playlist (thanks stonie08)
* Added Plex backend playlist support
* Added gather art from video files (thanks wagnered)
* Added Plex backend movie / tvshow support
* Added release group on albums
* Added Smart Playlist songs list
* Added zlib test
* Removed old Ampache themes
* Fixed Subsonic API lastModified element (thanks bikkuri10)
* Disabled `beautiful url` on XML-API for retro-compatibility
* Fixed image resource allocation (thanks greengeek1)
* Added setting to write id3 metadata to files (thanks tsquare66)
* Added check for large files manipulation
* Added video subtitle support
* Fixed Google arts to use real arts and not the small size preview
* Added Tmdb metadata plugin
* Added Omdb metadata plugin
* Added Music Clips, Movies and TV Shows support
* Added media type information on catalog
* Fixed get SmartPlaylist in XML-API (thanks opencrf)
* Added beautiful url on arts
* Improved browse list header (thanks Psy-Virus)
* Fixed user online/offline information on Reborn theme (thanks thorsforge)
* Added UPnP backend (thanks SeregaPru)
* Added DAAP backend
* Added sort options on playlists (thanks Shdwdrgn)
* Fixed XML-API tag information (thanks jcwmoore)
* Fixed multiple broadcast play (thanks uk3gaus)
* Added SmartPlaylists to Subsonic API
* Added limit option on SmartPlaylists
* Added random option on SmartPlaylists
* Added 'item count' on browse
* Added direct typed links on items tags
* Fixed Subsonic API compatibility with few players requesting information on library -1
* Added license information on songs
* Added upload feature on web interface
* Added albumartist information on songs (thanks tsquare66)
* Fixed errors on sql table exists check
* Fixed play/pause on broadcasts (thanks uk3gaus)
* Added donation button
* Added democratic page automatic refresh
* Fixed distinct random albums
* Added collapsing menu (thanks Kaivo)
* Added 'save to playlist' feature on web player (thanks Kaivo)
* Added tag merge feature
* Fixed democratic vote with automatic logins (thanks M4DM4NZ)
* Added git pull update from web interface for development versions
* Fixed http-rang requests on streaming (thanks thejk)
* Improved installation process
* Improved French translation (thanks arnaudbey)
* Improved German translation (thanks Psy-Virus and meandor)

## 3.7.0

* Added Scrutinizer analyze
* Fixed playlist play with disabled songs (reported by stebe)
* Improved user auto-registration to optionally avoid email validation
* Fixed date.timezone php warnings breaking Ampache API (reported by redcap1)
* Fixed playlist browse with items > 1000 (reported by Tetram67)
* Fixed Amazon API Image support (thanks jbrain)
* Fixed id3v2 multiples genres (reported by Rouzax)
* Improved democratic playlist view to select the first one by default
* Improved German translation (thanks Psy-Virus)
* Fixed playlist view of all users for administrator accounts (reported by stonie08)
* Added option to regroup album disks to one album view
* Changed Ampache logo
* Fixed email validation on user registration (reported by redcap1)
* Added local charset setting
* Improved installation steps and design (thanks changi67)
* Improved Recently Played to not filter songs to one display only
* Fixed Subsonic transcoding support
* Fixed Subsonic offline storage file path (reported by Tetram76)
* Added optional top dock menu
* Added html5 web audio api visualizer and equalizer
* Added `Play List` to Localplay mode
* Fixed encoding issue in batch download
* Added pagination to democratic playlists
* Added an option to group albums discs to an unique album
* Added alphabeticalByName and alphabeticalByArtist browse view in Subsonic API
* Fixed album art on xspf generated playlist
* Added stats, playlist and new authentication method to Ampache XML API
* Added responsive tables to automatically hide optional information on small screen
* Added song action buttons (user favorite, rating, ...) to the web player
* Added sortable capability to the web player playlist
* Added Growl notification/scrobbler plugin
* Added artist slideshow photos plugin from Flickr
* Added setting to change Ampache log file name
* Added playlists to Quick and Advanced search
* Added pls, asx and xspf playlist file format import
* Fixed playlist import with song file absolute path (reported by ricksorensen)
* Fixed playlist import with same song file names (reported by captainark)
* Added shoutcast notification at specific time when playing a song with a waveform
* Added Tag edit/delete capability
* Added several search engine links
* Added myPlex support on Plex API
* Added cache on LastFM data
* Added custom buttons play actions
* Added artist pictures slideshow for current playing artist
* Added Broadcast feature
* Added Channel feature with Icecast compatibility
* Replaced Muses Radio Player by jPlayer to keep one web player for all
* Added missing artists in similar artists for Wanted feature
* Added concerts information from LastFM
* Added tabs on artist information
* Added 'add to playlist' direct button on browse items
* Added avatar on users and Gravatar/Libravatar plugins
* Fixed playlist visibility (reported by stonie08)
* Added OpenID authentication
* Fixed m3u import to playlist on catalog creation (reported by jaydoes)
* Improved missing/wanted albums with the capability to browse missing artists
* Added share feature
* Updated French translation
* Added options per browse view (alphabetic, infinite scroll, number of items per page...)
* Fixed several Subsonic players (SubHub, Jamstash...)
* Added option to get beautiful stream url with url rewriting
* Added check to use a new thread for scrobbling if available
* Added confirmation option when closing the currently playing web player
* Added auto-pause web player option between several browse tabs
* Fixed similar artists list with disabled catalogs (reported by stebe)
* Improved Shoutbox (css fix, real time notifications...)
* Fixed iframe basket play action reload
* Fixed wanted album auto-remove
* Fixed MusicBrainz get album art from releases
* Added Waveform feature on songs
* Added AutoUpdate Ampache version check
* Added auto-completion in global Ampache search
* Added option to 'lock' header/sidebars UI
* Fixed catalog export when 'All' selected
* Fixed XBMC Local Play (reported by nakinigit)
* Fixed artist search
* Fixed Random Advanced (reported by stebe)
* Changed song preview directplay icons
* Added Headphones Automatic Music Downloader support as a 'Wanted Process' plugin
* Updated PHPMailer to version 5.2.7
* Updated getID3 to version 1.9.7
* Added 'Song Preview' feature on missing albums tracks, with EchoNest api
* Added 'Missing Albums' / 'Wanted List' feature
* Upgraded to MusicBrainz api v2
* Replaced Snoopy project with Requests project
* Added user-agent on Recently Played
* Added option to show/hide Recently Played, time and user-agent per user
* Updated French language
* Added option for iframe or popup web player mode
* Improved Song/Video web player with jPlayer, Radio player with Muse Radio Player
* Added 'add media' to the currently played playlist on web player
* Added dedicated 'Recently Played' page
* Added enable/disable feature on catalogs
* Fixed Config class conflict with PEAR
* Improved recommended artists/songs loading using ajax
* Added a new modern 'Reborn' theme
* Improved Subsonic api backend support (json, ...)
* Added Plex api backend support
* Added artist art/summary when using LastFM api
* Added 'all' link when browsing
* Added option to enable/disable web player technology (flash / html5)
* Fixed artist/song edition
* Improved tag edition
* Added song re-order on album / playlists
* Replaced Prototype with jQuery
* Added 'Favorite' feature on songs/albums/artists
* Added 'Direct Play' feature to play songs without using a playlist
* Added Lyrics plugins (ChartLyrics and LyricWiki)
* Fixed ShoutBox enable/disable (reported by cipriant)
* Added SoundCloud, Dropbox, Subsonic and Google Music catalog plugins
* Improved Catalogs using plug-ins
* Added browse paging to all information pages
* Fixed LDAP authentication with password containing '&' (reported by bruth2)
* Added directories to zip archives
* Improved project code style and added Travis builds
* Added albums default sort preference
* Added number of times an artist/album/song was played
* Fixed installation process without database creation
* Removed administrative flags

## 3.6-FUTURE

* Fixed issue with long session IDs that affected OS X Mavericks and possibly
  other newer PHP installations (reported by yebo29)
* Fixed some sort issues (patch by Afterster)
* Fixed Fresh theme display on large screens (patch by Afterster)
* Fixed bug that allowed guests to add radio stations
* Added support for aacp transcoding
* Improved storage efficiency for large browse results
* Fixed unnecessary growth of the tmp_browse table from API usage (reported
  by Ondalf)
* Removed external module 'validateEmail'
* Updated PHPMailer to 5.2.6

## 3.6-alpha6 *2013-05-30*

* Fixed date searches using 'before' to use the correct comparison
  (patch by thinca)
* Fixed long-standing issue affecting Synology users (patch by NigridsVa)
* Added support for MySQL sockets (based on patches by randomessence)
* Fixed some issues with the logic around memory_limit (reported by CableNinja)
* Fixed issue that sometimes removed ratings after catalog operations (reported
  by stebe)
* Fixed catalog song stats (reported by stebe)
* Fixed ACL text field length to allow entry of IPv6 addresses (reported
  by Baggypants)
* Fixed regression preventing the use of an existing database during
  installation (reported by cjsmo)
* Fixed operating on all catalogs via the web interface
  (reported by orbisvicis)
* Added support for nonstandard database ports
* Updated getID3 to 1.9.5
* Improved the performance of stream playlist creation (reported by AkbarSerad)
* Fixed "Pure Random" / Random URLs (reported by mafe)

## 3.6-alpha5 *2013-04-15*

* Fixed persistent XSS vulnerability in user self-editing (reported by
  Jean-Lou Hau)
* Fixed persistent XSS vulnerabilities in AJAX object editing (reported by
  Jean-Lou Hau)
* Fixed character set detection for ID3v1 tags
* Added matroska to the list of known tag types
* Made the getID3 metadata source work better with tag types that Ampache
  doesn't recognise
* Switched from the deprecated mysql extension to PDO
* stderr from the transcode command is now logged for debugging
* Made database updates more robust and verified that a fresh ## 3.## 3.## 3.5 import
  will run through the updates without errors
* Added support for external authenticators like pwauth (based on a patch by
  sjlu)
* Renamed the local auth method to pam, which is less confusing
* Removed the Flash player
* Added an HTML5 player (patch by Holger Brunn)
* Changed the way themes handle RTL languages
* Fixed a display problem with the Penguin theme by adding a new CSS class
  (patch by Fred Thomsen)
* Made transcoding and its configuration more flexible
* Made transcoded streams more standards compliant by not sending a random
  value as the Content-Length or claiming that ranged requests are
  supported
* Changed rating semantics to distinguish between user ratings and the
  global average and add the ability to search for unrated items
  (< 1 star)
* Updated Prototype to git HEAD (4ce0b0f)
* Fixed bug that disclosed passwords for plugins to users that didn't
  have access to update the password (patch by Fred Thomsen)
* Fixed streaming on Android devices and anything else that expects to
  be able to pass a playlist URL to an application and have it work
* Removed the SHOUTcast Localplay controller

## 3.6-Alpha4 *2012-11-27*

* Removed lyric support, which was broken and ugly
* Removed tight coupling to the PHP mysql extension
* Fixed an issue with adding catalogs on Windows caused by inconsistent
  behaviour of is_readable() (reported by Lockzi)

## 3.6-Alpha3 *2012-10-15*

* Updated getID3 to 1.9.4b1
* Removed support for extremely old passwords
* Playlists imported from M3U now retain their ordering
  (patch by Florent Fourcot)
* Removed HTML entity encoding of plaintext email (reported by USMC Guy)
* Fixed a search issue which prevented the use of multiple tag rules
  (reported by Istarion)
* Fixed ASF tag parsing regression (reported by cygn)

## 3.6-Alpha2 *2012-08-15*

* Fixed CLI database load to work regardless of whether it's run from
  the top-level directory (reported by porthose)
* Fixed XML cleanup to work with newer versions of libpcre
  (patch by Natureshadow)
* Fixed ID3v2 disk number parsing
* Updated getID3 to 1.9.3
* Added php-gettext for fallback emulation when a locale (or gettext) isn't
  supported
* Fixed pluralisation issue in Recently Played
* Added support for extracting MBIDs from M4A files
* Fixed parsing of some tag types (most notably M4A)
* Corrected PLS output to work with more players (reported by bhassel)
* Fixed an issue with compound artists in media with MusicBrainz tags
  (reported by greengeek)
* Fixed an issue with filename pattern matching when patterns contained
  characters that are part of regex syntax (such as -)
* Fixed display of logic operator in rules (reported by Twister)
* Fixed newsearch issue preventing use of more than 9 rules
  (reported by Twister)
* Fixed JSON escaping issue that broke search in some cases
  (reported by XeeNiX)
* Overhauled CLI tools for installation and database management
* Fixed admin form issue (reported by the3rdbit)
* Improved efficiency of fetching song lists via the API
  (reported by lotan_rm)
* Added admin_enable_required option to user registration
* Fixed session issue preventing some users from streaming
  (reported by miir01)
* Quote Content-Disposition header for art, fixes Chrome issue
  (patch by Sébastien LIENARD)
* Fixed art URL returned via the API (patch by lotan_rm)
* Fixed video searches (reported by mchugh19)
* Fixed Database Upgrade issue that caused catalog user/pass for
  remote catalogs to not be added correctly
* Added the ability to locally cache passwords validated by external
  means (e.g. to allow LDAP authenticated users to use the API)
* Fixed session handling to actually use our custom handler
  (reported by ss23)
* Fixed Last.FM art method (reported by claudio)
* Updated Captcha PHP to 2.3
* Updated PHPMailer to 5.2.0
* Fixed bug in MPD module which affected toggling random or repeat
  (patch from jherold)
* Properly escape config values when writing ampache.cfg.php
* Fixed session persistence with auth disabled (reported by Nathanael
  Anderson)
* Fixed item count retention for Advanced Random (reported by USAF_Pride)
* Made catalog verify respect memory_cache
* Some catalog operations are now done in chunks, which works better on
  large catalogs
* API now returns year and bitrate for songs
* Fixed search_songs API method to use Search::run properly
* Fixed require_session when auth_type is 'local'
* Catalog filtering fix
* Toggle artwork with a button instead of a checkbox (patch from mywindow)
* API handshake code cleanup, including a bugfix from postfuturist
* Improved install process when JavaScript is disabled
* Fixed duplicate searching even more
* Committed minor bugfixes for Penguin theme
* Added Fresh theme
* Fixed spurious API handshake failure output

## 3.6-Alpha1 *2011-04-27*

* Fixed forced transcoding
* Fixed display during catalog updates (reported by Demonic)
* Fixed duplicate searching (patch from Demonic)
* Cleaned up transcoding assumptions
* Fixed tag browsing
* Added new search/advanced random/dynamic playlist interface
* byterange handling for ranges starting with 0 (patch from uberbrady)
* Fixed issue with updating ACLs under Windows (reported by Citlali)
* Add function that check ampache and php version from each website.
* Updated each ampache header comment based on phpdocumentor.
* Fixed only admin can browse phpinfo() for security reasons on /info.php
* Added a few translation words.
* Updated version ## 3.6 on docs/*
* Implemented ldap_require group (patch from eliasp)
* Fix \ in web path under Apache + Windows Bug #135
* Partial MusicBrainz metadata gathering via plugin
* Metadata code cleanup, support for plugins as metadata sources
* New plugin architecture
* Fixed display charset issue with catalog add/update
* Fixed handling of temporary playlists with >100 items
* Changed Browse from a singleton to multiple instances
* Fixed setting access levels for plugin passwords
* Fixed handling of unusual characters in passwords
* Fixed support for requesting different thumbnail sizes
* Added ability to rate Albums of the Moment
* Added ability to edit/delete playlists while they are displayed
* Fix track numbers not being 0 padded when downloading or renaming.
* Rating search now allows specification of operator (>=, <=, or =)
  and uses the same ratings as normal display.
* Add -t to catalog_update.inc for generating thumbnails
* Generate Thumbnails during catalog art operations
* Fixed transcode seeking of Flacs by switching to MM:SS format for
  flacs being transcoded
* Change album_art_order to art_order to reflect general nature of
  config option
* Fix PHP warning with IP History if no data is found.
* Add -g flag to catalog update to allow for art gathering via cmdline
* Change Update frequency of catalog display to 1 second rather then
  %10 reduces cpu load due to javascript excution (Thx Dmole)
* Add bmp to the list of allowed / supported album art types
* Strip extranious whitespace from cmdline catalog update (Thx ascheel)
* Fix catalog size math for catalogs up to 4TB (Thx Joost.t.Hart@planet.nl)
* Fix httpQ not correctly skipping to new song
* Fix refreshing of Localplay playlist when an item is skipped to
* Fix missing Content-Disposition filename= on non-transcoded songs
* Fix refresh of Localplay playlist when you delete a track from it
* Added ability to add Ampache as a search descriptor (Thx Vlet)
* Correct issue with single song downloads
* Removed old useless files
* Added local auth method that uses PHP's PAM module
* Correct potential security issues due to misuse of REQUEST for write
  operations rather then POST (Thx Raphael Geissert <geissert@debian.org>)
* Finished switching to Dba::read() Dba::write() for database calls
  (Thx dipsol)
* Improved File pattern matching (Thx october.rust)
* Updated Amazon Album art search to current Amazon API specs (Thx Vlet)
* Fix typo that caused song count to not be set on tag xml response
* Fix tag methods so that alpha_match and exact_match work
* Fix limit and offset not working on search_songs API method
* Fix import m3u on catalog build so it does something
* Fix inconsistent view during catalog operations
* Sort malformed files into "Unknown (Broken)" rather then leaving
  them in "Unknown (Orphaned)"
* Fix API democratic voting methods (Thx kindachris)
* Add server version to API ping response
* Fix Localplay API methods (Thx thomasa)
* Improve bin/catalog_update.inc to allow only verify, clean or add
  (Thx ascheel)
* Fix issue with batch download and UNC paths (Thx greengeek)
* Added config option to turn caching on/off, Default is off
* Fix issue where file tag pattern was ignore if files have no tag structure
* Add TDRC to list of parsed id3v2 tags
* Added the rating to a single song view
* Fix caching issue when updating ratings where they would not
  display correctly until a page reload
* Altered the behavior of adding to playlists so that it maintains
  playlist order rather then using track order
* Strip excessive \n's from catalog_update (Thx ascheel)
* Fix incorrect default ogg transcode target in base config file
* Fix stream user preferences using cached system preferences
  rather then their own
* Fixed prevent_multiple_logins preventing all logins (Thx Hugh)
* Added additional information to installation process
* Fix PHP 5.3 errors (Thx momo-i)
* Fix random methods not working for Localplay
* Fixed extra space on prefixed albums (Thx ibizaman)
* Add missing operator on tag and rating searches so they will
  work with other methods (Thx kiehnet@netscape.net)
* Add MusicBrainz MBID support to uniqly identify albums and
  also get more album art (Thx flowerysong)
* Fix the url to song function
* Add full path to the files needed by the installation just to
  make it a little clearer
* Fixed potential endless loop with malformed genre tags in mp3s
  (Thx Bernhard Weyrauch)
* Fixed web path always returning false on /test.php
* Updated Man Page to fix litian problems for Debian packaging
* Fixed bug where video was registering as songs for now playing
  and stats
* Add phpmailer and change ampache.cfg.php.dist
* Fixed manpage (Thx Porthose)

## 3.5 *2009-05-05*

* Added complete Czech translation (Thx martin hason)
* Add the AlmightyOatmeal-Sanity check to prevent a clean from
  removing all songs if your mount failed, but is still
  readable by ampache
* Make the Lang Install page prettier
* Added Check for hash,inet_pton,windows PHP Version to init so
  that upgrades without pre-reqs are handled correctly
* Allow mms,mmsh,mmsu,mmst,rstp in Radio Stream URLs
* Fixed a problem where after adding a track to a saved playlist
  there was no UI response upon deleting the track without
  a page refresh
* Fix an issue where the full version of the album art was never
  used even when requested
* Fix maxlength on acl fields being to small for all IPv6 addresses
* Add error message when file exists but is unreadable do not
  remove unreadable songs from catalog
* Fixed missing title tag on song browse for the title
  (Thx flowerysong)
* Fix htmlchar'd rss feed url
* Fix Port not correctly being added to URL in most cases
  even when defined in config

  v.## 3.5-Beta2 04/07/2009
* Fix ASX playlists so more data shows up in WMP (Thx Jon611)
* Fix dynamic playlist items so they work in stream methods again
* Fixed Recently Played so that it correctly shows unique songs
  with the correct data
* Fix some issues with filenames with Multi-byte characters
  (Thx Momo-i)
* Add WMV/MPG specific parsing functions (Thx Momo-i)
* Add text to /test.php for hash() and SHA256() support under PHP
  section
* Fix SHA256 Support so that it references something that exists
* Fix incorrect debug_event() on login due to typo
* Remove manage democratic playlist as it has no meaning in the
  current version
* Run Dba::reset_db_charset() after upgrade in case people are playing
  hot potato with their charsets.
* Move Server Preferences to Admin menu (Thx geekdawg)
* Fixed missing web_path reference on radio creation link
* Fixed remote catalog_clean not working
* Fixed xmlrpc get image. getEncoding wasn't static

## 3.5-Beta1 *2009-03-15*

* Add democratic methods to api, can now vote, devote, get url
  and the current democratic playlist through the api
* Revert to old Random Play method
* Added proxy use for xmlrpcclient
* Added Configuration 'Wizard' for democratic play
* Fixed interface feedback issues with democratic play actions
* Add extension to image urls for the API will add to others as
  needed due to additional query requirement. Needed to fix
  some DLNA devices
* Fixed typo that caused the height of album art not to display
* Modified database and added GC for tmp_browse table
* Added get lyrics and album art using http proxy server #313 + username,
  password patch
* Added lyricswiki link Ticket #70
* Updated README language
* Updated getid3 library 2.0.0b4 to 2.0.0b5
* Make the Democratic playlist be associated with the user
  who sends it to a 'player'
* Fixed missing page headers on democratic playlist
* Show who voted for the sogns on democratic playlist
* Increase default stream length to account for the fact that movies
  are a good bit longer then songs
* Correct Issues with multi-byte characters in Lyrics (Thx Momo-i)
* Added caching to Video
* Added Video calls to the API
* Remove redundent code from Browse class by making it extend
  nwe Query class
* Update Prototype to 1.6.0.3
* Add Time range to advanced search
* Add sorting to Video Browse
* Changed to new Query backend for Browsing and Dynamic Playlists

## 3.5-Alpha2 *2009-03-08*

* Fixed caching of objects with no return value
* Fixed updating of songs that should not be updated during catalog
  verify
* Added default_user_level config option that allows you to define
  the user level when use_auth is false. Also allows manual
  login of admin users when use_auth is false.
* Fix Version checking and Version Error Message on install (Thx Paleo)
* Moved Statistics to main menu, split out newest/popular/stats
* Fixed bug where saved Thumbnails were almost never used
* Fixed Localplay httpQ and MPD controls to recognize Live Stream
  urls.
* Added Localplay controls to API
* Added Added/Updated filters to API include the ability to specify
  a date range using ISO 8601 format with [START]/[END]
* Changed API Date format to ISO 8601
* Fixed Incorrect Caching of Album records that caused the
  Name + Year + Disk to not be respected
* Added Lyrics Patch (Thx alister55 & momo-i)
* Fixed password not updating when editing an httpQ Localplay
  instance
* Added Video support
* Fixed normalize tracks not re-displaying playlist correctly
* Fixed now playing now showing currently playing song
* Fixed now playing clear all not correctly refreshing screen
* Fixed adding object to playlist so that it correctly shows the
  songs rather then an empty playlist
* Added User Agent to IP History information gathering
* Added Access Control List Wizards to make API interface
  setup easier
* Added IPv6 support for Access Control, Sessions, IP History
* Fixed sorting issue on artist when using search method
* Updated flash player to 5.9.5
* Fixed bug where you admins couldn't edit preferences of
  users due to missing 'key' on form
* Added Mime type to Song XML

## 3.5-Alpha1 *2008-12-31*

* Fixed sort_files script so that it properly handles variable
  album art file names in the directories
* Fixed issue where small thumbnails were used for larger images
  if gd based resizing was enabled in the config
* Fixed catalog_update.inc so it doesn't produce errors
* Made democratic play respect force http play
* Make installation error messages more helpful
* Added Swedish (sv_SE) translation (Thanks yeager)
* Allow Add / Verify of sub directories of existing catalogs
* Prevent an fread of 0 bytes if you seek to the end of a file
* Added require_localnet_session config that allows you to exclude
  IP(s) from session checks, see config.dist
* Added Nusoap (<http://sourceforge.net/projects/nusoap/>) library
  for use with future lyrics feature
* Fixed problem with flash player where random urls were not being
  added correctly
* Fixed problem with user creation using old method (Thx Purdyk)
* Switched to SHA256() for API and passwords
* Added check for BADTIME error code from Last.FM and correctly
  return the error rather then a generic one
* Fix http auth session issues, where every request blew away the
  old session information
* Many other minor improvements (Thx Dipsol)
* Fixed warnings in caching code (Thx Dipsol)
* Massive text cleanup (Thx Dipsol)
* Fixed tag searching and improved some other search methods to
  prevent SQL warnings on no results
* Improved Test page checks to more accuratly verify putENV support
* Make network downsampling a little more sane, don't require
  access level
* Added caching to Playlist dropdown
* Fixed double caching on some objects
* Added base.css and 4 tag 'font' sizes depending on weight/count
* Fixed inline song edit
* Updated registration multi-byte mail.
* Fixed vainfo.class.php didn't catch exception for first analyze.
* Fixed iconv() returns an empty strings (Thx abs0)
* Updated getid3 for multi-byte characters, but some wrong id3tags
  have occurred exception error.
* Fixed use_auth = false not correctly re-creating the session if
  you had just switched from use_auth = true
* Add links to RSS feeds and set default to TRUE in config.dist
* Fixed Dynamic Random/Related URLs with players that always send
  a byte offset (MPD)
* Added Checkbox to use existing Database
* Updated language code and Fixed catalan language code
* Added Emulate gettext() from upgradephp-15
  (<http://freshmeat.net/p/upgradephp>)
* Fixed Test.php parse error.
* Updated multibyte character strings mail.
* Fixed To send mail don't remove the last comma from recipient.
* Updated More translatable templates.
* Removed merge-messages.sh and Add LANGLIST (each languages
  translation statistics).
* Fixed If database name don't named ampache, can't renamed tags
  to tag.
* Fixed count issue on browse Artists (Thx Sylvander)
* Fixed prevent_multiple_logins, preventing all logins (Thx hugh)
* Fixed Export catalog headers so it corretly prompts you to download
  the file
* Add ability to sort by artist name, album name on song browse
* Implemented caching on artist and album browse, added total
  artist time to the many artist view
* Fixed test config page so it bounces you back to the test page
  if the config starts parsing correctly
* Fixed browsing so that you can browse two different types in two
  windows at the same time
* Improved gather script for translations (Thx momo-i)
* Added paging to the Localplay playlist
* Updated German Translation (Thx Laurent)
* Fixed issue where Remote songs would never be removed from
  the democratic playlist
* Fixed issue where user preferences weren't set correctly
  on stream (Thx lorijho)
* Added caching of user preferences to avoid a SQL query on load
  (Thx Protagonist)
* Fixed home menu not always displaying the entire contents
* Fixed logic error with duplicate login setting which caused it
  to only work if mysql auth was used
* Changed passwords to SHA1 will prompt to reset password
* Corrected some translation strings and added jp_JP (Thx momo-i)
* Ignore filenames that start with . (hidden) solves an issue
  with mac filesystems
* Fix tracking of stats for downloaded songs
* Fix divide by 0 error during transcode in some configurations
* Remove root mysql pw requirement from installer
* Added Image Dimensions on Find Album Art page
* Added Confirmation Screen to Catalog Deletion
* Reorganized Menu System and Added Modules section
* Fix an error if you try to add a shoutbox for an invalid object
  (Thx atrophic)
* Fixed issue with art dump on jpeg files (Thx atrophic)
* Fixed issue with force http play and port not correctly specifying
  non-standard http port (Thx Deathcrow)
* Remember Starts With value even if you switch tabs
* Fixed rating caching so it actually completely works now
* Removed redundent UPDATE on session table due to /util.php
* Added Batch Download to single Artist view
* Added back in the direct links on songs, requires download set
  to enabled as it's essentially the same thing except with
  now playing information tied to it
* Bumped API Version to 350001 and require that a version is sent
  with handshake to indicate the application will work
* Removed the MyStrands plugin as did not provide good data, and does
  not appear to have been used
* Added Catalog Prefix config option used to determine which prefixes
  should not be used for sorting
* Merged Browse Menu with Home
* Added checkbox to single artist view allowing you to enable/disable
  album art thumbnails on albums of said artist
* Added timeout override on update_single_item because the function
  is a lie
* Fix translations so it's not all german
* Genre Tag is now used as a 'Tag', Browse Genre removed
* Ignore getid3() iconv stuff doesn't seem to work
* Improved fix_filenames.inc, tries a translation first then strips
  invalid characters
* Fixed album art not clearing thumbnail correctly on gather
* Fixed Localplay instance not displaying correctly after change
  until a page refresh
* Fixed endless loop on index if you haven't played a song in
  over two years
* Fixed gather art and parse m3u not working on catalog create
  also added URL read support to m3u import
* Upped Minimum requirements to Mysql 5.x
* Add codeunde1load's Web 2.0 style tag patch
* Fixed typo in e-mail From: name (Thx Xgizzmo)
* Fixed typo in browse auto_init() which could cause ampache to not
  remember your start point in some situations. (Thx Xgizzmo)<|MERGE_RESOLUTION|>--- conflicted
+++ resolved
@@ -64,10 +64,8 @@
 * Stop showing the average rating in the web interface.
 * April 2020 Translation update
 * Fix: When you had beautiful_urls enabled tracks would not parse in localplay
-<<<<<<< HEAD
 * Fix: Podcast durations aren't always correct format, prep the time before trying to insert it.
-=======
->>>>>>> 0aaa5bfb
+
 
 ## 4.1.1
 * Bump API version to 400004 (4.0.0 build 004)
