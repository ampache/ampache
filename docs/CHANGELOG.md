--- conflicted
+++ resolved
@@ -44,7 +44,6 @@
 * API - Authentication: allow sha256 encrypted apikey for auth
   * You must send an encrypted api key in the following fashion. (Hash key joined with username)
   * $passphrase = hash('sha256', $username . hash('sha256', $apikey));
-<<<<<<< HEAD
 * API - Extended Method: stats allow songs|artists|albums (instead of just albums)
 * API - Extended Method: playlists allow return of smartlists as well as regular playlists (Only allow smartlists with an item limit)
 * API - New Method: flag allows flagging object by id & type
@@ -66,8 +65,9 @@
 * Extend bin/sort_files.inc & catalog patterns to handle new fields
 * Updated bin/sort_files.inc for a smoother experience that actually works
 * Add -u to bin/catalog_update.inc This function will update the artist table with bio, image, etc as well as update similar artists.
-* Numerous catalog updates to allow data migration when updating file tags. (UserActivity::migrate, Userflag::migrate, Rating::migrate, Catalog::migrate)
-* Faster tag updates/catalog verify! (Updating an album would update each file multiple times)
+* Numerous catalog updates to allow data migration when updating file tags. 
+  * UserActivity::migrate, Userflag::migrate, Rating::migrate, Catalog::migrate,
+  * Shoutbox::migrate, Recommendation::migrate, Tag::migrate, Share::migrate* Faster tag updates/catalog verify! (Updating an album would update each file multiple times)
 * Subsonic - Update api to 1.13.0 [<http://www.subsonic.org/pages/api.jsp>]
 * Subsonic - Allow token auth using API Key instead of password.
 * Subsonic - Don't ignore group settings with id3 browsing
@@ -98,40 +98,6 @@
 * Documented php module requirement for FreeBSD.
 
 ## 3.8.9
-=======
-- API - Extended Method: stats allow songs|artists|albums (instead of just albums)
-- API - Extended Method: playlists allow return of smartlists as well as regular playlists (Only allow smartlists with an item limit)
-- API - New Method: flag allows flagging object by id & type
-- API - New Method: record_play allows recording play of object without streaming
-- API - New Method: catalog_action allow running add_to_catalog|clean_catalog
-- API - New Method: playlist_edit alow editing name and type of playlist
-- API - New Method: goodbye (Destroy session)
-- API - New Method: get_indexes (return simple index lists to allow a quicker library fill.)
-- API - New Method: check_parameter (error when mandatory inputs are missing)
-- API - New Method: stream (Raw stream of song_id)
-- API - New Method: download (Download, not recorded as a play)
-- API - New Method: get_art (Raw art file like subsonic getCoverArt)
-- API - New Method: user_create ('user' access level only!)
-- API - New Method: user_update (update user details and passwords for non-admins)
-- API - New Method: user_delete (you can't delete yourself or and admin account!)
-- Fix slideshow creating black screen when using web player
-- Default to disk 1 instead of 0 (db updates to handle existing albums)
-- Add Barcode, Original Year and Catalog Number to Album table
-- Extend bin/sort_files.inc & catalog patterns to handle new fields
-- Updated bin/sort_files.inc for a smoother experience that actually works
-- Add -u to bin/catalog_update.inc This function will update the artist table with bio, image, etc as well as update similar artists.
-- Numerous catalog updates to allow data migration when updating file tags. 
-  * UserActivity::migrate, Userflag::migrate, Rating::migrate, Catalog::migrate,
-  * Shoutbox::migrate, Recommendation::migrate, Tag::migrate, Share::migrate
-- Faster tag updates/catalog verify! (Updating an album would update each file multiple times)
-- Subsonic - Update api to 1.13.0 [http://www.subsonic.org/pages/api.jsp]
-- Subsonic - Allow token auth using API Key instead of password.
-- Subsonic - Don't ignore group settings with id3 browsing
-- Subsonic - New Method: updateUser
-- Subsonic - New Method: getTopSongs
-- Subsonic - Fix cover art for playlists and albums
-- Added SVG support to the theme engine.
->>>>>>> 6338998c
 
 * Improved display of artist summary on web page.
 * Fixed uploading of avatar.
