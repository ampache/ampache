--- conflicted
+++ resolved
@@ -1,7 +1,5 @@
 # CHANGELOG
 
-<<<<<<< HEAD
-=======
 ## Ampache develop
 
 **NOTE** For database update 600005; please consider using the CLI update command (`php bin/cli admin:updateDatabase -e`)
@@ -295,7 +293,6 @@
   * Never send 0 ratings. They should always be null (e.g. `<rating/>`)
   * Artists method parameters were incorrect
 
->>>>>>> 63b50516
 ## Ampache 5.6.0-release
 
 ### Added
