# CHANGELOG

## Ampache develop

Keep an eye on the incoming changes to develop at [Ampache-Next-Changes](https://github.com/ampache/ampache/wiki/Ampache-Next-Changes)

**IMPORTANT** instead of using date() we are now using IntlDateFormatter and your locale to identify formats.
This means that 'custom_datetime' based on the date() format is incorrect and will look weird.
Look here for the code to change your 'custom_datetime' string [(<http://userguide.icu-project.org/formatparse/datetime>)]

This means Ampache now **requires** php-intl module/dll to be enabled.

**IMPORTANT** Default Database Collation has changed from utf8 to utf8mb4

* Run `bin/cli run:updateDb` if you have been using plain utf8 and want to change
* To keep the current collation/charset update your config file
  * Set `database_charset = "utf8"`
  * Set `database_collation = "utf8_unicode_ci"`

### Added

* php-intl is now required for translation of date formats into your locale
<<<<<<< HEAD

### Changed

=======
* Generate rsstokens for each user allowing unique feed URLs
* Allow setting custom database collation and charset without overwriting your changes
  * rsstoken: Identify users by token when generating RSS feeds
* Run garbage collection after catalog_update.inc 'clean' or 'verify'
* Add duration to the table headers when browsing playlists and smartlists
* Add time and duration to albums, artists instead of calculating from songs each time
* Allow setting a custom background on the login page
* Musicbrainz search icon on Artist, Album and Song pages
* Update missing album artists on catalog add
* Add R128 Gain adjustments
* Persist replaygain setting as a cookie
* Support for image per song
* Config version 49
* NEW config options
  * hide_ampache_messages: We sometimes need to talk and will show a warning to admin users. Allow hiding this
* NEW search options (also available in Api::advanced_search)
  * last_skip (artist, album, song)
  * last_play_or_skip (artist, album, song)
  * played_or_skipped_times (song)

### Changed
>>>>>>> 80d5659b
* get_datetime(): use IntlDateFormatter to format based on locale. [(<https://www.php.net/manual/en/intldateformatter.format.php>)]
* Renamed 'Tag' strings to 'Genre'
* Changed sidebar back to browse for artist/album
* Stop logging auth/passphrase strings
* Add Y scrolling to the current playlist box (rightbar)

<<<<<<< HEAD
### Removed

* Take out the random items (except random search) from the main sidebar (use the playlist on the rightbar instead)
=======
### Fixed

* Escape filepaths when removing from database
* Regex in config for additional_genre_delimiters
* Grid View option was backwards
* Replaygain issues in the webplayer
* Per disk actions for grouped albums (e.g. play just that disk)
* Catalog removal needs to run garbage collection
* Recognize opus when reading tags
>>>>>>> 80d5659b

### API develop

All API code that used 'Tag' now references 'Genre' instead

### Added

* NEW API functions
  * Api::song_delete (Delete files when you are allowed to)
  * Api::user_preferences (Get your user preferences)
  * Api::user_preference (Get your preference by name)
  * Api::system_update (Check Ampache for updates and run the update if there is one.)
  * Api::system_preferences (Preferences for the system user)
  * Api::system_preference (Get a system preference by name)
  * Api::preference_create (Add a new preference to Ampache)
  * Api::preference_edit (Edit a preference value by name; optionally apply to all users)
  * Api::preference_delete (Delete a preference by name)
  * Api::labels (list your record labels)
  * Api::label (get a label by id)
  * Api::label_artists (get all artists attached to that label)
  * Api::get_bookmark (See if you've previously played the file)
  * Api::bookmarks (List all bookmarks created by your account)
  * Api::bookmark_create (Create a bookmark to allow revisting later)
  * Api::bookmark_edit (Edit a bookmark)
  * Api::bookmark_delete (Delete a bookmark by object id, type, user and client name)

### Changed

* Renamed functions:
  * tags => genres
  * tag => genre
  * tag_artists => genre_artists
  * tag_albums => genre_albums
  * tag_songs => genre_songs
* Don't allow duplicate podcast feeds
* Make filter optional in shares, genre_artists, genre_albums, genre_songs (Used as a general catch all method like genres)
* Error Codes and response structure has changed
  * 4700 Access Control not Enabled
  * 4701 Received Invalid Handshake
  * 4703 Access Denied
  * 4704 Not Found
  * 4705 Missing Method
  * 4706 Depreciated Method
  * 4710 Bad Request
  * 4742 Failed Access Check
* stats: Removed back compat from older versions. Only 'type' is mandatory
* Return empty objects when the request was correct but the results were empty
<<<<<<< HEAD
* Don't transcode podcast_episodes
=======
* record_play: Require 100 (Admin) permission to record plays for other users
* podcast_episodes
  * "url" is now a play url (instead of a link to the episode)
  * "public_url" is now the old episode link
>>>>>>> 80d5659b

## Ampache 4.4.0-develop

Keep an eye on the incoming changes to develop at [Ampache-Next-Changes](https://github.com/ampache/ampache/wiki/Ampache-Next-Changes)

### Added

* Write metadata to mp3, flac and ogg files. Requires metaflac and vorbiscomment installed on Linux.
* Write images to mp3 and flac files. Also requires metaflac on linux.
* File tags can be updated from catalog management page.
* Configurable settings for "Gather Art".
* Configurable art search limit.
* User selectable artist and year filter for Spotify album searches
* User selectable limit for art searches.
* Generate rsstokens for each user allowing unique feed URLs
* Allow setting custom database collation and charset without overwriting your changes
  * rsstoken: Identify users by token when generating RSS feeds
* Run garbage collection after catalog_update.inc 'clean' or 'verify'
* Add duration to the table headers when browsing playlists and smartlists
* Add time and duration to albums, artists instead of calculating from songs each time
* Allow setting a custom background on the login page
* Musicbrainz search icon on Artist, Album and Song pages
* Update missing album artists on catalog add
* Add R128 Gain adjustments
* Persist replaygain setting as a cookie
* Support for image per song
* Format XML output using DOMDocument
* Config version 49
* NEW config options
  * hide_ampache_messages: We sometimes need to talk and will show a warning to admin users. Allow hiding this
* NEW search options (also available in Api::advanced_search)
  * last_skip (artist, album, song)
  * last_play_or_skip (artist, album, song)
  * played_or_skipped_times (song)

### Changed

* Stop logging auth/passphrase strings
* Add Y scrolling to the current playlist box (rightbar)

### Fixed

* Escape filepaths when removing from database
* Regex in config for additional_genre_delimiters
* Grid View option was backwards
* Replaygain issues in the webplayer
* Per disk actions for grouped albums (e.g. play just that disk)
* Catalog removal needs to run garbage collection
* Recognize opus when reading tags
* Regex in config for additional_genre_delimiters
* SQL query for smartlists not joining the OR correctly
* Searching with bad rules will return no results instead of everything
* Check the 'unique_playlist' option in more places
* When you haven't set an active localplay nothing was picked
* Set time for artists that are only albums
* Don't hide rss generation when you haven't got a key

### API 4.4.0-develop

### Added

* NEW API functions
  * Api::users (ID and Username of the site users)
* Api::localplay added new options to 'command' ('pause', 'add', 'volume_up', 'volume_down', 'volume_mute', 'delete_all', 'skip')
* Api::localplay added parameters:
  * 'oid' (integer) object_id to add //optional
  * 'type' (string) Default: 'Song' ('Song', 'Video', 'Podcast_Episode', 'Channel', 'Broadcast', 'Democratic', 'Live_Stream') //optional
  * 'clear' (integer) 0|1 clear the current playlist on add //optional
* Api::playlist_edit added new parameter 'sort': (0,1) sort the playlist by 'Artist, Album, Song' //optional
* Api::get_indexes
  * New type options: 'album_artist', 'podcast', 'podcast_episode', 'share', 'video'
  * Added parameter 'include': (0,1) (add the extra songs details if a playlist or podcast_episodes if a podcast)
* Api::rate - Added types 'playlist', 'podcast', 'podcast_episode', 'video', 'tvshow', 'tvshow_season'
* Api::flag - Added types 'podcast', 'podcast_episode', 'video', 'tvshow', 'tvshow_season'
* Add time to artist and album objects. (total time of all songs in seconds)
* Add songcount, albumcount to artist objects. (time in seconds)
* Add songcount to album objects. (time in seconds)
* Add disk to song objects
* Add time to video objects. (time in seconds)
* Add title, mime, catalog to podcast_episodes
* Api::advanced_search Add 'playlist', 'user' and 'video' to search types
* Api::handshake added extra total counts to the response
  * users, tags, podcasts, podcast_episodes, shares, licenses, live_streams, labels
* Api::ping match the handshake response (excluding the auth token)
* SubSonic - shift the current track start time when you pause/resume

### Changed

* get_indexes: 'playlist' now requires include=1 for xml calls if you want the tracks
* Make filter optional in shares
* Api::get_indexes; stop including playlist track and id in xml by default
* Api::podcast_episodes
  * "url" is now a play url (instead of a link to the episode)
  * "public_url" is now the old episode link

### Fixed

* Api::podcast_edit wasn't able to edit a podcast...
* Api::democratic was using action from localplay in the return responses
* get_indexes for XML didn't include podcast indexes
* Set OUTDATED_DATABASE_OK on image.php, play/index.php and share.php to stop blocking requests
* SubSonic - Json clients need their playlist entry to always array (single item lists)
* Don't limit sub items when using a limit (e.g return all podcast episodes when selecting a podcast)

### Deprecated

* Dropped in API 5.0.0
  * Album objects: "tracks" will only include track details. Use "songcount"
  * Artist objects: "albums", "songs" will only include track details Use "albumcount" and "songcount"

## Ampache 4.3.0-release

This version of Ampache seeks to bring in some of the great changes going on in develop while we work on v5.
There also a few API changes to enable a bit better control for older clients.

### Added

* Check limits on democratic playlists (> 0 && < 3000000000)
* Show an error for out of range democratic cooldowns
* SubSonic - Force a default format (xml) instead of none
* Added back the agent string in recently played (for admins)
* Replace 'Admin' icon with padlock in sidebar when access check fails. (Hide this new icon with 'simple_user_mode')
* Disable API/Subsonic password resets in 'simple_user_mode'
* New option -m 'move_catalog' added to catalog_update.inc
* More default preferences to the refill/check functions
* More functions to search (album artist, mbid)
* Config version 46
* NEW config options
  * hide_search: If true do not include searches/smartlists in playlist results for Api::get_indexes, Api::playlists
* NEW plugin:
  * 'Personal Favorites'. Show a shortcut to a favorite smartlist or playlist on the homepage
  * 'RatingMatch'. Raise the minimum star rating (and song loves) of artists and albums when you rate/love the song

### Changed

* Scrobble plugins fire after stat recording
* Split art search by 5 instead of 4
* Increase autoupdate check time and don't force it on each logon
* Updated CSS and separated mashup covers from other types
* Don't use mail_enabled for registration checks
* WebUI - Browse by album_artist instead of single artists
* Better sorting for playlists using sort_tracks
* Don't allow duplicate podcast feeds
* Updated the gather art process
* Searches will order by file/name instead of id (unless random)
* Updated amapche.sql
* Updated composer requirements
* Default false config option text changed to true (no more typing, just uncomment!)
* Compressed PNG and JPG images

### Removed

* Disabled the jPlayer fullscreen shortcut (ctrl + f)
* Remove system preferences from the user that aren't classified as a system preference
* Stop setting open_basedir from fs.ajax
* Concert/Event pages (dead Last.fm API)
* Don't run reset_db_charset on DB updates
* Disabled browse_filter for new user accounts

### Fixed

* Speed up the playlist dialog boxes (Add to playlist)
* Fix SQL query for Stats::get_newest_sql
* Session cookie creation
* Multiple auth attempts in the same second would not return a session
* Mail auth was not checked correctly
* Gather art correctly for update_file.inc
* set bitrate correctly if using a maxbitrate in play/index
* MP3's would not get a waveform without editing the config
* Recently played respects your privacy settings
* Graph class sql grouping
* **MAJOR** UPnP fixes
* Upload catalog rename logic

### API 4.3.0

### Changed

* Api::record_play
  * Make 'user' parameter optional
  * Allow 'user' to the be user_id **or** the username string
  * Add 'date' parameter (optional)
  * Require 100 (Admin) permission to record plays for other users
* Api::get_indexes
  * Add 'hide_search' parameter (optional)
* Api::playlists
  * Add 'hide_search' parameter (optional)

## Ampache 4.3.0-release

This version of Ampache seeks to bring in some of the great changes going on in develop while we work on v5.
There also a few API changes to enable a bit better control for older clients.

### Added

* Check limits on democratic playlists (> 0 && < 3000000000)
* Show an error for out of range democratic cooldowns
* SubSonic - Force a default format (xml) instead of none
* Added back the agent string in recently played (for admins)
* Replace 'Admin' icon with padlock in sidebar when access check fails. (Hide this new icon with 'simple_user_mode')
* Disable API/Subsonic password resets in 'simple_user_mode'
* New option -m 'move_catalog' added to catalog_update.inc
* More default preferences to the refill/check functions
* More functions to search (album artist, mbid)
* Config version 46
* NEW config options
  * hide_search: If true do not include searches/smartlists in playlist results for Api::get_indexes, Api::playlists
* NEW plugin:
  * 'Personal Favorites'. Show a shortcut to a favorite smartlist or playlist on the homepage
  * 'RatingMatch'. Raise the minimum star rating (and song loves) of artists and albums when you rate/love the song

### Changed

* Scrobble plugins fire after stat recording
* Split art search by 5 instead of 4
* Increase autoupdate check time and don't force it on each logon
* Updated CSS and separated mashup covers from other types
* Don't use mail_enabled for registration checks
* WebUI - Browse by album_artist instead of single artists
* Better sorting for playlists using sort_tracks
* Don't allow duplicate podcast feeds
* Updated the gather art process
* Searches will order by file/name instead of id (unless random)
* Updated amapche.sql
* Updated composer requirements
* Default false config option text changed to true (no more typing, just uncomment!)
* Compressed PNG and JPG images

### Removed

* Disabled the jPlayer fullscreen shortcut (ctrl + f)
* Remove system preferences from the user that aren't classified as a system preference
* Stop setting open_basedir from fs.ajax
* Concert/Event pages (dead Last.fm API)
* Don't run reset_db_charset on DB updates
* Disabled browse_filter for new user accounts

### Fixed

* Speed up the playlist dialog boxes (Add to playlist)
* Fix SQL query for Stats::get_newest_sql
* Session cookie creation
* Multiple auth attempts in the same second would not return a session
* Mail auth was not checked correctly
* Gather art correctly for update_file.inc
* set bitrate correctly if using a maxbitrate in play/index
* MP3's would not get a waveform without editing the config
* Recently played respects your privacy settings
* Graph class sql grouping
* **MAJOR** UPnP fixes
* Upload catalog rename logic

### API 4.3.0

### Changed

* Api::record_play
  * Make 'user' parameter optional
  * Allow 'user' to the be user_id **or** the username string
  * Add 'date' parameter (optional)
  * Require 100 (Admin) permission to record plays for other users
* Api::get_indexes
  * Add 'hide_search' parameter (optional)
* Api::playlists
  * Add 'hide_search' parameter (optional)

## Ampache 4.2.6-release

### Changed

* Ignore ALL tagged releases (e.g. 4.2.6-preview 4.2.6-beta)
* Don't check the times in save_mediaplay plugins
* Plugins should only have 1 category
* Update Composer requirements

### Removed

* Some system preferences were added as user preferences

### Fixed

* Search original_year query
* Replaygain was missing from the webplayer
* Check albumartist in get_album_suite queries
* Recently played queries check for privacy options
* Headphones plugin fix for missing mbid's
* Duplicate downloads recorded in play/index
* Subsonic video HLS stream and json values
* Block more password resets when using simple_user_mode

### API 4.2.6

**NO CHANGE**

## Ampache 4.2.5-release

### Added

* Use _add_urls when building a stream playlist

### Changed

* Removed the forced random from search
* Put the browse header at the top above plugins
* Make the webplayer class a bit faster at deciding what to transcode

### Fixed

* Ampache Debug, cron.lib.php missing from init
* Slow playlist creation when inserting a large amount of items
* Stream_URL properties were inconsistently applied
* Fix streaming when play_type is Democratic
* Save your limit and random settings when creating a smartlist

### API 4.2.5

**NO CHANGE**

## Ampache 4.2.4-release

### Added

* "Random" tickbox added to search pages

### Changed

* Searching 'original_year' will now fall back to 'year' if no release year is present

### Fixed

* User was being created but you were told it isn't
* The search pages remember your limit correctly
* PHP exception when < 7.1
* Correct "Recently Added", "Recently Updated" searches
* Check that song can be inserted before inserting the remaining rows
* Logic in stat recording when skips occur
* Don't query for null tag ids

### API 4.2.4

**NO CHANGE**

## Ampache 4.2.3-release

### Added

* Subsonic: Generate errors for objects missing art

### Changed

* Don't mark short songs as skipped
* Subsonic: Stop converting strings to ints in JSON responses

### Fixed

* User registrations
* Workaround null values for new columns in search table
* Check release_type length before inserting into the database
* Ensure Album Artist is set correctly on songs
* Subsonic: Fix callbacks for similarSongs2 and artistInfo2
* Subsonic: getCoverArt fixes

### API 4.2.3

**NO CHANGE**

## Ampache 4.2.2-release

**DATABASE CHANGES** You can now force a default collation and charset on your database.
If you choose to use utf8mb4; Ampache will convert your table engine to InnoDB to handle the extra bytes.

### Added

* Numeric 'Played/Skipped ratio' added to search. (Set using (stream/skip)*100.)
  * ```> 0 & < 100```: Skipped more than played
  * ```100```: Equal plays and skips
  * ```> 100```: Played more than skipped
* Add 'Original Year', 'Release Type' to Album searches
* Allow setting custom database collation and charset without overwriting your changes
* Video search added to random.php
* 'samesite=strict' on JS cookies
* Translation updates (August 2020)
* Put 'Labels' into search, browse headers and sidebar when enabled
* NEW config options (config_version 45)
  * database_charset: Set a default charset for your database
  * database_collation: Set a default collation for your database
  * simple_user_mode: Don't allow users to edit their account values (used for demo sites that allow login)
* NEW files
  * bin/update_file.inc: Update your catalog when individual files are changed using inotifywait.sh
  * bin/update_db.inc: Update your database collation, charset and table engine from the cli
  * docs/examples/inotifywait.sh: script to use inotifywait and update_file.inc to update as file changes happen
  * docs/examples/inotifywait.service: systemd example service for inotifywait.sh

### Changed

* stats.php: Show total 'Item Count' on Statistics page instead of trying to shoehorn songs/videos/etc into different columns
* ampache.sql updated after about 4 years... no more updates on install!
* Searching by "Rating (average)" now ignores private/public and always returns the average.
* Hide searches for '# Skipped' and 'Played/Skipped ratio' when 'Show # skipped' is Off
* Search items rearranged to try to match each other
* Sort 'Playlist' and 'Smart Playlist' browse pages by name
* Display the blankuser avatar in now playing if missing
* Swap 'Random' and 'Playlists' in the sidebar (CSS order numbers)
* Don't hide artist art when you disable lastfm_api_key in the config
* Hide 'Metadata' search when 'enable_custom_metadata' is disabled

### Deprecated

* Drop version number from the release string in develop. ('4.3.0-develop' => 'develop')
  * This should stop a bit of confusion when removing / adding requirements
* The '-release' suffix in version number will be dropped for Ampache 5.0.0

### Removed

* Remove stat recording from channels
* Don't reset the database charset and collation after each db update

### Fixed

* Fixed a few issues on the Statistics page
  * Report 'Catalog Size' correctly for podcasts
  * Report 'Item Count' correctly for podcasts and video catalogs
* Searching albums for artist name
* Mashup 'Newest' would incorrectly apply an offset missing the newest items
* Search by 'Smart Playlist' rules fixed when added with other rules
* Use LEFT JOIN instead of HAVING for search rules to allow more complicated lists
* Logic searching 'My Rating' includes unrated (0 Stars) in a better way
* Captcha was not generated for registration
* Enforce lowercase codec for live streams
* Parsing integer search rules was overwriting index values
* Handle empty XML on similar artist requests to last.fm

### Security

Fix CVE-2020-15153 - Unauthenticated SQL injection in Ampache

### API 4.2.2

Minor bugfixes

### Added

* Api::advanced_search added parameter 'random' (0|1) to shuffle your searches

### Changed

* Remove spaces from advanced_search rule names. (Backwards compatible with old names)
  * 'has image' => 'has_image'
  * 'image height' => 'image_height'
  * 'image width' => 'image_width'
  * 'filename' => 'file' (Video search)

### Deprecated

* Search rules 'has image','image height', 'image width', 'filename'. (Removed in Ampache 5.0.0)

### Fixed

* Api::stream, Api::download Api::playlist_generate 'format' parameter was overwritten with 'xml' or 'json'
* Produce valid XML for playlist_generate using the 'id' format in XML

## 4.2.1-release

**NOTICE** Ampache 5.0.0 will require **php-intl** module/dll to be enabled.

### Added

* Numeric ('1 Star'-'5 Stars') searches now include '0 Stars' to show unrated objects
* Ajax refresh localplay "Now Playing" same as the index "Now Playing" section
* Add 'has not rated' to "Another User" searches
* Add higher bitrates (640, 1280) to search to allow for lossless files
* Put strings ('1 Star', '2 Stars', etc) back into numeric searches for ratings
* When using a string title for numeric searches use the order of the items starting with 0
* NEW files
  * Include API docs from the wiki. (API.md, API-JSON-methods.md, API-XML-methods.md, API-advanced-search.md)
* 'Filters' added to each sidebar tab if enabled (previously only 'Home' and 'Admin')

### Changed

* Use binary (.mo) translation files to speed up translation processing
* Don't show 'Generate new API key' if you don't have access
* QR Code in account page is now just the API Key (redundant link removed too)
* Require minimum version of Ampache 3.8.2 to upgrade database
* Added an icon to webplayer to go to album. Clicking on song title now directs to song

### Fixed

* Waveform config option 'get_tmp_dir' was ignored if set
* Rightbar: 'Add to New Playlist' not adding on new playlists
* Translate preference subcategories and status
* 'podcast_new_download' logic fix
* Filters box would show up in the Admin tab if you disabled 'browse_filter'
* Update album when 'release_type' changes
* Parse 'Release Type' from tags in a less terrible way

### API 4.2.1

No functional changes from 4.2.0

### Fixed

* Filter in "playlist" and "playlist_songs" fixed

## 4.2.0-release

The API changelog for this version has been separated into a new sub-heading below to make it easier to follow.

### Added

* Added Spotify art searches for both album and artist images.
* Updated component installer and php-cs-fixer package.
* Translation updates (April 2020, May 2020, July 2020)
* Added declare(strict_types=0); to lib/* and lib/class/* (requires more work before it can be enabled)
* Add 250 for search form limits in the web UI. (Jump from 100 to 500 is pretty big)
* Add Recently updated/added to search rules
* Add regex searching to text fields. ([<https://mariadb.com/kb/en/regexp/>])
  * Refer to the wiki for information about search rules. (<http://ampache.org/api/api-advanced-search>)
* When labels are enabled, automatically generate and associate artists with their publisher/label tag values.
* Enforced stat recording for videos. (podcasts and episodes to be added later)
* Add tags (Genres) to "Anywhere" text searches.
* 10 second redirect on "Access Denied" to the default web_path
* Allow "Update from tags" for multi-disk album and artist pages
* show and hide the rightbar (playlist) using the minimize button in the header
* Tag->f_name (New property on tag that was being set hackily)
* Add "Album" to Find Duplicates in admin/duplicates.php.
* "Local Image" added to Artist & Album search. Find out whether you have art stored in Ampache
* PHP_CodeSniffer checks and settings added to Scrutinizer. (phpcs --standard=.phpcs.xml lib/class)
* NEW database options
  * cron_cache: Speed up the interface by allowing background caching of data
  * show_skipped_times: Add "# skipped" to the UI. (disabled by default)
  * custom_datetime: Allow you to format your date strings your way.
  * unique_playlist: Force unique playlists by ignoring existing songs
* NEW config options
  * skip_timer: Add Skip Timer Threshold to the config
  * artist_art_folder: Specify a local folder to search for artist images using name/title
  * rating_file_tag_user: Set ratings to this user ID when importing ratings from file tags
  * spotify_client_id: Allows Spotify art search
  * spotify_client_secret: Allows Spotify art search
* NEW files
  * server/json.server.php & lib\class\json_data.class.php: JSON API!
  * bin/compute_cache.inc: Cache object_count data to speed up access
  * bin/cron.inc: Perform garbage_collection functions outside of main functions (includes compute_cache.inc)
* NEW examples
  * docs/examples/ampache_cron.service
  * docs/examples/ampache_cron.timer

### Changed

* Change license string from AGPLv3 to AGPL-3.0-or-later
* Update Composer requirements
* Allow searching play times without requiring UI option
* Stop showing the average rating in the web interface as stars. (show an average when available as text separately)
* When you don't have a config file redirect to installer
* Change to numeric searches: Renamed 'is' => 'equals' and 'is not' => 'does not equal'
* Allow negative track numbers; reducing the maximum track number to 32767.
* Localplay volume control moved to the playlist (rightbar)
* Podcast_Episode::check_play_history Podcast_Episode::set_played (match song.class versions for stat recording)
* Video::check_play_history Video::set_played (match song.class versions for stat recording)
* php_cs rules for line endings
* Simplify play history checks and code a bit more
* Tag (Genre) searches compare each item (e.g Pop) rather than the whole string (Pop,Rock,etc)
* Replace "Browse Library" buttons with a search header allowing faster browsing of other types
* Share secrets are generated by generate_password instead of a separate function
* inet_ntop may not convert some binary IP addresses (like ::1) these now show up as "Invalid" in the ip history.
* Searches using numeric rules must use an integer. ('1 Star' => 1, '2 Stars' => 2, etc)
* bin/delete_disabled.inc require -x to execute. (previously you needed to edit the file)

### Deprecated

* Horde_Browser::getIPAddress(). Use Core::get_user_ip() instead.

### Removed

* bin/migrate_config.inc (This was used to migrate the config file from php4 to php5)
* EchoNest api/song previews
* User::update_user_stats (used in play index only and useless)
* Share::generate_secret; use generate_password instead
* Song::get_cache_count (unused)
* Ampache Debug check for 'safe_mode'

### Fixed

* Fixed a lot of incorrectly typed function calls and code documentation
* Gravatar Plugin: Make sure https is used when force_ssl is configured
* Truncate strings to match database limits when strings go over
* Add User php warnings
* Channel authentication
* IP checks when sending null proxy values
* Gather art page layout
* Read vorbis rating correctly
* Search rules in UI failing to load with custom_metadata
* Warn correctly when inserting art fails
* Insert missing user preferences on login
* When you had beautiful_urls enabled tracks would not parse in localplay making them all Unknown
* Podcast durations aren't always correct format, prep the time before trying to insert it
* Subsonic playlist add/remove removing incorrect songs
* Search/Smartlists need to have results to be used in lists
* Auth issues with stats for recording and localplay
* Stream_urls were generated with a typo when downloading
* Respect album grouping using of the moment plugin
* Filter album title with grouping enabled. (seriously deadmau5, stop with the <> everywhere)
* Share playback without a UID would fail to start
* Set a default popular_threshold if unauthenticated or unset
* play/index would record democratic streams as a download
* Make sure the default preferences table has all the preferences in them
* Beets catalog bug; date_diff expecting a datetime but given a string
* Searches using user data like ratings has been split in the SQL correctly
* Flagged playlists never had their flag deleted
* offset and limit were incorrectly used for top/recent searches

### Security

* Fix: CVE-2020-13625 in phpmailer

### API 4.2.0

**API versions will follow release version and no longer use builds in the integer versions (e.g. 420000)**
API 5.0.0-release will be the first Ampache release to match the release string.

#### Added

* JSON API now available!
  * Call xml as normal:
    * [<http://music.com.au/server/xml.server.php?action=handshake&auth=APIKEY&version=420000>]
  * Call the JSON server:
    * [<http://music.com.au/server/json.server.php?action=handshake&auth=APIKEY&version=420000>]
  * Example XML and JSON responses available [here](https://github.com/ampache/python3-ampache/tree/master/docs)
* NEW API functions
  * get_similar: send artist or song id to get related objects from last.fm
  * shares: get a list of shares you can access
  * share: get a share by id
  * share_create: create a share
  * share_edit: edit an existing share
  * share_delete: delete an existing share
  * podcasts: get a list of podcasts you can access
  * podcast: get a podcast by id
  * podcast_episodes: get a list of podcast_episodes you can access
  * podcast_episode: get a podcast_episode by id
  * podcast_episode_delete: delete an existing podcast_episode
  * podcast_create: create a podcast
  * podcast_edit: edit an existing podcast
  * podcast_delete: delete an existing podcast
  * update_podcast: sync and download new episodes
  * licenses: get a list of licenses you can access
  * license: get a license by id
  * catalogs: get all the catalogs
  * catalog: get a catalog by id
  * catalog_file: clean, add, verify using the file path (good for scripting)

#### Changed

* Bump API version to 420000 (4.2.0)
* All calls that return songs now include ```<playlisttrack>``` which can be used to identify track order.
* ```<playcount>``` added to objects with a playcount.
* ```<license>``` added to song objects.
* Don't gather art when adding songs
* Added actions to catalog_action. 'verify_catalog' 'gather_art'
* API function "playlist_edit": added ability to edit playlist items
  * items  = (string) comma-separated song_id's (replace existing items with a new object_id) //optional
  * tracks = (string) comma-separated playlisttrack numbers matched to items in order //optional
* Random albums will get songs for all disks if album_group enabled

### Deprecated

* API Build number is depreciated (the last 3 digits of the api version)
  * API 5.0.0 will be released with a string version ("5.0.0-release")
  * All future 4.x.x API versions will follow the main Ampache version. (420000, 421000, 422000)
* total_count in the XML API is depreciated and will be removed in API 5.0.0.
  * XML can count objects the same was as a JSON array [https://www.php.net/manual/en/simplexmlelement.count.php]
* Genre in songs is depreciated and will be removed in API 5.0.0.
  * Use tag instead of genre, tag provides a genre ID as well as the name.

#### Fixed

* Extra text in catalog API calls
* Don't fail the API calls when the database needs updating

## 4.1.1

### Added

* Extend Shouts to 2000 characters; Labels to 250
* Add a status icon to the channel list pointing to the channel/ID/status.xsl

### Changed

* Hide localplay in the sidebar when you disable all the plugins

### Removed

* Remove non-free lib/composer.* files.
  * You can enable c-pchart with (composer require szymach/c-pchart "2.*")
* Remove shoutcast table and preferences. (Dead code)

### Fixed

* Musicbrainz Art search
* tmp_playlist bug removing items
* Dropbox catalog errors when using a small library
* some bugs getting invalid time/date when reading tags

### API 4.0.0 build 004

Bump API version to 400004 (4.0.0 build 004)

#### Added

* Add Api::check_access to warn when you can't access a function

#### Fixed

* Fix parameters using 0
* Get the correct total_count in xml when you set a limit
* Fix many XML formatting issues

## 4.1.0

### Added

* December translation update from Transifex
* Add playlist into main search page. (Songs, Albums, Artists, Playlists, Videos)
* Add docs/examples/channel_run.service for running background processes as a service
* New search option "Another User" allows searching other user ratings and favorites
* Updates to support php7.4 (Ampache supports 7.1-7.4)
* Checks in Subsonic/WebUI for recording repeated plays
* composer & php-cs-fixer updates
* Add github package guide for docker to RELEASE-PROCESS.md

### Changed

* Update channel status pages (/channel/$CHANNELID/status.xsl)
* Update ListenBrainz plugin for empty additional info. (API says remove this section from json)

### Removed

* Roll back mysql8 workarounds. (Orace MySQL supported on php7.4+ only)
* Revert changes in 4.0.0 and allow manual choices for artist/album on upload again.

### Fixed

* Fix comparison bugs found during static type testing
* Fix enable/disable song ajax
* Typo in login page HTTP_REFERER
* Fix bin\*.inc text issues with newline
* Fix bug in UI when enabling/disabling songs
* Fix smartlists when searching sub-lists (Ampache was trying to create one giant query that didn't scale well)
* Fix "Add New..." in album edit
* Subsonic return json errors when requesting json format (previously errors were always xml)

### API 4.0.0 build 003

Bump API version to 400003 (4.0.0 build 003)

#### Added

* user_numeric searches also available in the API. ([<http://ampache.org/api/api-xml-methods>])

#### Changed

* Api::playlist - filter mandatory
* Api::playlist_edit - filter mandatory. name and type now optional
* Api::user - Extend return values to include more user fields
* Playlist::create - Return duplicate playlist ID instead of creating a new one
* Do not limit smartlists based on item count (return everything you can access)
* Api/Database - Add last_count for search table to speed up access in API

#### Removed

* Artist::check - Remove MBID from Various Artist objects

#### Fixed

* Fix Song::update_song for label
* Fix Api issues relating to playlist access

## 4.0.4

Finalize release procedure to make these updates a bit smoother

### Added

* Reduce the time for repeated track playback (Song length - 5 sec)

### Changed

* Filter playlists in API, Web and Subsonic correctly for regular users vs admins
* Hide some lines from the mashup to make it a bit nicer

### Removed

* Remove the old logo from the main install page

### Fixed

* Fix album count for Artists when the album is missing data
* Fix searches / searchbox for MYSQL8
* Fix some invalid returns in lib/*
* Send the correct function in ajax.server when deleting from playlist

### Security

* None

## 4.0.3

### Changed

* Filter playlists by access in subsonic
* Fail check_php_verison() when using less than php7.1

### Fixed

* Fixes for Api::get_indexes, Api::playlists, Api::playlist, Api::playlist_songs
* Fix Access::check to allow all public lists
* Fix global user connecting through the API with an API key.

## 4.0.2

### Changed

* Bump API version to 400002 (4.0.0 build 002)
* Extend Api::playlist_generate (add new mode 'unplayed')
* Translate typo in show_test.inc
* Trim massive year, time and track when importing new songs

### Fixed

* Fix API playlist commands and access checks relating to playlists
* Access::check should be passing user id from the API
* SQL query fixes for Album, Playlist methods
* Remove spaces from play url extensions (Should help nginx users)
* Set play_type correctly in preferences pages

## 4.0.1

### Added

* Added 'file' to Song::find

### Fixed

* Bug fix that would cause albums to be recreated in Album::check

## 4.0.0

Notes about this release that can't be summed up in a log line

### Added

* JavaScript and Ajax updates
* Code documentation and bug hunting
* Added SVG support to the theme engine.
* Default to disk 1 instead of 0 (db updates to handle existing albums)
* Add Barcode, Original Year and Catalog Number to Album table
* New Plugin - Matomo.plugin. [<https://matomo.org/>]
* New Plugin - ListenBrainz.plugin [<https://listenbrainz.org/>]
* Add bin/clean_art_table.inc to clean art that doesn't fit your min or max dimensions.
* Default fallback user avatar when none found
* Added a $_SESSION['mobile'] variable to allow changing pages for mobile devices.
* Viewport settings for mobile devices
* Use a random cover for playlist art
* Add now_playing.php to allow badges for currently track and fall back to last played if none. (thanks @Rycieos)
* Add Now Playing icon to each user page if enabled.
* Add year information and links to the data rows and interface
* Add debugging in song.class.php when the file may be corrupt
* Allow the main sidebar to be reordered using CSS (.sb2_music, .sb2_video, .sb2_*)
* Subsonic: Update api to 1.13.0 [<http://www.subsonic.org/pages/api.jsp>]
* Subsonic: Allow token auth using API Key instead of password.
* Subsonic: New Method: updateUser
* Subsonic: New Method: getTopSongs
* Config Version 40
  * Add: mail_enable - Enable or disable email server features otherwise, you can reset your password and never receive an email with the new one
  * Add: rating_browse_filter, rating_browse_minimum_stars - filter based on a star rating.
  * Add: send_full_stream - allow pushing the full track instead of segmenting
  * Add: github_force_branch - Allow any official Ampache git branch set in config
  * Add: subsonic_stream_scrobble - set to false to force all caching to count as a download.
    This is to be used with the subsonic client set to scrobble. (Ampache will now scrobble to itself over subsonic.)
  * Add: waveform_height, waveform_width - customize waveform size
  * Add: of_the_moment - set custom amount of albums/videos in "of the moment areas"
  * Add: use_now_playing_embedded, now_playing_refresh_limit, now_playing_css_file - Show a user forum tag "Now playing / last played"

### Changed

* Don't allow lost password reset for Admin users
* Don't allow emails until mail_enable is true
* Don't allow last.fm queries to overwrite existing art
* Stop trying to insert art when present during catalog update
* Move some $_GET, POST, $_REQUEST calls to Core
* HTML5 doctype across the board. (DOCTYPE html)
* Lots of HTML and UI fixes courtesy of @kuzi-moto
* If you are using charts/graphs there has been a change regarding c-pchart
  * [chart-faq](https://github.com/ampache/ampache/wiki/chart-faq)
* Numerous catalog updates to allow data migration when updating file tags meaning faster tag updates/catalog verify! (Updating an album would update each file multiple times)
  * UserActivity::migrate, Userflag::migrate, Rating::migrate, Catalog::migrate,
  * Shoutbox::migrate, Recommendation::migrate, Tag::migrate, Share::migrate
* Rework user uploads to rely on file tags ONLY instead of allowing manual choices.
* Extend bin/sort_files.inc & catalog patterns to handle new fields
* Updated bin/sort_files.inc for a smoother experience that actually works
* Add -u to bin/catalog_update.inc This function will update the artist table with bio, image, etc as well as update similar artists.
* Update the CSS theme colors and structure.
* Light theme updated.
* Format the input fields. (you get a datetime picker on mobile!)
* Login/lostpassword moves the logo to the bottom on mobile like cockpit does! (makes typing easier on a touch screen)
* Load webplayer hidden to stop popup preferences hiding the window
* Hide video in search/stats if not enabled
* Lots of code tweaks to make things more uniform and readable.
* Default to mashup for artists and albums
* Remove '[Disk x]' when grouped from all UI areas by enforcing the group setting.
* Subsonic: Enable getChatMessages, addMessage allowing server chat

### Removed

* Drop PHP 5.6 support for 7.1+
* Remove all Plex code
* Remove message of the day
* No video, no channels in new installs
* Remove plex and googleplus plugins

### Fixed

* Fix import_playlist code. Do not recreate existing playlists and don't imports existing songs.
* Allow cli tools to use system settings for plugins.
* Fix MySQL8 installation using mysql_native_password with caveats ([<https://github.com/ampache/ampache/wiki/mysql-faq>])
* Catalog Manager can now access catalog areas correctly
* Filter zip names in batch so they are named correctly by the download
* Fixed setting button requiring two single clicks to open. (Thanks for this 2016 pull @AshotN)
* Make test.php, init.php & install.php show an error page instead of blank screen. (gettext)
* Fix slideshow creating black screen when using web player
* Fixed QRCode views
* Subsonic: Don't ignore group settings with id3 browsing
* Subsonic: Fix cover art for playlists and albums
* Subsonic: Api fixes for podcast playback, Ultrasonic/Dsub workarounds

### Security

* Resolve NS-18-046 Multiple Reflected Cross-site Scripting Vulnerabilities in Ampache 3.9.0
* Resolve CVE-2019-12385 for the SQL Injection
* Resolve CVE-2019-12386 for the persistent XSS

### API 4.0.0 build 001

* Bump API version to 400002 (4.0.0 build 001)

#### Added

* Documented the Ampache API [<http://ampache.org/api/api-xml-methods>]
* Include smartlists in the API playlist calls.
* Authentication: allow sha256 encrypted apikey for auth
  * You must send an encrypted api key in the following fashion. (Hash key joined with username)
  * $passphrase = hash('sha256', $username . hash('sha256', $apikey));
* Added artist_tag to song searches
* flag: allows flagging object by id & type
* record_play: allows recording play of object without streaming
* catalog_action: allow running add_to_catalog|clean_catalog
* playlist_edit: allow editing name and type of playlist
* goodbye: Destroy session
* get_indexes: return simple index lists to allow a quicker library fill.
* check_parameter: error when mandatory inputs are missing
* stream: Raw stream of song_id
* download: Download, not recorded as a play
* get_art: Raw art file like subsonic getCoverArt
* user_create: 'user' access level only!
* user_update: update user details and passwords for non-admins
* user_delete: you can't delete yourself or and admin account!
* update_from_tags: updates a single album, artist, song from the tag data instead of the entire library!
* update_art: updates a single album, artist, song running the gather_art process
* update_artist_info: Update artist information and fetch similar artists from last.fm
* playlist_generate: Get a list of song xml, indexes or id's based on some simple search criteria. care of @4phun

#### Changed

* Authentication: Require a handshake and generate unique sessions at all times
* advanced_search
  * 'is not' has been added shifting values down the list.
    (0=contains, 1=does not contain, 2=starts with, 3=ends with, 4=is, 5=is not, 6=sounds like, 7=does not sound like)
  * rule_1['name'] is depreciated. Instead of multiple searches for the same thing rule_1'name'
    has been replaced with 'title' (I have put a temp workaround into the search rules to alleviate this change)
* stats
  * allow songs|artists|albums (instead of just albums)
* playlists
  * allow return of smartlists as well as regular playlists (set a 5000 limit on unlimited smartlists)
* playlist_add_song
  * Added check boolean to skip duplicate songs
* playlist_remove_song
  * Allow uid of song instead of the track id from the playlist

## 3.9.1

* Fixed Beets catalog creation and updating.
* Autoupdate now ignores pre-release (preview) versions.
* Fixed various command ine utilities in bin folder.
* Fixed XML api syntax for logging in with user name.
* Fixed newline display in xml data returned in playlist, etc.

## 3.9.0

* Video details now correctly displayed for personal video.
* XML API now fully accepts user's API key. Session will be extended if it exists; Otherwise it's replaced.
* Artist name added to Lastfm track.getsimilar query.
* Catalog_update.inc now includes switches for catalog name and catalog type.
* Added Beets catalog to Composer autoload.
* Performance improved with playlist display and search.
* General translation Updates.
* Documented php module requirement for FreeBSD.

## 3.8.9

* Improved display of artist summary on web page.
* Fixed uploading of avatar.
* DSub now writes the correct extension when the ampache config switch `encode_player_api_target` is enabled.
* Artist info now properly displayed.

## 3.8.8

* Subsonic API now removes illegal characters before returning text.
* Removed hardcoded access level to allow guests to stream audio.
* Guest accounts can now access songs and public playlists.
* Fixed bug in subsonic API which caused DSub not to create folders or
  add file extensions when caching.

## 3.8.7

* Better able to clean up image extentions when gathering art from remote sites.
* Check for B.O.M. (\xff\xfe) only in mp3 composer tag and remove.
* Added .ogv encoding target for more efficient streaming of mkv files.
* Top menu appearance more reader friendly for translations.
* Additional fixes to update_remote_catalog function.
* Enabled similar songs when clicking on radio icon in DSub.
* Repaired problem with removing "empty" albums.
* Can now access XML-API when default ACL(s) are removed.
* 'Find Duplicates' tool now works.
* Cleaning now checks for mounted path before removing empty albums/missing files.
* Starring album and artist now work via Subsonic client.
* Modified "Gather Art" debug message to remove confusion from "Image less than 5 chars...".

## 3.8.6

* Updated Subsonic Remote Catalog Module to version 2.
* Subsonic Catalog now grabs artwork directly from the subsonic server.
* Various fixes to Subsonic Catalog and Subsonic API.
* Release package now downloads from release update alert.
* Develop package downloads from develop update alert.
* Fixed album Search.

## 3.8.5

* Added search capability for user's own ratings option for Song, Artist, Album search.
* Clean process now removes empty albums.
* Further translation updates and fixes.
* Updated Subsonic API to increase compliance with Subsonic json API specs.
* Added starred date to album list and song and formatted per Subsonic spec.
* Now compatible with latest Ultrasonic client (json transfer).
* Fixed ability to edit/save smartplaylist name without setting 'random'.
* Search/smart playlist now includes favorite artists and albums.
* Modified SQL statement to not offend default SQL_MODE of ONLY_FULL_GROUP_BY on server versions after 5.7.6.
* Set redirect to false for streaming types.

## 3.8.4

* Subsonic catalog now displays album art and artist bio.
* Artist info now displays in Ampache's installed language.
* Updated translations.
* Composer tag changes now saved to database.
* Seafile catalog module added.
* Dropbox catalog updated to V2 API.
* ip6 addresses now added to user history.
* Updated api.class.php
* fix for web_path auto configuration for subdirectory installation
* Composer tag changes now written to database
* Fixed catch null reference
* Changes to make translation easier
* Smart Playlist can now be edited/saved without 'random' set.

## 3.8.3

* Fixed upload problem
* Fixed charting problem
* Updated composer dependencies
* Fixed ipv6 issue
* Improved Opus transcoding
* Fixed localization chart
* Improved Subsonic API
* Improved ID3v2.3 and v2.4 to better handle multivalued lists
* Added sort by disc numbers
* Song comments are now editable
* Fixed composer column in iTunes
* Many typos fixed
* Fixed field types in modules and Localplay
* Fixed timeline function
* Activated jplayer "preload" option
* Fixed missing submit button on options page
* Increased info on DSub failing via Subsonic API
* Fixed Group actions in private message page causing JavaScript error
* Fixed some info lievel issues in Codacy
* Apply trim on dropbox parameters
* Added Prompt for user to change secret_key during install
* Enabled use of cache in PHPCs
* All files now use UTF8 without BOM
* Now require Exact catalog name match on catalog update
* Port 443 removed from play url
* Now test all images found to select the one with the good dimensions
* Rewrote LDAP class
* Song count in handshake now matches the number returned from songs
* Blocking of webplayer when transcoding fixed
* Cover art is added to live stream
* Added browse filter and light sidebar options
* Updated gettext, zipstream, react and sabre dependencies
* Fixed Subsonic scrobble submission check

## 3.8.2

* Fixed potential security vulnerability on smartplaylist search rule and catalog management actions (thanks Roman Ammann)
* Fixed song comparison issue on arrays (genre ...) when updating from tag
* Fixed song insertion issue if track year is out of range
* Fixed unexpected artist summary autoupdate
* Improved generated playlist filename (thanks yam655)
* Fixed user avatar upload (thanks vader083)
* Fixed waveform temporary file deletion issue if GD library is unavailable
* Fixed max number of items returned from Subsonic getStarred.view (thanks zerodogg)
* Fixed video update from tags (thanks stebe)
* Reverted PHP 5.5.9 dependency to PHP 5.4
* Added video playlist support (thanks SurvivalHive)
* Added preference subcategory
* Added prompt for new playlist name
* Fixed page refresh when canceling album art change (thanks EvilLivesHere)
* Added /play htaccess rewrite rule to avoid default max limit redirection
* Fixed Subsonic artist/album/song name JSON parsing if the name is numeric only
* Added ignored articles and cover art to Subsonic getArtists.view function
* Fixed MySQL requests to support ONLY_FULL_GROUP_BY mode
* Fixed Ajax art refresh after changing it (thanks gnujeremie)
* Fixed playlist creation from smartplaylist (thanks stebe)
* Added SQL unique constraint on tag map
* Fixed Subsonic genres with JSON format
* Added Bookmarks feature on Subsonic API
* Fixed thumb art regeneration if entry found in database without data (thanks s4astliv)
* Added Podcast feature
* Added large view / grid view option on artist and albums collection
* Moved from php-gettext to oscarotero/Gettext
* Added `Access-Control-Allow-Origin: *` header on Subsonic images & streams
* Fixed Subsonic item identifier parsing
* Added logic for external plugin directories (ampache-*)
* Added Discogs metadata plugin

## 3.8.1

* Fixed PHP7 Error class conflict (thanks trampi)
* Fixed user password with special characters at install time (thanks jagerman)
* Moved Ampache project license from GPLv2 to AGPLv3
* Added Ampache specific information on Subsonic API getAlbum using a new `ampache` parameter (thanks nicklan)
* Added 'album tag' option in song search (thanks DanielMaly)
* Added Message of the Day plugin to display MOTD
* Moved AmpacheApi class to a separate ampacheapi-php git repository
* Added timeline / friends timeline feature
* Fixed disabled song display to regular users (thanks shangril)
* Fixed random albums art size (thanks Bidules079)
* Moved tag cloud to artist browsing by default
* Fixed utf8 BOM empty string on song comparison
* Improved Recently Played and user stats queries performance (thanks thinca)
* Renamed SAMPLE_RATE to TRANSCODE_BITRATE on transcoding
* Fixed tag deletion sql error (thanks stebe)
* Moved to PNG default blank image instead of JPG (thanks Psy-Virus)
* Fixed temporary playlist initial position when scrolling down (thanks RobertoCarlo)
* Added Radio stations to UPnP backend
* Fixed Subsonic API art to use album art if song doesn't have a custom art (thanks hypfvieh)
* Fixed Subsonic API search when object count parameter is 0 (thanks hypfvieh)
* Fixed UPnP UUID to be based on host information
* Moved to Composer for dependencies management
* Fixed catalog action when not using Ajax page loading (thanks Razrael)
* Fixed unrated song default value (thanks Combustible)
* Added custom metadata support from files (thanks Razrael)
* Improved Subsonic API getArtists performance (thanks nicklan)
* Fixed theme color setting behavior
* Moved audioscrobbler API to v2
* Added m3u8 playlist import
* Fixed utf8 id3v2 comments support
* Added write_playlists script to export playlists to file
* Fixed Tvdb and Tmdb plugins (thanks wagnered)
* Improved Video filename parsing (thanks wagnered)
* Fixed non scalar settings value printing on debug page
* Improved Subsonic API getAlbumList error handling
* Fixed user login with browser used during the installation
* Fixed iTunes 12 browsing when using DAAP (thanks Chattaway83)
* Moved http_port user preference to ampache.cfg.php
* Upgraded last.fm and libre.fm scrobbling to latest API version (thanks nioc)
* Added missing space between track and album in Localplay playlist (thanks arnaudbey)
* Added check fo mbstring.func_overload support before using id3 write functionality (thanks anonymous2ch)
* Fixed file size calculation when using id3v2 tag (thanks hypfvieh)
* Added rating from id3 tag (thanks nioc)
* Added track number on streaming playlist (thanks Fondor1)
* Fixed catalog export (thanks shellshocker)
* Fixed file change detection
* Improved XML API with more information and new functions
  * (advanced_search, toggle_follow, last_shouts, rate, timeline, friends_timeline)
* Fixed 'Next' button when browsing start offset is aligned to offset limit (thanks wagnered)
* Fixed stream kill OS detection (thanks nan4k7)
* Fixed calculate_art_size script to support storage on disk (thanks nan4k7)
* Fixed sql script semicolon typo (thanks jack)
* Added support for .opus files (thanks mrpi)
* Fixed podcast owner xml information
* Fixed ldap filter parameter check (thanks ChrGeiss)
* Fixed 'Add to existing playlist' link for regular users (thanks Niols)

## 3.8.0

* Added Portuguese (Brasil) language (thanks Ione Souza Junior)
* Updated PHPMailer version to 5.2.10
* Fixed user stats clear
* Added user, followers and last shouts XML API functions
* Fixed transcoded process end on some systems (thanks nan4k7)
* Added ogg channel streaming support (thanks Deathcow)
* Fixed sql connection close before stream (thanks fufroma)
* Added support for several ldap filters (thanks T-Rock)
* Fixed 'Add to existing playlist' button on web player (thanks RyanCopley)
* Added 'add to existing playlist' link on album page (thanks RyanCopley)
* Added option to hide user fullname from other users
* Added playlist track information in Apache XML API (thanks RyanCopley)
* Fixed playlist remove song in Apache XML API (thanks RyanCopley)
* Fixed Subsonic API ifModifiedSince information
* Added Podcast links to albums / artists
* Added Piwik and Google Analytics plugins
* Added Apache 2.4 access control declaration in htaccess files
* Fixed performance issues on user preferences
* Added artist search by year and place
* Fixed search by comment (thanks malkavi)
* Added Paypal and Flattr plugins
* Added .maintenance page
* Fixed captcha
* Added private messages between users
* Fixed Subsonic API rating information on albums and songs
* Added latest artists and shouts RSS feeds
* Fixed tag cloud ordering
* Added Label entities associated to artists / users
* Added WebDAV backend
* Fixed Subsonic API requests with musicFolderId parameter (thanks dhsc19)
* Added footer text edition setting
* Added uploaded artist list on user page
* Added custom Ampache login logo and favicon support
* Added edition support on shared objects (thanks dhsc19)
* Fixed share feature on videos (thanks RobertoCarlo)
* Removed album year display from album name if unset
* Fixed Subsonic API Album/Artist song's link (thanks dhsc19 and daneren2005)
* Added mysql database socket authentication support on web setup (thanks AsavarTzeth)
* Fixed artist art url for mobile use (thanks dhsc19)
* Added Shoutbox home plugin
* Added catalog favorites home plugin
* Fixed search by rating (thanks iamnumbersix)
* Added UPnP Localplay (thanks SeregaPru)
* Changed preferences to return the global value if preference is missing for the searched user
* Fixed special chars in songs names and tags (thanks SeregaPru)
* Fixed Subsonic API playlist edition/delation (thanks dhsc19)
* Fixed integer default value in Apache XML API
* Fixed image thumb on webplayer and search preview (thanks RobertoCarlo and eephyne)
* Fixed proxy setting on all external http requests (thanks brendankearney)
* Added QRCode view of user API key
* Fixed http status code on Subsonic API streams when using curl (thanks nicklan)
* Added Server-Sent Events on catalog actions
* Added option to enable/disable channel and live stream features
* Removed official PHP 5.3 support
* Added option to show/hide footer statistics (thanks brownl)
* Added delete from disk option on user uploaded files
* Added installation type and players helper at installation process
* Added tv_episode tag on quicktime files (thanks wagnered)
* Added new option to disable deferred extended metadata, e.g. artist details
* Added Subsonic API getAvatar function
* Fixed unsynced lyrics tags
* Fixed ldap_filter setting deactivation on ampache.cfg.php update (thanks Rouzax)
* Added Subsonic API similar artists & songs functions
* Added Subsonic API getLyrics function
* Fixed disk number and album artist metadata on quicktime files (thanks JoeDat)
* Fixed Ampache API playlist_add_song function
* Added ability to store images on disk
* Added new setting to define album art min and max width/height
* Fixed Subsonic API getAlbum returned artist id on songs
* Fixed Subsonic API cover art when PHP-GD unavailable
* Fixed Localplay playlist refresh on volume changes (thanks essagl)
* Fixed web player equalizer option if visualizer is not enabled (thanks brownl)
* Fixed asx file mime type (thanks thinca)
* Added song genre parsing options (thanks Razrael and lotan)
* Added sort on languages list (thanks brownl)
* Added placeholder text to search box (thanks brownl)
* Added web player Play Next feature (thanks tan-ce)
* Fixed Plex backend administration page uri (thanks a9k)
* Fixed expired shared objects clean (thanks eephyne)
* Added missing artist search results (thanks bliptec)
* Fixed song genre id parsing (thanks lotan)
* Added Scrobble method to Subsonic API
* Added an option to add tags to child without overwriting
* Added image dimension info to image tables (thanks tsquare66)
* Replaced ArchiveLib by StreamZip-PHP to avoid temporary zip file
* Added Year field in song details and edition
* Added Subsonic API create/delete user, jukebox control and search auto suggestion
* Added few optional install tests
* Improved Share features with modal dialog choices
* Added new action on playlists to remove duplicates
* Fixed playlist addition to another playlist (thanks kszulc)
* Fixed Various Artist link on album page (thanks Jucgshu)
* Added session_destroy call when a session should be destroyed
* Added HTML5 ReplayGain track feature
* Added display and mandatory user registration fields settings
* Added .htaccess IfModule mod_access.c directives
* Fixed SmartPlayer results per user (thanks nakinigit)
* Fixed XSS vulnerability CVE-2014-8620 (thanks g0blin)
* Fixed playlist import setting on catalog update to be disabled by default (thanks DaPike)
* Added ability to browse my tags other library items than songs
* Added Stream Control plugins
* Added transcode settings per player type
* Added ability to write directly the new configuration file when it version changed
* Added `quick play url` to have permanent authenticated stream link without session
* Fixed unresponsive website on batch download (thanks Rouzax)
* Added batch download item granularity
* Fixed 'guest' user site rendering
* Added Aurora.js support in webplayer
* Added Google Maps geolocation analyze plugin
* Added statistical graphs
* Added user geolocation
* Added 'Missing Artist' search
* Fixed Ampache installation with FastCGI
* Added a new RSS Feed plugin
* Added a new 'display home' plugin type
* Added Favorite and Rating features to playlists
* Added user feedback near mouse cursor on democratic votes
* Changed header page position to be fixed
* Added external links on song page details
* Fixed Subsonic API getAlbumList2 byGenre and byYear order (thanks rrjk)
* Added html5 desktop notification
* Added album group order setting
* Fixed unwanted album merge when one of the album doesn't have mbid
* Changed video player to go outside the footer
* Added ip address in authentication failure for fail2ban scripts (thanks popindavibe)
* Added parameter to hide directplay button if number of items is above a limit
* Added Tag split (thanks jcwmoore)
* Fixed album/artist arts and stats migration on rename (thanks jcwmoore)
* Fixed get lyrics from files (thanks apastuszak)
* Fixed verify local catalog (thanks JoeDat)
* Removed Twitter code
* Added optional cookie disclaimer for the EU Cookie Law
* Replaced catalog action links to action dropdown list (thanks Psy-Virus)
* Fixed `remember me` feature (thanks ainola)
* Added email when registered user must be enabled by administrators
* Fixed local catalog clean on Windows (thanks Rouzax)
* Added Subsonic API maxBitRate parameter support (thanks philipl)
* Fixed Subsonic API special characters encode (thanks nan4k7)
* Added Beets local and remote catalog support (thanks Razrael)
* Fixed XML error code returned with invalid Ampache API handshake (thanks funkygaddafi)
* Replaced iframe to Ajax dynamic page loading
* Changed `Albums of the Moment` to not necessarily have a cover
* Added Plex backend items edition support
* Added hls stream support
* Added X-Content-Duration header support on streams
* Removed Toogle Art from artist page
* Fixed track numbers when removing a song from playlist (thanks stonie08)
* Added Plex backend playlist support
* Added gather art from video files (thanks wagnered)
* Added Plex backend movie / tvshow support
* Added release group on albums
* Added Smart Playlist songs list
* Added zlib test
* Removed old Ampache themes
* Fixed Subsonic API lastModified element (thanks bikkuri10)
* Disabled `beautiful url` on XML-API for retro-compatibility
* Fixed image resource allocation (thanks greengeek1)
* Added setting to write id3 metadata to files (thanks tsquare66)
* Added check for large files manipulation
* Added video subtitle support
* Fixed Google arts to use real arts and not the small size preview
* Added Tmdb metadata plugin
* Added Omdb metadata plugin
* Added Music Clips, Movies and TV Shows support
* Added media type information on catalog
* Fixed get SmartPlaylist in XML-API (thanks opencrf)
* Added beautiful url on arts
* Improved browse list header (thanks Psy-Virus)
* Fixed user online/offline information on Reborn theme (thanks thorsforge)
* Added UPnP backend (thanks SeregaPru)
* Added DAAP backend
* Added sort options on playlists (thanks Shdwdrgn)
* Fixed XML-API tag information (thanks jcwmoore)
* Fixed multiple broadcast play (thanks uk3gaus)
* Added SmartPlaylists to Subsonic API
* Added limit option on SmartPlaylists
* Added random option on SmartPlaylists
* Added 'item count' on browse
* Added direct typed links on items tags
* Fixed Subsonic API compatibility with few players requesting information on library -1
* Added license information on songs
* Added upload feature on web interface
* Added albumartist information on songs (thanks tsquare66)
* Fixed errors on sql table exists check
* Fixed play/pause on broadcasts (thanks uk3gaus)
* Added donation button
* Added democratic page automatic refresh
* Fixed distinct random albums
* Added collapsing menu (thanks Kaivo)
* Added 'save to playlist' feature on web player (thanks Kaivo)
* Added tag merge feature
* Fixed democratic vote with automatic logins (thanks M4DM4NZ)
* Added git pull update from web interface for development versions
* Fixed http-rang requests on streaming (thanks thejk)
* Improved installation process
* Improved French translation (thanks arnaudbey)
* Improved German translation (thanks Psy-Virus and meandor)

## 3.7.0

* Added Scrutinizer analyze
* Fixed playlist play with disabled songs (reported by stebe)
* Improved user auto-registration to optionally avoid email validation
* Fixed date.timezone php warnings breaking Ampache API (reported by redcap1)
* Fixed playlist browse with items > 1000 (reported by Tetram67)
* Fixed Amazon API Image support (thanks jbrain)
* Fixed id3v2 multiples genres (reported by Rouzax)
* Improved democratic playlist view to select the first one by default
* Improved German translation (thanks Psy-Virus)
* Fixed playlist view of all users for administrator accounts (reported by stonie08)
* Added option to regroup album disks to one album view
* Changed Ampache logo
* Fixed email validation on user registration (reported by redcap1)
* Added local charset setting
* Improved installation steps and design (thanks changi67)
* Improved Recently Played to not filter songs to one display only
* Fixed Subsonic transcoding support
* Fixed Subsonic offline storage file path (reported by Tetram76)
* Added optional top dock menu
* Added html5 web audio api visualizer and equalizer
* Added `Play List` to Localplay mode
* Fixed encoding issue in batch download
* Added pagination to democratic playlists
* Added an option to group albums discs to an unique album
* Added alphabeticalByName and alphabeticalByArtist browse view in Subsonic API
* Fixed album art on xspf generated playlist
* Added stats, playlist and new authentication method to Ampache XML API
* Added responsive tables to automatically hide optional information on small screen
* Added song action buttons (user favorite, rating, ...) to the web player
* Added sortable capability to the web player playlist
* Added Growl notification/scrobbler plugin
* Added artist slideshow photos plugin from Flickr
* Added setting to change Ampache log file name
* Added playlists to Quick and Advanced search
* Added pls, asx and xspf playlist file format import
* Fixed playlist import with song file absolute path (reported by ricksorensen)
* Fixed playlist import with same song file names (reported by captainark)
* Added shoutcast notification at specific time when playing a song with a waveform
* Added Tag edit/delete capability
* Added several search engine links
* Added myPlex support on Plex API
* Added cache on LastFM data
* Added custom buttons play actions
* Added artist pictures slideshow for current playing artist
* Added Broadcast feature
* Added Channel feature with Icecast compatibility
* Replaced Muses Radio Player by jPlayer to keep one web player for all
* Added missing artists in similar artists for Wanted feature
* Added concerts information from LastFM
* Added tabs on artist information
* Added 'add to playlist' direct button on browse items
* Added avatar on users and Gravatar/Libravatar plugins
* Fixed playlist visibility (reported by stonie08)
* Added OpenID authentication
* Fixed m3u import to playlist on catalog creation (reported by jaydoes)
* Improved missing/wanted albums with the capability to browse missing artists
* Added share feature
* Updated French translation
* Added options per browse view (alphabetic, infinite scroll, number of items per page...)
* Fixed several Subsonic players (SubHub, Jamstash...)
* Added option to get beautiful stream url with url rewriting
* Added check to use a new thread for scrobbling if available
* Added confirmation option when closing the currently playing web player
* Added auto-pause web player option between several browse tabs
* Fixed similar artists list with disabled catalogs (reported by stebe)
* Improved Shoutbox (css fix, real time notifications...)
* Fixed iframe basket play action reload
* Fixed wanted album auto-remove
* Fixed MusicBrainz get album art from releases
* Added Waveform feature on songs
* Added AutoUpdate Ampache version check
* Added auto-completion in global Ampache search
* Added option to 'lock' header/sidebars UI
* Fixed catalog export when 'All' selected
* Fixed XBMC Local Play (reported by nakinigit)
* Fixed artist search
* Fixed Random Advanced (reported by stebe)
* Changed song preview directplay icons
* Added Headphones Automatic Music Downloader support as a 'Wanted Process' plugin
* Updated PHPMailer to version 5.2.7
* Updated getID3 to version 1.9.7
* Added 'Song Preview' feature on missing albums tracks, with EchoNest api
* Added 'Missing Albums' / 'Wanted List' feature
* Upgraded to MusicBrainz api v2
* Replaced Snoopy project with Requests project
* Added user-agent on Recently Played
* Added option to show/hide Recently Played, time and user-agent per user
* Updated French language
* Added option for iframe or popup web player mode
* Improved Song/Video web player with jPlayer, Radio player with Muse Radio Player
* Added 'add media' to the currently played playlist on web player
* Added dedicated 'Recently Played' page
* Added enable/disable feature on catalogs
* Fixed Config class conflict with PEAR
* Improved recommended artists/songs loading using ajax
* Added a new modern 'Reborn' theme
* Improved Subsonic api backend support (json, ...)
* Added Plex api backend support
* Added artist art/summary when using LastFM api
* Added 'all' link when browsing
* Added option to enable/disable web player technology (flash / html5)
* Fixed artist/song edition
* Improved tag edition
* Added song re-order on album / playlists
* Replaced Prototype with jQuery
* Added 'Favorite' feature on songs/albums/artists
* Added 'Direct Play' feature to play songs without using a playlist
* Added Lyrics plugins (ChartLyrics and LyricWiki)
* Fixed ShoutBox enable/disable (reported by cipriant)
* Added SoundCloud, Dropbox, Subsonic and Google Music catalog plugins
* Improved Catalogs using plug-ins
* Added browse paging to all information pages
* Fixed LDAP authentication with password containing '&' (reported by bruth2)
* Added directories to zip archives
* Improved project code style and added Travis builds
* Added albums default sort preference
* Added number of times an artist/album/song was played
* Fixed installation process without database creation
* Removed administrative flags

## 3.6-FUTURE

* Fixed issue with long session IDs that affected OS X Mavericks and possibly
  other newer PHP installations (reported by yebo29)
* Fixed some sort issues (patch by Afterster)
* Fixed Fresh theme display on large screens (patch by Afterster)
* Fixed bug that allowed guests to add radio stations
* Added support for aacp transcoding
* Improved storage efficiency for large browse results
* Fixed unnecessary growth of the tmp_browse table from API usage (reported
  by Ondalf)
* Removed external module 'validateEmail'
* Updated PHPMailer to 5.2.6

## 3.6-alpha6 *2013-05-30*

* Fixed date searches using 'before' to use the correct comparison
  (patch by thinca)
* Fixed long-standing issue affecting Synology users (patch by NigridsVa)
* Added support for MySQL sockets (based on patches by randomessence)
* Fixed some issues with the logic around memory_limit (reported by CableNinja)
* Fixed issue that sometimes removed ratings after catalog operations (reported
  by stebe)
* Fixed catalog song stats (reported by stebe)
* Fixed ACL text field length to allow entry of IPv6 addresses (reported
  by Baggypants)
* Fixed regression preventing the use of an existing database during
  installation (reported by cjsmo)
* Fixed operating on all catalogs via the web interface
  (reported by orbisvicis)
* Added support for nonstandard database ports
* Updated getID3 to 1.9.5
* Improved the performance of stream playlist creation (reported by AkbarSerad)
* Fixed "Pure Random" / Random URLs (reported by mafe)

## 3.6-alpha5 *2013-04-15*

* Fixed persistent XSS vulnerability in user self-editing (reported by
  Jean-Lou Hau)
* Fixed persistent XSS vulnerabilities in AJAX object editing (reported by
  Jean-Lou Hau)
* Fixed character set detection for ID3v1 tags
* Added matroska to the list of known tag types
* Made the getID3 metadata source work better with tag types that Ampache
  doesn't recognise
* Switched from the deprecated mysql extension to PDO
* stderr from the transcode command is now logged for debugging
* Made database updates more robust and verified that a fresh ## 3.## 3.## 3.5 import
  will run through the updates without errors
* Added support for external authenticators like pwauth (based on a patch by
  sjlu)
* Renamed the local auth method to pam, which is less confusing
* Removed the Flash player
* Added an HTML5 player (patch by Holger Brunn)
* Changed the way themes handle RTL languages
* Fixed a display problem with the Penguin theme by adding a new CSS class
  (patch by Fred Thomsen)
* Made transcoding and its configuration more flexible
* Made transcoded streams more standards compliant by not sending a random
  value as the Content-Length or claiming that ranged requests are
  supported
* Changed rating semantics to distinguish between user ratings and the
  global average and add the ability to search for unrated items
  (< 1 star)
* Updated Prototype to git HEAD (4ce0b0f)
* Fixed bug that disclosed passwords for plugins to users that didn't
  have access to update the password (patch by Fred Thomsen)
* Fixed streaming on Android devices and anything else that expects to
  be able to pass a playlist URL to an application and have it work
* Removed the SHOUTcast Localplay controller

## 3.6-Alpha4 *2012-11-27*

* Removed lyric support, which was broken and ugly
* Removed tight coupling to the PHP mysql extension
* Fixed an issue with adding catalogs on Windows caused by inconsistent
  behaviour of is_readable() (reported by Lockzi)

## 3.6-Alpha3 *2012-10-15*

* Updated getID3 to 1.9.4b1
* Removed support for extremely old passwords
* Playlists imported from M3U now retain their ordering
  (patch by Florent Fourcot)
* Removed HTML entity encoding of plaintext email (reported by USMC Guy)
* Fixed a search issue which prevented the use of multiple tag rules
  (reported by Istarion)
* Fixed ASF tag parsing regression (reported by cygn)

## 3.6-Alpha2 *2012-08-15*

* Fixed CLI database load to work regardless of whether it's run from
  the top-level directory (reported by porthose)
* Fixed XML cleanup to work with newer versions of libpcre
  (patch by Natureshadow)
* Fixed ID3v2 disk number parsing
* Updated getID3 to 1.9.3
* Added php-gettext for fallback emulation when a locale (or gettext) isn't
  supported
* Fixed pluralisation issue in Recently Played
* Added support for extracting MBIDs from M4A files
* Fixed parsing of some tag types (most notably M4A)
* Corrected PLS output to work with more players (reported by bhassel)
* Fixed an issue with compound artists in media with MusicBrainz tags
  (reported by greengeek)
* Fixed an issue with filename pattern matching when patterns contained
  characters that are part of regex syntax (such as -)
* Fixed display of logic operator in rules (reported by Twister)
* Fixed newsearch issue preventing use of more than 9 rules
  (reported by Twister)
* Fixed JSON escaping issue that broke search in some cases
  (reported by XeeNiX)
* Overhauled CLI tools for installation and database management
* Fixed admin form issue (reported by the3rdbit)
* Improved efficiency of fetching song lists via the API
  (reported by lotan_rm)
* Added admin_enable_required option to user registration
* Fixed session issue preventing some users from streaming
  (reported by miir01)
* Quote Content-Disposition header for art, fixes Chrome issue
  (patch by Sébastien LIENARD)
* Fixed art URL returned via the API (patch by lotan_rm)
* Fixed video searches (reported by mchugh19)
* Fixed Database Upgrade issue that caused catalog user/pass for
  remote catalogs to not be added correctly
* Added the ability to locally cache passwords validated by external
  means (e.g. to allow LDAP authenticated users to use the API)
* Fixed session handling to actually use our custom handler
  (reported by ss23)
* Fixed Last.FM art method (reported by claudio)
* Updated Captcha PHP to 2.3
* Updated PHPMailer to 5.2.0
* Fixed bug in MPD module which affected toggling random or repeat
  (patch from jherold)
* Properly escape config values when writing ampache.cfg.php
* Fixed session persistence with auth disabled (reported by Nathanael
  Anderson)
* Fixed item count retention for Advanced Random (reported by USAF_Pride)
* Made catalog verify respect memory_cache
* Some catalog operations are now done in chunks, which works better on
  large catalogs
* API now returns year and bitrate for songs
* Fixed search_songs API method to use Search::run properly
* Fixed require_session when auth_type is 'local'
* Catalog filtering fix
* Toggle artwork with a button instead of a checkbox (patch from mywindow)
* API handshake code cleanup, including a bugfix from postfuturist
* Improved install process when JavaScript is disabled
* Fixed duplicate searching even more
* Committed minor bugfixes for Penguin theme
* Added Fresh theme
* Fixed spurious API handshake failure output

## 3.6-Alpha1 *2011-04-27*

* Fixed forced transcoding
* Fixed display during catalog updates (reported by Demonic)
* Fixed duplicate searching (patch from Demonic)
* Cleaned up transcoding assumptions
* Fixed tag browsing
* Added new search/advanced random/dynamic playlist interface
* byterange handling for ranges starting with 0 (patch from uberbrady)
* Fixed issue with updating ACLs under Windows (reported by Citlali)
* Add function that check ampache and php version from each website.
* Updated each ampache header comment based on phpdocumentor.
* Fixed only admin can browse phpinfo() for security reasons on /info.php
* Added a few translation words.
* Updated version ## 3.6 on docs/*
* Implemented ldap_require group (patch from eliasp)
* Fix \ in web path under Apache + Windows Bug #135
* Partial MusicBrainz metadata gathering via plugin
* Metadata code cleanup, support for plugins as metadata sources
* New plugin architecture
* Fixed display charset issue with catalog add/update
* Fixed handling of temporary playlists with >100 items
* Changed Browse from a singleton to multiple instances
* Fixed setting access levels for plugin passwords
* Fixed handling of unusual characters in passwords
* Fixed support for requesting different thumbnail sizes
* Added ability to rate Albums of the Moment
* Added ability to edit/delete playlists while they are displayed
* Fix track numbers not being 0 padded when downloading or renaming.
* Rating search now allows specification of operator (>=, <=, or =)
  and uses the same ratings as normal display.
* Add -t to catalog_update.inc for generating thumbnails
* Generate Thumbnails during catalog art operations
* Fixed transcode seeking of Flacs by switching to MM:SS format for
  flacs being transcoded
* Change album_art_order to art_order to reflect general nature of
  config option
* Fix PHP warning with IP History if no data is found.
* Add -g flag to catalog update to allow for art gathering via cmdline
* Change Update frequency of catalog display to 1 second rather then
  %10 reduces cpu load due to javascript excution (Thx Dmole)
* Add bmp to the list of allowed / supported album art types
* Strip extranious whitespace from cmdline catalog update (Thx ascheel)
* Fix catalog size math for catalogs up to 4TB (Thx Joost.t.Hart@planet.nl)
* Fix httpQ not correctly skipping to new song
* Fix refreshing of Localplay playlist when an item is skipped to
* Fix missing Content-Disposition filename= on non-transcoded songs
* Fix refresh of Localplay playlist when you delete a track from it
* Added ability to add Ampache as a search descriptor (Thx Vlet)
* Correct issue with single song downloads
* Removed old useless files
* Added local auth method that uses PHP's PAM module
* Correct potential security issues due to misuse of REQUEST for write
  operations rather then POST (Thx Raphael Geissert <geissert@debian.org>)
* Finished switching to Dba::read() Dba::write() for database calls
  (Thx dipsol)
* Improved File pattern matching (Thx october.rust)
* Updated Amazon Album art search to current Amazon API specs (Thx Vlet)
* Fix typo that caused song count to not be set on tag xml response
* Fix tag methods so that alpha_match and exact_match work
* Fix limit and offset not working on search_songs API method
* Fix import m3u on catalog build so it does something
* Fix inconsistent view during catalog operations
* Sort malformed files into "Unknown (Broken)" rather then leaving
  them in "Unknown (Orphaned)"
* Fix API democratic voting methods (Thx kindachris)
* Add server version to API ping response
* Fix Localplay API methods (Thx thomasa)
* Improve bin/catalog_update.inc to allow only verify, clean or add
  (Thx ascheel)
* Fix issue with batch download and UNC paths (Thx greengeek)
* Added config option to turn caching on/off, Default is off
* Fix issue where file tag pattern was ignore if files have no tag structure
* Add TDRC to list of parsed id3v2 tags
* Added the rating to a single song view
* Fix caching issue when updating ratings where they would not
  display correctly until a page reload
* Altered the behavior of adding to playlists so that it maintains
  playlist order rather then using track order
* Strip excessive \n's from catalog_update (Thx ascheel)
* Fix incorrect default ogg transcode target in base config file
* Fix stream user preferences using cached system preferences
  rather then their own
* Fixed prevent_multiple_logins preventing all logins (Thx Hugh)
* Added additional information to installation process
* Fix PHP 5.3 errors (Thx momo-i)
* Fix random methods not working for Localplay
* Fixed extra space on prefixed albums (Thx ibizaman)
* Add missing operator on tag and rating searches so they will
  work with other methods (Thx kiehnet@netscape.net)
* Add MusicBrainz MBID support to uniqly identify albums and
  also get more album art (Thx flowerysong)
* Fix the url to song function
* Add full path to the files needed by the installation just to
  make it a little clearer
* Fixed potential endless loop with malformed genre tags in mp3s
  (Thx Bernhard Weyrauch)
* Fixed web path always returning false on /test.php
* Updated Man Page to fix litian problems for Debian packaging
* Fixed bug where video was registering as songs for now playing
  and stats
* Add phpmailer and change ampache.cfg.php.dist
* Fixed manpage (Thx Porthose)

## 3.5 *2009-05-05*

* Added complete Czech translation (Thx martin hason)
* Add the AlmightyOatmeal-Sanity check to prevent a clean from
  removing all songs if your mount failed, but is still
  readable by ampache
* Make the Lang Install page prettier
* Added Check for hash,inet_pton,windows PHP Version to init so
  that upgrades without pre-reqs are handled correctly
* Allow mms,mmsh,mmsu,mmst,rstp in Radio Stream URLs
* Fixed a problem where after adding a track to a saved playlist
  there was no UI response upon deleting the track without
  a page refresh
* Fix an issue where the full version of the album art was never
  used even when requested
* Fix maxlength on acl fields being to small for all IPv6 addresses
* Add error message when file exists but is unreadable do not
  remove unreadable songs from catalog
* Fixed missing title tag on song browse for the title
  (Thx flowerysong)
* Fix htmlchar'd rss feed url
* Fix Port not correctly being added to URL in most cases
  even when defined in config

  v.## 3.5-Beta2 04/07/2009
* Fix ASX playlists so more data shows up in WMP (Thx Jon611)
* Fix dynamic playlist items so they work in stream methods again
* Fixed Recently Played so that it correctly shows unique songs
  with the correct data
* Fix some issues with filenames with Multi-byte characters
  (Thx Momo-i)
* Add WMV/MPG specific parsing functions (Thx Momo-i)
* Add text to /test.php for hash() and SHA256() support under PHP
  section
* Fix SHA256 Support so that it references something that exists
* Fix incorrect debug_event() on login due to typo
* Remove manage democratic playlist as it has no meaning in the
  current version
* Run Dba::reset_db_charset() after upgrade in case people are playing
  hot potato with their charsets.
* Move Server Preferences to Admin menu (Thx geekdawg)
* Fixed missing web_path reference on radio creation link
* Fixed remote catalog_clean not working
* Fixed xmlrpc get image. getEncoding wasn't static

## 3.5-Beta1 *2009-03-15*

* Add democratic methods to api, can now vote, devote, get url
  and the current democratic playlist through the api
* Revert to old Random Play method
* Added proxy use for xmlrpcclient
* Added Configuration 'Wizard' for democratic play
* Fixed interface feedback issues with democratic play actions
* Add extension to image urls for the API will add to others as
  needed due to additional query requirement. Needed to fix
  some DLNA devices
* Fixed typo that caused the height of album art not to display
* Modified database and added GC for tmp_browse table
* Added get lyrics and album art using http proxy server #313 + username,
  password patch
* Added lyricswiki link Ticket #70
* Updated README language
* Updated getid3 library 2.0.0b4 to 2.0.0b5
* Make the Democratic playlist be associated with the user
  who sends it to a 'player'
* Fixed missing page headers on democratic playlist
* Show who voted for the sogns on democratic playlist
* Increase default stream length to account for the fact that movies
  are a good bit longer then songs
* Correct Issues with multi-byte characters in Lyrics (Thx Momo-i)
* Added caching to Video
* Added Video calls to the API
* Remove redundent code from Browse class by making it extend
  new Query class
* Update Prototype to 1.6.0.3
* Add Time range to advanced search
* Add sorting to Video Browse
* Changed to new Query backend for Browsing and Dynamic Playlists

## 3.5-Alpha2 *2009-03-08*

* Fixed caching of objects with no return value
* Fixed updating of songs that should not be updated during catalog
  verify
* Added default_user_level config option that allows you to define
  the user level when use_auth is false. Also allows manual
  login of admin users when use_auth is false.
* Fix Version checking and Version Error Message on install (Thx Paleo)
* Moved Statistics to main menu, split out newest/popular/stats
* Fixed bug where saved Thumbnails were almost never used
* Fixed Localplay httpQ and MPD controls to recognize Live Stream
  urls.
* Added Localplay controls to API
* Added Added/Updated filters to API include the ability to specify
  a date range using ISO 8601 format with [START]/[END]
* Changed API Date format to ISO 8601
* Fixed Incorrect Caching of Album records that caused the
  Name + Year + Disk to not be respected
* Added Lyrics Patch (Thx alister55 & momo-i)
* Fixed password not updating when editing an httpQ Localplay
  instance
* Added Video support
* Fixed normalize tracks not re-displaying playlist correctly
* Fixed now playing now showing currently playing song
* Fixed now playing clear all not correctly refreshing screen
* Fixed adding object to playlist so that it correctly shows the
  songs rather then an empty playlist
* Added User Agent to IP History information gathering
* Added Access Control List Wizards to make API interface
  setup easier
* Added IPv6 support for Access Control, Sessions, IP History
* Fixed sorting issue on artist when using search method
* Updated flash player to 5.9.5
* Fixed bug where you admins couldn't edit preferences of
  users due to missing 'key' on form
* Added Mime type to Song XML

## 3.5-Alpha1 *2008-12-31*

* Fixed sort_files script so that it properly handles variable
  album art file names in the directories
* Fixed issue where small thumbnails were used for larger images
  if gd based resizing was enabled in the config
* Fixed catalog_update.inc so it doesn't produce errors
* Made democratic play respect force http play
* Make installation error messages more helpful
* Added Swedish (sv_SE) translation (Thanks yeager)
* Allow Add / Verify of sub directories of existing catalogs
* Prevent an fread of 0 bytes if you seek to the end of a file
* Added require_localnet_session config that allows you to exclude
  IP(s) from session checks, see config.dist
* Added Nusoap (<http://sourceforge.net/projects/nusoap/>) library
  for use with future lyrics feature
* Fixed problem with flash player where random urls were not being
  added correctly
* Fixed problem with user creation using old method (Thx Purdyk)
* Switched to SHA256() for API and passwords
* Added check for BADTIME error code from Last.FM and correctly
  return the error rather then a generic one
* Fix http auth session issues, where every request blew away the
  old session information
* Many other minor improvements (Thx Dipsol)
* Fixed warnings in caching code (Thx Dipsol)
* Massive text cleanup (Thx Dipsol)
* Fixed tag searching and improved some other search methods to
  prevent SQL warnings on no results
* Improved Test page checks to more accuratly verify putENV support
* Make network downsampling a little more sane, don't require
  access level
* Added caching to Playlist dropdown
* Fixed double caching on some objects
* Added base.css and 4 tag 'font' sizes depending on weight/count
* Fixed inline song edit
* Updated registration multi-byte mail.
* Fixed vainfo.class.php didn't catch exception for first analyze.
* Fixed iconv() returns an empty strings (Thx abs0)
* Updated getid3 for multi-byte characters, but some wrong id3tags
  have occurred exception error.
* Fixed use_auth = false not correctly re-creating the session if
  you had just switched from use_auth = true
* Add links to RSS feeds and set default to TRUE in config.dist
* Fixed Dynamic Random/Related URLs with players that always send
  a byte offset (MPD)
* Added Checkbox to use existing Database
* Updated language code and Fixed catalan language code
* Added Emulate gettext() from upgradephp-15
  (<http://freshmeat.net/p/upgradephp>)
* Fixed Test.php parse error.
* Updated multibyte character strings mail.
* Fixed To send mail don't remove the last comma from recipient.
* Updated More translatable templates.
* Removed merge-messages.sh and Add LANGLIST (each languages
  translation statistics).
* Fixed If database name don't named ampache, can't renamed tags
  to tag.
* Fixed count issue on browse Artists (Thx Sylvander)
* Fixed prevent_multiple_logins, preventing all logins (Thx hugh)
* Fixed Export catalog headers so it corretly prompts you to download
  the file
* Add ability to sort by artist name, album name on song browse
* Implemented caching on artist and album browse, added total
  artist time to the many artist view
* Fixed test config page so it bounces you back to the test page
  if the config starts parsing correctly
* Fixed browsing so that you can browse two different types in two
  windows at the same time
* Improved gather script for translations (Thx momo-i)
* Added paging to the Localplay playlist
* Updated German Translation (Thx Laurent)
* Fixed issue where Remote songs would never be removed from
  the democratic playlist
* Fixed issue where user preferences weren't set correctly
  on stream (Thx lorijho)
* Added caching of user preferences to avoid a SQL query on load
  (Thx Protagonist)
* Fixed home menu not always displaying the entire contents
* Fixed logic error with duplicate login setting which caused it
  to only work if mysql auth was used
* Changed passwords to SHA1 will prompt to reset password
* Corrected some translation strings and added jp_JP (Thx momo-i)
* Ignore filenames that start with . (hidden) solves an issue
  with mac filesystems
* Fix tracking of stats for downloaded songs
* Fix divide by 0 error during transcode in some configurations
* Remove root mysql pw requirement from installer
* Added Image Dimensions on Find Album Art page
* Added Confirmation Screen to Catalog Deletion
* Reorganized Menu System and Added Modules section
* Fix an error if you try to add a shoutbox for an invalid object
  (Thx atrophic)
* Fixed issue with art dump on jpeg files (Thx atrophic)
* Fixed issue with force http play and port not correctly specifying
  non-standard http port (Thx Deathcrow)
* Remember Starts With value even if you switch tabs
* Fixed rating caching so it actually completely works now
* Removed redundent UPDATE on session table due to /util.php
* Added Batch Download to single Artist view
* Added back in the direct links on songs, requires download set
  to enabled as it's essentially the same thing except with
  now playing information tied to it
* Bumped API Version to 350001 and require that a version is sent
  with handshake to indicate the application will work
* Removed the MyStrands plugin as did not provide good data, and does
  not appear to have been used
* Added Catalog Prefix config option used to determine which prefixes
  should not be used for sorting
* Merged Browse Menu with Home
* Added checkbox to single artist view allowing you to enable/disable
  album art thumbnails on albums of said artist
* Added timeout override on update_single_item because the function
  is a lie
* Fix translations so it's not all german
* Genre Tag is now used as a 'Tag', Browse Genre removed
* Ignore getid3() iconv stuff doesn't seem to work
* Improved fix_filenames.inc, tries a translation first then strips
  invalid characters
* Fixed album art not clearing thumbnail correctly on gather
* Fixed Localplay instance not displaying correctly after change
  until a page refresh
* Fixed endless loop on index if you haven't played a song in
  over two years
* Fixed gather art and parse m3u not working on catalog create
  also added URL read support to m3u import
* Upped Minimum requirements to Mysql 5.x
* Add codeunde1load's Web 2.0 style tag patch
* Fixed typo in e-mail From: name (Thx Xgizzmo)
* Fixed typo in browse auto_init() which could cause ampache to not
  remember your start point in some situations. (Thx Xgizzmo)<|MERGE_RESOLUTION|>--- conflicted
+++ resolved
@@ -20,54 +20,18 @@
 ### Added
 
 * php-intl is now required for translation of date formats into your locale
-<<<<<<< HEAD
 
 ### Changed
 
-=======
-* Generate rsstokens for each user allowing unique feed URLs
-* Allow setting custom database collation and charset without overwriting your changes
-  * rsstoken: Identify users by token when generating RSS feeds
-* Run garbage collection after catalog_update.inc 'clean' or 'verify'
-* Add duration to the table headers when browsing playlists and smartlists
-* Add time and duration to albums, artists instead of calculating from songs each time
-* Allow setting a custom background on the login page
-* Musicbrainz search icon on Artist, Album and Song pages
-* Update missing album artists on catalog add
-* Add R128 Gain adjustments
-* Persist replaygain setting as a cookie
-* Support for image per song
-* Config version 49
-* NEW config options
-  * hide_ampache_messages: We sometimes need to talk and will show a warning to admin users. Allow hiding this
-* NEW search options (also available in Api::advanced_search)
-  * last_skip (artist, album, song)
-  * last_play_or_skip (artist, album, song)
-  * played_or_skipped_times (song)
-
-### Changed
->>>>>>> 80d5659b
 * get_datetime(): use IntlDateFormatter to format based on locale. [(<https://www.php.net/manual/en/intldateformatter.format.php>)]
 * Renamed 'Tag' strings to 'Genre'
 * Changed sidebar back to browse for artist/album
 * Stop logging auth/passphrase strings
 * Add Y scrolling to the current playlist box (rightbar)
 
-<<<<<<< HEAD
 ### Removed
 
 * Take out the random items (except random search) from the main sidebar (use the playlist on the rightbar instead)
-=======
-### Fixed
-
-* Escape filepaths when removing from database
-* Regex in config for additional_genre_delimiters
-* Grid View option was backwards
-* Replaygain issues in the webplayer
-* Per disk actions for grouped albums (e.g. play just that disk)
-* Catalog removal needs to run garbage collection
-* Recognize opus when reading tags
->>>>>>> 80d5659b
 
 ### API develop
 
@@ -115,14 +79,7 @@
   * 4742 Failed Access Check
 * stats: Removed back compat from older versions. Only 'type' is mandatory
 * Return empty objects when the request was correct but the results were empty
-<<<<<<< HEAD
 * Don't transcode podcast_episodes
-=======
-* record_play: Require 100 (Admin) permission to record plays for other users
-* podcast_episodes
-  * "url" is now a play url (instead of a link to the episode)
-  * "public_url" is now the old episode link
->>>>>>> 80d5659b
 
 ## Ampache 4.4.0-develop
 
