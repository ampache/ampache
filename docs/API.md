---
<<<<<<< HEAD
title: "Ampache API"
metaTitle: "Ampache API"
metaDescription: "API documentation"
---

[API 4.2 Documentation](http://ampache.org/api/versions/api-4.2)
=======
title: "Ampache API 4.2.2"
metaTitle: "Ampache API 4.2.2"
metaDescription: "API documentation"
---
>>>>>>> 456f32eb

**Compatible Versions:**

* 4.2.0-release
* 4.2.1-release
* 4.2.2-release
* Ampache develop

<<<<<<< HEAD
Ampache Provides an API for pulling out it's meta data in the form of simple XML documents. This was originally created for use by [Amarok](http://ampache.org/api/http://amarok.kde.org/), but there is no reason it couldn't be used to create other front-ends to the Ampache data. Access to the API is controlled by the Internal [Access Control Lists](http://ampache.org/api/api-acls). The KEY defined in the ACL is the passphrase that must be used to establish an API session. Currently all requests are limited to a maximum of 5000 results for performance reasons. To get additional results pass offset as an additional parameter.
If you have any questions or requests for this API please submit a [Feature Request](https://github.com/ampache/ampache/issues/new?assignees=&labels=&template=feature_request.md&title=%5BFeature+Request%5D). All dates in the API calls should be passed as [ISO 8601](http://en.wikipedia.org/wiki/ISO_8601) dates.

## Changes in Ampache Develop

The next version of Ampache has a lot of breaking changes compared to the 4.x.x API, current changes are listed here and in the changelog.

### Added

* Api::localplay added new options to 'command' ('pause', 'add', 'volume_up', 'volume_down', 'volume_mute', 'delete_all', 'skip')
* Api::localplay added parameters:
  * 'oid' (integer) object_id to add //optional
  * 'type' (string) Default: 'Song' ('Song', 'Video', 'Podcast_Episode', 'Channel', 'Broadcast', 'Democratic', 'Live_Stream') //optional
  * 'clear' (integer) 0|1 clear the current playlist on add //optional
* API::playlist_edit added new parameter 'sort': (0,1) sort the playlist by 'Artist, Album, Song' //optional
* Api::indexes added parameter 'include': (0,1) include song details with playlists (XML has this by default)
* Api::users (id and username of the site users)

### Changed

* All API code that used 'Tag' now references 'Genre' instead
* Renamed functions (Backcompatible string replacement until 5.0.0):
  * tags => genres
  * tag => genre
  * tag_artists => genre_artists
  * tag_albums => genre_albums
  * tag_songs => genre_songs
* Don't allow duplicate podcast feeds
* Extend democratic cooldown past 255 and show an error when out of range
* Api::shares filter is optional

### Deprecated

* Api::indexes will stop including playlist track and id in xml by default in Ampache 5.0.0
=======
Ampache Provides an API for pulling out it's meta data in the form of XML and JSON documents. This was originally created for use 
by [Amarok](http://amarok.kde.org/), but there is no reason it couldn't be used to create other front-ends to the Ampache data.
Access to the API is controlled by the Internal [Access Control Lists](http://ampache.org/api/api-acls). The KEY defined in the
ACL is the passphrase that must be used to establish an API session. Currently all requests are limited to a maximum of 5000 
results for performance reasons. To get additional results pass offset as an additional parameter.

If you have any questions or requests for this API please submit a [Feature Request](https://github.com/ampache/ampache/issues/new?assignees=&labels=&template=feature_request.md&title=%5BFeature+Request%5D).
All dates in the API calls should be passed as [ISO 8601](http://en.wikipedia.org/wiki/ISO_8601) dates.
>>>>>>> 456f32eb

## Sending Handshake Request

Multiple authentication methods are available, described in the following sections.

### User / Password

The handshake is a combination of the following three things

* Encoded Passphrase
* Timestamp
* Username

The key that must be passed to Ampache is `SHA256(TIME+KEY)` where `KEY` is `SHA256('PASSWORD')`. Below is a PHP example

```PHP
$time = time();
$key = hash('sha256', 'mypassword');
$passphrase = hash('sha256', $time . $key);
```

Once you've generated the encoded passphrase, you can call the following URL (localhost/ampache is the location of your Ampache installation)

```Text
http://localhost/ampache/server/xml.server.php?action=handshake&auth=PASSPHRASE&timestamp=TIME&version=350001&user=USER
```

### Api Key

The key that must be passed to Ampache is the API Key generated for a specific user (none by default, only the administrator can generate one).
Then call the following URL (localhost/ampache is the location of your Ampache installation):

```Text
http://localhost/ampache/server/xml.server.php?action=handshake&auth=API_KEY&version=350001
```

In API 4.0.0 and higher; the key can be passed to Ampache using `SHA256(USER+KEY)` where `KEY` is `SHA256('APIKEY')`. Below is a PHP example

```PHP
$user = 'username';
$key = hash('sha256', 'myapikey');
$passphrase = hash('sha256', $user . $key);
```

### Other handshake-related stuff

#### Ampache sheme

To standardize how to transfer Ampache connection information, the following Ampache scheme is defined.

```Text
ampache://authentication@hostname[:port]/subdirectory[#parameters]
```

for example:

* ampache://myuser:mypwd@localhost/ampache
* ampache://yourapikey@localhost:993/ampache#ssl=true

#### Application Name

By default Ampache uses USER_AGENT as application name but this could also be defined through http query string. Add `&client=YourAppName` to override the application name. This parameter also works on stream sessions.

#### Geolocation

* Latitude
* Longitude
* Place name

Optionally, you can also provide geolocation information `&geo_latitude=$latitude&geo_longitude=$longitude`, with an optional place name if you already know coordinates match `&geo_name=$placename`.

### Result

If your authenticated User and IP match a row in the Access List the following will be returned.

For XML

```XML
<?xml version="1.0" encoding="UTF-8" ?>
<root>
    <auth><%AUTHENTICATION TOKEN%></auth>
    <api><%APIVERSION%></api>
    <session_expire><![CDATA[2019-12-03T09:36:46+10:00]]></session_expire>
    <update><![CDATA[2019-11-26T16:35:05+10:00]]></update>
    <add><![CDATA[2019-12-03T06:42:55+10:00]]></add>
    <clean><![CDATA[2019-12-03T06:41:02+10:00]]></clean>
    <songs><![CDATA[268302]]></songs>
    <albums><![CDATA[25686]]></albums>
    <artists><![CDATA[11055]]></artists>
    <playlists><![CDATA[20]]></playlists>
    <videos><![CDATA[0]]></videos>
    <catalogs><![CDATA[4]]></catalogs>
</root>
```

For JSON

```JSON
{
    "auth": "%AUTHENTICATION TOKEN%",
    "api": "%APIVERSION%",
    "session_expire": "2020-01-28T13:59:24+10:00",
    "update": "2020-01-24T19:29:35+10:00",
    "add": "2020-01-28T04:49:18+10:00",
    "clean": "2020-01-28T04:47:28+10:00",
    "songs": "274209",
    "albums": "26275",
    "artists": "11275",
    "playlists": 31,
    "videos": "0",
    "catalogs": "4"
}
```

All future interactions with the Ampache API must include the `AUTHENTICATION_TOKEN` as a `GET` variable named `auth`.

<<<<<<< HEAD
=======
## Errors

Ampache's API errors are loosely based around the HTTP status codes.
All errors are returned in the form of an XML/JSON Document however the string error message provided is translated into the language of the Ampache server in question. All services should only use the code value.

## Example Error messages

```xml
<root>
      <error code="501">Access Control Not Enabled</error>
</root>
```

```JSON
{
    "error": {
        "code": "404",
        "message": "share 107 was not found"
    }
}
```

## Current Error Codes

All error codes are accompanied by a string value for the error and derived from the [HTTP/1.1 Status Codes](http://www.w3.org/Protocols/rfc2616/rfc2616-sec10.html)

* **501**
  * This is a fatal error, the Ampache server you have requested does not currently have access control enabled. The API is disabled.
* **400**
  * Used when you have specified a valid method but something about the input is incorrect / invalid. See Error message for details, but do not re-attempt the exact same request.
* **401**
  * This is a temporary error, this means no valid session was passed or the handshake failed. This should be an indication for services to attempt another handshake
* **403**
  * This is a fatal error, the ACL on the Ampache server prevents access from the current source IP Address.
* **405**
  * This is a fatal error, the service requested a method that the API does not implement.

>>>>>>> 456f32eb
## Methods

All methods must be passed as `action=METHODNAME`. All methods except the `handshake` can take an optional `offset=XXX` and `limit=XXX`. The limit determines the maximum number of results returned. The offset will tell Ampache where to start in the result set. For example if there are 100 total results and you set the offset to 50, and the limit to 50 Ampache will return results between 50 and 100. The default limit is 5000. The default offset is 0.

You can also pass it `limit=none` to overcome the `limit` limitation and return **all** the matching elements.

For more in depth information regarding the different api servers you can view the following documentation pages.

<<<<<<< HEAD
* [XML Documentation (4.2.1)](http://ampache.org/api/api-xml-methods)
* [JSON Documentation (4.2.1)](http://ampache.org/api/api-json-methods)
=======
* [XML Documentation (4.2.2)](http://ampache.org/api/api-xml-methods)
* [JSON Documentation (4.2.2)](http://ampache.org/api/api-json-methods)
>>>>>>> 456f32eb

### Non-Data Methods

* handshake
* ping
* goodbye
* url_to_song
* check_parameter
* message

### Data Methods

* get_indexes
* artists
* artist
* artist_songs
* artist_albums
* albums
* album
* album_songs
* tags
* tag
* tag_artists
* tag_albums
* tag_songs
* songs
* song
* [advanced_search](http://ampache.org/api/api-advanced-search)
* stats
* playlists
* playlist
* playlist_songs
* playlist_create
* playlist_edit
* playlist_delete
* playlist_add_song
* playlist_remove_song
* playlist_generate
* search_songs
* videos
* video
* shares
* share
* share_create
* share_edit
* share_delete
* get_similar
* podcasts
* podcast
* podcast_create
* podcast_edit
* podcast_delete
* podcast_episodes
* podcast_episode
* podcast_episode_delete
* catalogs
* catalog
* catalog_file
* licenses
* license
* license_songs
* user
* user_create
* user_update
* user_delete
* stream
* download
* get_art
* rate
* flag
* record_play
* scrobble
* followers
* following
* toggle_follow
* last_shouts
* timeline
* friends_timeline
* catalog_action
* update_from_tags
* update_artist_info
* update_art
* update_podcast

### Control Methods

* localplay
* democratic

## Request URL Examples

For the purpose of this example the Ampache host is 'localhost' and the path to Ampache is /ampache

### Requesting all genres whose name starts with Rock

XML

```XML
http://localhost/ampache/server/xml.server.php?action=tags&auth=1234567890123456789012345678901&filter=Rock
```

JSON

```JSON
http://localhost/ampache/server/json.server.php?action=tags&auth=1234567890123456789012345678901&filter=Rock
```

### Requesting all song titles, with an offset of 5000

XML

```XML
http://localhost/ampache/server/xml.server.php?action=songs&auth=12345678901234567890123456789012&offset=5000
```

JSON

```JSON
http://localhost/ampache/server/json.server.php?action=songs&auth=12345678901234567890123456789012&offset=5000
```<|MERGE_RESOLUTION|>--- conflicted
+++ resolved
@@ -1,17 +1,10 @@
 ---
-<<<<<<< HEAD
 title: "Ampache API"
 metaTitle: "Ampache API"
 metaDescription: "API documentation"
 ---
 
 [API 4.2 Documentation](http://ampache.org/api/versions/api-4.2)
-=======
-title: "Ampache API 4.2.2"
-metaTitle: "Ampache API 4.2.2"
-metaDescription: "API documentation"
----
->>>>>>> 456f32eb
 
 **Compatible Versions:**
 
@@ -20,7 +13,6 @@
 * 4.2.2-release
 * Ampache develop
 
-<<<<<<< HEAD
 Ampache Provides an API for pulling out it's meta data in the form of simple XML documents. This was originally created for use by [Amarok](http://ampache.org/api/http://amarok.kde.org/), but there is no reason it couldn't be used to create other front-ends to the Ampache data. Access to the API is controlled by the Internal [Access Control Lists](http://ampache.org/api/api-acls). The KEY defined in the ACL is the passphrase that must be used to establish an API session. Currently all requests are limited to a maximum of 5000 results for performance reasons. To get additional results pass offset as an additional parameter.
 If you have any questions or requests for this API please submit a [Feature Request](https://github.com/ampache/ampache/issues/new?assignees=&labels=&template=feature_request.md&title=%5BFeature+Request%5D). All dates in the API calls should be passed as [ISO 8601](http://en.wikipedia.org/wiki/ISO_8601) dates.
 
@@ -55,16 +47,6 @@
 ### Deprecated
 
 * Api::indexes will stop including playlist track and id in xml by default in Ampache 5.0.0
-=======
-Ampache Provides an API for pulling out it's meta data in the form of XML and JSON documents. This was originally created for use 
-by [Amarok](http://amarok.kde.org/), but there is no reason it couldn't be used to create other front-ends to the Ampache data.
-Access to the API is controlled by the Internal [Access Control Lists](http://ampache.org/api/api-acls). The KEY defined in the
-ACL is the passphrase that must be used to establish an API session. Currently all requests are limited to a maximum of 5000 
-results for performance reasons. To get additional results pass offset as an additional parameter.
-
-If you have any questions or requests for this API please submit a [Feature Request](https://github.com/ampache/ampache/issues/new?assignees=&labels=&template=feature_request.md&title=%5BFeature+Request%5D).
-All dates in the API calls should be passed as [ISO 8601](http://en.wikipedia.org/wiki/ISO_8601) dates.
->>>>>>> 456f32eb
 
 ## Sending Handshake Request
 
@@ -181,8 +163,6 @@
 
 All future interactions with the Ampache API must include the `AUTHENTICATION_TOKEN` as a `GET` variable named `auth`.
 
-<<<<<<< HEAD
-=======
 ## Errors
 
 Ampache's API errors are loosely based around the HTTP status codes.
@@ -220,7 +200,6 @@
 * **405**
   * This is a fatal error, the service requested a method that the API does not implement.
 
->>>>>>> 456f32eb
 ## Methods
 
 All methods must be passed as `action=METHODNAME`. All methods except the `handshake` can take an optional `offset=XXX` and `limit=XXX`. The limit determines the maximum number of results returned. The offset will tell Ampache where to start in the result set. For example if there are 100 total results and you set the offset to 50, and the limit to 50 Ampache will return results between 50 and 100. The default limit is 5000. The default offset is 0.
@@ -229,13 +208,8 @@
 
 For more in depth information regarding the different api servers you can view the following documentation pages.
 
-<<<<<<< HEAD
-* [XML Documentation (4.2.1)](http://ampache.org/api/api-xml-methods)
-* [JSON Documentation (4.2.1)](http://ampache.org/api/api-json-methods)
-=======
 * [XML Documentation (4.2.2)](http://ampache.org/api/api-xml-methods)
 * [JSON Documentation (4.2.2)](http://ampache.org/api/api-json-methods)
->>>>>>> 456f32eb
 
 ### Non-Data Methods
 
