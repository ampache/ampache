--- conflicted
+++ resolved
@@ -27,14 +27,8 @@
 define('NO_SESSION', 1);
 define('CLI', 1);
 
-<<<<<<< HEAD
 require_once __DIR__ . '/../../lib/init.php';
-=======
-$path   = dirname(__FILE__);
-$prefix = realpath($path . '/../../');
-$a_root = realpath(__DIR__ . "/../../");
-require_once $a_root . '/lib/init.php';
->>>>>>> 9f3ccff7
+
 
 $options = getopt('e:l:n:p:u:w:');
 if (empty($options) || !isset($options['u'])) {
