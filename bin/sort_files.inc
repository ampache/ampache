<?php
/* vim:set softtabstop=4 shiftwidth=4 expandtab: */
/**
 *
 * LICENSE: GNU Affero General Public License, version 3 (AGPLv3)
 * Copyright 2001 - 2019 Ampache.org
 *
 * This program is free software: you can redistribute it and/or modify
 * it under the terms of the GNU Affero General Public License as published by
 * the Free Software Foundation, either version 3 of the License, or
 * (at your option) any later version.
 *
 * This program is distributed in the hope that it will be useful,
 * but WITHOUT ANY WARRANTY; without even the implied warranty of
 * MERCHANTABILITY or FITNESS FOR A PARTICULAR PURPOSE.  See the
 * GNU Affero General Public License for more details.
 *
 * You should have received a copy of the GNU Affero General Public License
 * along with this program.  If not, see <http://www.gnu.org/licenses/>.
 *
 */

/**
 * Still not fully tested but "Appears to work" use at your own risk
 * sort_files
 * This script has a lot of stuff to worry about. It's primary duty is to re-organize
 * your files based on some sane, and predefined (in the interface) order using the
 * tag information gathered and updated in ampache. Sort_Pattern defines the directory
 * structure and rename_pattern defines the file pattern. This script should allow you
 * to do both or neither. Oooh and allow you to sort with A,B,C,D prefix
 *
 * Attempt 1 - Do each file one by one and satisfy the needs of each file by its self (this is going to be slow)
 * Cache information so we don't have to check for every file!
 */

define('NO_SESSION', '1');
$path = dirname(__FILE__);
$prefix = realpath($path . '/../');
require_once $prefix . '/lib/init.php';

// default various artist album name.
$various_artist = "Various Artists";
$options        = getopt("xv:");

// Require -x to disable test mode
$test_mode = !array_key_exists('x', $options);

if (array_key_exists('v', $options)) {
    $operations_string .= "\n\t- " . T_('Setting catalog name');
    $various_artist = Dba::escape(preg_replace("/[^a-z0-9\. -]/i", "", $options['n']));
}

/* m(__)m */
$alphabet_prefix = true;

ob_end_clean();

if ($test_mode) {
    echo "\n". T_('Running in Test Mode. Use -x to execute') . "\n\n";
} else {
    echo "\n***" . T_("WARNING") . "*** " . T_("Running in Write Mode. Make sure you've tested first!") . "\n\n";
}

/* First Clean the catalog to we don't try to write anything we shouldn't */

$sql = "SELECT `id` FROM `catalog` WHERE `catalog_type`='local'";
$db_results = Dba::read($sql);

$catalogs = array();

while ($row = Dba::fetch_row($db_results)) {

    $catalog = Catalog::create_from_id($row['id']);
    /* HINT: Catalog Name */
    printf (T_('Starting Catalog: %s'), stripslashes($catalog->name));
    echo "\n";
    $songs = $catalog->get_songs();

    echo T_('Loaded Catalog') . "\n";

    /* Foreach through each file and find it a home! */
    foreach ($songs as $song) {
        /* Find this poor song a home */
        $song->format();
        // sort_find_home will replace the % with the correct values.
        $directory = sort_find_home($song, $catalog->sort_pattern, $catalog->path);
        $filename  = sort_find_home($song, $catalog->rename_pattern, null);
        if (!$directory || !$filename) {
            $fullpath = $song->file;
        } else {
            $fullpath = rtrim($directory, "\/") . "/" . ltrim($filename, "\/") . "." . pathinfo($song->file, PATHINFO_EXTENSION);;
        }

        /* We need to actually do the moving (fake it if we are testing)
         * Don't try to move it, if it's already the same friggin thing!
         */
        if ($song->file != $fullpath && strlen($fullpath)) {
            echo T_("Examine File...");
            echo "\n\t";
            /* HINT: filename (File path) */
            printf (T_('Source: %s'), $song->file);
            echo "\n\t";
            /* HINT: filename (File path) */
            printf (T_('Dest: %s'), $fullpath);
            echo "\n";
            flush();
            sort_move_file($song, $fullpath, $test_mode);
        }

    } // end foreach song

} // end foreach catalogs

/************** FUNCTIONS *****************/
/**
 * sort_find_home
 * Get the directory for this file from the catalog and the song info using the sort_pattern
 * takes into account various artists and the alphabet_prefix
 */
function sort_find_home($song, $sort_pattern, $base = null) {

    $home = '';
    if ($base) {
        $home = rtrim($base, "\/");
        $home = rtrim($home, "\\");
    }

    /* Create the filename that this file should have */
    $album   = sort_clean_name($song->f_album_full) ?: '%A';
    $artist  = sort_clean_name($song->f_artist_full) ?: '%a';
    $track   = sort_clean_name($song->track) ?: '%T';
    if ((int) $track < 10 && (int) $track > 0) {
        $track = '0' . (string) $track;
    }

    $title   = sort_clean_name($song->title) ?: '%t';
    $year    = sort_clean_name($song->year) ?: '%y';
    $comment = sort_clean_name($song->comment) ?: '%c';

    /* Do the various check */
    $album_object = new Album($song->album);
    $album_object->format();
    if ($album_object->f_album_artist_name) {
        $artist = $album_object->f_album_artist_name;
    } else if ($album_object->artist_count != 1) {
        $artist = $various_artist;
    }
    $disk           = $album_object->disk ?: '%d';
    $catalog_number = $album_object->catalog_number ?: '%C';
    $barcode        = $album_object->barcode ?: '%b';
    $original_year  = $album_object->original_year ?: '%Y';
    $genre          = implode("; ", $album_object->tags) ?: '%b';
    $release_type   = $album_object->release_type ?: '%r';

    /* Replace everything we can find */
    $replace_array = array('%a', '%A', '%t', '%T', '%y', '%Y', '%c', '%C', '%r', '%d', '%g', '%b');
    $content_array = array($artist, $album, $title, $track, $year, $original_year, $comment, $catalog_number, $release_type, $disk, $genre, $barcode);
    $sort_pattern = str_replace($replace_array, $content_array, $sort_pattern);

    /* Remove non A-Z0-9 chars */
    $sort_pattern = preg_replace("[^\\\/A-Za-z0-9\-\_\ \'\, \(\)]", "_", $sort_pattern);

    // Replace non-critical search patterns
    $post_replace_array = array('%Y', '%c', '%C', '%r', '%g', '%b', ' []', ' ()');
    $post_content_array = array('', '', '', '', '', '', '', '', '');
    $sort_pattern = str_replace($post_replace_array, $post_content_array, $sort_pattern);

    $home .= "/$sort_pattern";
    // dont send a mismatched file!
    if (strpos($sort_pattern, '%') !== false) {
        /* HINT: $sort_pattern after replacing %x values */
        printf(T_('Error filtering the sort_pattern %s'), $sort_pattern);
        echo "\n\n";
        return false;
    }

    return $home;

} // sort_find_home

/**
 * sort_clean_name
 * We have to have some special rules here
 * This is run on every individual element of the search
 * Before it is put together, this removes / and \ and also
 * once I figure it out, it'll clean other stuff
 */
function sort_clean_name($string) {

    /* First remove any / or \ chars */
    $string = preg_replace('/[\/\\\]/', '-', $string);

    $string = str_replace(':', ' ', $string);

    $string = preg_replace('/[\!\:\*]/', '_', $string);

    return $string;

} // sort_clean_name

/**
 * sort_move_file
 * All this function does is, move the friggin file and then update the database
 * We can't use the rename() function of PHP because it's functionality depends on the
 * current phase of the moon, the alignment of the planets and my current BAL
 * Instead we cheeseball it and walk through the new dir structure and make
 * sure that the directories exist, once the dirs exist then we do a copy
 * and unlink.. This is a little unsafe, and as such it verifies the copy
 * worked by doing a filesize() before unlinking.
 */
function sort_move_file($song, $fullname, $test_mode) {

    $old_dir   = dirname($song->file);
    $info      = pathinfo($fullname);
    $directory = $info['dirname'];
    $file      = $info['basename'];
    $data      = preg_split("/[\/\\\]/", $directory);
    $path      = '';

    /* We not need the leading / */
    unset($data[0]);

    foreach ($data as $dir) {

        $dir = sort_clean_name($dir);
        $path .= "/" . $dir;

        /* We need to check for the existence of this directory */
        if (!is_dir($path)) {
<<<<<<< HEAD
            echo "\t";
            /* HINT: Directory (File path) */
            printf (T_('Create directory %s'), $path);
            echo "\n";
            if (!Core::get_global('test_mode')) {
=======
            if ($test_mode) {
                echo "\t";
                printf (T_('Making: %s Directory'), $path);
                echo "\n";
            }
            else {
>>>>>>> 0d54b8f7
                debug_event('sort_files.inc', "Creating $path directory", 4);
                $results = mkdir($path);
                if (!$results) {
                    /* HINT: filename (File path) */
                    printf (T_('Error: Directory %s is not writable'), $path);
                    echo "\n";
                    return false;
                }
            } // else we aren't in test mode
        } // if it's not a dir

    } // foreach dir

    /* Now that we've got the correct directory structure let's try to copy it */
    if ($test_mode) {
        echo "\t";
        // HINT: %1$s: file, %2$s: directory
        printf (T_('Copying %1$s to %2$s'), $file, $directory);
        echo "\n";
        $sql = "UPDATE song SET file='" . Dba::escape($fullname) . "' WHERE id='" . Dba::escape($song->id) . "'";
        echo "\tSQL: $sql\n";
        flush();
    }
    else {

        /* Check for file existence */
        if (file_exists($fullname)) {
            debug_event('sort_files.inc', 'Error: $fullname already exists', 1);
            /* HINT: filename (File path) */
            printf (T_('Error: %s already exists'), $fullname);
            echo "\n";
            return false;
        }

        $results = copy($song->file, $fullname);
        debug_event('sort_files.inc', 'Copied ' . $song->file . ' to ' . $fullname, 4);

        /* Look for the folder art and copy that as well */
        if (!AmpConfig::get('album_art_preferred_filename') || strstr(AmpConfig::get('album_art_preferred_filename'), "%")) {
            $folder_art     = $directory . DIRECTORY_SEPARATOR . 'folder.jpg';
            $old_art     = $old_dir . DIRECTORY_SEPARATOR . 'folder.jpg';
        }
        else {
            $folder_art     = $directory . DIRECTORY_SEPARATOR . sort_clean_name(AmpConfig::get('album_art_preferred_filename'));
            $old_art     = $old_dir . DIRECTORY_SEPARATOR . sort_clean_name(AmpConfig::get('album_art_preferred_filename'));
        }

        debug_event('sort_files.inc', 'Copied ' . $old_art . ' to ' . $folder_art, 4);
        if (copy($old_art, $folder_art) === false) {
            throw new \RuntimeException('Unable to copy ' . $old_art . ' to ' . $folder_art);
        }

        /* HINT: filename (File path) */
        if (!$results) { printf (T_('Error: Unable to copy file to %s'), $fullname); echo "\n"; return false; }

        /* Check the filesize */
        $new_sum = Core::get_filesize($fullname);
        $old_sum = Core::get_filesize($song->file);

        if ($new_sum != $old_sum || !$new_sum) {
            /* HINT: filename (File path) */
            printf (T_('Error: Size inconsistency, not deleting %s'), $song->file);
            echo "\n";
            return false;
        } // end if sum's don't match

        /* If we've made it this far it should be safe */
        $results = unlink($song->file);
<<<<<<< HEAD
        /* HINT: filename (File path) */
        if (!$results) { printf (T_('Error: Unable to delete %s'), $song->file); echo "\n"; }
=======
        if (!$results) {
            printf (T_('Error: Unable to delete %s'), $song->file); echo "\n";
        }
>>>>>>> 0d54b8f7

        /* Update the catalog */
        $sql = "UPDATE song SET file='" . Dba::escape($fullname) . "' WHERE id='" . Dba::escape($song->id) . "'";
        Dba::write($sql);

    } // end else

    return true;
} // sort_move_file<|MERGE_RESOLUTION|>--- conflicted
+++ resolved
@@ -227,20 +227,13 @@
 
         /* We need to check for the existence of this directory */
         if (!is_dir($path)) {
-<<<<<<< HEAD
-            echo "\t";
-            /* HINT: Directory (File path) */
-            printf (T_('Create directory %s'), $path);
-            echo "\n";
-            if (!Core::get_global('test_mode')) {
-=======
             if ($test_mode) {
                 echo "\t";
-                printf (T_('Making: %s Directory'), $path);
+                /* HINT: Directory (File path) */
+                printf (T_('Create directory %s'), $path);
                 echo "\n";
             }
             else {
->>>>>>> 0d54b8f7
                 debug_event('sort_files.inc', "Creating $path directory", 4);
                 $results = mkdir($path);
                 if (!$results) {
@@ -309,14 +302,10 @@
 
         /* If we've made it this far it should be safe */
         $results = unlink($song->file);
-<<<<<<< HEAD
-        /* HINT: filename (File path) */
-        if (!$results) { printf (T_('Error: Unable to delete %s'), $song->file); echo "\n"; }
-=======
         if (!$results) {
+            /* HINT: filename (File path) */
             printf (T_('Error: Unable to delete %s'), $song->file); echo "\n";
         }
->>>>>>> 0d54b8f7
 
         /* Update the catalog */
         $sql = "UPDATE song SET file='" . Dba::escape($fullname) . "' WHERE id='" . Dba::escape($song->id) . "'";
