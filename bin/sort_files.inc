<?php
/* vim:set softtabstop=4 shiftwidth=4 expandtab: */
/**
 *
 * LICENSE: GNU Affero General Public License, version 3 (AGPLv3)
 * Copyright 2001 - 2019 Ampache.org
 *
 * This program is free software: you can redistribute it and/or modify
 * it under the terms of the GNU Affero General Public License as published by
 * the Free Software Foundation, either version 3 of the License, or
 * (at your option) any later version.
 *
 * This program is distributed in the hope that it will be useful,
 * but WITHOUT ANY WARRANTY; without even the implied warranty of
 * MERCHANTABILITY or FITNESS FOR A PARTICULAR PURPOSE.  See the
 * GNU Affero General Public License for more details.
 *
 * You should have received a copy of the GNU Affero General Public License
 * along with this program.  If not, see <http://www.gnu.org/licenses/>.
 *
 */

/**
 * Still not fully tested but "Appears to work" use at your own risk
 * sort_files
 * This script has a lot of stuff to worry about. It's primary duty is to re-organize
 * your files based on some sane, and predefined (in the interface) order using the
 * tag information gathered and updated in ampache. Sort_Pattern defines the directory
 * structure and rename_pattern defines the file pattern. This script should allow you
 * to do both or neither. Oooh and allow you to sort with A,B,C,D prefix
 *
 * Attempt 1 - Do each file one by one and satisfy the needs of each file by its self (this is going to be slow)
 * Cache information so we don't have to check for every file!
 */

define('NO_SESSION', '1');
$path = dirname(__FILE__);
$prefix = realpath($path . '/../');
require_once $prefix . '/lib/init.php';

// default various artist album name.
$various_artist = "Various Artists";

// Don't do anything by default just tell me what you would do
$test_mode = true;

$options = getopt("xv:");
if (array_key_exists('x', $options)) {
    $test_mode = false;
}
if (array_key_exists('v', $options)) {
    $operations_string .= "\n\t- " . T_('Setting catalog name');
    $various_artist = Dba::escape(preg_replace("/[^a-z0-9\. -]/i", "", $options['n']));
}

/* m(__)m */
$alphabet_prefix = true;

ob_end_clean();

if ($test_mode) {
    echo "\n". T_('Running in Test Mode. Use -x to execute') . "\n\n";
} else {
    echo "\n***" . T_("WARNING") . "*** " . T_("Running in Write Mode. Make sure you've tested first!") . "\n\n";
}

/* First Clean the catalog to we don't try to write anything we shouldn't */

$sql = "SELECT `id` FROM `catalog` WHERE `catalog_type`='local'";
$db_results = Dba::read($sql);

$catalogs = array();

while ($row = Dba::fetch_row($db_results)) {

<<<<<<< HEAD
    $catalog = Catalog::create_from_id($row['id']);
    $songs = $catalog->get_songs();

    /* HINT: Catalog Name */
=======
    $catalog = Catalog::create_from_id($r[0]);
>>>>>>> b4f81191
    printf (T_('Starting Catalog: %s'), stripslashes($catalog->name));
    echo "\n";
    $songs = $catalog->get_songs();

    echo T_('Loaded Catalog') . "\n";

    /* Foreach through each file and find it a home! */
    foreach ($songs as $song) {
        /* Find this poor song a home */
        $song->format();
        // sort_find_home will replace the % with the correct values.
        $directory = sort_find_home($song, $catalog->sort_pattern, $catalog->path);
        $filename  = sort_find_home($song, $catalog->rename_pattern, null);
        if ($directory == false || $filename == false) {
            $fullpath = $song->file;
        } else {
            $fullpath = rtrim($directory, "\/") . "/" . ltrim($filename, "\/") . "." . pathinfo($song->file, PATHINFO_EXTENSION);;
        }

        /* Check for Demo Mode */
        if ($test_mode) {
            /* We're just talking here... no work */
            echo T_("Examine File...");
            echo "\n\t";
            /* HINT: filename (File path) */
            printf (T_('Source: %s'), $song->file);
            echo "\n\t";
<<<<<<< HEAD
            /* HINT: filename (File path) */
            printf (T_('Dest: %s'), $fullpath);
=======
            printf (T_('Destin: %s'), $fullpath);
>>>>>>> b4f81191
            echo "\n";
            flush();
        }
        /* We need to actually do the moving (fake it if we are testing)
         * Don't try to move it, if it's already the same friggin thing!
         */
        if ($song->file != $fullpath && strlen($fullpath)) {
            sort_move_file($song, $fullpath);
        }

    } // end foreach song

} // end foreach catalogs

/************** FUNCTIONS *****************/
/**
 * sort_find_home
 * Get the directory for this file from the catalog and the song info using the sort_pattern
 * takes into account various artists and the alphabet_prefix
 */
function sort_find_home($song, $sort_pattern, $base = null) {

    $home = '';
    if ($base) {
        $home = rtrim($base, "\/");
        $home = rtrim($home, "\\");
    }

    /* Create the filename that this file should have */
    $album   = sort_clean_name($song->f_album_full) ?: '%A';
    $artist  = sort_clean_name($song->f_artist_full) ?: '%a';
    $track   = sort_clean_name($song->track) ?: '%T';
    if ((int) $track < 10 && (int) $track > 0) {
        $track = '0' . (string) $track;
    }

    $title   = sort_clean_name($song->title) ?: '%t';
    $year    = sort_clean_name($song->year) ?: '%y';
    $comment = sort_clean_name($song->comment) ?: '%c';

    /* Do the various check */
    $album_object = new Album($song->album);
    $album_object->format();
    if ($album_object->f_album_artist_name) {
        $artist = $album_object->f_album_artist_name;
    } else if ($album_object->artist_count != 1) {
        $artist = $various_artist;
    }
    $disk           = $album_object->disk ?: '%d';
    $catalog_number = $album_object->catalog_number ?: '%C';
    $barcode        = $album_object->barcode ?: '%b';
    $original_year  = $album_object->original_year ?: '%Y';
    $genre          = implode("; ", $album_object->tags) ?: '%b';
    $release_type   = $album_object->release_type ?: '%r';

    /* Replace everything we can find */
    $replace_array = array('%a', '%A', '%t', '%T', '%y', '%Y', '%c', '%C', '%r', '%d', '%g', '%b');
    $content_array = array($artist, $album, $title, $track, $year, $original_year, $comment, $catalog_number, $release_type, $disk, $genre, $barcode);
    $sort_pattern = str_replace($replace_array, $content_array, $sort_pattern);

    /* Remove non A-Z0-9 chars */
    $sort_pattern = preg_replace("[^\\\/A-Za-z0-9\-\_\ \'\, \(\)]", "_", $sort_pattern);

    // Replace non-critical search patterns
    $post_replace_array = array('%Y', '%c', '%C', '%r', '%g', '%b', ' []', ' ()');
    $post_content_array = array('', '', '', '', '', '', '', '', '');
    $sort_pattern = str_replace($post_replace_array, $post_content_array, $sort_pattern);

    $home .= "/$sort_pattern";
    // dont send a mismatched file!
    if (strpos($sort_pattern, '%') !== false) {
        echo "\tERROR with destination: " . $sort_pattern . "\n\n";
        return false;
    }

    return $home;

} // sort_find_home

/**
 * sort_clean_name
 * We have to have some special rules here
 * This is run on every individual element of the search
 * Before it is put together, this removes / and \ and also
 * once I figure it out, it'll clean other stuff
 */
function sort_clean_name($string) {

    /* First remove any / or \ chars */
    $string = preg_replace('/[\/\\\]/', '-', $string);

    $string = str_replace(':', ' ', $string);

    $string = preg_replace('/[\!\:\*]/', '_', $string);

    return $string;

} // sort_clean_name

/**
 * sort_move_file
 * All this function does is, move the friggin file and then update the database
 * We can't use the rename() function of PHP because it's functionality depends on the
 * current phase of the moon, the alignment of the planets and my current BAL
 * Instead we cheeseball it and walk through the new dir structure and make
 * sure that the directories exist, once the dirs exist then we do a copy
 * and unlink.. This is a little unsafe, and as such it verifies the copy
 * worked by doing a filesize() before unlinking.
 */
function sort_move_file($song, $fullname) {

    $old_dir    = dirname($song->file);

    $info = pathinfo($fullname);

    $directory     = $info['dirname'];
    $file        = $info['basename'];
    $data = preg_split("/[\/\\\]/", $directory);
    $path = '';

    /* We not need the leading / */
    unset($data[0]);

    foreach ($data as $dir) {

        $dir = sort_clean_name($dir);
        $path .= "/" . $dir;

        /* We need to check for the existence of this directory */
        if (!is_dir($path)) {
            if (Core::get_global('test_mode')) {
                echo "\t";
<<<<<<< HEAD
                /* HINT: Directory (File path) */
                printf (T_('Making "%s" directory'), $path);
=======
                printf (T_('Making: %s Directory'), $path);
>>>>>>> b4f81191
                echo "\n";
            }
            else {
                debug_event('sort_files.inc', "Creating $path directory", 4);
                $results = mkdir($path);
                if (!$results) {
                    /* HINT: filename (File path) */
                    printf (T_('Unable to create "%s", move failed'), $path);
                    echo "\n";
                    return false;
                }
            } // else we aren't in test mode
        } // if it's not a dir

    } // foreach dir

    /* Now that we've got the correct directory structure let's try to copy it */
    if (Core::get_global('test_mode')) {
        echo "\t";
        // HINT: %1$s: file, %2$s: directory
        printf (T_('Copying %1$s to %2$s'), $file, $directory);
        echo "\n";
        $sql = "UPDATE song SET file='" . Dba::escape($fullname) . "' WHERE id='" . Dba::escape($song->id) . "'";
        echo "\tSQL: $sql\n";
        flush();
    }
    else {

        /* Check for file existence */
        if (file_exists($fullname)) {
            debug_event('sort_files.inc', 'Error: $fullname already exists', 1);
            /* HINT: filename (File path) */
            printf (T_('Error: %s already exists'), $fullname);
            echo "\n";
            return false;
        }

        $results = copy($song->file, $fullname);
        debug_event('sort_files.inc', 'Copied ' . $song->file . ' to ' . $fullname, 4);

        /* Look for the folder art and copy that as well */
        if (!AmpConfig::get('album_art_preferred_filename') || strstr(AmpConfig::get('album_art_preferred_filename'), "%")) {
            $folder_art     = $directory . DIRECTORY_SEPARATOR . 'folder.jpg';
            $old_art     = $old_dir . DIRECTORY_SEPARATOR . 'folder.jpg';
        }
        else {
            $folder_art     = $directory . DIRECTORY_SEPARATOR . sort_clean_name(AmpConfig::get('album_art_preferred_filename'));
            $old_art     = $old_dir . DIRECTORY_SEPARATOR . sort_clean_name(AmpConfig::get('album_art_preferred_filename'));
        }

        debug_event('sort_files.inc', 'Copied ' . $old_art . ' to ' . $folder_art, 4);
        if (copy($old_art, $folder_art) === false) {
            throw new \RuntimeException('Unable to copy ' . $old_art . ' to ' . $folder_art);
        }

        /* HINT: filename (File path) */
        if (!$results) { printf (T_('Error: Unable to copy file to %s'), $fullname); echo "\n"; return false; }

        /* Check the filesize */
        $new_sum = Core::get_filesize($fullname);
        $old_sum = Core::get_filesize($song->file);

        if ($new_sum != $old_sum || !$new_sum) {
            /* HINT: filename (File path) */
            printf (T_('Error: Size inconsistency, not deleting %s'), $song->file);
            echo "\n";
            return false;
        } // end if sum's don't match

        /* If we've made it this far it should be safe */
        $results = unlink($song->file);
        /* HINT: filename (File path) */
        if (!$results) { printf (T_('Error: Unable to delete %s'), $song->file); echo "\n"; }

        /* Update the catalog */
        $sql = "UPDATE song SET file='" . Dba::escape($fullname) . "' WHERE id='" . Dba::escape($song->id) . "'";
        $db_results = Dba::write($sql);

    } // end else

    return true;

} // sort_move_file<|MERGE_RESOLUTION|>--- conflicted
+++ resolved
@@ -73,14 +73,8 @@
 
 while ($row = Dba::fetch_row($db_results)) {
 
-<<<<<<< HEAD
     $catalog = Catalog::create_from_id($row['id']);
-    $songs = $catalog->get_songs();
-
     /* HINT: Catalog Name */
-=======
-    $catalog = Catalog::create_from_id($r[0]);
->>>>>>> b4f81191
     printf (T_('Starting Catalog: %s'), stripslashes($catalog->name));
     echo "\n";
     $songs = $catalog->get_songs();
@@ -108,12 +102,8 @@
             /* HINT: filename (File path) */
             printf (T_('Source: %s'), $song->file);
             echo "\n\t";
-<<<<<<< HEAD
             /* HINT: filename (File path) */
             printf (T_('Dest: %s'), $fullpath);
-=======
-            printf (T_('Destin: %s'), $fullpath);
->>>>>>> b4f81191
             echo "\n";
             flush();
         }
@@ -246,12 +236,8 @@
         if (!is_dir($path)) {
             if (Core::get_global('test_mode')) {
                 echo "\t";
-<<<<<<< HEAD
                 /* HINT: Directory (File path) */
                 printf (T_('Making "%s" directory'), $path);
-=======
-                printf (T_('Making: %s Directory'), $path);
->>>>>>> b4f81191
                 echo "\n";
             }
             else {
