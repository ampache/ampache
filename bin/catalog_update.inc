<?php
/* vim:set softtabstop=4 shiftwidth=4 expandtab: */
/**
 *
 * LICENSE: GNU Affero General Public License, version 3 (AGPLv3)
 * Copyright 2001 - 2019 Ampache.org
 *
 * This program is free software: you can redistribute it and/or modify
 * it under the terms of the GNU Affero General Public License as published by
 * the Free Software Foundation, either version 3 of the License, or
 * (at your option) any later version.
 *
 * This program is distributed in the hope that it will be useful,
 * but WITHOUT ANY WARRANTY; without even the implied warranty of
 * MERCHANTABILITY or FITNESS FOR A PARTICULAR PURPOSE.  See the
 * GNU Affero General Public License for more details.
 *
 * You should have received a copy of the GNU Affero General Public License
 * along with this program.  If not, see <http://www.gnu.org/licenses/>.
 *
 */

define('NO_SESSION','1');
define('CLI', 1);

$path = dirname(__FILE__);
$prefix = realpath($path . '/../');
require_once $prefix . '/lib/init.php';

ob_end_flush();

$tmpmemlimoff = 0;        //All off by default
$catclean = 0;
$catverify = 0;
$catadd = 0;
$artadd = 0;
$plimp = 0;
$optimizetables = 0;
$cattype = false;
$catname = false;
$options = getopt("hn:t:mvcagio");

if (count($options) == 0) {
    $operations_string = "\n\t- ". T_('Doing all catalog operations');
} else {

        if (array_key_exists('h', $options)) {
            usage();
            return false;
        }
        if (array_key_exists('m', $options)) {
            $operations_string .= "\n\t- " . T_('Temporary deactivate PHP memory limit');
            $tmpmemlimoff = 1;
        }
        if (array_key_exists('n', $options)) {
            $operations_string .= "\n\t- " . T_('Setting catalog name');
            $catname = Dba::escape(preg_replace("/[^a-z0-9\. -]/i", "", $options['n']));
        }
        if (array_key_exists('t', $options)) {
            $operations_string .= "\n\t- " . T_('Setting catalog type');
            $cattype = strtolower($options['t']);
        }
        if (array_key_exists('c', $options)) {
            $operations_string .= "\n\t- " . T_('Cleaning catalog/s');
            $catclean = 1;
        }
        if (array_key_exists('v', $options)) {
            $operations_string .= "\n\t- " . T_('Verifying catalog/s');
            $catverify = 1;
        }
        if (array_key_exists('a', $options)) {
            $operations_string .= "\n\t- " . T_('Adding new media to catalog/s');
            $catadd = 1;
        }
        if (array_key_exists('g', $options)) {
            $operations_string .= "\n\t- " . T_('Gathering new media art');
            $artadd = 1;
        }
        if (array_key_exists('i', $options)) {
            $operations_string .= "\n\t- " . T_('Importing playlist/s');
            $plimp = 1;
        }
        if (array_key_exists('o', $options)) {
            $operations_string .= "\n\t- " . T_('Database table optimization');
            $optimizetables = 1;
        }
}
if (count($_SERVER['argv']) != 1 && $artadd != 1 && $catclean != 1 && $catverify != 1 && $catadd != 1 && $plimp != 1) {
    usage();
    return false;
}

if ($catclean == 0 && $catverify == 0 && $catadd == 0 && $artadd == 0 && $optimizetables == 0 && $plimp == 0) {    //didn't pass any clean/verify/add arguments
    $catclean = 1;     //set them all to on
    $catverify = 1;
    $catadd = 1;
    $artadd = 1;
    $optimizetables = 1;
}
echo "\n----------------------------------------------------------\n";
echo T_("Starting catalog operations...") . $operations_string . "\n";
echo "----------------------------------------------------------\n\n";

// -------- Options before the catalog actions loop
if ($tmpmemlimoff == 1) {
    // Temporarily deactivate PHP memory limit
    echo "\033[31m- " . T_("Deactivated PHP memory limit") . " -\033[0m\n";
    ini_set('memory_limit','-1');
    echo "------------------\n\n";
}

//$options = array(); // for $catadd
if ($artadd == 1) {
    echo "- " . T_("Gathering art") . " - \n";
    $options['gather_art'] = true;
    } else {
    $options['gather_art'] = false;
}
if ($plimp == 1) {
    echo "- " . T_("Parsing playlists") . " - \n";
    $options['parse_playlist'] = true;
    } else {
    $options['parse_playlist'] = false;
}
// --------
if ($catname !== false) {
    $where = " name = '$catname' ";
}
<<<<<<< HEAD
if ($cattype) {
=======
if ($cattype !== false) { 
>>>>>>> 4f3a1c21
    $where .= "catalog_type='$cattype'";
} elseif (!$where) {
    $where .= "catalog_type='local'";
}
$sql = "SELECT id FROM catalog";
if ($where) {
    $sql .= " WHERE $where";
}
$db_results = Dba::read($sql);

ob_start("ob_html_strip",'1024',true);

while ($row = Dba::fetch_row($db_results)) {

    $catalog = Catalog::create_from_id($row['0']);
    printf(T_('Reading catalog: %s'), $catalog->name);
    ob_flush();
    echo "\n";

    if ($catclean == 1) {
        // Clean out dead files
        echo "- " . T_("Start cleaning orphaned media entries") . " - \n";
        echo "\n";
        $catalog->clean_catalog();
        echo "------------------\n\n";
    }
    if ($catverify == 1) {
        // Verify Existing
        echo "- " . T_("Start verifying media related to catalog entries") . " - \n";
        echo "\n";
        $catalog->verify_catalog($row['0']);
        echo "-------------------\n\n";
    }
    if ($catadd == 1) {
        // Look for new files
        echo "- " . T_("Start adding new media") . " - \n";
        echo "\n";
        $catalog->add_to_catalog($options);
        echo "----------------\n\n";
    }
    elseif ($artadd == 1) {
        // Look for media art
        echo "- " . T_('Start searching new media art') . " - \n";
        echo "\n";
        $catalog->gather_art();
        echo "----------------\n\n";
    }
}
    if ($optimizetables == 1) {
        // Optimize Database Tables
        echo "- " . T_('Optimizing database tables') . " - \n";
        echo "\n";
        Dba::optimize_tables();
        echo "------------------\n\n";
    }

ob_end_flush();
echo '\n';

function ob_html_strip($string) {

    //$string = preg_replace("/update_txt\('.+'\);update_txt\('(.+)','.+'\);/","$1",$string);
    //$string = preg_replace("/update_.+/","",$string);
    $string = str_replace('<br />', "\n", $string);
    $string = strip_tags($string);
    $string = html_entity_decode($string);
    $string = preg_replace("/[\r\n]+[\s\t]*[\r\n]+/","\n",$string);
    $string = trim($string);
    return $string;

} // ob_html_strip

function usage() {
    echo "\n";
    echo "----------------------------------------------------------\n\t\t";
    echo T_("- Catalog Update Help -");
    echo "\n\033[32m";
    echo T_("Usage: catalog_update.inc [-n CATALOG NAME] [-t CATALOG TYPE] [-h|-m|-c|-v|-a|-g|-i|-o]") . "\033[0m (\033[31m!\033[0m)";
    echo "\033[0m\n";
    echo "----------------------------------------------------------";
    echo "\n";
    echo T_("Default behavior is to do all except temporarily deactivate the php memory limit");
    echo "\n";
    echo "----------------------------------------------------------";
    echo "\n-h\t";
    echo T_('This help message');
    echo "\n-n\t";
    echo T_('Name of catalog (optional)');
    echo "\n-t\t";
    echo T_('Type of catalog (optional)');
    echo "\n-m\t";
    echo T_('Temporarily deactivates PHP memory limit.') . " (\033[31m1\033[0m)";
    echo "\n-c\t";
    echo T_('Cleans catalogs from orphaned entries.');
    echo "\n-v\t";
    echo T_('Verifies catalog entries and updates them if related files have new information.');
    echo "\n-a\t";
    echo T_('Adds new media to catalogs.');
    echo "\n-g\t";
    echo T_('Gathers media Art.');
    echo "\n-i\t";
    echo T_('Imports playlists.');
    echo "\n-o\t";
    echo T_('Optimizes database tables.') . " (\033[31m2\033[0m)";
    echo "\n";
    echo "----------------------------------------------------------\033[31m\n";
    echo "1. " . T_('Use this option at your own risk! Your system could crash or become unresponsive due to huge memory consumption!') . "\n";
    echo "2. " . T_('Depending on your systems performance, this option may need a long time to finish and could greatly slow down other database processes if you have big catalogs!') . "\n";
    echo "!  " . T_('The switches [-m|-o] can only be used, if one of the other switches [-c|-v|-a|-g] is used.');
    echo "\033[0m\n";
    echo "----------------------------------------------------------";
    echo "\n";
}<|MERGE_RESOLUTION|>--- conflicted
+++ resolved
@@ -126,11 +126,7 @@
 if ($catname !== false) {
     $where = " name = '$catname' ";
 }
-<<<<<<< HEAD
-if ($cattype) {
-=======
 if ($cattype !== false) { 
->>>>>>> 4f3a1c21
     $where .= "catalog_type='$cattype'";
 } elseif (!$where) {
     $where .= "catalog_type='local'";
