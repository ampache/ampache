;#<?php exit(); ?>##
;#########################################################
; General Config                                         #
;#########################################################

; This value is used to detect quickly
; if this config file is up to date
; this is compared against a value hard-coded
; into the init script
config_version = 30


;#########################################################
; Path Vars                                              #
;#########################################################

; The public http host of your server.
; If not set, retrieved automatically from client request.
; This setting is required for WebSocket server
; DEFAULT: ""
;http_host = "localhost"

; The public http port of your server.
; If not set, retrieved automatically from client request.
; DEFAULT: 
;http_port = 80

; The public path to your ampache install
; Do not put a trailing / on this path
; For example if your site is located at http://localhost
; than you do not need to enter anything for the web_path
; if it is located at http://localhost/music you need to
; set web_path to /music
; DEFAULT: ""
;web_path 	= ""

; The local http url of your server.
; If not set, retrieved automatically from server information.
; DEFAULT: ""
;local_web_path = "http://localhost/ampache"


;#########################################################
; Database                                               #
;#########################################################

; Hostname of your database
; For socket authentication, set the path to socket file (e.g. /var/run/mysqld/mysqld.sock)
; DEFAULT: localhost
database_hostname = localhost

; Port to use when connecting to your database
; DEFAULT: none
;database_port = 3306

; Name of your ampache database
; DEFAULT: ampache
database_name = ampache

; Username for your ampache database
; DEFAULT: ""
database_username = username

; Password for your ampache database, this can not be blank
; this is a 'forced' security precaution, the default value
; will not work (except if using socket authentication)
; DEFAULT: ""
database_password = password


;#########################################################
; Session and Security                                   #
;#########################################################

; Cryptographic secret
; This MUST BE changed with your own secret key. Ampache-specific, just pick any random string you want.
secret_key = "abcdefghijklmnoprqstuvwyz0123456"

; Length that a session will last expressed in seconds. Default is
; one hour.
; DEFAULT: 3600
session_length = 3600

; Length that the session for a single streaming instance will last
; the default is two hours. With some clients, and long songs this can
; cause playback to stop, increase this value if you experience that
; DEFAULT: 7200
stream_length = 7200

; This length defines how long a 'remember me' session and cookie will
; last, the default is 86400, same as length. It is up to the administrator
; of the box to increase this, for reference 86400 = 1 day,
; 604800 = 1 week, and 2419200 = 1 month
; DEFAULT: 604800
remember_length = 604800

; Name of the Session/Cookie that will sent to the browser
; default should be fine
; DEFAULT: ampache
session_name = ampache

; Lifetime of the Cookie, 0 == Forever (until browser close) , otherwise in terms of seconds
; If you want cookies to last past a browser close set this to a value in seconds.
; DEFAULT: 0
session_cookielife = 0

; Is the cookie a "secure" cookie? This should only be set to 1 (true) if you are
; running a secure site (HTTPS).
; DEFAULT: 0
session_cookiesecure       = 0

; Auth Methods
; This defines which auth methods Auth will attempt to use and in which order.
; If auto_create isn't enabled the user must exist locally.
; DEFAULT: mysql
; VALUES: mysql,ldap,http,pam,external,openid
auth_methods = "mysql"

; External authentication
; This sets the helper used for external authentication.  It should conform to
; the interface used by mod_authnz_external
; DEFAULT: none
;external_authenticator = "/usr/sbin/pwauth"

; Automatic local password updating
; Determines whether successful authentication against an external source
; will result in an update to the password stored in the database.
; A locally stored password is needed for API access.
; DEFAULT: false
;auth_password_save = "false"

; Logout redirection target
; Defaults to our own login.php, but we can override it here if, for instance,
; we want to redirect to an SSO provider instead.
; logout_redirect = "http://sso.example.com/logout"

; Use Access List
; Toggle this on if you want ampache to pay attention to the access list
; and only allow streaming/downloading/api-rpc from known hosts api-rpc
; will not work without this on.
; NOTE: Default Behavior is DENY FROM ALL
; DEFAULT: true
access_control	= "true"

; Require Session
; If this is set to true ampache will make sure that the URL passed when
; attempting to retrieve a song contains a valid Session ID This prevents
; others from guessing URL's. This setting is ignored if you have use_auth
; disabled.
; DEFAULT: true
require_session = "true"

; Require LocalNet Session
; If this is set to true then ampache will require that a valid session
; is passed even on hosts defined in the Local Network ACL. This setting
; has no effect if access_control is not enabled
; DEFAULT: true
require_localnet_session = "true"

; Multiple Logins
; Added by Vlet 07/25/07
; When this setting is enabled a user may only be logged in from a single
; IP address at any one time, this is to prevent sharing of accounts
; DEFAULT: false
;prevent_multiple_logins = "false"


;#########################################################
; Metadata                                               #
;#########################################################

; This determines the tag order for all cataloged
; music. If none of the listed tags are found then
; ampache will randomly use whatever was found.
; POSSIBLE VALUES: ape asf avi id3v1 id3v2 lyrics3 matroska mpeg quicktime riff
;     vorbiscomment
; DEFAULT: id3v2 id3v1 vorbiscomment quicktime matroska ape asf avi mpeg riff
getid3_tag_order = "id3v2,id3v1,vorbiscomment,quicktime,matroska,ape,asf,avi,mpeg,riff"

; Determines whether we try to autodetect the encoding for id3v2 tags.
; May break valid tags.
; DEFAULT: false
;getid3_detect_id3v2_encoding = "false"

; This determines if file metadata should be write back to files
; as id3 metadata when updated.
; DEFAULT: false
;write_id3 = "false"

; This determines if album art should be write back to files
; as id3 metadata when updated.
; DEFAULT: false
;write_id3_art = "false"

; This determines the order in which metadata sources are used (and in the
; case of plugins, checked)
; POSSIBLE VALUES (builtins): filename and getID3
; POSSIBLE VALUES (plugins): MusicBrainz,TheAudioDb, plus any others you've installed.
; DEFAULT: getID3 filename
metadata_order = "getID3,filename"

; This determines the order in which metadata sources are used (and in the
; case of plugins, checked) for video files
; POSSIBLE VALUES (builtins): filename and getID3
; POSSIBLE VALUES (plugins): Tvdb,Tmdb,Omdb, plus any others you've installed.
; DEFAULT: filename getID3
metadata_order_video = "filename,getID3"

; This determines if extended metadata grabbed from external services should be deferred.
; If enabled, extended metadata is retrieved when browsing the library item.
; If disabled, extended metadata is retrieved at catalog update.
; Today, only Artist information (summary, place formed, ...) can be deferred.
; DEFAULT: true
deferred_ext_metadata = "true"

; Some taggers use delimiters other than \0 for fields
; This list specifies possible delimiters additional to \0
; This setting takes a regex pattern.
; DEFAULT: // / \ | , ;
additional_genre_delimiters = "[/]{2}|[/|\\\\|\|,|;]"


;#########################################################
; Catalog                                                #
;#########################################################

; File Pattern
; This defines which file types Ampache will attempt to catalog
; You can specify any file extension you want in here separating them
; with a |
; DEFAULT: mp3|mpc|m4p|m4a|aac|ogg|oga|wav|aif|aiff|rm|wma|asf|flac|opus|spx|ra|ape|shn|wv
catalog_file_pattern = "mp3|mpc|m4p|m4a|aac|ogg|oga|wav|aif|aiff|rm|wma|asf|flac|opus|spx|ra|ape|shn|wv"

; Video Pattern
; This defines which video file types Ampache will attempt to catalog
; You can specify any file extension you want in here seperating them with
; a | but ampache may not be able to parse them
; DEAFULT: avi|mpg|mpeg|flv|m4v|mp4|webm|mkv|wmv|ogv|mov|divx|m2ts
catalog_video_pattern = "avi|mpg|mpeg|flv|m4v|mp4|webm|mkv|wmv|ogv|mov|divx|m2ts"

; Playlist Pattern
; This defines which playlist types Ampache will attempt to catalog
; You can specify any file extension you want in here seperating them with
; a | but ampache may not be able to parse them
; DEFAULT: m3u|m3u8|pls|asx|xspf
catalog_playlist_pattern = "m3u|m3u8|pls|asx|xspf"

; Prefix Pattern
; This defines which prefix Ampache will ignore when importing tags from
; your music. You may add any prefix you want seperating them with a |
; DEFAULT: The|An|A|Die|Das|Ein|Eine|Les|Le|La
catalog_prefix_pattern = "The|An|A|Die|Das|Ein|Eine|Les|Le|La"

; Catalog disable
; This defines if catalog can be disabled without removing database entries
; WARNING: this increase sensibly sql requests and slow down Ampache a lot
; DEFAULT: false
;catalog_disable = "false"

; Delete from disk
; This determines if catalog manager users can delete medias from disk.
; DEFAULT: false
;delete_from_disk = "false"


;#########################################################
; Program Settings                                       #
;#########################################################

; Downsample Remote
; If this is set to true and access control is on any users who are not
; coming from a defined 'network' ACL will be automatically downsampled
; regardless of their preferences. Requires access_control to be enabled
; DEFAULT: false
;downsample_remote = "false"

; Track User IPs
; If this is enabled Ampache will log the IP of every completed login
; it will store user,ip,time at one row per login. The results are
; displayed in Admin --> Users
; DEFAULT: false
;track_user_ip = "false"

; User IP Cardinality
; This defines how many days worth of IP history Ampache will track
; As it is one row per login on high volume sites you will want to
; clear it every now and then.
; DEFAULT: 42 days
;user_ip_cardinality = "42"

; Allow Zip Download
; This setting allows/disallows using zlib to zip up an entire
; playlist/album for download. Even if this is turned on you will
; still need to enabled downloading for the specific user you
; want to be able to use this function
; DEFAULT: false
;allow_zip_download = "false"

Allow Zip Types
; This setting allows/disallows zip download of specific object types
; If empty, all supported object types can be zipped.
; Otherwise, only the given object list can be zipped.
; POSSIBLE VALUES: artist, album, playlist, search, tmp_playlist
; DEFAULT: none
;allow_zip_types = "album"

; File Zip Comment
; This is an optional configuration option that adds a comment
; to your zip files, this only applies if you've got allow_zip_downloads
; DEFAULT: Ampache - Zip Batch Download
;file_zip_comment = "Ampache - Zip Batch Download"

; Waveform
; This settings tells Ampache to attempt to generate a waveform
; for each song. It requires transcode and encode_args_wav settings.
; You must also set tmp_dir_path in order for this to work
; DEFAULT: false
;waveform = "false"

; Waveform color
; The waveform color.
; DEFAULT: #FF0000
;waveform_color = "#FF0000"

; Temporary Directory Path
; If Waveform is enabled this must be set to tell
; Ampache which directory to save the temporary file to. Do not put a
; trailing slash or this will not work.
; DEFAULT: false
;tmp_dir_path = "false"

; This setting throttles a persons downloading to the specified
; bytes per second. This is not a 100% guaranteed function, and
; you should really use a server based rate limiter if you want
; to do this correctly.
; DEFAULT: off
; VALUES: any whole number (in bytes per second)
;throttle_download = 10

; This determines if a preview image should be retrieved from video files
; It requires encode_get_image transcode settings.
; DEFAULT: false
;generate_video_preview = "true"

; Un comment if don't want ampache to follow symlinks
; DEFAULT: false
;no_symlinks	= "false"

; Use auth?
; If this is set to "Yes" ampache will require a valid
; Username and password. If this is set to false then ampache
; will not ask you for a username and password. false is only
; recommended for internal only instances
; DEFAULT true
use_auth	= "true"

; Default Auth Level
; If use_auth is set to false then this option is used
; to determine the permission level of the 'default' users
; default is administrator. This setting only takes affect
; if use_auth is false
; POSSIBLE VALUES: user, admin, manager, guest
; DEFAULT: guest
default_auth_level = "guest"

; 5 Star Ratings
; This allows ratings for almost any object in ampache
; POSSIBLE VALUES: false true
; DEFAULT: true
ratings = "true"

; User flags/favorites
; This allows user flags for almost any object in ampache as favorite
; POSSIBLE VALUES: false true
; DEFAULT: true
userflags = "true"

; Direct play
; This allows user to play directly a song or album
; POSSIBLE VALUES: false true
; DEFAULT: true
directplay = "true"

; Sociable
; This turns on / off all of the "social" features of ampache
; default is on, but if you don't care and just want music
; turn this off to disable all social features.
; DEFAULT: true
sociable = "true"

; License
; This turns on / off all licensing features on Ampache
; DEFAULT: false
;licensing = "false"

; This options will turn on/off Demo Mode
; If Demo mode is on you can not play songs or update your catalog
; in other words.. leave this commented out
; DEFAULT: false
;demo_mode = "false"

; Caching
; This turns the caching mechanisms on or off, due to a large number of
; problems with people with very large catalogs and low memory settings
; this is off by default as it does significantly increase the memory
; requirments on larger catalogs. If you have the memory this can create
; a 2-3x speed improvement.
; DEFAULT: false
;memory_cache = "false"

; Memory Limit
; This defines the "Min" memory limit for PHP if your php.ini
; has a lower value set Ampache will set it up to this. If you
; set it below 16MB getid3() will not work!
; DEFAULT: 32
;memory_limit = 32

; Album Art Preferred Filename
; Specify a filename to look for if you always give the same filename
; i.e. "folder.jpg" Ampache currently only supports jpg/gif and png
; Especially useful if you have a front and a back image in a folder
; comment out if ampache should search for any jpg,gif or png
; DEFAULT: folder.jpg
;album_art_preferred_filename = "folder.jpg"

; Album Art Store on Disk
; This defines if arts should be stored on disk instead of database.
; DEFAULT: false
;album_art_store_disk = "false"

; Local Metadata Directory
; This define a local metadata directory with write access where to store
; heavy data if enabled (album arts, ...)
; DEFAULT: none
;local_metadata_dir = "/metadata"

; Maximal upload size
; Specify the maximal allowed upload size for images, in bytes.
; DEFAULT: 1048576
;max_upload_size = 1048576

; Album Art Minimum Width
; Specify the minimum width for arts (in pixel).
; DEFAULT: none
;album_art_min_width = 100

; Album Art Maximum Width
; Specify the maximum width for arts (in pixel).
; DEFAULT: none
;album_art_max_width = 1024

; Album Art Minimum Height
; Specify the minimum height for arts (in pixel).
; DEFAULT: none
;album_art_min_height = 100

; Album Art Maximum Height
; Specify the maximum height for arts (in pixel).
; DEFAULT: none
;album_art_max_height = 1024

; Resize Images * Requires PHP-GD *
; Set this to true if you want Ampache to resize the Album
; art on the fly, this increases load time and CPU usage
; and also requires the PHP-GD library. This is very useful
; If you have high-quality album art and a small upload cap
; DEFAULT: false
;resize_images = "false"

; Statistical Graphs * Requires PHP-GD *
; Set this to true if you want Ampache to generate statistical
; graphs on usages / users.
; DEFAULT: false
;statistical_graphs = "false"

; Art Gather Order
; Simply arrange the following in the order you would like
; ampache to search. If you want to disable one of the search
; methods simply leave it out. DB should be left as the first
; method unless you want it to overwrite what's already in the
; database
; POSSIBLE VALUES (builtins): db tags folder lastfm musicbrainz google
; POSSIBLE VALUES (plugins): Amazon,TheAudioDb,Tmdb,Omdb,Flickr
; DEFAULT: db,tags,folder,musicbrainz,lastfm,google
art_order = "db,tags,folder,musicbrainz,lastfm,google"

; Recommendations
; Set this to true to enable display of similar artists or albums
; while browsing. Requires Last.FM.
; DEFAULT: false
;show_similar = "false"

; Concerts
; Set this to true to enable display of artist concerts
; Requires Last.FM.
; DEFAULT: false
;show_concerts = "false"

; Last.FM API Key
; Set this to your Last.FM api key to actually use Last.FM for
; recommendations and metadata.
lastfm_api_key = "d5df942424c71b754e54ce1832505ae2"

; Wanted
; Set this to true to enable display missing albums and the
; possibility for users to mark it as wanted.
; DEFAULT: false
wanted = "true"

; Wanted types
; Set the allowed types of wanted releases (album,compilation,single,ep,live,remix,promotion,official)
; DEFAULT: album,official
wanted_types = "album,official"

; Wanted Auto Accept
; Mark wanted requests as accepted by default (no content manager agreement required)
; DEFAULT: false
;wanted_auto_accept = "false"

; EchoNest API key
; EchoNest provides several music services. Currently used for missing song 30 seconds preview.
;echonest_api_key = ""

; Labels
; Use labels to browse artists per label membership.
; DEFAULT: false
;label = "false"

; Broadcasts
; Allow users to broadcast music.
; This feature requires advanced server configuration, please take a look on the wiki for more information.
; DEFAULT: false
;broadcast = "false"

; Channels
; Set this to true to enable channels and the
; possibility for users to create channels from playlists
; DEFAULT: true
channel = "true"

; Live Streams
; Set this to true to enable live streams (radio) and the
; possibility for users to add new live streams.
; DEFAULT: true
live_stream = "true"

; Web Socket address
; Declare the web socket server address
; DEFAULT: determined automatically
;websocket_address = "ws://localhost:8100"

; Refresh Limit
; This defines the default refresh limit in seconds for
; pages with dynamic content, such as now playing
; DEFAULT: 60
; Possible Values: Int > 5
refresh_limit = "60"

; Footer Statistics
; This defines whether statistics (Queries, Cache Hits, Load Time)
; are shown in the page footer.
; DEFAULT: true
; Possible values: true, false
show_footer_statistics = "true"

; RSS Feeds
; Set this to true to enable rss feeds.
; (latest albums, shouts, albums of artist, ...)
; use_rss = false (values true | false)
;DEFAULT: use_rss = false
;use_rss = "false"


;#########################################################
; Debugging                                              #
;#########################################################

; Debug
; If this is enabled Ampache will write debugging information to the log file
; DEFAULT: false
;debug = "false"

; Debug Level
; This should always be set in conjunction with the
; debug option, it defines how prolific you want the
; debugging in ampache to be. values are 1-5.
; 1 == Errors only
; 2 == Error + Failures (login attempts etc.)
; 3 == ??
; 4 == ?? (Profit!)
; 5 == Information (cataloging progress etc.)
; DEFAULT: 5
debug_level = 5

; Path to Log File
; This defines where you want ampache to log events to
; this will only happen if debug is turned on. Do not
; include trailing slash. You will need to make sure that
; the specified directory exists and your HTTP server has
; write access.
; DEFAULT: none
;log_path = "/var/log/ampache"

; Log filename pattern
; This defines where the log file name pattern.
; %name.%Y%m%d.log will create a different log file every day.
; DEFAULT: %name.%Y%m%d.log
log_filename = "%name.%Y%m%d.log"


;#########################################################
; Encoding Settings                                      #
;#########################################################

; Charset of generated HTML pages
; Default of UTF-8 should work for most people
; DEFAULT: UTF-8
site_charset = UTF-8

; Locale Charset
; Local charset (mainly for file operations) if different
; from site_charset.
; This is disabled by default, enable only if needed
; (for Windows please set lc_charset to ISO8859-1)
; DEFAULT: ISO8859-1
;lc_charset = "ISO8859-1"

; Multibyte
; See http://php.net/manual/mbstring.supported-encodings.php
; If you want ID3v1 encoding detection to work, you should uncomment this line
; so that the ordering is sane.
; DEFAULT: auto
;mb_detect_order = "ASCII,UTF-8,EUC-JP,ISO-2022-JP,SJIS,JIS"


;#########################################################
; Custom actions (optional)                              #
;#########################################################

; Your custom play action title
;custom_play_action_title_0 = ""
; Your custom play action icon name (stored as /images/icon_[your_image].png)
;custom_play_action_icon_0 = ""
; Your custom action script, where:
;   - %f: the media file path
;   - %c: the excepted codec target (mp3, ogg, ...)
;   - %a: the artist name
;   - %A: the album name
;   - %t: the song title
;custom_play_action_run_0 = ""

; Example for Karaoke playing
;custom_play_action_title_0 = "Karaoke"
;custom_play_action_icon_0 = "microphone"
;custom_play_action_run_0 = "sox \"%f\" -p oops | ffmpeg -i pipe:0 -f %c pipe:1"


;#########################################################
; LDAP login info (optional)                             #
;#########################################################

; LDAP filter string to use (required)
; For OpenLDAP use "uid"
; For Microsoft Active Directory (MAD) use "sAMAccountName"
; DEFAULT: none
;ldap_filter = "(sAMAccountName=%v)"

; LDAP objectclass (required)
; OpanLDAP objectclass = "*"
; MAD objectclass = "organizationalPerson"
; DEFAULT null
;ldap_objectclass = "organizationalPerson"

; Initial credentials to bind with for searching (optional)
; DEFAULT: none
;ldap_username = ""
;ldap_password = ""

; Require that the user is in a specific group (optional)
; DEFAULT: none
;ldap_require_group = "cn=yourgroup,ou=yourorg,dc=yoursubdomain,dc=yourdomain,dc=yourtld"

; This is the search dn used to find users (required)
; DEFAULT: none
;ldap_search_dn = "ou=People,dc=yoursubdomain,dc=yourdomain,dc=yourtld"

; This is the address of your ldap server (required)
; DEFAULT: none
;ldap_url = ""

; Attributes where additional user information is stored (optional)
; OpenLDAP ldap_name_field = "cn"
; MAD ldap_name_field = "displayname"
; DEFAULT: none
;ldap_email_field = "mail"
;ldap_name_field  = "cn"


;#########################################################
; OpenID login info (optional)                           #
;#########################################################

; Requires specific OpenID Provider Authentication Policy
; DEFAULT: none
; VALUES: PAPE_AUTH_MULTI_FACTOR_PHYSICAL,PAPE_AUTH_MULTI_FACTOR,PAPE_AUTH_PHISHING_RESISTANT
;openid_required_pape = ""


;#########################################################
; Public Registration settings, defaults to disabled     #
;#########################################################

; This setting will silently create an ampache account
; for anyone who can login using ldap (or any other login
; extension). The default is to create new users as guests
; see auto_user config option if you would like to change this
; DEFAULT: false
;auto_create = "false"

; This setting turns on/off public registration. It is
; recommended you leave this off, as it will allow anyone to
; sign up for an account on your server.
; REMEMBER: don't forget to set the mail from address further down in the config.
; DEFAULT: false
;allow_public_registration = "false"

; Require Captcha Text on Image confirmation
; Turning this on requires the user to correctly
; type in the letters in the image created by Captcha
; Default is off because its very hard to detect if it failed
; to draw, or they failed to enter it.
; DEFAULT: false
;captcha_public_reg = "false"

; This setting turns on/off admin notification of registration.
; DEFAULT: false
;admin_notify_reg = "false"

; This setting determines whether the user will be created as a disabled user.
; If this is on, an administrator will need to manually enable the account
; before it's usable.
; DEFAULT: false
;admin_enable_required = "false"

; This setting will allow all registrants/ldap/http users
; to be auto-approved as a user. By default, they will be
; added as a guest and must be promoted by the admin.
; POSSIBLE VALUES: guest, user, admin
; DEFAULT: guest
;auto_user = "guest"

; This will display the user agreement when registering
; For agreement text, edit config/registration_agreement.php
; User will need to accept the agreement before they can register
; DEFAULT: false
;user_agreement = "false"

; This disable email confirmation when registering.
; DEFAULT: false
;user_no_email_confirm = "false"

; This will display the cookie disclaimer (EU Cookie Law)
; DEFAULT: false
;cookie_disclaimer = "false"

; The fields that will be shown on Registration page
; If a user wants to register.
; Username and email fields are forced.
; POSSIBLE VALUES: fullname,website,state,city
; DEFAULT: "fullname,website"
registration_display_fields = "fullname,website"

; The fields that will be mandatory
; This controls which fields are mandatory for registration.
; Username and email fields are forced mandatory.
; POSSIBLE VALUES: fullname,website,state,city
; DEFAULT: fullname
registration_mandatory_fields = "fullname"


;########################################################
; These options control the dynamic downsampling based  #
; on current usage                                      #
; *Note* Transcoding must be enabled and working        #
;########################################################

; Attempt to optimize bandwidth by dynamically lowering the bit rate of new
; streams. Since the bit rate is only adjusted at the beginning of a song, the
; actual cumulative bitrate for concurrent streams can be up to around
; double the configured value. It also only applies to streams that are
; transcoded.
; DEFAULT: none
;max_bit_rate = 576

; New dynamically downsampled streams will be denied if they are forced below
; this value.
; DEFAULT: 8
;min_bit_rate = 48

;######################################################
; These are commands used to transcode non-streaming
; formats to the target file type for streaming.
; This can be useful in re-encoding file types that don't stream
; very well, or if your player doesn't support some file types.
;
; 'Downsampling' will also use these commands.
;
; To state the bleeding obvious, any programs referenced in the transcode
; commands must be installed, in the web server's search path (or referenced
; by their full path), and executable by the web server.

; Input type selection
; TYPE is the extension. 'allowed' certifies that transcoding works properly for
; this input format. 'required' further forbids the direct streaming of a format
; (e.g. if you store everything in FLAC, but don't want to ever stream that.)
; transcode_TYPE         = {allowed|required|false}
; DEFAULT: false
;;; Audio
;transcode_m4a      = allowed
;transcode_flac     = required
;transcode_mpc      = required
;transcode_ogg      = required
;transcode_oga      = required
;transcode_wav      = required
;transcode_wma      = required
;transcode_aif      = required
;transcode_aiff     = required
;transcode_ape     = required
;transcode_shn     = required
;transcode_mp3      = allowed
;;; Video
;transcode_avi      = allowed
;transcode_mkv      = allowed
;transcode_mpg      = allowed
;transcode_mpeg     = allowed
;transcode_m4v      = allowed
;transcode_mp4      = allowed
;transcode_mov      = allowed
;transcode_wmv      = allowed
;transcode_ogv      = allowed
;transcode_divx     = allowed
;transcode_m2ts     = allowed
;transcode_webm     = allowed

; Default audio output format
; DEFAULT: none
;encode_target = mp3

; Default video output format
; DEFAULT: none
;encode_video_target = webm

; Override the default output format on a per-type basis
; encode_target_TYPE = TYPE
; DEFAULT: none
;encode_target_flac = ogg

; Override the default TYPE transcoding behavior on a per-player basis
; transcode_player_PLAYER_TYPE = TYPE
; Valid PLAYER is: webplayer, api
; DEFAULT: none
;transcode_player_webplayer_m4a = required
;transcode_player_webplayer_flac = required
;transcode_player_webplayer_mpc = required

; Override the default output format on a per-player basis
; encode_player_PLAYER_target = TYPE
; Valid PLAYER is: webplayer, api
; DEFAULT: none
;encode_player_webplayer_target = mp3
;encode_player_api_target = mp3

; Allow clients to override transcode settings (output type, bitrate, codec ...)
; DEFAULT: true
transcode_player_customize = "true"

; Command configuration. Substitutions will be made as follows:
; %FILE% => filename
; %SAMPLE% => target sample rate
; You can do fancy things like VBR, but consider whether the consequences are
; acceptable in your environment.

; Master transcode command
; transcode_cmd should be a single command that supports multiple file types,
; such as ffmpeg or avconv. It's still possible to make a configuration that's
; equivalent to the old default, but if you find that necessary you should be
; clever enough to figure out how on your own.
; DEFAULT: none
;transcode_cmd = "ffmpeg"
;transcode_cmd = "avconv"
;transcode_cmd = "/usr/bin/neatokeen"

; Transcode input file argument
transcode_input = "-i %FILE%"

; Specific transcode commands
; It shouldn't be necessary in most cases, but you can override the transcode
; command for specific source formats.  It still needs to accept the
; encoding arguments, so the easiest approach is to use your normal command as
; a clearing-house.
; transcode_cmd_TYPE = TRANSCODE_CMD
;transcode_cmd_mid = "timidity -Or -o – %FILE% | ffmpeg -f s16le -i pipe:0"

; Encoding arguments
; For each output format, you should provide the necessary arguments for
; your transcode_cmd.
; encode_args_TYPE = TRANSCODE_CMD_ARGS
encode_args_mp3 = "-vn -b:a %SAMPLE%K -c:a libmp3lame -f mp3 pipe:1"
encode_args_ogg = "-vn -b:a %SAMPLE%K -c:a libvorbis -f ogg pipe:1"
encode_args_m4a = "-vn -b:a %SAMPLE%K -c:a libfdk_aac -f adts pipe:1"
encode_args_wav = "-vn -b:a %SAMPLE%K -c:a pcm_s16le -f wav pipe:1"
encode_args_flv = "-b:a %SAMPLE%K -ar 44100 -ac 2 -v 0 -f flv -c:v libx264 -preset superfast -threads 0 pipe:1"
encode_args_webm = "-q %QUALITY% -f webm -c:v libvpx -maxrate %MAXBITRATE%k -preset superfast -threads 0 pipe:1"
encode_args_ts = "-q %QUALITY% -s %RESOLUTION% -f mpegts -c:v libx264 -c:a libmp3lame -maxrate %MAXBITRATE%k -preset superfast -threads 0 pipe:1"

; Encoding arguments to retrieve an image from a single frame
encode_get_image = "-ss %TIME% -f image2 -vframes 1 pipe:1"

; Encoding argument to encrust subtitle
encode_srt = "-vf \"subtitles='%SRTFILE%'\""

; Encode segment frame argument
encode_ss_frame = "-ss %TIME%"

; Encode segment duration argument
encode_ss_duration = "-t %DURATION%"


;#########################################################
; Proxy Settings (optional)                              #
;#########################################################

; If Ampache is behind an http proxy, specifiy the hostname or IP address
; port, proxyusername, and proxypassword here.
;DEFAULT: not in use
;proxy_host = "192.168.0.1"
;proxy_port = "8080"
;proxy_user = ""
;proxy_pass = ""

; If Ampache is behind an https reverse proxy, force use HTTPS protocol.
;Default: false
;force_ssl = "true"


;#########################################################
;  Mail Settings                                         #
;#########################################################

;Method used to send mail
;POSSIBLE VALUES: smtp sendmail php
;DEFAULT: php
;mail_type = "php"

;Mail domain.
;DEFAULT: example.com
;mail_domain = "example.com"

;This will be combined with mail_domain and used as the source address for
;emails generated by Ampache.  For example, setting this to 'me' will set the
;sender to 'me@example.com'.
;DEFAULT: info
;mail_user = "info"

;A name to go with the email address.
;DEFAULT: Ampache
;mail_name = "Ampache"

;How strictly email addresses should be checked.
;easy does a regex match, strict actually performs some SMTP transactions
;to see if we can send to this address.
;POSSIBLE VALUES: strict easy none
; DEFAULT: strict
;mail_check = "strict"


;#########################################################
;  sendmail Settings                                     #
;#########################################################

;DEFAULT: /usr/sbin/sendmail
;sendmail_path = "/usr/sbin/sendmail"


;#########################################################
;  SMTP Settings                                         #
;#########################################################

;Mail server (hostname or IP address)
;DEFAULT: localhost
;mail_host = "localhost"

; SMTP port
;DEFAULT: 25
;mail_port = 25

;Secure SMTP
;POSSIBLE VALUES: ssl tls
;DEFAULT: none
;mail_secure_smtp = tls

;Enable SMTP authentication
;DEFAULT: false
;mail_auth = "true"

;SMTP Username
;your mail auth username.
;mail_auth_user = ""

; SMTP Password
; your mail auth password.
<<<<<<< HEAD
;mail_auth_pass = ""
=======
;mail_auth_pass = ""

;#############################
;   Multibyte Settings       #
;#############################
; See http://php.net/manual/mbstring.supported-encodings.php
; If you want ID3v1 encoding detection to work, you should uncomment this line
; so that the ordering is sane.
; DEFAULT: auto
;mb_detect_order = "ASCII,UTF-8,EUC-JP,ISO-2022-JP,SJIS,JIS"



; This setting allows themes to overwrite PHP template files. This can be really
; dangerous. Do this only if you trust every theme in your themes/ directory.
; DEFAULT: false
;allow_php_themes = "false"
>>>>>>> a1f6a073
<|MERGE_RESOLUTION|>--- conflicted
+++ resolved
@@ -569,6 +569,11 @@
 ; use_rss = false (values true | false)
 ;DEFAULT: use_rss = false
 ;use_rss = "false"
+
+; This setting allows themes to overwrite PHP template files. This can be really
+; dangerous. Do this only if you trust every theme in your themes/ directory.
+; DEFAULT: false
+;allow_php_themes = "false"
 
 
 ;#########################################################
@@ -1009,24 +1014,4 @@
 
 ; SMTP Password
 ; your mail auth password.
-<<<<<<< HEAD
-;mail_auth_pass = ""
-=======
-;mail_auth_pass = ""
-
-;#############################
-;   Multibyte Settings       #
-;#############################
-; See http://php.net/manual/mbstring.supported-encodings.php
-; If you want ID3v1 encoding detection to work, you should uncomment this line
-; so that the ordering is sane.
-; DEFAULT: auto
-;mb_detect_order = "ASCII,UTF-8,EUC-JP,ISO-2022-JP,SJIS,JIS"
-
-
-
-; This setting allows themes to overwrite PHP template files. This can be really
-; dangerous. Do this only if you trust every theme in your themes/ directory.
-; DEFAULT: false
-;allow_php_themes = "false"
->>>>>>> a1f6a073
+;mail_auth_pass = ""