--- conflicted
+++ resolved
@@ -8,10 +8,6 @@
 ; this is compared against a value hard-coded
 ; into the init script
 config_version = 31
-<<<<<<< HEAD
-
-=======
->>>>>>> bc5b230c
 
 ;#########################################################
 ; Path Vars                                              #
@@ -1022,19 +1018,7 @@
 
 ; SMTP Password
 ; your mail auth password.
-<<<<<<< HEAD
 ;mail_auth_pass = ""
-=======
-;mail_auth_pass = ""
-
-;#############################
-;   Multibyte Settings       #
-;#############################
-; See http://php.net/manual/mbstring.supported-encodings.php
-; If you want ID3v1 encoding detection to work, you should uncomment this line
-; so that the ordering is sane.
-; DEFAULT: auto
-;mb_detect_order = "ASCII,UTF-8,EUC-JP,ISO-2022-JP,SJIS,JIS"
 
 ;#############################
 ;   Abbreviation Filter      #
@@ -1045,5 +1029,4 @@
 real,vtv,caph,2hd,proper,fqm,uncut,topaz,tvt,notv,fpn,fov,orenji,0tv,
 omicron,dsr,ws,sys,crimson,wat,hiqt,internal,brrip,boheme,vost,vostfr,
 fastsub,addiction,x264,LOL,720p,1080p,YIFY,evolve,fihtv,first,bokutox,bluray,
-tvboom,info"
->>>>>>> bc5b230c
+tvboom,info"