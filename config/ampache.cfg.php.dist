--- conflicted
+++ resolved
@@ -6,11 +6,7 @@
 ; This value is used to detect if this config file is up to date
 ; this is compared against a constant called CONFIG_VERSION
 ; that is located in src/Config/Init/InitializationHandlerConfig.php
-<<<<<<< HEAD
-config_version = 61
-=======
 config_version = 62
->>>>>>> f88f1145
 
 ;#########################################################
 ; Auto Update                                            #
