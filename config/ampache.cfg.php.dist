--- conflicted
+++ resolved
@@ -377,13 +377,8 @@
 ; Username and password. If this is set to false then Ampache
 ; will not ask you for a username and password. false is only
 ; recommended for internal only instances
-<<<<<<< HEAD
 ; DEFAULT 1
 use_auth = 1
-=======
-; DEFAULT: true
-use_auth = "true"
->>>>>>> df741a76
 
 ; Default Auth Level
 ; If use_auth is set to false then this option is used
@@ -528,15 +523,10 @@
 ;  https://github.com/ampache/ampache/issues/1515
 ;  http://www.pchart.net/license
 ; REFERENCE: https://github.com/ampache/ampache/wiki/chart-faq
-<<<<<<< HEAD
-; DEFAULT: 0
-;statistical_graphs = 0
-=======
 ; You can enable c-chart with the following command
 ;  composer require 'szymach/c-pchart'
-; DEFAULT: false
-;statistical_graphs = "false"
->>>>>>> df741a76
+; DEFAULT: 0
+;statistical_graphs = 0
 
 ; Art Gather Order
 ; Simply arrange the following in the order you would like
@@ -671,14 +661,9 @@
 ; RSS Feeds
 ; Set this to true to enable rss feeds.
 ; (latest albums, shouts, albums of artist, ...)
-<<<<<<< HEAD
+; use_rss = false (values true | false)
 ; DEFAULT: 0
 ;use_rss = 0
-=======
-; use_rss = false (values true | false)
-; DEFAULT: use_rss = false
-;use_rss = "false"
->>>>>>> df741a76
 
 ; This setting allows themes to overwrite PHP template files. This can be really
 ; dangerous. Do this only if you trust every theme in your themes/ directory.
@@ -1084,13 +1069,8 @@
 ; Use segments for transcoding or send it all in one go.
 ; Useful if you are having issues streaming the full track.
 ; You can set it for all streams or a specific player
-<<<<<<< HEAD
 ; POSSIBLE VALUES: 1, webplayer, api
 ; DEFAULT = 0
-=======
-; POSSIBLE VALUES: true webplayer api
-; DEFAULT: = false
->>>>>>> df741a76
 ;send_full_stream = "webplayer"
 
 ;#########################################################
@@ -1106,12 +1086,8 @@
 ;proxy_pass = ""
 
 ; If Ampache is behind an https reverse proxy, force use HTTPS protocol.
-; DEFAULT: false
-<<<<<<< HEAD
+; DEFAULT: 1
 ;force_ssl = 1
-=======
-;force_ssl = "true"
->>>>>>> df741a76
 
 
 ;#########################################################
