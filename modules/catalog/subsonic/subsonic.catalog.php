--- conflicted
+++ resolved
@@ -211,105 +211,6 @@
         
         $songsadded = 0;
         // Get all albums
-<<<<<<< HEAD
-        $albumList = $subsonic->querySubsonic('getAlbumList', ['type' => 'alphabeticalByName']);
-        
-        if ($albumList['success']) {
-            foreach ($albumList['data']['albumList']['album'] as $anAlbum) {
-                $album = $subsonic->querySubsonic('getMusicDirectory', ['id' => $anAlbum['id']]);
-                
-                if ($album['success']) {
-                    foreach ($album['data']['directory']['child'] as $song) {
-                        $artistInfo = $subsonic->querySubsonic('getArtistInfo', ['id' => $song['artistId']]);
-                        if (Catalog::is_audio_file($song['path'])) {
-                            $data            = array();
-                            $data['artist']  = html_entity_decode($song['artist']);
-                            $data['album']   = html_entity_decode($song['album']);
-                            $data['title']   = html_entity_decode($song['title']);
-                            if ($artistInfo['Success']) {
-                                $data['comment'] = html_entity_decode($artistInfo['data']['artistInfo']['biography']);
-                            }
-                            $data['year']     = $song['year'];
-                            $data['bitrate']  = $song['bitRate'] * 1000;
-                            $data['size']     = $song['size'];
-                            $data['time']     = $song['duration'];
-                            $data['track']    = $song['track'];
-                            $data['disk']     = $song['discNumber'];
-                            $data['coverArt'] = $song['coverArt'];
-                            $data['mode']     = 'vbr';
-                            $data['genre']    = explode(' ', html_entity_decode($song['genre']));
-                            $data['file']     = $this->uri . '/rest/stream.view?id=' . $song['id'] . '&filename=' . urlencode($song['path']);
-                            if ($this->check_remote_song($data)) {
-                                debug_event('subsonic_catalog', 'Skipping existing song ' . $data['path'], 5);
-                            } else {
-                                $data['catalog'] = $this->id;
-                                debug_event('subsonic_catalog', 'Adding song ' . $song['path'], 5, 'ampache-catalog');
-                                $song_Id = Song::insert($data);
-                                if (!$song_Id) {
-                                    debug_event('subsonic_catalog', 'Insert failed for ' . $song['path'], 1);
-                                    AmpError::add('general', T_('Unable to Insert Song - %s'), $song['path']);
-                                } else {
-                                    if ($song['coverArt']) {
-                                        //                                              parent::gather_art([$song['id']], null);
-                                        $this->insertArt($song, $song_Id);
-                                    }
-                                }
-                                $songsadded++;
-                            }
-                        }
-                    }
-                } else {
-                    debug_event('subsonic_catalog', 'Album error:' . $albums['error'], 3);
-                    AmpError::add('general', T_('Album Error.') . ": " . $albums['error']);
-                }
-                
-                foreach ($index['artist'] as $artist) {
-                    $artistInfo = $subsonic->getArtistInfo(array('id' => $artist['id']));
- 
-                    // Get albums for artist
-                    $albums = $subsonic->getMusicDirectory(array('id' => $artist['id']));
-
-                    if ($albums['success']) {
-                        foreach ($albums['data']['directory']['child'] as $album) {
-                            $songs = $subsonic->getMusicDirectory(['id' => $album['id']]);
-                            if ($songs['success']) {
-                                foreach ($songs['data']['directory']['child'] as $song) {
-                                    if (!$song['isDir']) {
-                                        if (Catalog::is_audio_file($song['path'])) {
-                                            $data            = array();
-                                            $data['artist']  = html_entity_decode($song['artist']);
-                                            $data['album']   = html_entity_decode($song['album']);
-                                            $data['title']   = html_entity_decode($song['title']);
-                                            if (count($artistInfo['data']['artistInfo'])) {
-                                                $data['comment'] = html_entity_decode($artistInfo['data']['artistInfo']['biography']);
-                                            }
-                                            $data['year']     = $song['year'];
-                                            $data['bitrate']  = $song['bitRate'] * 1000;
-                                            $data['size']     = $song['size'];
-                                            $data['time']     = $song['duration'];
-                                            $data['track']    = $song['track'];
-                                            $data['disk']     = $song['discNumber'];
-                                            $data['coverArt'] = $song['coverArt'];
-                                            $data['mode']     = 'vbr';
-                                            $data['genre']    = explode(' ', html_entity_decode($song['genre']));
-                                            $data['file']     = $this->uri . '/rest/stream.view?id=' . $song['id'] . '&filename=' . urlencode($song['path']);
-                                            if ($this->check_remote_song($data)) {
-                                                debug_event('subsonic_catalog', 'Skipping existing song ' . $data['path'], 5);
-                                            } else {
-                                                $data['catalog'] = $this->id;
-                                                debug_event('subsonic_catalog', 'Adding song ' . $song['path'], 5, 'ampache-catalog');
-                                                $song_Id = Song::insert($data);
-                                                if (!$song_Id) {
-                                                    debug_event('subsonic_catalog', 'Insert failed for ' . $song['path'], 1);
-                                                    AmpError::add('general', T_('Unable to Insert Song - %s'), $song['path']);
-                                                } else {
-                                                    if ($song['coverArt']) {
-                                                        $this->insertArt($song, $song_Id);
-                                                    }
-                                                }
-                                                $songsadded++;
-                                            }
-=======
         $offset = 0;
         while (true) {
             $albumList = $subsonic->querySubsonic('getAlbumList', ['type' => 'alphabeticalByName', 'size' => 500, 'offset' => $offset]);
@@ -354,7 +255,6 @@
                                     } else {
                                         if ($song['coverArt']) {
                                             $this->insertArt($song, $song_Id);
->>>>>>> 5ade1fff
                                         }
                                     }
                                     $songsadded++;
