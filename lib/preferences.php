--- conflicted
+++ resolved
@@ -166,11 +166,8 @@
         case 'rio_track_stats':
         case 'rio_global_stats':
         case 'direct_link':
-<<<<<<< HEAD
         case 'iframes':
-=======
         case 'now_playing_per_user':
->>>>>>> e1ea9d76
             if ($value == '1') { $is_true = "selected=\"selected\""; }
             else { $is_false = "selected=\"selected\""; }
             echo "<select name=\"$name\">\n";
