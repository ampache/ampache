--- conflicted
+++ resolved
@@ -68,11 +68,7 @@
 
 $results['load_time_begin'] = $load_time_begin;
 /** This is the version.... fluff nothing more... **/
-<<<<<<< HEAD
-$results['version']            = '4.4.3-develop';
-=======
-$results['version']            = '4.4.2-release';
->>>>>>> 7a0f8404
+$results['version']            = '4.4.3-release';
 $results['int_config_version'] = '49';
 
 if (!empty($results['force_ssl'])) {
