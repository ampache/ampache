--- conflicted
+++ resolved
@@ -67,13 +67,7 @@
 
 $results['load_time_begin'] = $load_time_begin;
 /** This is the version.... fluf nothing more... **/
-<<<<<<< HEAD
-
 $results['version']            = '3.8.6-release';
-
-=======
-$results['version']            = '3.8.7-develop';
->>>>>>> 5ade1fff
 $results['int_config_version'] = '34';
 
 if (!empty($results['force_ssl'])) {
