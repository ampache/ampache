--- conflicted
+++ resolved
@@ -71,15 +71,9 @@
  * scrub_in
  * Run on inputs, stuff that might get stuck in our db
  */
-<<<<<<< HEAD
-function scrub_in($input) {
-
-    if (!is_array($input)) { // this doesn't make any sense, why are we encoding input?
-=======
 function scrub_in($input)
 {
     if (!is_array($input)) {
->>>>>>> c9141e56
         return stripslashes(htmlspecialchars(strip_tags($input), ENT_QUOTES, Config::get('site_charset')));
     } else {
         $results = array();
@@ -96,15 +90,9 @@
  * onto the page, it htmlentities the mojo
  * This is the inverse of the scrub_in function
  */
-<<<<<<< HEAD
 function scrub_out($string) {
 
-    return html_entity_decode($string, ENT_QUOTES, Config::get('site_charset'));
-=======
-function scrub_out($string)
-{
     return htmlentities($string, ENT_QUOTES, Config::get('site_charset'));
->>>>>>> c9141e56
 
 } // scrub_out
 
@@ -294,9 +282,9 @@
 
     $data = explode("\n",$dist);
 
-    foreach ($data as $line) {
-        if (preg_match("/^;?([\w\d]+)\s+=\s+[\"]{1}(.*?)[\"]{1}$/",$line,$matches)
-            || preg_match("/^;?([\w\d]+)\s+=\s+[\']{1}(.*?)[\']{1}$/", $line, $matches)
+    foreach ($data as $line) {  
+        if (preg_match("/^;?([\w\d]+)\s+=\s+[\"]{1}(.*?)[\"]{1}$/",$line,$matches)            
+            || preg_match("/^;?([\w\d]+)\s+=\s+[\']{1}(.*?)[\']{1}$/", $line, $matches)       
             || preg_match("/^;?([\w\d]+)\s+=\s+[\'\"]{0}(.*)[\'\"]{0}$/",$line,$matches)) {
 
             $key    = $matches[1];
@@ -308,19 +296,19 @@
             } elseif (isset($current[$key])) {
                 $line = $key . ' = "' . escape_ini($current[$key]) . '"';
                 unset($current[$key]);
-            }
+            } 
         }
 
         $final .= $line . "\n";
     }
-
+    
     return $final;
 }
 
 /**
  * escape_ini
  *
- * Escape a value used for inserting into an ini file.
+ * Escape a value used for inserting into an ini file. 
  * Won't quote ', like addslashes does.
  */
 function escape_ini($str)
