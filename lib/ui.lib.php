<?php
/* vim:set softtabstop=4 shiftwidth=4 expandtab: */
/**
 *
 * This contains functions that are generic, and display information
 * things like a confirmation box, etc and so forth
 *
 *
 * LICENSE: GNU General Public License, version 2 (GPLv2)
 * Copyright 2001 - 2015 Ampache.org
 *
 * This program is free software; you can redistribute it and/or
 * modify it under the terms of the GNU General Public License v2
 * as published by the Free Software Foundation.
 *
 * This program is distributed in the hope that it will be useful,
 * but WITHOUT ANY WARRANTY; without even the implied warranty of
 * MERCHANTABILITY or FITNESS FOR A PARTICULAR PURPOSE.  See the
 * GNU General Public License for more details.
 *
 * You should have received a copy of the GNU General Public License
 * along with this program; if not, write to the Free Software
 * Foundation, Inc., 59 Temple Place - Suite 330, Boston, MA  02111-1307, USA.
 *
 */

/**
 * show_confirmation
 *
 * shows a confirmation of an action
 *
 * @param    string    $title    The Title of the message
 * @param    string    $text    The details of the message
 * @param    string    $next_url    Where to go next
 * @param    integer    $cancel    T/F show a cancel button that uses return_referrer()
 * @return    void
 */
function show_confirmation($title,$text,$next_url,$cancel=0,$form_name='confirmation',$visible=true)
{
    if (substr_count($next_url,AmpConfig::get('web_path'))) {
        $path = $next_url;
    } else {
        $path = AmpConfig::get('web_path') . "/$next_url";
    }

    require AmpConfig::get('prefix') . UI::find_template('show_confirmation.inc.php');
} // show_confirmation

function sse_worker($url)
{
    echo '<script type="text/javascript">';
    echo "sse_worker('$url');";
    echo "</script>\n";
}

/**
 * return_referer
 * returns the script part of the referer address passed by the web browser
 * this is not %100 accurate. Also because this is not passed by us we need
 * to clean it up, take the filename then check for a /admin/ and dump the rest
 */
function return_referer()
{
    $referer = $_SERVER['HTTP_REFERER'];
    if (substr($referer, -1)=='/') {
        $file = 'index.php';
    } else {
        $file = basename($referer);
        /* Strip off the filename */
        $referer = substr($referer,0,strlen($referer)-strlen($file));
    }

    if (substr($referer,strlen($referer)-6,6) == 'admin/') {
        $file = 'admin/' . $file;
    }

    return $file;
} // return_referer

/**
 * get_location
 * This function gets the information about a person's current location.
 * This is used for A) sidebar highlighting & submenu showing and B) titlebar
 * information. It returns an array of information about what they are currently
 * doing.
 * Possible array elements
 * ['title']    Text name for the page
 * ['page']    actual page name
 * ['section']    name of the section we are in, admin, browse etc (submenu)
 */
function get_location()
{
    $location = array();

    if (strlen($_SERVER['PHP_SELF'])) {
        $source = $_SERVER['PHP_SELF'];
    } else {
        $source = $_SERVER['REQUEST_URI'];
    }

    /* Sanatize the $_SERVER['PHP_SELF'] variable */
    $source = str_replace(AmpConfig::get('raw_web_path'), "", $source);
    $location['page'] = preg_replace("/^\/(.+\.php)\/?.*/","$1",$source);

    switch ($location['page']) {
        case 'index.php':
            $location['title']     = T_('Home');
            break;
        case 'upload.php':
            $location['title']     = T_('Upload');
            break;
        case 'localplay.php':
            $location['title']     = T_('Local Play');
            break;
        case 'randomplay.php':
            $location['title']     = T_('Random Play');
            break;
        case 'playlist.php':
            $location['title']     = T_('Playlist');
            break;
        case 'search.php':
            $location['title']     = T_('Search');
            break;
        case 'preferences.php':
            $location['title']     = T_('Preferences');
            break;
        case 'admin/index.php':
            $location['title']     = T_('Admin-Catalog');
            $location['section']    = 'admin';
            break;
        case 'admin/catalog.php':
            $location['title']     = T_('Admin-Catalog');
            $location['section']    = 'admin';
            break;
        case 'admin/users.php':
            $location['title']    = T_('Admin-User Management');
            $location['section']    = 'admin';
            break;
        case 'admin/mail.php':
            $location['title']    = T_('Admin-Mail Users');
            $location['section']    = 'admin';
            break;
        case 'admin/access.php':
            $location['title']    = T_('Admin-Manage Access Lists');
            $location['section']    = 'admin';
            break;
        case 'admin/preferences.php':
            $location['title']    = T_('Admin-Site Preferences');
            $location['section']    = 'admin';
            break;
        case 'admin/modules.php':
            $location['title']    = T_('Admin-Manage Modules');
            $location['section']    = 'admin';
            break;
        case 'browse.php':
            $location['title']    = T_('Browse Music');
            $location['section']    = 'browse';
            break;
        case 'albums.php':
            $location['title']    = T_('Albums');
            $location['section']    = 'browse';
            break;
        case 'artists.php':
            $location['title']    = T_('Artists');
            $location['section']    = 'browse';
            break;
        case 'stats.php':
            $location['title']    = T_('Statistics');
            break;
        default:
            $location['title'] = '';
            break;
    } // switch on raw page location

    return $location;
} // get_location

/**
 * show_preference_box
 * This shows the preference box for the preferences pages.
 */
function show_preference_box($preferences)
{
<<<<<<< HEAD
    require AmpConfig::get('prefix') . '/templates/show_preference_box.inc.php';
=======
    require AmpConfig::get('prefix') . UI::find_template('show_preference_box.inc.php');

>>>>>>> a1f6a073
} // show_preference_box

/**
 * show_album_select
 * This displays a select of every album that we've got in Ampache (which can be
 * hella long). It's used by the Edit page and takes a $name and a $album_id
 */
function show_album_select($name='album', $album_id=0, $allow_add=false, $song_id=0, $allow_none=false, $user=null)
{
    static $album_id_cnt = 0;

    // Generate key to use for HTML element ID
    if ($song_id) {
        $key = "album_select_" . $song_id;
    } else {
        $key = "album_select_c" . ++$album_id_cnt;
    }

    $sql = "SELECT `album`.`id`, `album`.`name`, `album`.`prefix`, `disk` FROM `album`";
    $params = array();
    if ($user) {
        $sql .= "INNER JOIN `artist` ON `artist`.`id` = `album`.`album_artist` WHERE `album`.`album_artist` IS NOT NULL AND `artist`.`user` = ? ";
        $params[] = $user;
    }
    $sql .= "ORDER BY `album`.`name`";
    $db_results = Dba::read($sql, $params);
    $count = Dba::num_rows($db_results);

    // Added ID field so we can easily observe this element
    echo "<select name=\"$name\" id=\"$key\">\n";

    if ($allow_none) {
        echo "\t<option value=\"-2\"></option>\n";
    }

    while ($r = Dba::fetch_assoc($db_results)) {
        $selected = '';
        $album_name = trim($r['prefix'] . " " . $r['name']);
        if ($r['disk'] >= 1) {
            $album_name .= ' [Disk ' . $r['disk'] . ']';
        }
        if ($r['id'] == $album_id) {
            $selected = "selected=\"selected\"";
        }

        echo "\t<option value=\"" . $r['id'] . "\" $selected>" . scrub_out($album_name) . "</option>\n";
    } // end while

    if ($allow_add) {
        // Append additional option to the end with value=-1
        echo "\t<option value=\"-1\">" . T_('Add New') . "...</option>\n";
    }

    echo "</select>\n";

    if ($count === 0) {
        echo "<script type='text/javascript'>check_inline_song_edit('" . $name . "', " . $song_id . ");</script>\n";
    }
} // show_album_select

/**
 * show_artist_select
 * This is the same as show_album_select except it's *gasp* for artists! How
 * inventive!
 */
function show_artist_select($name='artist', $artist_id=0, $allow_add=false, $song_id=0, $allow_none=false, $user=null)
{
    static $artist_id_cnt = 0;
    // Generate key to use for HTML element ID
    if ($song_id) {
        $key = $name . "_select_" . $song_id;
    } else {
        $key = $name . "_select_c" . ++$artist_id_cnt;
    }

    $sql = "SELECT `id`, `name`, `prefix` FROM `artist` ";
    $params = array();
    if ($user) {
        $sql .= "WHERE `user` = ? ";
        $params[] = $user;
    }
    $sql .= "ORDER BY `name`";
    $db_results = Dba::read($sql, $params);
    $count = Dba::num_rows($db_results);

    echo "<select name=\"$name\" id=\"$key\">\n";

    if ($allow_none) {
        echo "\t<option value=\"-2\"></option>\n";
    }

    while ($r = Dba::fetch_assoc($db_results)) {
        $selected = '';
        $artist_name = trim($r['prefix'] . " " . $r['name']);
        if ($r['id'] == $artist_id) {
            $selected = "selected=\"selected\"";
        }

        echo "\t<option value=\"" . $r['id'] . "\" $selected>" . scrub_out($artist_name) . "</option>\n";
    } // end while

    if ($allow_add) {
        // Append additional option to the end with value=-1
        echo "\t<option value=\"-1\">" . T_('Add New') . "...</option>\n";
    }

    echo "</select>\n";

    if ($count === 0) {
        echo "<script type='text/javascript'>check_inline_song_edit('" . $name . "', " . $song_id . ");</script>\n";
    }
} // show_artist_select

/**
 * show_tvshow_select
 * This is the same as show_album_select except it's *gasp* for tvshows! How
 * inventive!
 */
function show_tvshow_select($name='tvshow', $tvshow_id=0, $allow_add=false, $season_id=0, $allow_none=false)
{
    static $tvshow_id_cnt = 0;
    // Generate key to use for HTML element ID
    if ($season_id) {
        $key = $name . "_select_" . $season_id;
    } else {
        $key = $name . "_select_c" . ++$tvshow_id_cnt;
    }

    echo "<select name=\"$name\" id=\"$key\">\n";

    if ($allow_none) {
        echo "\t<option value=\"-2\"></option>\n";
    }

    $sql = "SELECT `id`, `name` FROM `tvshow` ORDER BY `name`";
    $db_results = Dba::read($sql);

    while ($r = Dba::fetch_assoc($db_results)) {
        $selected = '';
        if ($r['id'] == $tvshow_id) {
            $selected = "selected=\"selected\"";
        }

        echo "\t<option value=\"" . $r['id'] . "\" $selected>" . scrub_out($r['name']) . "</option>\n";
    } // end while

    if ($allow_add) {
        // Append additional option to the end with value=-1
        echo "\t<option value=\"-1\">Add New...</option>\n";
    }

    echo "</select>\n";
} // show_tvshow_select

function show_tvshow_season_select($name='tvshow_season', $season_id, $allow_add=false, $video_id=0, $allow_none=false)
{
    if (!$season_id) {
        return false;
    }
    $season = new TVShow_Season($season_id);

    static $season_id_cnt = 0;
    // Generate key to use for HTML element ID
    if ($video_id) {
        $key = $name . "_select_" . $video_id;
    } else {
        $key = $name . "_select_c" . ++$season_id_cnt;
    }

    echo "<select name=\"$name\" id=\"$key\">\n";

    if ($allow_none) {
        echo "\t<option value=\"-2\"></option>\n";
    }

    $sql = "SELECT `id`, `season_number` FROM `tvshow_season` WHERE `tvshow` = ? ORDER BY `season_number`";
    $db_results = Dba::read($sql, array($season->tvshow));

    while ($r = Dba::fetch_assoc($db_results)) {
        $selected = '';
        if ($r['id'] == $season_id) {
            $selected = "selected=\"selected\"";
        }

        echo "\t<option value=\"" . $r['id'] . "\" $selected>" . scrub_out($r['season_number']) . "</option>\n";
    } // end while

    if ($allow_add) {
        // Append additional option to the end with value=-1
        echo "\t<option value=\"-1\">Add New...</option>\n";
    }

    echo "</select>\n";
}

/**
 * show_catalog_select
 * Yet another one of these buggers. this shows a drop down of all of your
 * catalogs.
 */
function show_catalog_select($name='catalog',$catalog_id=0,$style='', $allow_none=false)
{
    echo "<select name=\"$name\" style=\"$style\">\n";

    $sql = "SELECT `id`, `name` FROM `catalog` ORDER BY `name`";
    $db_results = Dba::read($sql);

    if ($allow_none) {
        echo "\t<option value=\"-1\">" . T_('None') . "</option>\n";
    }

    while ($r = Dba::fetch_assoc($db_results)) {
        $selected = '';
        if ($r['id'] == $catalog_id) {
            $selected = "selected=\"selected\"";
        }

        echo "\t<option value=\"" . $r['id'] . "\" $selected>" . scrub_out($r['name']) . "</option>\n";
    } // end while

    echo "</select>\n";
} // show_catalog_select

/**
 * show_album_select
 * This displays a select of every album that we've got in Ampache (which can be
 * hella long). It's used by the Edit page and takes a $name and a $album_id
 */
function show_license_select($name='license',$license_id=0,$song_id=0)
{
    static $license_id_cnt = 0;

    // Generate key to use for HTML element ID
    if ($song_id) {
        $key = "license_select_" . $song_id;
    } else {
        $key = "license_select_c" . ++$license_id_cnt;
    }

    // Added ID field so we can easily observe this element
    echo "<select name=\"$name\" id=\"$key\">\n";

    $sql = "SELECT `id`, `name` FROM `license` ORDER BY `name`";
    $db_results = Dba::read($sql);

    while ($r = Dba::fetch_assoc($db_results)) {
        $selected = '';
        if ($r['id'] == $license_id) {
            $selected = "selected=\"selected\"";
        }

        echo "\t<option value=\"" . $r['id'] . "\" $selected>" . $r['name'] . "</option>\n";
    } // end while

    echo "</select>\n";
} // show_license_select

/**
 * show_user_select
 * This one is for users! shows a select/option statement so you can pick a user
 * to blame
 */
function show_user_select($name,$selected='',$style='')
{
    echo "<select name=\"$name\" style=\"$style\">\n";
    echo "\t<option value=\"\">" . T_('All') . "</option>\n";

    $sql = "SELECT `id`,`username`,`fullname` FROM `user` ORDER BY `fullname`";
    $db_results = Dba::read($sql);

    while ($row = Dba::fetch_assoc($db_results)) {
        $select_txt = '';
        if ($row['id'] == $selected) {
            $select_txt = 'selected="selected"';
        }
        // If they don't have a full name, revert to the username
        $row['fullname'] = $row['fullname'] ? $row['fullname'] : $row['username'];

        echo "\t<option value=\"" . $row['id'] . "\" $select_txt>" . scrub_out($row['fullname']) . "</option>\n";
    } // end while users

    echo "</select>\n";
} // show_user_select

/**
 * show_playlist_select
 * This one is for playlists!
 */
function show_playlist_select($name,$selected='',$style='')
{
    echo "<select name=\"$name\" style=\"$style\">\n";
    echo "\t<option value=\"\">" . T_('None') . "</option>\n";

    $sql = "SELECT `id`,`name` FROM `playlist` ORDER BY `name`";
    $db_results = Dba::read($sql);
    $nb_items = Dba::num_rows($db_results);
    $index = 1;
    $already_selected = false;

    while ($row = Dba::fetch_assoc($db_results)) {
        $select_txt = '';
        if (!$already_selected && ($row['id'] == $selected || $index == $nb_items)) {
            $select_txt = 'selected="selected"';
            $already_selected = true;
        }

        echo "\t<option value=\"" . $row['id'] . "\" $select_txt>" . scrub_out($row['name']) . "</option>\n";
        ++$index;
    } // end while users

    echo "</select>\n";
} // show_playlist_select

function xoutput_headers()
{
    $output = isset($_REQUEST['xoutput']) ? $_REQUEST['xoutput'] : 'xml';
    if ($output == 'xml') {
        header("Content-type: text/xml; charset=" . AmpConfig::get('site_charset'));
        header("Content-Disposition: attachment; filename=ajax.xml");
    } else {
        header("Content-type: application/json; charset=" . AmpConfig::get('site_charset'));
    }

    header("Expires: Tuesday, 27 Mar 1984 05:00:00 GMT");
    header("Last-Modified: " . gmdate("D, d M Y H:i:s") . " GMT");
    header("Cache-Control: no-store, no-cache, must-revalidate");
    header("Pragma: no-cache");
}

function xoutput_from_array($array, $callback = false, $type = '')
{
    $output = isset($_REQUEST['xoutput']) ? $_REQUEST['xoutput'] : 'xml';
    if ($output == 'xml') {
        return xml_from_array($array, $callback, $type);
    } elseif ($output == 'raw') {
        $outputnode = $_REQUEST['xoutputnode'];
        return $array[$outputnode];
    } else {
        return json_from_array($array, $callback, $type);
    }
}

// FIXME: This should probably go in XML_Data
/**
 * xml_from_array
 * This takes a one dimensional array and creates a XML document from it. For
 * use primarily by the ajax mojo.
 */
function xml_from_array($array, $callback = false, $type = '')
{
    $string = '';

    // If we weren't passed an array then return
    if (!is_array($array)) {
        return $string;
    }

    // The type is used for the different XML docs we pass
    switch ($type) {
    case 'itunes':
        foreach ($array as $key=>$value) {
            if (is_array($value)) {
                $value = xoutput_from_array($value, true, $type);
                $string .= "\t\t<$key>\n$value\t\t</$key>\n";
            } else {
                if ($key == "key") {
                    $string .= "\t\t<$key>$value</$key>\n";
                } elseif (is_int($value)) {
                    $string .= "\t\t\t<key>$key</key><integer>$value</integer>\n";
                } elseif ($key == "Date Added") {
                    $string .= "\t\t\t<key>$key</key><date>$value</date>\n";
                } elseif (is_string($value)) {
                    /* We need to escape the value */
                $string .= "\t\t\t<key>$key</key><string><![CDATA[$value]]></string>\n";
                }
            }
        } // end foreach

        return $string;
    case 'xspf':
        foreach ($array as $key=>$value) {
            if (is_array($value)) {
                $value = xoutput_from_array($value, true, $type);
                $string .= "\t\t<$key>\n$value\t\t</$key>\n";
            } else {
                if ($key == "key") {
                    $string .= "\t\t<$key>$value</$key>\n";
                } elseif (is_numeric($value)) {
                    $string .= "\t\t\t<$key>$value</$key>\n";
                } elseif (is_string($value)) {
                    /* We need to escape the value */
                $string .= "\t\t\t<$key><![CDATA[$value]]></$key>\n";
                }
            }
        } // end foreach

        return $string;
    default:
        foreach ($array as $key => $value) {
            // No numeric keys
            if (is_numeric($key)) {
                $key = 'item';
            }

            if (is_array($value)) {
                // Call ourself
                $value = xoutput_from_array($value, true);
                $string .= "\t<content div=\"$key\">$value</content>\n";
            } else {
                /* We need to escape the value */
                $string .= "\t<content div=\"$key\"><![CDATA[$value]]></content>\n";
            }
        // end foreach elements
        }
        if (!$callback) {
            $string = '<?xml version="1.0" encoding="utf-8" ?>' .
                "\n<root>\n" . $string . "</root>\n";
        }

        return UI::clean_utf8($string);
    }
} // xml_from_array

function json_from_array($array, $callback = false, $type = '')
{
    return json_encode($array);
}

/**
 * xml_get_header
 * This takes the type and returns the correct xml header
 */
function xml_get_header($type)
{
    switch ($type) {
    case 'itunes':
        $header = "<?xml version=\"1.0\" encoding=\"UTF-8\"?>\n" .
        "<!DOCTYPE plist PUBLIC \"-//Apple Computer//DTD PLIST 1.0//EN\"\n" .
        "\"http://www.apple.com/DTDs/PropertyList-1.0.dtd\">\n" .
        "<plist version=\"1.0\">\n" .
        "<dict>\n" .
        "       <key>Major Version</key><integer>1</integer>\n" .
        "       <key>Minor Version</key><integer>1</integer>\n" .
        "       <key>Application Version</key><string>7.0.2</string>\n" .
        "       <key>Features</key><integer>1</integer>\n" .
        "       <key>Show Content Ratings</key><true/>\n" .
        "       <key>Tracks</key>\n" .
        "       <dict>\n";
        return $header;
    case 'xspf':
        $header = "<?xml version=\"1.0\" encoding=\"utf-8\" ?>\n" .
            "<!-- XML Generated by Ampache v." .  AmpConfig::get('version') . " -->";
            "<playlist version = \"1\" xmlns=\"http://xspf.org/ns/0/\">\n ".
            "<title>Ampache XSPF Playlist</title>\n" .
            "<creator>" . AmpConfig::get('site_title') . "</creator>\n" .
            "<annotation>" . AmpConfig::get('site_title') . "</annotation>\n" .
            "<info>". AmpConfig::get('web_path') ."</info>\n" .
            "<trackList>\n\n\n\n";
        return $header;
    default:
        $header = "<?xml version=\"1.0\" encoding=\"UTF-8\"?>\n";
        return $header;
    }
} //xml_get_header

/**
 * xml_get_footer
 * This takes the type and returns the correct xml footer
 */
function xml_get_footer($type)
{
    switch ($type) {
    case 'itunes':
        $footer = "      </dict>\n" .
        "</dict>\n" .
        "</plist>\n";
        return $footer;
    case 'xspf':
        $footer = "      </trackList>\n" .
              "</playlist>\n";
        return $footer;
    default:

    break;
    }
} // xml_get_footer

/**
 * toggle_visible
 * This is identical to the javascript command that it actually calls
 */
function toggle_visible($element)
{
    echo '<script type="text/javascript">';
    echo "toggleVisible('$element');";
    echo "</script>\n";
} // toggle_visible

function display_notification($message, $timeout = 5000)
{
    echo "<script type='text/javascript'>";
    echo "displayNotification('" . json_encode($message) . "', " . $timeout . ");";
    echo "</script>\n";
}

/**
 * print_bool
 * This function takes a boolean value and then prints out a friendly text
 * message.
 */
function print_bool($value)
{
    if ($value) {
        $string = '<span class="item_on">' . T_('On') . '</span>';
    } else {
        $string = '<span class="item_off">' . T_('Off') . '</span>';
    }

    return $string;
} // print_bool

/**
 * show_now_playing
 * This shows the now playing templates and does some garbage collecion
 * this should really be somewhere else
 */
function show_now_playing()
{
    Session::gc();
    Stream::gc_now_playing();

    $web_path = AmpConfig::get('web_path');
    $results = Stream::get_now_playing();
<<<<<<< HEAD
    require_once AmpConfig::get('prefix') . '/templates/show_now_playing.inc.php';
=======
    require_once AmpConfig::get('prefix') . UI::find_template('show_now_playing.inc.php');

>>>>>>> a1f6a073
} // show_now_playing

function show_table_render($render = false, $force = false)
{
    // Include table render javascript only once
    if ($force || !defined('TABLE_RENDERED')) {
        define('TABLE_RENDERED', 1);
        ?>
        <script src="<?php echo AmpConfig::get('web_path');
        ?>/lib/javascript/tabledata.js" language="javascript" type="text/javascript"></script>
        <?php if (isset($render) && $render) {
    ?>
            <script language="javascript" type="text/javascript">sortPlaylistRender();</script>
        <?php

}
    }
}<|MERGE_RESOLUTION|>--- conflicted
+++ resolved
@@ -181,12 +181,7 @@
  */
 function show_preference_box($preferences)
 {
-<<<<<<< HEAD
-    require AmpConfig::get('prefix') . '/templates/show_preference_box.inc.php';
-=======
     require AmpConfig::get('prefix') . UI::find_template('show_preference_box.inc.php');
-
->>>>>>> a1f6a073
 } // show_preference_box
 
 /**
@@ -720,12 +715,7 @@
 
     $web_path = AmpConfig::get('web_path');
     $results = Stream::get_now_playing();
-<<<<<<< HEAD
-    require_once AmpConfig::get('prefix') . '/templates/show_now_playing.inc.php';
-=======
     require_once AmpConfig::get('prefix') . UI::find_template('show_now_playing.inc.php');
-
->>>>>>> a1f6a073
 } // show_now_playing
 
 function show_table_render($render = false, $force = false)
