<?php

/* vim:set softtabstop=4 shiftwidth=4 expandtab: */
/**
 *
 * LICENSE: GNU Affero General Public License, version 3 (AGPLv3)
 * Copyright 2001 - 2019 Ampache.org
 *
 * This program is free software: you can redistribute it and/or modify
 * it under the terms of the GNU Affero General Public License as published by
 * the Free Software Foundation, either version 3 of the License, or
 * (at your option) any later version.
 *
 * This program is distributed in the hope that it will be useful,
 * but WITHOUT ANY WARRANTY; without even the implied warranty of
 * MERCHANTABILITY or FITNESS FOR A PARTICULAR PURPOSE.  See the
 * GNU Affero General Public License for more details.
 *
 * You should have received a copy of the GNU Affero General Public License
 * along with this program.  If not, see <http://www.gnu.org/licenses/>.
 *
 */

/**
 * Stats Class
 *
 * this class handles the object_count
 * stuff, before this was done in the user class
 * but that's not good, all done through here.
 *
 */
class Stats
{
    /* Base vars */
    public $id;
    public $object_type;
    public $object_id;
    public $date;
    public $user;
    public $agent;

    /**
     * Constructor
     * This doesn't do anything currently
     */
    public function __construct()
    {
        return true;
    } // Constructor

    /**
     * clear
     *
     * This clears all stats for _everything_.
     * @param integer $user
     */
    public static function clear($user = 0)
    {
        if ($user > 0) {
            Dba::write("DELETE FROM `object_count` WHERE `user` = ?", array($user));
        } else {
            Dba::write("TRUNCATE `object_count`");
        }
        Dba::write("UPDATE `song` SET `played` = 0");
    }

    /**
     * garbage_collection
     *
     * This removes stats for things that no longer exist.
     */
    public static function garbage_collection()
    {
        foreach (array('song', 'album', 'artist', 'live_stream', 'video') as $object_type) {
            Dba::write("DELETE FROM `object_count` USING `object_count` LEFT JOIN `$object_type` ON `$object_type`.`id` = `object_count`.`object_id` WHERE `object_type` = '$object_type' AND `$object_type`.`id` IS NULL");
        }
    }

    /**
     * Migrate an object associate stats to a new object
     * @param string $object_type
     * @param integer $old_object_id
     * @param integer $new_object_id
     * @return boolean|PDOStatement
     */
    public static function migrate($object_type, $old_object_id, $new_object_id)
    {
        $sql = "UPDATE `object_count` SET `object_id` = ? WHERE `object_type` = ? AND `object_id` = ?";

        return Dba::write($sql, array($new_object_id, $object_type, $old_object_id));
    }

    /**
     * insert
     * This inserts a new record for the specified object
     * with the specified information, amazing!
     * @param string $input_type
     * @param integer $oid
     * @param integer $user
     */
    public static function insert($input_type, $oid, $user, $agent = '', $location = [], $count_type = 'stream', $date = null)
    {
<<<<<<< HEAD
=======
        if ($user < 1) {
            return false;
        }
>>>>>>> 73f94819
        if (!self::is_already_inserted($input_type, $oid, $user, $count_type, $date)) {
            $type = self::validate_type($input_type);

            $latitude  = null;
            $longitude = null;
            $geoname   = null;
            if (isset($location['latitude'])) {
                $latitude = $location['latitude'];
            }
            if (isset($location['longitude'])) {
                $longitude = $location['longitude'];
            }
            if (isset($location['name'])) {
                $geoname = $location['name'];
            }
            // allow setting date for scrobbles
            if (!$date) {
                $date = time();
            }

            $sql = "INSERT INTO `object_count` (`object_type`,`object_id`,`count_type`,`date`,`user`,`agent`, `geo_latitude`, `geo_longitude`, `geo_name`) " .
                    " VALUES (?, ?, ?, ?, ?, ?, ?, ?, ?)";
            $db_results = Dba::write($sql, array($type, $oid, $count_type, $date, $user, $agent, $latitude, $longitude, $geoname));

            if (Core::is_media($type) && $count_type === 'stream') {
                Useractivity::post_activity($user, 'play', $type, $oid, $date);
            }

            if (!$db_results) {
                debug_event('stats.class', 'Unable to insert statistics for ' . $user . ':' . $sql, 3);
            }
        } else {
            debug_event('stats.class', 'Statistics insertion ignored due to graceful delay.', 3);
        }
    } // insert

    /**
     * is_already_inserted
     * Check if the same stat has not already been inserted within a graceful delay
     * @param string $type
     * @param integer $user
     * @param integer $oid
     * @return boolean
     */
    public static function is_already_inserted($type, $oid, $user, $count_type = 'stream', $date = null)
    {
        // We look 10 seconds in the past
        $delay = time() - 10;
        if ($date) {
            $delay = $date - 10;
        }

        $sql = "SELECT `id` FROM `object_count` ";
        $sql .= "WHERE `object_count`.`user` = ? AND `object_count`.`object_type` = ? AND `object_count`.`object_id` = ?  AND `object_count`.`count_type` = ? AND `object_count`.`date` >= ? ";
        if ($date) {
            $sql .= "AND `object_count`.`date` <= " . $date . " ";
        }
        $sql .= "ORDER BY `object_count`.`date` DESC";

        $db_results = Dba::read($sql, array($user, $type, $oid, $count_type, $delay));
        $results    = array();

        while ($row = Dba::fetch_assoc($db_results)) {
            $results[] = $row['id'];
        }
        if (count($results) > 0) {
            debug_event('stats.class', 'Object already_inserted {' . (string) $oid . '} ' . (string) count($results), 5);

            return true;
        }

        return false;
    } // is_already_inserted

    /**
     * get_object_count
     * Get count for an object
     * @param string $object_type
     * @param string $threshold
     */
    public static function get_object_count($object_type, $object_id, $threshold = null, $count_type = 'stream')
    {
        $date = '';
        if ($threshold !== null && $threshold !== '') {
            $date = time() - (86400 * (int) $threshold);
        }

        $sql = "SELECT COUNT(*) AS `object_cnt` FROM `object_count` WHERE `object_type`= ? AND `object_id` = ? AND `count_type` = ?";
        if ($date) {
            $sql .= "AND `date` >= '" . $date . "'";
        }

        $db_results = Dba::read($sql, array($object_type, $object_id, $count_type));

        $results = Dba::fetch_assoc($db_results);

        return $results['object_cnt'];
    } // get_object_count

    public static function get_cached_place_name($latitude, $longitude)
    {
        $name       = null;
        $sql        = "SELECT `geo_name` FROM `object_count` WHERE `geo_latitude` = ? AND `geo_longitude` = ? AND `geo_name` IS NOT NULL ORDER BY `id` DESC LIMIT 1";
        $db_results = Dba::read($sql, array($latitude, $longitude));
        $results    = Dba::fetch_assoc($db_results);
        if (!empty($results)) {
            $name = $results['geo_name'];
        }

        return $name;
    }

    /**
     * get_last_song
     * This returns the full data for the last song that was played, including when it
     * was played, this is used by, among other things, the LastFM plugin to figure out
     * if we should re-submit or if this is a duplicate / if it's too soon. This takes an
     * optional user_id because when streaming we don't have $GLOBALS()
     */
    public static function get_last_song($user_id = '')
    {
        if ($user_id === '') {
            $user_id = Core::get_global('user')->id;
        }

        $sql = "SELECT * FROM `object_count` " .
                "LEFT JOIN `song` ON `song`.`id` = `object_count`.`object_id` ";
        if (AmpConfig::get('catalog_disable')) {
            $sql .= "LEFT JOIN `catalog` ON `catalog`.`id` = `song`.`catalog` ";
        }
        $sql .= "WHERE `object_count`.`user` = ? AND `object_count`.`object_type`='song' ";
        if (AmpConfig::get('catalog_disable')) {
            $sql .= "AND `catalog`.`enabled` = '1' ";
        }
        $sql .= "ORDER BY `object_count`.`date` DESC LIMIT 1";
        $db_results = Dba::read($sql, array($user_id));

        $results = Dba::fetch_assoc($db_results);

        return $results;
    } // get_last_song

    /**
     * get_object_history
     * This returns the objects that have happened for $user_id sometime after $time
     * used primarily by the democratic cooldown code
     */
    public static function get_object_history($user_id, $time)
    {
        if (!in_array((string) $user_id, User::get_valid_users())) {
            $user_id = Core::get_global('user')->id;
        }

        $sql = "SELECT * FROM `object_count` " .
                "LEFT JOIN `song` ON `song`.`id` = `object_count`.`object_id` ";
        if (AmpConfig::get('catalog_disable')) {
            $sql .= "LEFT JOIN `catalog` ON `catalog`.`id` = `song`.`catalog` ";
        }
        $sql .= "WHERE `object_count`.`user` = ? AND `object_count`.`object_type`='song' AND `object_count`.`date` >= ? ";
        if (AmpConfig::get('catalog_disable')) {
            $sql .= "AND `catalog`.`enabled` = '1' ";
        }
        $sql .= "ORDER BY `object_count`.`date` DESC";
        $db_results = Dba::read($sql, array($user_id, $time));

        $results = array();

        while ($row = Dba::fetch_assoc($db_results)) {
            $results[] = $row['object_id'];
        }

        return $results;
    } // get_object_history

    /**
     * get_top_sql
     * This returns the get_top sql
     * @param string $input_type
     * @param string $threshold
     * @param string $count_type
     * @param integer $user_id
     * @param boolean $random
     * @return string
     */
    public static function get_top_sql($input_type, $threshold = '', $count_type = 'stream', $user_id = null, $random = false)
    {
        $type = self::validate_type($input_type);
        $sql  = "";
        /* If they don't pass one, then use the preference */
        if (!$threshold) {
            $threshold = AmpConfig::get('stats_threshold');
        }
        $allow_group_disks = false;
        if (AmpConfig::get('album_group')) {
            $allow_group_disks = true;
        }
        $date = time() - (86400 * (int) $threshold);

        if ($type == 'playlist') {
            $sql = "SELECT `id` as `id`, `last_update` FROM playlist" .
                    " WHERE `last_update` >= '" . $date . "' ";
            $sql .= " GROUP BY `id` ORDER BY `last_update` DESC ";

            return $sql;
        }
        /* Select Top objects counting by # of rows for you only */
        $sql = "SELECT `object_id` as `id`, COUNT(*) AS `count` FROM `object_count`";
        if ($allow_group_disks && $type == 'album') {
            $sql .= " LEFT JOIN `album` on `album`.`id` = `object_count`.`object_id`" .
                    " and `object_count`.`object_type` = 'album'";
        }
        if ($user_id !== null) {
            $sql .= " WHERE `object_type` = '" . $type . "' AND `user` = " . $user_id . " ";
        } else {
            $sql .= " WHERE `object_type` = '" . $type . "' AND `date` >= '" . $date . "' ";
        }
        if (AmpConfig::get('catalog_disable')) {
            $sql .= " AND " . Catalog::get_enable_filter($type, '`object_id`');
        }
        $rating_filter = AmpConfig::get_rating_filter();
        if ($rating_filter > 0 && $rating_filter <= 5 && Core::get_global('user')) {
            $user_id = Core::get_global('user')->id;
            $sql .= " AND `object_id` NOT IN" .
                    " (SELECT `object_id` FROM `rating`" .
                    " WHERE `rating`.`object_type` = '" . $type . "'" .
                    " AND `rating`.`rating` <=" . $rating_filter .
                    " AND `rating`.`user` = " . $user_id . ")";
        }
        $sql .= " AND `count_type` = '" . $count_type . "'";
        if ($allow_group_disks && $type == 'album') {
            $sql .= " GROUP BY `object_count`.`object_id`, `album`.`name`, `album`.`album_artist`, `album`.`mbid` ";
        } else {
            $sql .= " GROUP BY object_id ";
        }
        if ($random) {
            $sql .= " ORDER BY RAND() DESC ";
        } else {
            $sql .= " ORDER BY `count` DESC ";
        }

        return $sql;
    }

    /**
     * get_top
     * This returns the top X for type Y from the
     * last stats_threshold days
     * @param string $type
     * @param string $count
     * @param string $threshold
     * @param string $offset
     * @param integer $user_id
     * @param boolean $random
     * @return array
     */
    public static function get_top($type, $count = null, $threshold = '', $offset = '', $user_id = null, $random = false)
    {
        if (!$count) {
            $count = AmpConfig::get('popular_threshold');
        }

        if (!$offset) {
            $limit = $count;
        } else {
            $limit = $offset . "," . $count;
        }

        $sql = '';
        if ($user_id !== null) {
            $sql = self::get_top_sql($type, $threshold, 'stream', $user_id, $random);
        }
        if ($user_id === null) {
            $sql = self::get_top_sql($type, $threshold);
            $sql .= "LIMIT $limit";
        }
        //debug_event('stats.class', 'get_top ' . $sql, 5);

        $db_results = Dba::read($sql);
        $results    = array();
        while ($row = Dba::fetch_assoc($db_results)) {
            $results[] = $row['id'];
        }

        return $results;
    } // get_top

    /**
     * get_recent_sql
     * This returns the get_recent sql
     * @param string $input_type
     */
    public static function get_recent_sql($input_type, $user_id = '')
    {
        $type = self::validate_type($input_type);

        $user_sql = '';
        if (!empty($user_id)) {
            $user_sql = " AND `user` = '" . $user_id . "'";
        }

        $sql = "SELECT DISTINCT(`object_id`) as `id`, MAX(`date`) FROM `object_count`" .
                " WHERE `object_type` = '" . $type . "'" . $user_sql;
        if (AmpConfig::get('catalog_disable')) {
            $sql .= " AND " . Catalog::get_enable_filter($type, '`object_id`');
        }
        $rating_filter = AmpConfig::get_rating_filter();
        if ($rating_filter > 0 && $rating_filter <= 5 && !empty($user_id)) {
            $sql .= " AND `object_id` NOT IN" .
                    " (SELECT `object_id` FROM `rating`" .
                    " WHERE `rating`.`object_type` = '" . $type . "'" .
                    " AND `rating`.`rating` <=" . $rating_filter .
                    " AND `rating`.`user` = " . $user_id . ")";
        }
        $sql .= " GROUP BY `object_id` ORDER BY MAX(`date`) DESC, `id` ";

        //playlists aren't the same as other objects so change the sql
        if ($type === 'playlist') {
            $sql = "SELECT `id`, `last_update` as `date` FROM `playlist`";
            if (!empty($user_id)) {
                $sql .= " WHERE `user` = '" . $user_id . "'";
            }
            $sql .= " ORDER BY `last_update` DESC";
        }
        //debug_event('stats.class', 'get_recent ' . $sql, 5);

        return $sql;
    }

    /**
     * get_recent
     * This returns the recent X for type Y
     * @param string $input_type
     */
    public static function get_recent($input_type, $count = '', $offset = '')
    {
        if (!$count) {
            $count = AmpConfig::get('popular_threshold');
        }

        $count = (int) ($count);
        $type  = self::validate_type($input_type);
        if (!$offset) {
            $limit = $count;
        } else {
            $limit = (int) ($offset) . "," . $count;
        }

        $sql = self::get_recent_sql($type);
        $sql .= "LIMIT $limit";
        $db_results = Dba::read($sql);

        $results = array();
        while ($row = Dba::fetch_assoc($db_results)) {
            $results[] = $row['id'];
        }

        return $results;
    } // get_recent

    /**
     * get_user
     * This gets all stats for a type based on user with thresholds and all
     * If full is passed, doesn't limit based on date
     * @param string $input_count
     * @param string $input_type
     * @param integer $user
     */
    public static function get_user($input_count, $input_type, $user, $full = '')
    {
        $type  = self::validate_type($input_type);

        /* If full then don't limit on date */
        if ($full) {
            $date = '0';
        } else {
            $date = time() - (86400 * AmpConfig::get('stats_threshold'));
        }

        /* Select Objects based on user */
        //FIXME:: Requires table scan, look at improving
        $sql = "SELECT object_id,COUNT(id) AS `count` FROM object_count" .
                " WHERE object_type = ? AND date >= ? AND user = ?" .
                " GROUP BY object_id ORDER BY `count` DESC LIMIT $input_count";
        $db_results = Dba::read($sql, array($type, $date, $user));

        $results = array();

        while ($row = Dba::fetch_assoc($db_results)) {
            $results[] = $row;
        }

        return $results;
    } // get_user

    /**
     * validate_type
     * This function takes a type and returns only those
     * which are allowed, ensures good data gets put into the db
     * @param string $type
     * @return string
     */
    public static function validate_type($type)
    {
        switch ($type) {
            case 'artist':
            case 'album':
            case 'genre':
            case 'song':
            case 'video':
            case 'tvshow':
            case 'tvshow_season':
            case 'tvshow_episode':
            case 'movie':
            case 'playlist':
                return $type;
            default:
                return 'song';
        } // end switch
    } // validate_type

    /**
     * get_newest_sql
     * This returns the get_newest sql
     * @param string $input_type
     */
    public static function get_newest_sql($input_type, $catalog = 0)
    {
        $type = self::validate_type($input_type);

        $base_type   = 'song';
        $sql_type    = $base_type . "`.`" . $type;
        $rating_join = 'WHERE';
        if ($input_type === 'song' || $input_type === 'playlist') {
            $sql_type = $input_type . '`.`id';
        }
        $allow_group_disks = false;
        if (AmpConfig::get('album_group')) {
            $allow_group_disks = true;
        }

        // add playlists to mashup browsing
        if ($type == 'playlist') {
            $type = $type . '`.`id';
            $sql  = "SELECT `$type` as `id`, `playlist`.`last_update` AS `real_atime` FROM `playlist` ";
        } else {
            $sql = "SELECT DISTINCT(`$type`) as `id`, `addition_time` AS `real_atime` FROM `" . $base_type . "` ";
            if ($input_type === 'song') {
                $sql = "SELECT DISTINCT(`$type`.`id`) as `id`, `addition_time` AS `real_atime` FROM `" . $base_type . "` ";
            }
            if ($allow_group_disks && $type == 'album') {
                $sql .= "LEFT JOIN `album` ON `album`.`id` = `" . $base_type . "`.`album` ";
            }
            if (AmpConfig::get('catalog_disable')) {
                $sql .= "LEFT JOIN `catalog` ON `catalog`.`id` = `" . $base_type . "`.`catalog` ";
                $sql .= "WHERE `catalog`.`enabled` = '1' ";
                // can't have 2 where's
                $rating_join = 'AND';
            }
            if ($catalog > 0) {
                $sql .= "AND `catalog` = '" . (string) scrub_in($catalog) . "' ";
            }
            $rating_filter = AmpConfig::get_rating_filter();
            if ($rating_filter > 0 && $rating_filter <= 5 && Core::get_global('user')) {
                $user_id = Core::get_global('user')->id;
                $sql .= $rating_join . " `" . $sql_type . "` NOT IN" .
                        " (SELECT `object_id` FROM `rating`" .
                        " WHERE `rating`.`object_type` = '" . $type . "'" .
                        " AND `rating`.`rating` <=" . $rating_filter .
                        " AND `rating`.`user` = " . $user_id . ") ";
            }
        }
        if ($allow_group_disks && $type == 'album') {
            $sql .= "GROUP BY `album`.`name`, `album`.`album_artist`, `album`.`mbid`, `album`.`year` ORDER BY `real_atime` DESC ";
        } else {
            $sql .= "GROUP BY `$sql_type` ORDER BY `real_atime` DESC ";
        }
        //debug_event('stats.class', 'get_newest_sql ' . $sql, 5);

        return $sql;
    }

    /**
     * get_newest
     * This returns an array of the newest artists/albums/whatever
     * in this Ampache instance
     * @param string $type
     */
    public static function get_newest($type, $count = '', $offset = '', $catalog = 0)
    {
        if (!$count) {
            $count = AmpConfig::get('popular_threshold');
        }
        if (!$offset) {
            $limit = $count;
        } else {
            $limit = $offset . ', ' . $count;
        }

        $sql = self::get_newest_sql($type, $catalog);
        $sql .= "LIMIT $limit";
        $db_results = Dba::read($sql);

        $items = array();

        while ($row = Dba::fetch_row($db_results)) {
            $items[] = $row[0];
        } // end while results

        return $items;
    } // get_newest
} // Stats class<|MERGE_RESOLUTION|>--- conflicted
+++ resolved
@@ -100,12 +100,9 @@
      */
     public static function insert($input_type, $oid, $user, $agent = '', $location = [], $count_type = 'stream', $date = null)
     {
-<<<<<<< HEAD
-=======
         if ($user < 1) {
             return false;
         }
->>>>>>> 73f94819
         if (!self::is_already_inserted($input_type, $oid, $user, $count_type, $date)) {
             $type = self::validate_type($input_type);
 
