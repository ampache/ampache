--- conflicted
+++ resolved
@@ -370,13 +370,9 @@
             return $sql;
         }
         if ($user_id === null && AmpConfig::get('cron_cache') && !defined('NO_CRON_CACHE')) {
-<<<<<<< HEAD
-            $sql = "SELECT `object_id` as `id`, `count` FROM `cache_object_count` WHERE `object_type` = '" . $type . "' AND `count_type` = '" . $count_type . "' AND `threshold` = '" . $threshold . "'";
-=======
             $sql = "SELECT `object_id` as `id`, MAX(`count`) AS `count` FROM `cache_object_count` " .
                    "WHERE `object_type` = '" . $type . "' AND `count_type` = '" . $count_type . "' AND `threshold` = '" . $threshold . "' " .
                    "GROUP BY `object_id`, `object_type`";
->>>>>>> 2fbd4622
         } else {
             /* Select Top objects counting by # of rows for you only */
             $sql = "SELECT MAX(`object_id`) as `id`, COUNT(*) AS `count`";
