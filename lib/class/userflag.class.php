<?php
/* vim:set softtabstop=4 shiftwidth=4 expandtab: */
/**
 *
 * LICENSE: GNU General Public License, version 2 (GPLv2)
 * Copyright 2001 - 2015 Ampache.org
 *
 * This program is free software; you can redistribute it and/or
 * modify it under the terms of the GNU General Public License v2
 * as published by the Free Software Foundation.
 *
 * This program is distributed in the hope that it will be useful,
 * but WITHOUT ANY WARRANTY; without even the implied warranty of
 * MERCHANTABILITY or FITNESS FOR A PARTICULAR PURPOSE.  See the
 * GNU General Public License for more details.
 *
 * You should have received a copy of the GNU General Public License
 * along with this program; if not, write to the Free Software
 * Foundation, Inc., 59 Temple Place - Suite 330, Boston, MA  02111-1307, USA.
 *
 */

/**
 * Userflag class
 *
 * This user flag/unflag songs, albums, artists, videos, tvshows, movies ... as favorite.
 *
 */
class Userflag extends database_object
{
    // Public variables
    public $id;        // The ID of the object flagged
    public $type;        // The type of object we want

    /**
     * Constructor
     * This is run every time a new object is created, and requires
     * the id and type of object that we need to pull the flag for
     */
    public function __construct($id, $type)
    {
        $this->id = intval($id);
        $this->type = $type;

        return true;
    } // Constructor

    /**
      * build_cache
     * This attempts to get everything we'll need for this page load in a
     * single query, saving on connection overhead
     */
    public static function build_cache($type, $ids, $user_id = null)
    {
        if (!is_array($ids) OR !count($ids)) {
            return false;
        }

        if (is_null($user_id)) {
            $user_id = $GLOBALS['user']->id;
        }

        $userflags = array();

        $idlist = '(' . implode(',', $ids) . ')';
        $sql = "SELECT `object_id` FROM `user_flag` " .
            "WHERE `user` = ? AND `object_id` IN $idlist " .
            "AND `object_type` = ?";
        $db_results = Dba::read($sql, array($user_id, $type));

        while ($row = Dba::fetch_assoc($db_results)) {
            $userflags[$row['object_id']] = true;
        }

        foreach ($ids as $id) {
            if (!isset($userflags[$id])) {
                $userflag = 0;
            } else {
                $userflag = intval($userflags[$id]);
            }
            parent::add_to_cache('userflag_' . $type . '_user' . $user_id, $id, $userflag);
        }

        return true;
    } // build_cache

    /**
     * gc
     *
     * Remove userflag for items that no longer exist.
     */
    public static function gc($object_type = null, $object_id = null)
    {
        $types = array('song', 'album', 'artist', 'video', 'tvshow', 'tvshow_season');

        if ($object_type != null) {
            if (in_array($object_type, $types)) {
                $sql = "DELETE FROM `user_flag` WHERE `object_type` = ? AND `object_id` = ?";
                Dba::write($sql, array($object_type, $object_id));
            } else {
                debug_event('userflag', 'Garbage collect on type `' . $object_type . '` is not supported.', 1);
            }
        } else {
            foreach ($types as $type) {
                Dba::write("DELETE FROM `user_flag` USING `user_flag` LEFT JOIN `$type` ON `$type`.`id` = `user_flag`.`object_id` WHERE `object_type` = '$type' AND `$type`.`id` IS NULL");
            }
        }
    }

    public function get_flag($user_id = null)
    {
        if (is_null($user_id)) {
            $user_id = $GLOBALS['user']->id;
        }

        $key = 'userflag_' . $this->type . '_user' . $user_id;
        if (parent::is_cached($key, $this->id)) {
            return parent::get_from_cache($key, $this->id);
        }

        $sql = "SELECT `id` FROM `user_flag` WHERE `user` = ? ".
            "AND `object_id` = ? AND `object_type` = ?";
        $db_results = Dba::read($sql, array($user_id, $this->id, $this->type));

        $flagged = false;
        if (Dba::fetch_assoc($db_results)) {
            $flagged = true;
        }

        parent::add_to_cache($key, $this->id, $flagged);
        return $flagged;
    }

    /**
     * set_flag
     * This function sets the user flag for the current object.
     * If no userid is passed in, we use the currently logged in user.
     */
    public function set_flag($flagged, $user_id = null)
    {
        if (is_null($user_id)) {
            $user_id = $GLOBALS['user']->id;
        }
        $user_id = intval($user_id);

        debug_event('Userflag', "Setting userflag for $this->type $this->id to $flagged", 5);

        if (!$flagged) {
            $sql = "DELETE FROM `user_flag` WHERE " .
                "`object_id` = ? AND " .
                "`object_type` = ? AND " .
                "`user` = ?";
            $params = array($this->id, $this->type, $user_id);
        } else {
            $sql = "REPLACE INTO `user_flag` " .
            "(`object_id`, `object_type`, `user`, `date`) " .
            "VALUES (?, ?, ?, ?)";
            $params = array($this->id, $this->type, $user_id, time());
        }
        Dba::write($sql, $params);

        parent::add_to_cache('userflag_' . $this->type . '_user' . $user_id, $this->id, $flagged);

        return true;
    } // set_flag

    /**
     * get_latest_sql
     * Get the latest sql
     */
    public static function get_latest_sql($type, $user_id=null)
    {
        if (is_null($user_id)) {
            $user_id = $GLOBALS['user']->id;
        }
        $user_id = intval($user_id);

        $sql = "SELECT `user_flag`.`object_id` as `id`, `user_flag`.`object_type` as `type`, `user_flag`.`user` as `user` FROM `user_flag`";
        if ($user_id <= 0) {
            // Get latest only from user rights >= content manager
            $sql .= " LEFT JOIN `user` ON `user`.`id` = `user_flag`.`user`" .
                    " WHERE `user`.`access` >= 50";
        }
        if (!is_null($type)) {
            if ($user_id <= 0) {
                $sql .= " AND";
            } else {
                $sql .= " WHERE";
            }
            $type = Stats::validate_type($type);
            $sql .= " `user_flag`.`object_type` = '" . $type . "'";
            if ($user_id > 0) {
                $sql .= " AND `user_flag`.`user` = '" . $user_id . "'";
            }
            if (AmpConfig::get('catalog_disable')) {
                $sql .= " AND " . Catalog::get_enable_filter($type, '`object_id`');
            }
        }
        $sql .= " ORDER BY `user_flag`.`date` DESC ";
        return $sql;
    }
    /**
     * get_latest
     * Get the latest user flagged objects
     */
    public static function get_latest($type=null, $user_id=null, $count='', $offset='')
    {
        if (!$count) {
            $count = AmpConfig::get('popular_threshold');
        }
        $count = intval($count);
        if (!$offset) {
            $limit = $count;
        } else {
            $limit = intval($offset) . "," . $count;
        }

        /* Select Top objects counting by # of rows */
        $sql = self::get_latest_sql($type, $user_id);
        $sql .= "LIMIT $limit";
        $db_results = Dba::read($sql);

        $results = array();

        while ($row = Dba::fetch_assoc($db_results)) {
            if (is_null($type)) {
                $results[] = $row;
            } else {
                $results[] = $row['id'];
            }
        }

        return $results;
    } // get_latest

    /**
     * show
     * This takes an id and a type and displays the flag state
     * enabled.
     */
    public static function show($object_id, $type)
    {
        // If user flags aren't enabled don't do anything
        if (!AmpConfig::get('userflags')) {
            return false;
        }

        $userflag = new Userflag($object_id, $type);
<<<<<<< HEAD
        require AmpConfig::get('prefix') . '/templates/show_object_userflag.inc.php';
=======
        require AmpConfig::get('prefix') . UI::find_template('show_object_userflag.inc.php');

>>>>>>> a1f6a073
    } // show
} //end rating class
<|MERGE_RESOLUTION|>--- conflicted
+++ resolved
@@ -246,11 +246,6 @@
         }
 
         $userflag = new Userflag($object_id, $type);
-<<<<<<< HEAD
-        require AmpConfig::get('prefix') . '/templates/show_object_userflag.inc.php';
-=======
         require AmpConfig::get('prefix') . UI::find_template('show_object_userflag.inc.php');
-
->>>>>>> a1f6a073
     } // show
 } //end rating class
