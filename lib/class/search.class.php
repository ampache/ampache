--- conflicted
+++ resolved
@@ -1461,7 +1461,6 @@
                     $join['user_flag']  = true;
                     $where[]            = "`song`.`title` $sql_match_operator '$input' AND `user_flag`.`user` = $userid";
                     $where[] .= "`user_flag`.`object_type` = 'song'";
-<<<<<<< HEAD
                 break;
                 case 'myratings':
                     $userid = $GLOBALS['user']->id;
@@ -1472,9 +1471,7 @@
                     $userid = $GLOBALS['user']->id;
                     $where[] = "`object_count`.`date` IS NOT NULL AND `object_count`.`date` $sql_match_operator (UNIX_TIMESTAMP() - ($input * 86400))";
                     $join['object_count'] = true;
-=======
->>>>>>> d8ac2714
-                    break;
+                break;
                 case 'played_times':
                     $where[] = "`song`.`id` IN (SELECT `object_count`.`object_id` FROM `object_count` " .
                         "WHERE `object_count`.`object_type` = 'song' AND `object_count`.`count_type` = 'stream' " .
@@ -1577,16 +1574,11 @@
             }
             $table['rating'] .= "`rating`.`object_id`=`song`.`id`";
         }
-<<<<<<< HEAD
-
-=======
-        
->>>>>>> d8ac2714
+      
         if ($join['user_flag']) {
             $table['user_flag']  = "LEFT JOIN `user_flag` ON `song`.`id`=`user_flag`.`object_id` ";
         }
 
-<<<<<<< HEAD
         if ($join['myratings']) {
             $userid          = $GLOBALS['user']->id;
             $table['rating'] = "LEFT JOIN `rating` ON `rating`.`object_type`='song' AND ";
@@ -1599,8 +1591,6 @@
             $table['rating'] .= "`object_count`.`user`='$userid' AND ";
             $table['rating'] .= "`object_count`.`object_id`=`song`.`id`";
         }
-=======
->>>>>>> d8ac2714
         if ($join['playlist_data']) {
             $table['playlist_data'] = "LEFT JOIN `playlist_data` ON `song`.`id`=`playlist_data`.`object_id` AND `playlist_data`.`object_type`='song'";
             if ($join['playlist']) {
