--- conflicted
+++ resolved
@@ -352,26 +352,6 @@
     } // get_albums
 
     /**
-<<<<<<< HEAD
-     * get_top_songs
-     * gets the songs for this artist
-     * @param integer $artist
-     * @return integer[]
-     */
-    public static function get_top_songs($artist, $count = 50)
-    {
-        $sql = "SELECT `song`.`id`, COUNT(`object_count`.`object_id`) AS counting FROM `song` ";
-        $sql .= "LEFT JOIN `object_count` ON `object_count`.`object_id` = `song`.`id` AND `object_type` = 'song' ";
-        if (AmpConfig::get('catalog_disable')) {
-            $sql .= "LEFT JOIN `catalog` ON `catalog`.`id` = `song`.`catalog` ";
-        }
-        $sql .= "WHERE `song`.`artist` = " . $artist;
-        if (AmpConfig::get('catalog_disable')) {
-            $sql .= "AND `catalog`.`enabled` = '1' ";
-        }
-        $sql .= "GROUP BY `song`.`id` ORDER BY count(`object_count`.`object_id`) DESC LIMIT " . (string) $count;
-        $db_results = Dba::read($sql);
-=======
      * get_songs
      * gets the songs for this artist
      * @return integer[]
@@ -388,7 +368,6 @@
         }
         $sql .= "ORDER BY `song`.`album`, `song`.`track`";
         $db_results = Dba::read($sql, array($this->id));
->>>>>>> 501b1023
 
         $results = array();
         while ($row = Dba::fetch_assoc($db_results)) {
@@ -396,11 +375,7 @@
         }
 
         return $results;
-<<<<<<< HEAD
-    } // get_top_songs
-=======
     } // get_songs
->>>>>>> 501b1023
 
     /**
      * get_top_songs
