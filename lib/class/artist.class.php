<?php
/* vim:set softtabstop=4 shiftwidth=4 expandtab: */
/**
 *
 * LICENSE: GNU Affero General Public License, version 3 (AGPLv3)
 * Copyright 2001 - 2019 Ampache.org
 *
 * This program is free software: you can redistribute it and/or modify
 * it under the terms of the GNU Affero General Public License as published by
 * the Free Software Foundation, either version 3 of the License, or
 * (at your option) any later version.
 *
 * This program is distributed in the hope that it will be useful,
 * but WITHOUT ANY WARRANTY; without even the implied warranty of
 * MERCHANTABILITY or FITNESS FOR A PARTICULAR PURPOSE.  See the
 * GNU Affero General Public License for more details.
 *
 * You should have received a copy of the GNU Affero General Public License
 * along with this program.  If not, see <http://www.gnu.org/licenses/>.
 *
 */

class Artist extends database_object implements library_item
{
    /* Variables from DB */

    /**
     *  @var int $id
     */
    public $id;

    /**
     *  @var string $name
     */
    public $name;

    /**
     *  @var string $summary
     */
    public $summary;

    /**
     *  @var string $placeformed
     */
    public $placeformed;

    /**
     *  @var int $yearformed
     */
    public $yearformed;

    /**
     *  @var int $last_update
     */
    public $last_update;

    /**
     *  @var int $songs
     */
    public $songs;

    /**
     *  @var int $albums
     */
    public $albums;

    /**
     *  @var string $prefix
     */
    public $prefix;

    /**
     *  @var string $mbid
     */
    public $mbid; // MusicBrainz ID

    /**
     *  @var int $catalog_id
     */
    public $catalog_id;

    /**
     *  @var int $time
     */
    public $time;

    /**
     *  @var int $user
     */
    public $user;

    /**
     * @var boolean $manual_update
     */
    public $manual_update;


    /**
     *  @var array $tags
     */
    public $tags;

    /**
     *  @var string $f_tags
     */
    public $f_tags;

    /**
     *  @var array $labels
     */
    public $labels;

    /**
     *  @var string $f_labels
     */
    public $f_labels;

    /**
     *  @var int $object_cnt
     */
    public $object_cnt;

    /**
     *  @var string $f_name
     */
    public $f_name;

    /**
     *  @var string $f_full_name
     */
    public $f_full_name;

    /**
     *  @var string $link
     */
    public $link;

    /**
     *  @var string $f_link
     */
    public $f_link;

    /**
     *  @var string $f_time
     */
    public $f_time;

    // Constructed vars
    /**
     *  @var boolean $_fake
     */
    public $_fake = false; // Set if construct_from_array() used

    /**
     *  @var array $_mapcache
     */
    private static $_mapcache = array();

    /**
     * Artist
     * Artist class, for modifying an artist
     * Takes the ID of the artist and pulls the info from the db
     * @param integer|null $artist_id
     * @param integer $catalog_init
     */
    public function __construct($artist_id = null, $catalog_init = 0)
    {
        /* If they failed to pass in an id, just run for it */
        if ($artist_id === null) {
            return false;
        }

        $this->catalog_id = $catalog_init;
        /* Get the information from the db */
        $info = $this->get_info($artist_id);

        foreach ($info as $key => $value) {
            $this->$key = $value;
        } // foreach info

        return true;
    } //constructor

    /**
     * construct_from_array
     * This is used by the metadata class specifically but fills out a Artist object
     * based on a key'd array, it sets $_fake to true
     * @param array $data
     * @return Artist
     */
    public static function construct_from_array($data)
    {
        $artist = new Artist(0);
        foreach ($data as $key => $value) {
            $artist->$key = $value;
        }

        //Ack that this is not a real object from the DB
        $artist->_fake = true;

        return $artist;
    } // construct_from_array

    /**
     * garbage_collection
     *
     * This cleans out unused artists
     */
    public static function garbage_collection()
    {
        Dba::write('DELETE FROM `artist` USING `artist` LEFT JOIN `song` ON `song`.`artist` = `artist`.`id` ' .
            'LEFT JOIN `album` ON `album`.`album_artist` = `artist`.`id` ' .
            'LEFT JOIN `wanted` ON `wanted`.`artist` = `artist`.`id` ' .
            'LEFT JOIN `clip` ON `clip`.`artist` = `artist`.`id` ' .
            'WHERE `song`.`id` IS NULL AND `album`.`id` IS NULL AND `wanted`.`id` IS NULL AND `clip`.`id` IS NULL');
    }

    /**
     * this attempts to build a cache of the data from the passed albums all in one query
     * @param int[] $ids
     * @param boolean $extra
     * @return boolean
     */
    public static function build_cache($ids, $extra = false, $limit_threshold = '')
    {
        if (!is_array($ids) || !count($ids)) {
            return false;
        }

        $idlist = '(' . implode(',', $ids) . ')';

        $sql        = "SELECT * FROM `artist` WHERE `id` IN $idlist";
        $db_results = Dba::read($sql);

        while ($row = Dba::fetch_assoc($db_results)) {
            parent::add_to_cache('artist', $row['id'], $row);
        }

        // If we need to also pull the extra information, this is normally only used when we are doing the human display
        if ($extra) {
            $sql = "SELECT `song`.`artist`, COUNT(DISTINCT `song`.`id`) AS `song_count`, COUNT(DISTINCT `song`.`album`) AS `album_count`, SUM(`song`.`time`) AS `time` FROM `song` WHERE `song`.`artist` IN $idlist GROUP BY `song`.`artist`";

            debug_event("artist.class", "build_cache sql: " . $sql, 5);
            $db_results = Dba::read($sql);

            while ($row = Dba::fetch_assoc($db_results)) {
                if (AmpConfig::get('show_played_times')) {
                    $row['object_cnt'] = Stats::get_object_count('artist', $row['artist'], $limit_threshold);
                }
                parent::add_to_cache('artist_extra', $row['artist'], $row);
            }
        } // end if extra

        return true;
    } // build_cache

    /**
     * get_from_name
     * This gets an artist object based on the artist name
     * @param string $name
     * @return Artist
     */
    public static function get_from_name($name)
    {
        $sql        = "SELECT `id` FROM `artist` WHERE `name` = ?'";
        $db_results = Dba::read($sql, array($name));

        $row = Dba::fetch_assoc($db_results);

        $object = new Artist($row['id']);

        return $object;
    } // get_from_name

    /**
     * get_albums
     * gets the album ids that this artist is a part
     * of
     * @param integer|null $catalog
     * @param boolean $group_release_type
     * @return integer[]
     */
    public function get_albums($catalog = null, $group_release_type = false)
    {
        $catalog_where = "";
        $catalog_join  = "LEFT JOIN `catalog` ON `catalog`.`id` = `song`.`catalog`";
        if ($catalog !== null) {
            $catalog_where .= " AND `catalog`.`id` = '" . Dba::escape($catalog) . "'";
        }
        if (AmpConfig::get('catalog_disable')) {
            $catalog_where .= "AND `catalog`.`enabled` = '1'";
        }

        $sort_type = AmpConfig::get('album_sort');
        switch ($sort_type) {
            case 'year_asc':
                $sql_sort = '`album`.`year` ASC,`album`.`disk`';
                break;
            case 'year_desc':
                $sql_sort = '`album`.`year` DESC,`album`.`disk`';
                break;
            case 'name_asc':
                $sql_sort = '`album`.`name` ASC,`album`.`disk`';
                break;
            case 'name_desc':
                $sql_sort = '`album`.`name` DESC,`album`.`disk`';
                break;
            default:
                $sql_sort  = '`album`.`name`,`album`.`disk`,`album`.`year`';
        }

        $sql = "SELECT `album`.`id`, `album`.`release_type`,`album`.`mbid` FROM `album` LEFT JOIN `song` ON `song`.`album`=`album`.`id` $catalog_join " .
            "WHERE (`song`.`artist`='$this->id' OR `album`.`album_artist`='$this->id') $catalog_where GROUP BY `album`.`id`, `album`.`release_type`,`album`.`mbid` ORDER BY $sql_sort";

        if (AmpConfig::get('album_group')) {
            $sql = "SELECT `album`.`id`, `album`.`release_type`,`album`.`mbid` FROM `album` LEFT JOIN `song` ON `song`.`album`=`album`.`id` $catalog_join " .
                    "WHERE (`song`.`artist`='$this->id' OR `album`.`album_artist`='$this->id') $catalog_where GROUP BY `album`.`name`, `album`.`album_artist`,`album`.`mbid` ORDER BY $sql_sort";
        }
        //debug_event('artist.class', 'get_albums ' . $sql, 5);

        $db_results = Dba::read($sql);
        $results    = array();
        while ($row = Dba::fetch_assoc($db_results)) {
<<<<<<< HEAD
            if (empty($row['mbid']) || !in_array($row['mbid'], $mbids)) {
                if ($group_release_type) {
                    // We assume undefined release type is album
                    $rtype = $row['release_type'] ?: 'album';
                    if (!isset($results[$rtype])) {
                        $results[$rtype] = array();
                    }
                    $results[$rtype][] = $row['id'];

                    $sort = AmpConfig::get('album_release_type_sort');
                    if ($sort) {
                        $results_sort = array();
                        $asort        = explode(',', $sort);

                        foreach ($asort as $rtype) {
                            if (array_key_exists($rtype, $results)) {
                                $results_sort[$rtype] = $results[$rtype];
                                unset($results[$rtype]);
                            }
                        }

                        $results = array_merge($results_sort, $results);
                    }
                } else {
                    $results[] = $row['id'];
                }
            }
        }

        return $results;
    } // get_albums

    /**
     * get_by_year
     * gets the album ids of albums of the same year
     * of
     * @param integer|null $catalog
     * @param integer|null $year
     * @param boolean $group_release_type
     * @return integer[]
     */
    public function get_by_year($catalog = null, $year = null, $group_release_type = false)
    {
        $catalog_where = "";
        $catalog_join  = "LEFT JOIN `catalog` ON `catalog`.`id` = `song`.`catalog`";
        if ($catalog) {
            $catalog_where .= " AND `catalog`.`id` = '" . Dba::escape($catalog) . "'";
        }
        if (AmpConfig::get('catalog_disable')) {
            $catalog_where .= " AND `catalog`.`enabled` = '1'";
        }
=======
            if ($group_release_type) {
                // We assume undefined release type is album
                $rtype = $row['release_type'] ?: 'album';
                if (!isset($results[$rtype])) {
                    $results[$rtype] = array();
                }
                $results[$rtype][] = $row['id'];
>>>>>>> 703f604c

                $sort = AmpConfig::get('album_release_type_sort');
                if ($sort) {
                    $results_sort = array();
                    $asort        = explode(',', $sort);

                    foreach ($asort as $rtype) {
                        if (array_key_exists($rtype, $results)) {
                            $results_sort[$rtype] = $results[$rtype];
                            unset($results[$rtype]);
                        }
                    }

                    $results = array_merge($results_sort, $results);
                }
            } else {
                $results[] = $row['id'];
            }
        }

        return $results;
    } // get_albums

    /**
     * get_songs
     * gets the songs for this artist
     * @return integer[]
     */
    public function get_songs()
    {
        $sql = "SELECT `song`.`id` FROM `song` ";
        if (AmpConfig::get('catalog_disable')) {
            $sql .= "LEFT JOIN `catalog` ON `catalog`.`id` = `song`.`catalog` ";
        }
        $sql .= "WHERE `song`.`artist` = ? ";
        if (AmpConfig::get('catalog_disable')) {
            $sql .= "AND `catalog`.`enabled` = '1' ";
        }
        $sql .= "ORDER BY `song`.`album`, `song`.`track`";
        $db_results = Dba::read($sql, array($this->id));

        $results = array();
        while ($row = Dba::fetch_assoc($db_results)) {
            $results[] = $row['id'];
        }

        return $results;
    } // get_songs

    /**
     * get_top_songs
     * gets the songs for this artist
     * @param integer $artist
     * @return integer[]
     */
    public static function get_top_songs($artist, $count = 50)
    {
        $sql = "SELECT `song`.`id`, COUNT(`object_count`.`object_id`) AS counting FROM `song` ";
        $sql .= "LEFT JOIN `object_count` ON `object_count`.`object_id` = `song`.`id` AND `object_type` = 'song' ";
        if (AmpConfig::get('catalog_disable')) {
            $sql .= "LEFT JOIN `catalog` ON `catalog`.`id` = `song`.`catalog` ";
        }
        $sql .= "WHERE `song`.`artist` = " . $artist;
        if (AmpConfig::get('catalog_disable')) {
            $sql .= "AND `catalog`.`enabled` = '1' ";
        }
        $sql .= "GROUP BY `song`.`id` ORDER BY count(`object_count`.`object_id`) DESC LIMIT " . (string) $count;
        $db_results = Dba::read($sql);

        $results = array();
        while ($row = Dba::fetch_assoc($db_results)) {
            $results[] = $row['id'];
        }

        return $results;
    } // get_top_songs

    /**
     * get_random_songs
     * Gets the songs from this artist in a random order
     * @return integer[]
     */
    public function get_random_songs()
    {
        $results = array();

        $sql = "SELECT `song`.`id` FROM `song` ";
        if (AmpConfig::get('catalog_disable')) {
            $sql .= "LEFT JOIN `catalog` ON `catalog`.`id` = `song`.`catalog` ";
        }
        $sql .= "WHERE `song`.`artist` = ? ";
        if (AmpConfig::get('catalog_disable')) {
            $sql .= "AND `catalog`.`enabled` = '1' ";
        }
        $sql .= "ORDER BY RAND()";
        $db_results = Dba::read($sql, array($this->id));

        while ($row = Dba::fetch_assoc($db_results)) {
            $results[] = $row['id'];
        }

        return $results;
    } // get_random_songs

    /**
     * get_random
     *
     * This returns a number of random artists.
     * @param integer $count
     * @param boolean $with_art
     * @return integer[]
     */
    public static function get_random($count = 1, $with_art = false)
    {
        $results = array();

        if (!$count) {
            $count = 1;
        }

        $sql = "SELECT DISTINCT `artist`.`id` FROM `artist` " .
                "LEFT JOIN `song` ON `song`.`artist` = `artist`.`id` ";
        if (AmpConfig::get('catalog_disable')) {
            $sql .= "LEFT JOIN `catalog` ON `catalog`.`id` = `song`.`catalog` ";
            $where = "WHERE `catalog`.`enabled` = '1' ";
        } else {
            $where = "WHERE '1' = '1' ";
        }
        if ($with_art) {
            $sql .= "LEFT JOIN `image` ON (`image`.`object_type` = 'artist' AND `image`.`object_id` = `artist`.`id`) ";
            $where .= "AND `image`.`id` IS NOT NULL ";
        }
        $sql .= $where;

        $rating_filter = AmpConfig::get_rating_filter();
        if ($rating_filter > 0 && $rating_filter <= 5 && Core::get_global('user')) {
            $user_id = Core::get_global('user')->id;
            $sql .= " AND `artist`.`id` NOT IN" .
                    " (SELECT `object_id` FROM `rating`" .
                    " WHERE `rating`.`object_type` = 'artist'" .
                    " AND `rating`.`rating` <=" . $rating_filter .
                    " AND `rating`.`user` = " . $user_id . ")";
        }

        $sql .= "ORDER BY RAND() LIMIT " . (string) $count;
        $db_results = Dba::read($sql);

        while ($row = Dba::fetch_assoc($db_results)) {
            $results[] = $row['id'];
        }

        return $results;
    }

    /**
     * _get_extra info
     * This returns the extra information for the artist, this means totals etc
     * @param integer $catalog
     * @return array
     */
    private function _get_extra_info($catalog = 0, $limit_threshold = '')
    {
        // Try to find it in the cache and save ourselves the trouble
        if (parent::is_cached('artist_extra', $this->id)) {
            $row = parent::get_from_cache('artist_extra', $this->id);
        } else {
            $params = array($this->id);
            // Calculation
            $sql  = "SELECT COUNT(DISTINCT `song`.`id`) AS `song_count`, COUNT(DISTINCT `song`.`album`) AS `album_count`, SUM(`song`.`time`) AS `time` FROM `song` LEFT JOIN `catalog` ON `catalog`.`id` = `song`.`catalog` ";
            $sqlw = "WHERE `song`.`artist` = ? ";
            if (AmpConfig::get('album_group')) {
                $sql  = "SELECT COUNT(DISTINCT `song`.`id`) AS `song_count`, COUNT(DISTINCT CONCAT(`album`.`name`, `album`.`mbid`)) AS `album_count`, SUM(`song`.`time`) AS `time` FROM `song` LEFT JOIN `catalog` ON `catalog`.`id` = `song`.`catalog` LEFT JOIN `album` ON `album`.`id` = `song`.`album` ";
                $sqlw = "WHERE `song`.`artist` = ? ";
            }
            if ($catalog) {
                $params[] = $catalog;
                $sqlw .= "AND (`song`.`catalog` = ?) ";
            }
            if (AmpConfig::get('catalog_disable')) {
                $sqlw .= " AND `catalog`.`enabled` = '1' ";
            }
            $sql .= $sqlw . "GROUP BY `song`.`artist`";

            $db_results = Dba::read($sql, $params);
            $row        = Dba::fetch_assoc($db_results);

            // Get associated information from first song only
            $sql = "SELECT `song`.`artist`, `song`.`catalog` as `catalog_id` FROM `song` LEFT JOIN `catalog` ON `catalog`.`id` = `song`.`catalog` ";
            $sql .= $sqlw . "LIMIT 1";

            $db_results = Dba::read($sql, $params);
            $row        = array_merge($row, Dba::fetch_assoc($db_results));

            if (AmpConfig::get('show_played_times')) {
                $row['object_cnt'] = Stats::get_object_count('artist', $row['artist'], $limit_threshold);
            }
            parent::add_to_cache('artist_extra', $row['artist'], $row);
        }

        /* Set Object Vars */
        $this->songs      = $row['song_count'];
        $this->albums     = $row['album_count'];
        $this->time       = $row['time'];
        $this->catalog_id = $row['catalog_id'];

        return $row;
    } // _get_extra_info

    /**
     * format
     * this function takes an array of artist
     * information and reformats the relevent values
     * so they can be displayed in a table for example
     * it changes the title into a full link.
     * @return boolean
      */
    public function format($details = true, $limit_threshold = '')
    {
        /* Combine prefix and name, trim then add ... if needed */
        $name              = trim($this->prefix . " " . $this->name);
        $this->f_name      = $name;
        $this->f_full_name = trim(trim($this->prefix) . ' ' . trim($this->name));

        // If this is a memory-only object, we're done here
        if (!$this->id) {
            return true;
        }

        if ($this->catalog_id) {
            $this->link   = AmpConfig::get('web_path') . '/artists.php?action=show&catalog=' . $this->catalog_id . '&artist=' . $this->id;
            $this->f_link = "<a href=\"" . $this->link . "\" title=\"" . $this->f_full_name . "\">" . $name . "</a>";
        } else {
            $this->link   = AmpConfig::get('web_path') . '/artists.php?action=show&artist=' . $this->id;
            $this->f_link = "<a href=\"" . $this->link . "\" title=\"" . $this->f_full_name . "\">" . $name . "</a>";
        }

        if ($details) {
            // Get the counts
            $extra_info = $this->_get_extra_info($this->catalog_id, $limit_threshold);

            //Format the new time thingy that we just got
            $min = sprintf("%02d", (floor($extra_info['time'] / 60) % 60));

            $sec   = sprintf("%02d", ($extra_info['time'] % 60));
            $hours = floor($extra_info['time'] / 3600);

            $this->f_time = ltrim($hours . ':' . $min . ':' . $sec, '0:');

            $this->tags   = Tag::get_top_tags('artist', $this->id);
            $this->f_tags = Tag::get_display($this->tags, true, 'artist');

            if (AmpConfig::get('label')) {
                $this->labels   = Label::get_labels($this->id);
                $this->f_labels = Label::get_display($this->labels, true);
            }

            $this->object_cnt = $extra_info['object_cnt'];
        }

        return true;
    } // format

    /**
     * Get item keywords for metadata searches.
     * @return array
     */
    public function get_keywords()
    {
        $keywords                = array();
        $keywords['mb_artistid'] = array('important' => false,
            'label' => T_('Artist MusicBrainzID'),
            'value' => $this->mbid);
        $keywords['artist'] = array('important' => true,
            'label' => T_('Artist'),
            'value' => $this->f_full_name);

        return $keywords;
    }

    /**
     * Get item fullname.
     * @return string
     */
    public function get_fullname()
    {
        return $this->f_full_name;
    }

    /**
     * Get parent item description.
     * @return array|null
     */
    public function get_parent()
    {
        return null;
    }

    /**
     * Get item childrens.
     * @return array
     */
    public function get_childrens()
    {
        $medias = array();
        $albums = $this->get_albums();
        foreach ($albums as $album_id) {
            $medias[] = array(
                'object_type' => 'album',
                'object_id' => $album_id
            );
        }

        return array('album' => $medias);
    }

    /**
     * Search for item childrens.
     * @param string $name
     * @return array
     */
    public function search_childrens($name)
    {
        $search                    = array();
        $search['type']            = "album";
        $search['rule_0_input']    = $name;
        $search['rule_0_operator'] = 4;
        $search['rule_0']          = "title";
        $search['rule_1_input']    = $this->name;
        $search['rule_1_operator'] = 4;
        $search['rule_1']          = "artist";
        $albums                    = Search::run($search);

        $childrens = array();
        foreach ($albums as $album) {
            $childrens[] = array(
                'object_type' => 'album',
                'object_id' => $album
            );
        }

        return $childrens;
    }

    /**
     * Get all childrens and sub-childrens medias.
     * @param string $filter_type
     * @return array
     */
    public function get_medias($filter_type = null)
    {
        $medias = array();
        if ($filter_type === null || $filter_type == 'song') {
            $songs = $this->get_songs();
            foreach ($songs as $song_id) {
                $medias[] = array(
                    'object_type' => 'song',
                    'object_id' => $song_id
                );
            }
        }

        return $medias;
    }

    /**
     * get_catalogs
     *
     * Get all catalog ids related to this item.
     * @return integer[]
     */
    public function get_catalogs()
    {
        return array($this->catalog_id);
    }

    /**
     * Get item's owner.
     * @return int|null
     */
    public function get_user_owner()
    {
        return $this->user;
    }

    /**
     * Get default art kind for this item.
     * @return string
     */
    public function get_default_art_kind()
    {
        return 'default';
    }

    /**
     * get_description
     * @return string
     */
    public function get_description()
    {
        return $this->summary;
    }

    /**
     * display_art
     * @param integer $thumb
     * @param boolean $force
     */
    public function display_art($thumb = 2, $force = false)
    {
        $id   = null;
        $type = null;

        if (Art::has_db($this->id, 'artist') || $force) {
            $id   = $this->id;
            $type = 'artist';
        }

        if ($id !== null && $type !== null) {
            Art::display($type, $id, $this->get_fullname(), $thumb, $this->link);
        }
    }

    public function can_edit($user = null)
    {
        if (!$user) {
            $user = Core::get_global('user')->id;
        }

        if (!$user) {
            return false;
        }

        if (AmpConfig::get('upload_allow_edit')) {
            if ($this->user !== null && $user == $this->user) {
                return true;
            }
        }

        return Access::check('interface', 50, $user);
    }

    /**
     * check
     *
     * Checks for an existing artist; if none exists, insert one.
     * @param string $name
     * @param string $mbid
     * @param boolean $readonly
     * @return int|null
     */
    public static function check($name, $mbid = '', $readonly = false)
    {
        $trimmed = Catalog::trim_prefix(trim($name));
        $name    = $trimmed['string'];
        $prefix  = $trimmed['prefix'];
        // If Ampache support multiple artists per song one day, we should also handle other artists here
        $trimmed = Catalog::trim_featuring($name);
        $name    = $trimmed[0];

        // If Ampache support multiple artists per song one day, we should also handle other artists here
        $mbid = Catalog::trim_slashed_list($mbid);

        if (!$name) {
            $name   = T_('Unknown (Orphaned)');
            $prefix = null;
        }

        if (isset(self::$_mapcache[$name][$mbid])) {
            return self::$_mapcache[$name][$mbid];
        }

        $id     = 0;
        $exists = false;

        if ($mbid !== '') {
            $sql        = 'SELECT `id` FROM `artist` WHERE `mbid` = ?';
            $db_results = Dba::read($sql, array($mbid));

            if ($row = Dba::fetch_assoc($db_results)) {
                $id     = $row['id'];
                $exists = true;
            }
        }

        if (!$exists) {
            $sql        = 'SELECT `id`, `mbid` FROM `artist` WHERE `name` LIKE ?';
            $db_results = Dba::read($sql, array($name));

            $id_array = array();
            while ($row = Dba::fetch_assoc($db_results)) {
                $key            = $row['mbid'] ?: 'null';
                $id_array[$key] = $row['id'];
            }

            if (count($id_array)) {
                if ($mbid !== '') {
                    if (isset($id_array['null']) && !$readonly) {
                        $sql = 'UPDATE `artist` SET `mbid` = ? WHERE `id` = ?';
                        Dba::write($sql, array($mbid, $id_array['null']));
                    }
                    if (isset($id_array['null'])) {
                        $id     = $id_array['null'];
                        $exists = true;
                    }
                } else {
                    // Pick one at random
                    $id     = array_shift($id_array);
                    $exists = true;
                }
            }
        }

        if ($exists) {
            self::$_mapcache[$name][$mbid] = $id;

            return $id;
        }

        if ($readonly) {
            return null;
        }

        $sql = 'INSERT INTO `artist` (`name`, `prefix`, `mbid`) ' .
            'VALUES(?, ?, ?)';

        $db_results = Dba::write($sql, array($name, $prefix, $mbid));
        if (!$db_results) {
            return null;
        }
        $id = Dba::insert_id();

        self::$_mapcache[$name][$mbid] = $id;

        return $id;
    }

    /**
     * update
     * This takes a key'd array of data and updates the current artist
     * @param array $data
     * @return integer
     */
    public function update(array $data)
    {
        // Save our current ID
        $name        = isset($data['name']) ? $data['name'] : $this->name;
        $mbid        = isset($data['mbid']) ? $data['mbid'] : $this->mbid;
        $summary     = isset($data['summary']) ? $data['summary'] : $this->summary;
        $placeformed = isset($data['placeformed']) ? $data['placeformed'] : $this->placeformed;
        $yearformed  = isset($data['yearformed']) ? $data['yearformed'] : $this->yearformed;

        $current_id = $this->id;

        // Check if name is different than current name
        if ($this->name != $name) {
            $artist_id = self::check($name, $mbid, true);

            $updated = false;
            $songs   = array();

            // If it's changed we need to update
            if ($artist_id !== null && $artist_id !== $this->id) {
                $songs = $this->get_songs();
                foreach ($songs as $song_id) {
                    Song::update_artist($artist_id, $song_id);
                }
                $updated    = true;
                $current_id = $artist_id;
                Stats::migrate('artist', $this->id, $artist_id);
                UserActivity::migrate('artist', $this->id, $artist_id);
                Userflag::migrate('artist', $this->id, $artist_id);
                Rating::migrate('artist', $this->id, $artist_id);
                Art::migrate('artist', $this->id, $artist_id);
                self::garbage_collection();
            } // end if it changed

            if ($updated) {
                foreach ($songs as $song_id) {
                    Song::update_utime($song_id);
                }
                Stats::garbage_collection();
                Rating::garbage_collection();
                Userflag::garbage_collection();
                Useractivity::garbage_collection();
            } // if updated
        } else {
            if ($this->mbid != $mbid) {
                $sql = 'UPDATE `artist` SET `mbid` = ? WHERE `id` = ?';
                Dba::write($sql, array($mbid, $current_id));
            }
        }

        // Update artist name (if we don't want to use the MusicBrainz name)
        $trimmed = Catalog::trim_prefix(trim($name));
        $name    = $trimmed['string'];
        if ($name != '' && $name != $this->name) {
            $sql = 'UPDATE `artist` SET `name` = ? WHERE `id` = ?';
            Dba::write($sql, array($name, $current_id));
        }

        $this->update_artist_info($summary, $placeformed, $yearformed, true);

        $this->name = $name;
        $this->mbid = $mbid;

        $override_childs = false;
        if ($data['overwrite_childs'] == 'checked') {
            $override_childs = true;
        }

        $add_to_childs = false;
        if ($data['add_to_childs'] == 'checked') {
            $add_to_childs = true;
        }

        if (isset($data['edit_tags'])) {
            $this->update_tags($data['edit_tags'], $override_childs, $add_to_childs, $current_id, true);
        }

        if (AmpConfig::get('label') && isset($data['edit_labels'])) {
            Label::update_label_list($data['edit_labels'], $this->id, true);
        }

        return $current_id;
    } // update

    /**
     * update_tags
     *
     * Update tags of artists and/or albums
     * @param string $tags_comma
     * @param boolean $override_childs
     * @param integer|null $current_id
     * @param boolean $add_to_childs
     */
    public function update_tags($tags_comma, $override_childs, $add_to_childs, $current_id = null, $force_update = false)
    {
        if ($current_id === null) {
            $current_id = $this->id;
        }

        Tag::update_tag_list($tags_comma, 'artist', $current_id, $force_update ? true : $override_childs);

        if ($override_childs || $add_to_childs) {
            $albums = $this->get_albums();
            foreach ($albums as $album_id) {
                $album = new Album($album_id);
                $album->update_tags($tags_comma, $override_childs, $add_to_childs);
            }
        }
    }

    /**
     * Update artist information.
     * @param string $summary
     * @param string $placeformed
     * @param integer $yearformed
     * @return PDOStatement|boolean
     */
    public function update_artist_info($summary, $placeformed, $yearformed, $manual = false)
    {
        $sql    = "UPDATE `artist` SET `summary` = ?, `placeformed` = ?, `yearformed` = ?, `last_update` = ?, `manual_update` = ? WHERE `id` = ?";
        $sqlret = Dba::write($sql, array($summary, $placeformed, Catalog::normalize_year($yearformed), time(), $manual ? 1 : 0, $this->id));

        $this->summary     = $summary;
        $this->placeformed = $placeformed;
        $this->yearformed  = $yearformed;

        return $sqlret;
    }

    /**
     * Update artist associated user.
     * @param integer $user
     * @return PDOStatement|boolean
     */
    public function update_artist_user($user)
    {
        $sql = "UPDATE `artist` SET `user` = ? WHERE `id` = ?";

        return Dba::write($sql, array($user, $this->id));
    }

    public function remove_from_disk()
    {
        $deleted   = true;
        $album_ids = $this->get_albums();
        foreach ($album_ids as $albumid) {
            $album   = new Album($albumid);
            $deleted = $album->remove_from_disk();
            if (!$deleted) {
                debug_event('artist.class', 'Error when deleting the album `' . $albumid . '`.', 1);
                break;
            }
        }

        if ($deleted) {
            $sql     = "DELETE FROM `artist` WHERE `id` = ?";
            $deleted = Dba::write($sql, array($this->id));
            if ($deleted) {
                Art::garbage_collection('artist', $this->id);
                Userflag::garbage_collection('artist', $this->id);
                Rating::garbage_collection('artist', $this->id);
                Shoutbox::garbage_collection('artist', $this->id);
                Useractivity::garbage_collection('artist', $this->id);
            }
        }

        return $deleted;
    }
} // end of artist class<|MERGE_RESOLUTION|>--- conflicted
+++ resolved
@@ -321,59 +321,6 @@
         $db_results = Dba::read($sql);
         $results    = array();
         while ($row = Dba::fetch_assoc($db_results)) {
-<<<<<<< HEAD
-            if (empty($row['mbid']) || !in_array($row['mbid'], $mbids)) {
-                if ($group_release_type) {
-                    // We assume undefined release type is album
-                    $rtype = $row['release_type'] ?: 'album';
-                    if (!isset($results[$rtype])) {
-                        $results[$rtype] = array();
-                    }
-                    $results[$rtype][] = $row['id'];
-
-                    $sort = AmpConfig::get('album_release_type_sort');
-                    if ($sort) {
-                        $results_sort = array();
-                        $asort        = explode(',', $sort);
-
-                        foreach ($asort as $rtype) {
-                            if (array_key_exists($rtype, $results)) {
-                                $results_sort[$rtype] = $results[$rtype];
-                                unset($results[$rtype]);
-                            }
-                        }
-
-                        $results = array_merge($results_sort, $results);
-                    }
-                } else {
-                    $results[] = $row['id'];
-                }
-            }
-        }
-
-        return $results;
-    } // get_albums
-
-    /**
-     * get_by_year
-     * gets the album ids of albums of the same year
-     * of
-     * @param integer|null $catalog
-     * @param integer|null $year
-     * @param boolean $group_release_type
-     * @return integer[]
-     */
-    public function get_by_year($catalog = null, $year = null, $group_release_type = false)
-    {
-        $catalog_where = "";
-        $catalog_join  = "LEFT JOIN `catalog` ON `catalog`.`id` = `song`.`catalog`";
-        if ($catalog) {
-            $catalog_where .= " AND `catalog`.`id` = '" . Dba::escape($catalog) . "'";
-        }
-        if (AmpConfig::get('catalog_disable')) {
-            $catalog_where .= " AND `catalog`.`enabled` = '1'";
-        }
-=======
             if ($group_release_type) {
                 // We assume undefined release type is album
                 $rtype = $row['release_type'] ?: 'album';
@@ -381,7 +328,6 @@
                     $results[$rtype] = array();
                 }
                 $results[$rtype][] = $row['id'];
->>>>>>> 703f604c
 
                 $sort = AmpConfig::get('album_release_type_sort');
                 if ($sort) {
