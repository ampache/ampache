--- conflicted
+++ resolved
@@ -314,11 +314,7 @@
 
         if (AmpConfig::get('album_group')) {
             $sql = "SELECT MAX(`album`.`id`) AS `id`, `album`.`release_type`, `album`.`mbid` FROM `album` LEFT JOIN `song` ON `song`.`album`=`album`.`id` $catalog_join " .
-<<<<<<< HEAD
-                    "WHERE (`song`.`artist`='$this->id' OR `album`.`album_artist`='$this->id') $catalog_where GROUP BY `album`.`name`, `album`.`album_artist`, `album`.`mbid`, `album`.`release_type`, `album`.`year` ORDER BY $sql_sort";
-=======
                     "WHERE (`song`.`artist`='$this->id' OR `album`.`album_artist`='$this->id') $catalog_where GROUP BY `album`.`name`, `album`.`album_artist`, `album`.`release_type`, `album`.`mbid`, `album`.`year` ORDER BY $sql_sort";
->>>>>>> c06d0de5
         }
         //debug_event('artist.class', 'get_albums ' . $sql, 5);
 
