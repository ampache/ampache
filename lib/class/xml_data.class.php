--- conflicted
+++ resolved
@@ -689,11 +689,7 @@
         Song::build_cache($songs);
         Stream::set_session(Core::get_request('auth'));
 
-<<<<<<< HEAD
-        $playlisttrack = 0;
-=======
         $playlist_track = 0;
->>>>>>> b0c6fa73
 
         // Foreach the ids!
         foreach ($songs as $song_id) {
@@ -704,17 +700,6 @@
                 continue;
             }
 
-<<<<<<< HEAD
-            if (!empty($playlist_data)) {
-                $playlisttrack++;
-            }
-
-            $song->format();
-            $tag_string   = self::tags_string(Tag::get_top_tags('song', $song_id));
-            $rating       = new Rating($song_id, 'song');
-            $flag         = new Userflag($song_id, 'song');
-            $art_url      = Art::url($song->album, 'album', Core::get_request('auth'));
-=======
 
             $song->format();
             $tag_string = self::tags_string(Tag::get_top_tags('song', $song_id));
@@ -722,7 +707,6 @@
             $flag       = new Userflag($song_id, 'song');
             $art_url    = Art::url($song->album, 'album', Core::get_request('auth'));
             $playlist_track++;
->>>>>>> b0c6fa73
 
             $string .= "<song id=\"" . $song->id . "\">\n" .
                     // Title is an alias for name
@@ -741,11 +725,7 @@
             $string .= $tag_string .
                     "\t<filename><![CDATA[" . $song->file . "]]></filename>\n" .
                     "\t<track>" . $song->track . "</track>\n" .
-<<<<<<< HEAD
-                    "\t<playlisttrack>" . $playlisttrack . "</playlisttrack>\n" .
-=======
                     "\t<playlisttrack>" . $playlist_track . "</playlisttrack>\n" .
->>>>>>> b0c6fa73
                     "\t<time>" . $song->time . "</time>\n" .
                     "\t<year>" . $song->year . "</year>\n" .
                     "\t<bitrate>" . $song->bitrate . "</bitrate>\n" .
