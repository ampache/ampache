<?php

/* vim:set softtabstop=4 shiftwidth=4 expandtab: */
/**
 *
 * LICENSE: GNU Affero General Public License, version 3 (AGPLv3)
 * Copyright 2001 - 2019 Ampache.org
 *
 * This program is free software: you can redistribute it and/or modify
 * it under the terms of the GNU Affero General Public License as published by
 * the Free Software Foundation, either version 3 of the License, or
 * (at your option) any later version.
 *
 * This program is distributed in the hope that it will be useful,
 * but WITHOUT ANY WARRANTY; without even the implied warranty of
 * MERCHANTABILITY or FITNESS FOR A PARTICULAR PURPOSE.  See the
 * GNU Affero General Public License for more details.
 *
 * You should have received a copy of the GNU Affero General Public License
 * along with this program.  If not, see <http://www.gnu.org/licenses/>.
 *
 */

/**
 * XML_Data Class
 *
 * This class takes care of all of the xml document stuff in Ampache these
 * are all static calls
 *
 */
class XML_Data
{
    // This is added so that we don't pop any webservers
    private static $limit  = 5000;
    private static $offset = 0;
    private static $type   = '';

    /**
     * constructor
     *
     * We don't use this, as its really a static class
     */
    private function __construct()
    {
        // Rien a faire
    }
    // constructor

    /**
     * set_offset
     *
     * This takes an int and changes the offset
     *
     * @param    integer    $offset    (description here...)
     * @return    void
     */
    public static function set_offset($offset)
    {
        self::$offset = (int) $offset;
    }
    // set_offset

    /**
     * set_limit
     *
     * This sets the limit for any ampache transactions
     *
     * @param    integer    $limit    (description here...)
     * @return    false|null
     */
    public static function set_limit($limit)
    {
        if (!$limit) {
            return false;
        }

        if (strtolower($limit) == "none") {
            self::$limit = null;
        } else {
            self::$limit = (int) ($limit);
        }
    }
    // set_limit

    /**
     * set_type
     *
     * This sets the type of XML_Data we are working on
     *
     * @param    string    $type    XML_Data type
     * @return    false|null
     */
    public static function set_type($type)
    {
        if (!in_array($type, array('rss', 'xspf', 'itunes'))) {
            return false;
        }

        self::$type = $type;
    }
    // set_type

    /**
     * error
     *
     * This generates a standard XML Error message
     * nothing fancy here...
     *
     * @param    integer    $code    Error code
     * @param    string    $string    Error message
     * @return    string    return error message xml
     */
    public static function error($code, $string)
    {
        $xml_string = "\t<error code=\"$code\"><![CDATA[$string]]></error>";

        return self::output_xml($xml_string);
    }
    // error

    /**
     * success
     *
     * This generates a standard XML Success message
     * nothing fancy here...
     *
     * @param    string    $string    success message
     * @return    string    return success message xml
     */
    public static function success($string)
    {
        $xml_string = "\t<success code=\"1\"><![CDATA[$string]]></success>";

        return self::output_xml($xml_string);
    }
    // success
 
    /**
     * header
     *
     * This returns the header
     *
     * @see    _header()
     * @return    string    return xml
     */
    public static function header($title = null)
    {
        return self::_header($title);
    }
    // header

    /**
     * footer
     *
     * This returns the footer
     *
     * @see    _footer()
     * @return    string    return xml
     */
    public static function footer()
    {
        return self::_footer();
    }
    // footer

    /**
     * tags_string
     *
     * This returns the formatted 'tags' string for an xml document
     *
     */
    private static function tags_string($tags)
    {
        $string = '';

        if (is_array($tags)) {
            $atags = array();
            foreach ($tags as $tag_id => $data) {
                if (array_key_exists($data['id'], $atags)) {
                    $atags[$data['id']]['count'] ++;
                } else {
                    $atags[$data['id']] = array('name' => $data['name'],
                        'count' => 1);
                }
            }

            foreach ($atags as $tag => $data) {
                $string .= "\t<tag id=\"" . $tag . "\" " .
                        "count=\"" . $data['count'] . "\" " .
                        "><![CDATA[" . $data['name'] . "]]></tag>\n";
            }
        }

        return $string;
    }
    // tags_string

    /**
     * playlist_song_tracks_string
     *
     * This returns the formatted 'playlistTrack' string for an xml document
     *
     * @param Song $song
     * @param int[] $playlist_data
     */
    private static function playlist_song_tracks_string($song, $playlist_data)
    {
        if (empty($playlist_data)) {
            return "";
        }
        foreach ($playlist_data as $playlist) {
            if ($playlist["object_id"] == $song->id) {
                return "\t<playlisttrack>" . $playlist["track"] . "</playlisttrack>\n";
            }
        }

        return "";
    }
    // playlist_song_tracks_string

    /**
     * output_xml_from_array
     * This takes a one dimensional array and creates a XML document from it. For
     * use primarily by the ajax mojo.
     */
    public static function output_xml_from_array($array, $callback = false, $type = '')
    {
        $string = '';

        // If we weren't passed an array then return
        if (!is_array($array)) {
            return $string;
        }

        // The type is used for the different XML docs we pass
        switch ($type) {
    case 'itunes':
        foreach ($array as $key => $value) {
            if (is_array($value)) {
                $value = xoutput_from_array($value, true, $type);
                $string .= "\t\t<$key>\n$value\t\t</$key>\n";
            } else {
                if ($key == "key") {
                    $string .= "\t\t<$key>$value</$key>\n";
                } elseif (is_int($value)) {
                    $string .= "\t\t\t<key>$key</key><integer>$value</integer>\n";
                } elseif ($key == "Date Added") {
                    $string .= "\t\t\t<key>$key</key><date>$value</date>\n";
                } elseif (is_string($value)) {
                    /* We need to escape the value */
                    $string .= "\t\t\t<key>$key</key><string><![CDATA[$value]]></string>\n";
                }
            }
        } // end foreach

        return $string;
    case 'xspf':
        foreach ($array as $key => $value) {
            if (is_array($value)) {
                $value = xoutput_from_array($value, true, $type);
                $string .= "\t\t<$key>\n$value\t\t</$key>\n";
            } else {
                if ($key == "key") {
                    $string .= "\t\t<$key>$value</$key>\n";
                } elseif (is_numeric($value)) {
                    $string .= "\t\t\t<$key>$value</$key>\n";
                } elseif (is_string($value)) {
                    /* We need to escape the value */
                    $string .= "\t\t\t<$key><![CDATA[$value]]></$key>\n";
                }
            }
        } // end foreach

        return $string;
    default:
        foreach ($array as $key => $value) {
            // No numeric keys
            if (is_numeric($key)) {
                $key = 'item';
            }

            if (is_array($value)) {
                // Call ourself
                $value = xoutput_from_array($value, true);
                $string .= "\t<content div=\"$key\">$value</content>\n";
            } else {
                /* We need to escape the value */
                $string .= "\t<content div=\"$key\"><![CDATA[$value]]></content>\n";
            }
            // end foreach elements
        }
        if (!$callback) {
            $string = '<?xml version="1.0" encoding="utf-8" ?>' .
                "\n<root>\n" . $string . "</root>\n";
        }

        return UI::clean_utf8($string);
    }
    } // output_from_array

    /**
     * keyed_array
     *
     * This will build an xml document from a key'd array,
     *
     * @param    array    $array    (description here...)
     * @param    string|boolean    $callback    (description here...)
     * @return    string    return xml
     */
    public static function keyed_array($array, $callback = '')
    {
        $string = '';

        // Foreach it
        foreach ($array as $key => $value) {
            $attribute = '';
            // See if the key has attributes
            if (is_array($value) && isset($value['<attributes>'])) {
                $attribute = ' ' . $value['<attributes>'];
                $key       = $value['value'];
            }

            // If it's an array, run again
            if (is_array($value)) {
                $value = self::keyed_array($value, 1);
                $string .= "<$key$attribute>\n$value\n</$key>\n";
            } else {
                $string .= "\t<$key$attribute><![CDATA[$value]]></$key>\n";
            }
        } // end foreach

        if (!$callback) {
            $string = self::output_xml($string);
        }

        return $string;
    }
    // keyed_array

    /**
     * indexes
     *
     * This takes an array of artists and then returns a pretty xml document with the information
     * we want
     *
     * @param    array    $objects     (description here...)
     * @param    string   $object_type 'artist'|'album'|'song'|'playlist'
     * @param    bool     $full_xml    whether to return a full XML document or just the node.
     * @return   string   return xml
     */
    public static function indexes($objects, $object_type, $full_xml = true)
    {
        $string = "<total_count>" . count($objects) . "</total_count>\n";

        if (count($objects) > self::$limit || self::$offset > 0) {
            if (null !== self::$limit) {
                $objects = array_splice($objects, self::$offset, self::$limit);
            } else {
                $objects = array_splice($objects, self::$offset);
            }
        }
        
        foreach ($objects as $object_id) {
            // 'artist'|'album'|'song'|'playlist'
            if ($object_type == 'artist') {
                $artist = new Artist($object_id);
                $artist->format();
                $albums = $artist->get_albums(null, true);
                $string .= "<$object_type id=\"" . $object_id . "\">\n" .
                        "\t<name><![CDATA[" . $artist->f_full_name . "]]></name>\n";
                foreach ($albums as $album_id) {
                    if ($album_id) {
                        $album = new Album($album_id[0]);
                        $album->format();
                        $string .= "\t\t<album id=\"" . $album_id[0] .
                                '"><![CDATA[' . $album->f_name .
                                "]]></album>\n";
                    }
                }
                $string .= "</$object_type>\n";
            }
            if ($object_type == 'album') {
                $album = new Album($object_id);
                $album->format();
                $string .= "<$object_type id=\"" . $object_id . "\">\n" .
                        "\t<name><![CDATA[" . $album->f_name . "]]></name>\n" .
                        "\t\t<artist id=\"" . $album->album_artist . "\"><![CDATA[" . $album->album_artist_name . "]]></artist>\n" .
                        "</$object_type>\n";
            }
            if ($object_type == 'song') {
                $song = new Song($object_id);
                $song->format();
                $string .= "<$object_type id=\"" . $object_id . "\">\n" .
                        "\t<title><![CDATA[" . $song->title . "]]></title>\n" .
                        "\t<name><![CDATA[" . $song->f_title . "]]></name>\n" .
                        "\t\t<artist id=\"" . $song->artist .
                        '"><![CDATA[' . $song->get_artist_name() .
                        "]]></artist>\n" .
                        "\t\t<album id=\"" . $song->album .
                        '"><![CDATA[' . $song->get_album_name() .
                        "]]></album>\n" .
                        "</$object_type>\n";
            }
            if ($object_type == 'playlist') {
                if (str_replace('smart_', '', (string) $object_id) === (string) $object_id) {
                    $playlist     = new Playlist($object_id);
                    $playlist->format();

                    $playlist_name  = $playlist->name;
                    $playitem_total = $playlist->get_media_count('song');
                } else {
                    $playlist     = new Search(str_replace('smart_', '', (string) $object_id));
                    $playlist->format();

                    $playlist_name  = Search::get_name_byid(str_replace('smart_', '', (string) $object_id));
                    $playitem_total = $playlist->limit;
                }
                // don't allow unlimited smartlists or empty playlists into xml
                if ((int) $playitem_total > 0) {
                    $songs = $playlist->get_items();
                    $string .= "<$object_type id=\"" . $object_id . "\">\n" .
                            "\t<name><![CDATA[" . $playlist_name . "]]></name>\n";
                    foreach ($songs as $song_id) {
                        if ($song_id[object_type] == 'song') {
                            $string .= "\t\t<playlisttrack>" . $song_id['object_id'] . "</playlisttrack>\n";
                        }
                    }
                    $string .= "</$object_type>\n";
                }
            }
        } // end foreach objects

        return self::output_xml($string, $full_xml);
    }
    // indexes

    /**
     * tags
     *
     * This returns tags to the user, in a pretty xml document with the information
     *
     * @param    array    $tags    (description here...)
     * @return    string    return xml
     */
    public static function tags($tags)
    {
        $string = "<total_count>" . count($tags) . "</total_count>\n";

        if (count($tags) > self::$limit || self::$offset > 0) {
            if (null !== self::$limit) {
                $tags = array_splice($tags, self::$offset, self::$limit);
            } else {
                $tags = array_splice($tags, self::$offset);
            }
        }

        foreach ($tags as $tag_id) {
            $tag    = new Tag($tag_id);
            $counts = $tag->count();
            $string .= "<tag id=\"$tag_id\">\n" .
                    "\t<name><![CDATA[$tag->name]]></name>\n" .
                    "\t<albums>" . (int) ($counts['album']) . "</albums>\n" .
                    "\t<artists>" . (int) ($counts['artist']) . "</artists>\n" .
                    "\t<songs>" . (int) ($counts['song']) . "</songs>\n" .
                    "\t<videos>" . (int) ($counts['video']) . "</videos>\n" .
                    "\t<playlists>" . (int) ($counts['playlist']) . "</playlists>\n" .
                    "\t<stream>" . (int) ($counts['live_stream']) . "</stream>\n" .
                    "</tag>\n";
        } // end foreach

        return self::output_xml($string);
    }
    // tags

    /**
     * artists
     *
     * This takes an array of artists and then returns a pretty xml document with the information
     * we want
     *
     * @param    array    $artists    (description here...)
     * @param    array    $include    Array of other items to include.
     * @param    bool     $full_xml  whether to return a full XML document or just the node.
     * @return    string    return xml
     */
    public static function artists($artists, $include = [], $full_xml = true)
    {
        if (null == $include) {
            $include = array();
        }
        $string = "<total_count>" . count($artists) . "</total_count>\n";

        if (count($artists) > self::$limit || self::$offset > 0) {
            if (null !== self::$limit) {
                $artists = array_splice($artists, self::$offset, self::$limit);
            } else {
                $artists = array_splice($artists, self::$offset);
            }
        }

        Rating::build_cache('artist', $artists);

        foreach ($artists as $artist_id) {
            $artist = new Artist($artist_id);
            $artist->format();

            $rating     = new Rating($artist_id, 'artist');
            $tag_string = self::tags_string($artist->tags);

            // Build the Art URL, include session
            $art_url = AmpConfig::get('web_path') . '/image.php?object_id=' . $artist_id . '&object_type=artist&auth=' . scrub_out(Core::get_request('auth'));

            // Handle includes
            if (in_array("albums", $include)) {
                $albums = self::albums($artist->get_albums(), $include, false);
            } else {
                $albums = ($artist->albums ?: 0);
            }
            if (in_array("songs", $include)) {
                $songs = self::songs($artist->get_songs(), array(), false);
            } else {
                $songs = ($artist->songs ?: 0);
            }

            $string .= "<artist id=\"" . $artist->id . "\">\n" .
                    "\t<name><![CDATA[" . $artist->f_full_name . "]]></name>\n" .
                    $tag_string .
                    "\t<albums>" . $albums . "</albums>\n" .
                    "\t<songs>" . $songs . "</songs>\n" .
                    "\t<art><![CDATA[$art_url]]></art>\n" .
                    "\t<preciserating>" . ($rating->get_user_rating() ?: 0) . "</preciserating>\n" .
                    "\t<rating>" . ($rating->get_user_rating() ?: 0) . "</rating>\n" .
                    "\t<averagerating>" . ($rating->get_average_rating() ?: 0) . "</averagerating>\n" .
                    "\t<mbid>" . $artist->mbid . "</mbid>\n" .
                    "\t<summary><![CDATA[" . $artist->summary . "]]></summary>\n" .
                    "\t<yearformed>" . $artist->yearformed . "</yearformed>\n" .
                    "\t<placeformed><![CDATA[" . $artist->placeformed . "]]></placeformed>\n" .
                    "</artist>\n";
        } // end foreach artists

        return self::output_xml($string, $full_xml);
    }
    // artists

    /**
     * albums
     *
     * This echos out a standard albums XML document, it pays attention to the limit
     *
     * @param    array    $albums    (description here...)
     * @param    array    $include    Array of other items to include.
     * @param    bool     $full_xml  whether to return a full XML document or just the node.
     * @return    string    return xml
     */
    public static function albums($albums, $include = [], $full_xml = true)
    {
        if (null == $include) {
            $include = array();
        }
        $string = "<total_count>" . count($albums) . "</total_count>\n";

        if (count($albums) > self::$limit || self::$offset > 0) {
            if (null !== self::$limit) {
                $albums = array_splice($albums, self::$offset, self::$limit);
            } else {
                $albums = array_splice($albums, self::$offset);
            }
        }

        Rating::build_cache('album', $albums);

        foreach ($albums as $album_id) {
            $album = new Album($album_id);
            $album->format();

            $rating = new Rating($album_id, 'album');

            // Build the Art URL, include session
            $art_url = AmpConfig::get('web_path') . '/image.php?object_id=' . $album->id . '&object_type=album&auth=' . scrub_out(Core::get_request('auth'));

            $string .= "<album id=\"" . $album->id . "\">\n" .
                    "\t<name><![CDATA[" . $album->name . "]]></name>\n";

            // Do a little check for artist stuff
            if ($album->album_artist_name != "") {
                $string .= "\t<artist id=\"$album->artist_id\"><![CDATA[$album->album_artist_name]]></artist>\n";
            } elseif ($album->artist_count != 1) {
                $string .= "\t<artist id=\"0\"><![CDATA[Various]]></artist>\n";
            } else {
                $string .= "\t<artist id=\"$album->artist_id\"><![CDATA[$album->artist_name]]></artist>\n";
            }

            // Handle includes
            if (in_array("songs", $include)) {
                $songs = self::songs($album->get_songs(), array(), false);
            } else {
                if (AmpConfig::get('album_group')) {
                    $song_count = 0;
                    $disc_ids   = $album->get_group_disks_ids();
                    foreach ($disc_ids as $discid) {
                        $disc = new Album($discid);
                        $disc->format();
                        $song_count = $song_count + $disc->song_count;
                    }
                    $songs = $song_count;
                } else {
                    $songs = $album->song_count;
                }
            }

            $string .= "\t<year>" . $album->year . "</year>\n" .
                    "\t<tracks>" . $songs . "</tracks>\n" .
                    "\t<disk>" . $album->disk . "</disk>\n" .
                    self::tags_string($album->tags) .
                    "\t<art><![CDATA[$art_url]]></art>\n" .
                    "\t<preciserating>" . $rating->get_user_rating() . "</preciserating>\n" .
                    "\t<rating>" . $rating->get_user_rating() . "</rating>\n" .
                    "\t<averagerating>" . $rating->get_average_rating() . "</averagerating>\n" .
                    "\t<mbid>" . $album->mbid . "</mbid>\n" .
                    "</album>\n";
        } // end foreach

        return self::output_xml($string, $full_xml);
    }
    // albums

    /**
     * playlists
     *
     * This takes an array of playlist ids and then returns a nice pretty XML document
     *
     * @param    array    $playlists    (description here...)
     * @return    string    return xml
     */
    public static function playlists($playlists)
    {
        $string = "<total_count>" . count($playlists) . "</total_count>\n";

        if (count($playlists) > self::$limit || self::$offset > 0) {
            if (null !== self::$limit) {
                $playlists = array_slice($playlists, self::$offset, self::$limit);
            } else {
                $playlists = array_slice($playlists, self::$offset);
            }
        }

        // Foreach the playlist ids
        foreach ($playlists as $playlist_id) {
            /**
             * Strip smart_ from playlist id and compare to original
             * smartlist = 'smart_1'
             * playlist  = 1000000
             */
            if (str_replace('smart_', '', (string) $playlist_id) === (string) $playlist_id) {
                $playlist     = new Playlist($playlist_id);
                $playlist_id  = $playlist->id;
                $playlist->format();

                $playlist_name  = $playlist->name;
                $playlist_user  = $playlist->f_user;
                $playitem_total = $playlist->get_media_count('song');
                $playlist_type  = $playlist->type;
            } else {
                $playlist     = new Search(str_replace('smart_', '', (string) $playlist_id));
                $playlist->format();

                $playlist_name  = Search::get_name_byid(str_replace('smart_', '', (string) $playlist_id));
                if ($playlist->type !== 'public') {
                    $playlist_user  = $playlist->f_user;
                } else {
                    $playlist_user  = $playlist->type;
                }
                $playitem_total = $playlist->limit;
                $playlist_type  = $playlist->type;
            }
            // don't allow unlimited smartlists or empty playlists into xml
            if ((int) $playitem_total > 0) {
                // Build this element
                $string .= "<playlist id=\"$playlist_id\">\n" .
                        "\t<name><![CDATA[$playlist_name]]></name>\n" .
                        "\t<owner><![CDATA[$playlist_user]]></owner>\n" .
                        "\t<items>$playitem_total</items>\n" .
                        "\t<type>$playlist_type</type>\n" .
                        "</playlist>\n";
            }
        } // end foreach

        return self::output_xml($string);
    }
    // playlists

    /**
     * songs
     *
     * This returns an xml document from an array of song ids.
     * (Spiffy isn't it!)
     */
    public static function songs($songs, $playlist_data = array(), $full_xml = true, $user_id = false)
    {
        $string = "<total_count>" . count($songs) . "</total_count>\n";

        if (count($songs) > self::$limit || self::$offset > 0) {
            if (null !== self::$limit) {
                $songs = array_slice($songs, self::$offset, self::$limit);
            } else {
                $songs = array_slice($songs, self::$offset);
            }
        }

        Song::build_cache($songs);
        Stream::set_session(Core::get_request('auth'));

        // Foreach the ids!
        foreach ($songs as $song_id) {
            $song = new Song($song_id);

            // If the song id is invalid/null
            if (!$song->id) {
                continue;
            }

            $song->format();
            $track_string = self::playlist_song_tracks_string($song, $playlist_data);
            $tag_string   = self::tags_string(Tag::get_top_tags('song', $song_id));
            $rating       = new Rating($song_id, 'song');
            $art_url      = Art::url($song->album, 'album', Core::get_request('auth'));

            $string .= "<song id=\"" . $song->id . "\">\n" .
                    // Title is an alias for name
                    "\t<title><![CDATA[" . $song->title . "]]></title>\n" .
                    "\t<name><![CDATA[" . $song->title . "]]></name>\n" .
                    "\t<artist id=\"" . $song->artist .
                    '"><![CDATA[' . $song->get_artist_name() .
                    "]]></artist>\n" .
                    "\t<album id=\"" . $song->album .
                    '"><![CDATA[' . $song->get_album_name() .
                    "]]></album>\n";
            if ($song->albumartist) {
                $string .= "\t<albumartist id=\"" . $song->albumartist .
                        "\"><![CDATA[" . $song->get_album_artist_name() . "]]></albumartist>\n";
            }
            $string .= $tag_string .
                    "\t<filename><![CDATA[" . $song->file . "]]></filename>\n" .
                    "\t<track>" . $song->track . "</track>\n" .
                    $track_string .
                    "\t<time>" . $song->time . "</time>\n" .
                    "\t<year>" . $song->year . "</year>\n" .
                    "\t<bitrate>" . $song->bitrate . "</bitrate>\n" .
                    "\t<rate>" . $song->rate . "</rate>\n" .
                    "\t<mode>" . $song->mode . "</mode>\n" .
                    "\t<mime>" . $song->mime . "</mime>\n" .
                    "\t<url><![CDATA[" . Song::play_url($song->id, '', 'api', false, $user_id) . "]]></url>\n" .
                    "\t<size>" . $song->size . "</size>\n" .
                    "\t<mbid>" . $song->mbid . "</mbid>\n" .
                    "\t<album_mbid>" . $song->album_mbid . "</album_mbid>\n" .
                    "\t<artist_mbid>" . $song->artist_mbid . "</artist_mbid>\n" .
                    "\t<albumartist_mbid>" . $song->albumartist_mbid . "</albumartist_mbid>\n" .
                    "\t<art><![CDATA[" . $art_url . "]]></art>\n" .
                    "\t<preciserating>" . ($rating->get_user_rating() ?: 0) . "</preciserating>\n" .
                    "\t<rating>" . ($rating->get_user_rating() ?: 0) . "</rating>\n" .
                    "\t<averagerating>" . (string) ($rating->get_average_rating() ?: 0) . "</averagerating>\n" .
                    "\t<composer><![CDATA[" . $song->composer . "]]></composer>\n" .
                    "\t<channels>" . $song->channels . "</channels>\n" .
                    "\t<comment><![CDATA[" . $song->comment . "]]></comment>\n";

            $string .= "\t<publisher><![CDATA[" . $song->label . "]]></publisher>\n"
                    . "\t<language>" . $song->language . "</language>\n"
                    . "\t<replaygain_album_gain>" . $song->replaygain_album_gain . "</replaygain_album_gain>\n"
                    . "\t<replaygain_album_peak>" . $song->replaygain_album_peak . "</replaygain_album_peak>\n"
                    . "\t<replaygain_track_gain>" . $song->replaygain_track_gain . "</replaygain_track_gain>\n"
                    . "\t<replaygain_track_peak>" . $song->replaygain_track_peak . "</replaygain_track_peak>\n";
            foreach ($song->tags as $tag) {
                $string .= "\t<genre><![CDATA[" . $tag['name'] . "]]></genre>\n";
            }

            $string .= "</song>\n";
        } // end foreach

        return self::output_xml($string, $full_xml);
    }
    // songs

    /**
     * videos
     *
     * This builds the xml document for displaying video objects
     *
     * @param    array    $videos    (description here...)
     * @return    string    return xml
     */
    public static function videos($videos, $user_id = false)
    {
        $string = '<total_count>' . count($videos) . "</total_count>\n";

        if (count($videos) > self::$limit or self::$offset > 0) {
            if (null !== self::$limit) {
                $videos = array_slice($videos, self::$offset, self::$limit);
            } else {
                $videos = array_slice($videos, self::$offset);
            }
        }

        foreach ($videos as $video_id) {
            $video = new Video($video_id);
            $video->format();

            $string .= "<video id=\"" . $video->id . "\">\n" .
                    // Title is an alias for name
                    "\t<title><![CDATA[" . $video->title . "]]></title>\n" .
                    "\t<name><![CDATA[" . $video->title . "]]></name>\n" .
                    "\t<mime><![CDATA[" . $video->mime . "]]></mime>\n" .
                    "\t<resolution>" . $video->f_resolution . "</resolution>\n" .
                    "\t<size>" . $video->size . "</size>\n" .
                    self::tags_string($video->tags) .
<<<<<<< HEAD
                    "\t<url><![CDATA[" . Video::play_url($video->id, '', 'api') . "]]></url>\n" .
=======
                    "\t<url><![CDATA[" . Video::play_url($video->id, '', 'api', false, $user_id) . "]]></url>\n" .
>>>>>>> 73f94819
                    "</video>\n";
        } // end foreach

        return self::output_xml($string);
    }
    // videos

    /**
     * democratic
     *
     * This handles creating an xml document for democratic items, this can be a little complicated
     * due to the votes and all of that
     *
     * @param    array    $object_ids    Object IDs
     * @return    string    return xml
     */
    public static function democratic($object_ids = array(), $user_id = false)
    {
        $democratic = Democratic::get_current_playlist();
        $string     = '';

        foreach ($object_ids as $row_id => $data) {
            $song = new $data['object_type']($data['object_id']);
            $song->format();

            //FIXME: This is duplicate code and so wrong, functions need to be improved
            $tag           = new Tag($song->tags['0']);
            $song->genre   = $tag->id;
            $song->f_genre = $tag->name;

            $tag_string = self::tags_string($song->tags);

            $rating = new Rating($song->id, 'song');

            $art_url = Art::url($song->album, 'album', Core::get_request('auth'));

            $string .= "<song id=\"" . $song->id . "\">\n" .
                    // Title is an alias for name
                    "\t<title><![CDATA[" . $song->title . "]]></title>\n" .
                    "\t<name><![CDATA[" . $song->title . "]]></name>\n" .
                    "\t<artist id=\"" . $song->artist . "\"><![CDATA[" . $song->f_artist_full . "]]></artist>\n" .
                    "\t<album id=\"" . $song->album . "\"><![CDATA[" . $song->f_album_full . "]]></album>\n" .
                    "\t<genre id=\"" . $song->genre . "\"><![CDATA[" . $song->f_genre . "]]></genre>\n" .
                    $tag_string .
                    "\t<track>" . $song->track . "</track>\n" .
                    "\t<time>" . $song->time . "</time>\n" .
                    "\t<mime>" . $song->mime . "</mime>\n" .
                    "\t<url><![CDATA[" . Song::play_url($song->id, '', 'api', false, $user_id) . "]]></url>\n" .
                    "\t<size>" . $song->size . "</size>\n" .
                    "\t<art><![CDATA[" . $art_url . "]]></art>\n" .
                    "\t<preciserating>" . $rating->get_user_rating() . "</preciserating>\n" .
                    "\t<rating>" . $rating->get_user_rating() . "</rating>\n" .
                    "\t<averagerating>" . (string) $rating->get_average_rating() . "</averagerating>\n" .
                    "\t<vote>" . $democratic->get_vote($row_id) . "</vote>\n" .
                    "</song>\n";
        } // end foreach

        return self::output_xml($string);
    }
    // democratic

    /**
     * user
     *
     * This handles creating an xml document for an user
     *
     * @param    User    $user    User
     * @return    string    return xml
     */
    public static function user(User $user)
    {
        $user->format();

        $string = "<user id=\"" . $user->id . "\">\n" .
                "\t<username><![CDATA[" . $user->username . "]]></username>\n" .
                "\t<create_date>" . $user->create_date . "</create_date>\n" .
                "\t<last_seen>" . $user->last_seen . "</last_seen>\n" .
                "\t<website><![CDATA[" . $user->website . "]]></website>\n" .
                "\t<state><![CDATA[" . $user->state . "]]></state>\n" .
                "\t<city><![CDATA[" . $user->city . "]]></city>\n";
        if ($user->fullname_public) {
            $string .= "\t<fullname><![CDATA[" . $user->fullname . "]]></fullname>\n";
        }
        $string .= "</user>\n";

        return self::output_xml($string);
    }
    // user

    /**
     * users
     *
     * This handles creating an xml document for an user list
     *
     * @param    int[]    $users    User identifier list
     * @return    string    return xml
     */
    public static function users($users)
    {
        $string = "<users>\n";
        foreach ($users as $user_id) {
            $user = new User($user_id);
            $string .= "\t<username><![CDATA[" . $user->username . "]]></username>\n";
        }
        $string .= "</users>\n";

        return self::output_xml($string);
    }
    // users

    /**
     * shouts
     *
     * This handles creating an xml document for a shout list
     *
     * @param    int[]    $shouts    Shout identifier list
     * @return    string    return xml
     */
    public static function shouts($shouts)
    {
        $string = "<shouts>\n";
        foreach ($shouts as $shout_id) {
            $shout = new Shoutbox($shout_id);
            $shout->format();
            $user = new User($shout->user);
            $string .= "\t<shout id=\"" . $shout_id . "\">\n" .
                    "\t\t<date>" . $shout->date . "</date>\n" .
                    "\t\t<text><![CDATA[" . $shout->text . "]]></text>\n";
            if ($user->id) {
                $string .= "\t\t<username><![CDATA[" . $user->username . "]]></username>";
            }
            $string .= "\t</shout>n";
        }
        $string .= "</shouts>\n";

        return self::output_xml($string);
    } // shouts

    public static function output_xml($string, $full_xml = true)
    {
        $xml = "";
        if ($full_xml) {
            $xml .= self::_header();
        }
        $xml .= UI::clean_utf8($string);
        if ($full_xml) {
            $xml .= self::_footer();
        }

        return $xml;
    }

    /**
     * timeline
     *
     * This handles creating an xml document for an activity list
     *
     * @param    int[]    $activities    Activity identifier list
     * @return    string    return xml
     */
    public static function timeline($activities)
    {
        $string = "<timeline>\n";
        foreach ($activities as $aid) {
            $activity = new Useractivity($aid);
            $user     = new User($activity->user);
            $string .= "\t<activity id=\"" . $aid . "\">\n" .
                    "\t\t<date>" . $activity->activity_date . "</date>\n" .
                    "\t\t<object_type><![CDATA[" . $activity->object_type . "]]></object_type>\n" .
                    "\t\t<object_id>" . $activity->object_id . "</object_id>\n" .
                    "\t\t<action><![CDATA[" . $activity->action . "]]></action>\n";
            if ($user->id) {
                $string .= "\t\t<username><![CDATA[" . $user->username . "]]></username>";
            }
            $string .= "\t</activity>n";
        }
        $string .= "</timeline>\n";

        $final = self::_header() . $string . self::_footer();

        return $final;
    }
    // timeline

    /**
     * rss_feed
     *
     * (description here...)
     *
     * @param    array    $data    (description here...)
     * @param    string    $title    RSS feed title
     * @param    string    $date    publish date
     * @return    string    RSS feed xml
     *
     * @SuppressWarnings(PHPMD.UnusedFormalParameter)
     */
    public static function rss_feed($data, $title, $date = null)
    {
        $string = "\t<title>$title</title>\n\t<link>" . AmpConfig::get('web_path') . "</link>\n\t";
        if ($date !== null) {
            $string .= "<pubDate>" . date("r", (int) $date) . "</pubDate>\n";
        }

        // Pass it to the keyed array xml function
        foreach ($data as $item) {
            // We need to enclose it in an item tag
            $string .= self::keyed_array(array('item' => $item), 1);
        }

        $final = self::_header() . $string . self::_footer();

        return $final;
    }
    // rss_feed

    /**
     * _header
     *
     * this returns a standard header, there are a few types
     * so we allow them to pass a type if they want to
     *
     * @return    string    Header xml tag.
     */
    private static function _header($title = null)
    {
        switch (self::$type) {
            case 'xspf':
                $header = "<?xml version=\"1.0\" encoding=\"utf-8\" ?>\n" .
                        "<playlist version = \"1\" xmlns=\"http://xspf.org/ns/0/\">\n" .
                        "<title>" . ($title ?: "ampache XSPF Playlist") . "</title>\n" .
                        "<creator>" . scrub_out(AmpConfig::get('site_title')) . "</creator>\n" .
                        "<annotation>" . scrub_out(AmpConfig::get('site_title')) . "</annotation>\n" .
                        "<info>" . AmpConfig::get('web_path') . "</info>\n" .
                        "<trackList>\n";
                break;
            case 'itunes':
                $header = "<?xml version=\"1.0\" encoding=\"UTF-8\"?>\n" .
                        "<!-- XML Generated by Ampache v." . AmpConfig::get('version') . " -->\n";
                "<!DOCTYPE plist PUBLIC \"-//Apple Computer//DTD PLIST 1.0//EN\"\n" .
                        "\"http://www.apple.com/DTDs/PropertyList-1.0.dtd\">\n" .
                        "<plist version=\"1.0\">\n" .
                        "<dict>\n" .
                        "       <key>Major Version</key><integer>1</integer>\n" .
                        "       <key>Minor Version</key><integer>1</integer>\n" .
                        "       <key>Application Version</key><string>7.0.2</string>\n" .
                        "       <key>Features</key><integer>1</integer>\n" .
                        "       <key>Show Content Ratings</key><true/>\n" .
                        "       <key>Tracks</key>\n" .
                        "       <dict>\n";
                break;
            case 'rss':
                $header = "<?xml version=\"1.0\" encoding=\"" . AmpConfig::get('site_charset') . "\" ?>\n " .
                        "<!-- RSS Generated by Ampache v." . AmpConfig::get('version') . " on " . date("r", time()) . "-->\n" .
                        "<rss version=\"2.0\">\n<channel>\n";
                break;
            default:
                $header = "<?xml version=\"1.0\" encoding=\"" . AmpConfig::get('site_charset') . "\" ?>\n<root>\n";
                break;
        } // end switch

        return $header;
    }
    // _header

    /**
     * _footer
     *
     * this returns the footer for this document, these are pretty boring
     *
     * @return    string    Footer xml tag.
     */
    private static function _footer()
    {
        switch (self::$type) {
            case 'itunes':
                $footer = "\t\t</dict>\t\n</dict>\n</plist>\n";
                break;
            case 'xspf':
                $footer = "</trackList>\n</playlist>\n";
                break;
            case 'rss':
                $footer = "\n</channel>\n</rss>\n";
                break;
            default:
                $footer = "\n</root>\n";
                break;
        } // end switch on type


        return $footer;
    }

    // _footer

    public static function podcast(library_item $libitem, $user_id = false)
    {
        $xml = new SimpleXMLElement('<?xml version="1.0" encoding="utf-8"?><rss />');
        $xml->addAttribute("xmlns:xmlns:atom", "http://www.w3.org/2005/Atom");
        $xml->addAttribute("xmlns:xmlns:itunes", "http://www.itunes.com/dtds/podcast-1.0.dtd");
        $xml->addAttribute("version", "2.0");
        $xchannel = $xml->addChild("channel");
        $xchannel->addChild("title", $libitem->get_fullname() . " Podcast");
        //$xlink = $xchannel->addChild("atom:link", htmlentities($libitem->link));
        if (Art::has_db($libitem->id, get_class($libitem))) {
            $ximg = $xchannel->addChild("xmlns:itunes:image");
            $ximg->addAttribute("href", Art::url($libitem->id, get_class($libitem)));
        }
        $summary = $libitem->get_description();
        if (!empty($summary)) {
            $summary = htmlentities($summary);
            $xchannel->addChild("description", $summary);
            $xchannel->addChild("xmlns:itunes:summary", $summary);
        }
        $xchannel->addChild("generator", "ampache");
        $xchannel->addChild("xmlns:itunes:category", "Music");
        $owner = $libitem->get_user_owner();
        if ($owner) {
            $user_owner = new User($owner);
            $user_owner->format();
            $xowner = $xchannel->addChild("xmlns:itunes:owner");
            $xowner->addChild("xmlns:itunes:name", $user_owner->f_name);
        }

        $medias = $libitem->get_medias();
        foreach ($medias as $media_info) {
            $media = new $media_info['object_type']($media_info['object_id']);
            $media->format();
            $xitem = $xchannel->addChild("item");
            $xitem->addChild("title", htmlentities($media->get_fullname()));
            if ($media->f_artist) {
                $xitem->addChild("xmlns:itunes:author", $media->f_artist);
            }
            //$xmlink = $xitem->addChild("link", htmlentities($media->link));
            $xitem->addChild("guid", htmlentities($media->link));
            if ($media->addition_time) {
                $xitem->addChild("pubDate", date("r", $media->addition_time));
            }
            $description = $media->get_description();
            if (!empty($description)) {
                $xitem->addChild("description", htmlentities($description));
            }
            $xitem->addChild("xmlns:itunes:duration", $media->f_time);
            if ($media->mime) {
                $surl  = $media_info['object_type']::play_url($media_info['object_id'], '', 'api', false, $user_id);
                $xencl = $xitem->addChild("enclosure");
                $xencl->addAttribute("type", $media->mime);
                $xencl->addAttribute("length", $media->size);
                $xencl->addAttribute("url", $surl);
            }
        }

        $xmlstr = $xml->asXml();
        // Format xml output
        $dom = new DOMDocument();
        if ($dom->loadXML($xmlstr, LIBXML_PARSEHUGE) !== false) {
            $dom->formatOutput = true;

            return $dom->saveXML();
        } else {
            return $xmlstr;
        }
    }
}

// XML_Data<|MERGE_RESOLUTION|>--- conflicted
+++ resolved
@@ -812,11 +812,7 @@
                     "\t<resolution>" . $video->f_resolution . "</resolution>\n" .
                     "\t<size>" . $video->size . "</size>\n" .
                     self::tags_string($video->tags) .
-<<<<<<< HEAD
-                    "\t<url><![CDATA[" . Video::play_url($video->id, '', 'api') . "]]></url>\n" .
-=======
                     "\t<url><![CDATA[" . Video::play_url($video->id, '', 'api', false, $user_id) . "]]></url>\n" .
->>>>>>> 73f94819
                     "</video>\n";
         } // end foreach
 
