--- conflicted
+++ resolved
@@ -449,11 +449,7 @@
      * @param boolean $local
      * @return string
      */
-<<<<<<< HEAD
-    public static function play_url($oid, $additional_params = '', $player = '', $local = false)
-=======
     public static function play_url($oid, $additional_params = '', $player = '', $local = false, $uid = false)
->>>>>>> 73f94819
     {
         return Song::generic_play_url('video', $oid, $additional_params, $player, $local, $uid);
     }
