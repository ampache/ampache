--- conflicted
+++ resolved
@@ -172,19 +172,11 @@
         if ($filter_value = $this->get_filter('alpha_match')) {
             $match = ' (' . (string) $filter_value . ')';
         } elseif ($filter_value = $this->get_filter('starts_with')) {
-<<<<<<< HEAD
-            $match = ' (' . $filter_value . ')';
-        /*} elseif ($filter_value = $this->get_filter('regex_match')) {
-            $match = ' (' . $filter_value . ')';
-        } elseif ($filter_value = $this->get_filter('regex_not_match')) {
-            $match = ' (' . $filter_value . ')';*/
-=======
             $match = ' (' . (string) $filter_value . ')';
         /*} elseif ($filter_value = $this->get_filter('regex_match')) {
             $match = ' (' . (string) $filter_value . ')';
         } elseif ($filter_value = $this->get_filter('regex_not_match')) {
             $match = ' (' . (string) $filter_value . ')';*/
->>>>>>> cdc46264
         } elseif ($filter_value = $this->get_filter('catalog')) {
             // Get the catalog title
             $catalog = Catalog::create_from_id((int) ((string) $filter_value));
