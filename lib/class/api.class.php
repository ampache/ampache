<?php

/* vim:set softtabstop=4 shiftwidth=4 expandtab: */
/**
 *
 * LICENSE: GNU Affero General Public License, version 3 (AGPLv3)
 * Copyright 2001 - 2019 Ampache.org
 *
 * This program is free software: you can redistribute it and/or modify
 * it under the terms of the GNU Affero General Public License as published by
 * the Free Software Foundation, either version 3 of the License, or
 * (at your option) any later version.
 *
 * This program is distributed in the hope that it will be useful,
 * but WITHOUT ANY WARRANTY; without even the implied warranty of
 * MERCHANTABILITY or FITNESS FOR A PARTICULAR PURPOSE.  See the
 * GNU Affero General Public License for more details.
 *
 * You should have received a copy of the GNU Affero General Public License
 * along with this program.  If not, see <http://www.gnu.org/licenses/>.
 *
 */

/**
 * API Class
 *
 * This handles functions relating to the API written for ampache, initially
 * this is very focused on providing functionality for Amarok so it can
 * integrate with Ampache.
 *
 */
class Api
{
    /**
     *  @var string $auth_version
     */
    public static $auth_version = '350001';

    /**
     *  @var string $version
     */
    public static $version = '400001';

    /**
     *  @var Browse $browse
     */
    private static $browse = null;

    /**
     * constructor
     * This really isn't anything to do here, so it's private
     */
    private function __construct()
    {
        // Rien a faire
    } // constructor

    /**
     * _auto_init
     * Automatically called when this class is loaded.
     */
    public static function _auto_init()
    {
        if (self::$browse === null) {
            self::$browse = new Browse(null, false);
        }
    }

    /**
     * set_filter
     * MINIMUM_API_VERSION=380001
     *
     * This is a play on the browse function, it's different as we expose
     * the filters in a slightly different and vastly simpler way to the
     * end users--so we have to do a little extra work to make them work
     * internally.
     * @param string $filter
     * @param integer|string|boolean|null $value
     * @return boolean
     */
    public static function set_filter($filter, $value)
    {
        if (!strlen($value)) {
            return false;
        }

        switch ($filter) {
            case 'add':
                // Check for a range, if no range default to gt
                if (strpos($value, '/')) {
                    $elements = explode('/', $value);
                    self::$browse->set_filter('add_lt', strtotime($elements['1']));
                    self::$browse->set_filter('add_gt', strtotime($elements['0']));
                } else {
                    self::$browse->set_filter('add_gt', strtotime($value));
                }
            break;
            case 'update':
                // Check for a range, if no range default to gt
                if (strpos($value, '/')) {
                    $elements = explode('/', $value);
                    self::$browse->set_filter('update_lt', strtotime($elements['1']));
                    self::$browse->set_filter('update_gt', strtotime($elements['0']));
                } else {
                    self::$browse->set_filter('update_gt', strtotime($value));
                }
            break;
            case 'alpha_match':
                self::$browse->set_filter('alpha_match', $value);
            break;
            case 'exact_match':
                self::$browse->set_filter('exact_match', $value);
            break;
            case 'enabled':
                self::$browse->set_filter('enabled', $value);
            break;
            default:
                // Rien a faire
            break;
        } // end filter

        return true;
    } // set_filter


    /**
     * logout
     *
     * This function allows the user to destroy the auth key
     * Takes auth key
     * @param array
     * @return boolean
     */
    public static function logout($input)
    {
        $authKey = $input['auth'];

        //Whatever format the user wants
        $outputFormat = $input['format'];

        // Log the attempt
        debug_event('API', "Destroy Auth Key Attempt, IP:$ip Key:$authKey", 5);

        if (isset($authKey)) {
            if (Session::destroy($authKey)) {
                if ($outputFormat == 'json') {
                    echo JSON_Data::single_string('success');
                } else {  // Defaults to XML
                    echo XML_Data::single_string('success');
                }

                return true;
            } else { //This shouldn't really happen
                if ($outputFormat == 'json') {
                    echo JSON_Data::error('401', T_('Something went wrong'));
                } else {  // Defaults to XML
                    echo XML_Data::error('401', T_('Something went wrong'));
                }

                return false;
            }
        }
    }
    /**
     * check_parameter
     *
     * This function checks the $input actually has the parameter.
     * Paramete must be an array of required elements as a string
     *
     * @param array $input
     * @param string[] $parameters e.g. array('auth','type')
     */
    private static function check_parameter($input, $parameters)
    {
        foreach ($parameters as $parameter) {
            if (empty($input[$parameter])) {
                return false;
            }
        }

        return true;
    }

    /**
     * handshake
     * MINIMUM_API_VERSION=380001
     *
     * This is the function that handles verifying a new handshake
     * Takes a timestamp, auth key, and username.
     *
     * @param array $input
     * $input = array(user      = (string) $username
     *                auth      = (string) $passphrase
     *                timestamp = (int) UNIXTIME()
     *                version   = (string) $version //optional)
     * @return boolean
     */
    public static function handshake($input)
    {
        $timestamp  = preg_replace('/[^0-9]/', '', $input['timestamp']);
        $passphrase = $input['auth'];
        if (empty($passphrase)) {
            $passphrase = Core::get_post('auth');
        }
        $username = trim($input['user']);
        $user_ip  = filter_input(INPUT_SERVER, 'REMOTE_ADDR', FILTER_VALIDATE_IP);
        if (isset($input['version'])) {
            // If version is provided, use it
            $version = $input['version'];
        } else {
            // Else, just use the latest version available
            $version = self::$version;
        }

        //Whatever format the user wants
        $outputFormat = $input['format'];

        // Log the attempt
        debug_event('api.class', "Handshake Attempt, IP:$user_ip User:$username Version:$version", 5);

        // Version check shouldn't be soo restrictive... only check with initial version to not break clients compatibility
        if ((int) ($version) < self::$auth_version) {
            debug_event('api.class', 'Login Failed: version too old', 1);
            AmpError::add('api', T_('Login Failed: version too old'));

            return false;
        }

        $user_id = -1;
        // Grab the correct userid
        if (!$username) {
            $client = User::get_from_apikey($passphrase);
            if ($client) {
                $user_id = $client->id;
            }
        } else {
            $client  = User::get_from_username($username);
            $user_id = $client->id;
        }

        // Log this attempt
        debug_event('api.class', "Login Attempt, IP:$user_ip Time: $timestamp User:$username ($user_id) Auth:$passphrase", 1);

        if ($user_id > 0 && Access::check_network('api', $user_id, 5, $user_ip)) {

            // Authentication with user/password, we still need to check the password
            if ($username) {

                // If the timestamp isn't within 30 minutes sucks to be them
                if (($timestamp < (time() - 1800)) ||
                    ($timestamp > (time() + 1800))) {
                    debug_event('api.class', 'Login Failed: timestamp out of range ' . $timestamp . '/' . time(), 1);
                    AmpError::add('api', T_('Login Failed: timestamp out of range'));
                    if ($outputFormat == 'json') {
                        echo JSON_Data::error('401', T_('Error Invalid Handshake - ') . T_('Login Failed: timestamp out of range'));
                    } else {  // Defaults to XML
                        echo XML_Data::error('401', T_('Error Invalid Handshake - ') . T_('Login Failed: timestamp out of range'));
                    }

                    return false;
                }

                // Now we're sure that there is an ACL line that matches
                // this user or ALL USERS, pull the user's password and
                // then see what we come out with
                $realpwd = $client->get_password();

                if (!$realpwd) {
                    debug_event('api.class', 'Unable to find user with userid of ' . $user_id, 1);
                    AmpError::add('api', T_('Invalid Username/Password'));
                    if ($outputFormat == 'json') {
                        echo JSON_Data::error('401', T_('Error Invalid Handshake - ') . T_('Invalid Username/Password'));
                    } else {  // Defaults to XML
                        echo XML_Data::error('401', T_('Error Invalid Handshake - ') . T_('Invalid Username/Password'));
                    }

                    return false;
                }

                $sha1pass = hash('sha256', $timestamp . $realpwd);

                if ($sha1pass !== $passphrase) {
                    $client = null;
                }
            } else {
                $timestamp = time();
            }

            if ($client) {
                // Create the session
                $data             = array();
                $data['username'] = $client->username;
                $data['type']     = 'api';
                $data['apikey']   = $client->apikey;
                $data['value']    = $timestamp;
                if (isset($input['client'])) {
                    $data['agent'] = $input['client'];
                }
                if (isset($input['geo_latitude'])) {
                    $data['geo_latitude'] = $input['geo_latitude'];
                }
                if (isset($input['geo_longitude'])) {
                    $data['geo_longitude'] = $input['geo_longitude'];
                }
                if (isset($input['geo_name'])) {
                    $data['geo_name'] = $input['geo_name'];
                }
                //Session might not exist or has expired
                //
                if (!Session::read($data['apikey'])) {
                    Session::destroy($data['apikey']);
                    $token = Session::create($data);
                } else {
                    Session::extend($data['apikey']);
                    $token = $data['apikey'];
                }

                debug_event('api.class', 'Login Success, passphrase matched', 1);

                // We need to also get the 'last update' of the
                // catalog information in an RFC 2822 Format
                $sql        = 'SELECT MAX(`last_update`) AS `update`, MAX(`last_add`) AS `add`, MAX(`last_clean`) AS `clean` FROM `catalog`';
                $db_results = Dba::read($sql);
                $row        = Dba::fetch_assoc($db_results);

                // Now we need to quickly get the song totals
                $sql        = "SELECT COUNT(`id`) AS `song` FROM `song` WHERE `song`.`enabled`='1'";
                $db_results = Dba::read($sql);
                $song       = Dba::fetch_assoc($db_results);

                $sql        = "SELECT COUNT(`id`) AS `album` FROM `album`";
                $db_results = Dba::read($sql);
                $album      = Dba::fetch_assoc($db_results);

                $sql        = "SELECT COUNT(`id`) AS `artist` FROM `artist`";
                $db_results = Dba::read($sql);
                $artist     = Dba::fetch_assoc($db_results);

                // Next the video counts
                $sql        = "SELECT COUNT(`id`) AS `video` FROM `video`";
                $db_results = Dba::read($sql);
                $vcounts    = Dba::fetch_assoc($db_results);

                // We consider playlists and smartlists to be playlists
                $sql        = "SELECT COUNT(`id`) AS `playlist` FROM `playlist`";
                $db_results = Dba::read($sql);
                $playlist   = Dba::fetch_assoc($db_results);
                $sql        = "SELECT COUNT(`id`) AS `smartlist` FROM `search` WHERE `limit` > 0";
                $db_results = Dba::read($sql);
                $smartlist  = Dba::fetch_assoc($db_results);

                $sql        = "SELECT COUNT(`id`) AS `catalog` FROM `catalog` WHERE `catalog_type`='local'";
                $db_results = Dba::read($sql);
                $catalog    = Dba::fetch_assoc($db_results);

                $outputArray = array(
                    'auth' => $token,
                    'api' => self::$version,
                    'session_expire' => date("c",time() + AmpConfig::get('session_length') - 60),
                    'update' => date("c",$row['update']),
                    'add' => date("c",$row['add']),
                    'clean' => date("c",$row['clean']),
                    'songs' => $song['song'],
                    'albums' => $album['album'],
                    'artists' => $artist['artist'],
                    'playlists' => ($playlist['playlist'] + $smartlist['smartlist']),
                    'videos' => $vcounts['video'],
                    'catalogs' => $catalog['catalog']
                );

                if ($outputFormat == 'json') {
                    echo json_encode($outputArray, JSON_PRETTY_PRINT);
                } else {  // Defaults to XML
                    echo XML_Data::keyed_array($outputArray);
                }

                return true;
            } // match
        } // end while

        debug_event('API','Login Failed, unable to match passphrase','1');
        if ($outputFormat == 'json') {
            echo JSON_Data::error('401', T_('Error Invalid Handshake - ') . T_('Invalid Username/Password'));
        } else {  // Defaults to XML
            echo XML_Data::error('401', T_('Error Invalid Handshake - ') . T_('Invalid Username/Password'));
        }

        return false;
    } // handshake

    /**
     * ping
     * MINIMUM_API_VERSION=380001
     *
     * This can be called without being authenticated, it is useful for determining if what the status
     * of the server is, and what version it is running/compatible with
     *
     * @param array $input
     * $input = array(auth = (string))
     */
    public static function ping($input)
    {
        $xmldata = array('server' => AmpConfig::get('version'), 'version' => self::$version, 'compatible' => '350001');

        // Check and see if we should extend the api sessions (done if valid sess is passed)
        if (Session::exists('api', $input['auth'])) {
            Session::extend($input['auth']);
            $xmldata = array_merge(array('session_expire' => date("c", time() + AmpConfig::get('session_length') - 60)), $xmldata);
        }

        debug_event('api.class', 'Ping Received from ' . filter_input(INPUT_SERVER, 'REMOTE_ADDR', FILTER_VALIDATE_IP) . ' :: ' . $input['auth'], 5);

        ob_end_clean();

        //Whatever format the user wants
        $outputFormat = $input['format'];

        if ($outputFormat == 'json') {
            echo json_encode($xmldata, JSON_PRETTY_PRINT);
        } else {  // Defaults to XML
            echo XML_Data::keyed_array($xmldata);
        }
    } // ping

    /**
     * goodbye
     * MINIMUM_API_VERSION=400001
     *
     * Destroy session for auth key.
     *
     * @param array $input
     * $input = array(auth = (string))
     */
    public static function goodbye($input)
    {
        // Check and see if we should destroy the api session (done if valid session is passed)
        if (Session::exists('api', $input['auth'])) {
            $sql = 'DELETE FROM `session` WHERE `id` = ?';
            $sql .= " and `type` = 'api'";
            Dba::write($sql, array($input['auth']));

            debug_event('api.class', 'Goodbye Received from ' . filter_input(INPUT_SERVER, 'REMOTE_ADDR', FILTER_VALIDATE_IP) . ' :: ' . $input['auth'], 5);
            ob_end_clean();
            echo XML_Data::success('goodbye: ' . $input['auth']);

            return true;
        }
        ob_end_clean();
        echo XML_Data::error('400', 'failed to session: ' . $input['auth']);
    } // goodbye

    /**
     * get_indexes
     * MINIMUM_API_VERSION=400001
     *
     * This takes a collection of inputs and returns ID + name for the object type
     *
     * @param array $input
     * $input = array(type   = (string) 'song'|'album'|'artist'|'playlist'
     *                filter = (string) //optional
     *                add
     *                update
     *                offset = (integer) //optional
     *                limit  = (integer) //optional)
     */
    public static function get_indexes($input)
    {
        if (!self::check_parameter($input, array('type'))) {
            debug_event('api.class', "'type' required on get_indexes function call.", 2);
            echo XML_Data::error('401', T_("Missing mandatory parameter") . " 'type'");

            return false;
        }
        self::$browse->reset_filters();
        self::$browse->set_type($input['type']);
        self::$browse->set_sort('name', 'ASC');

        $method = $input['exact'] ? 'exact_match' : 'alpha_match';
        self::set_filter($method, $input['filter']);
        self::set_filter('add', $input['add']);
        self::set_filter('update', $input['update']);

        // Set the offset
        XML_Data::set_offset($input['offset']);
        XML_Data::set_limit($input['limit']);

        if ($input['type'] == 'playlist') {
            $objects = array_merge(self::$browse->get_objects(), Playlist::get_smartlists());
        } else {
            $objects = self::$browse->get_objects();
        }
        // echo out the resulting xml document
        ob_end_clean();
        echo XML_Data::indexes($objects, $input['type']);
    } // get_indexes

    /**
     * artists
     * MINIMUM_API_VERSION=380001
     *
     * This takes a collection of inputs and returns
     * artist objects. This function is deprecated!
     *
     * @param array $input
     */
    public static function artists($input)
    {
        self::$browse->reset_filters();
        self::$browse->set_type('artist');
        self::$browse->set_sort('name', 'ASC');

        $method = $input['exact'] ? 'exact_match' : 'alpha_match';
        self::set_filter($method, $input['filter']);
        self::set_filter('add', $input['add']);
        self::set_filter('update', $input['update']);

        //Whatever format the user wants
        $outputFormat = $input['format'];

        if ($outputFormat == 'json') {
            // Set the offset
            JSON_Data::set_offset($input['offset']);
            JSON_Data::set_limit($input['limit']);

            $artists = self::$browse->get_objects();
            // echo out the resulting xml document
            ob_end_clean();
            echo JSON_Data::artists($artists);
        } else {  // Defaults to XML
            // Set the offset
            XML_Data::set_offset($input['offset']);
            XML_Data::set_limit($input['limit']);

            $artists = self::$browse->get_objects();
            // echo out the resulting xml document
            ob_end_clean();
            echo XML_Data::artists($artists);
        }
    } // artists

    /**
     * artist
     * MINIMUM_API_VERSION=380001
     *
     * This returns a single artist based on the UID of said artist
     *
     * @param array $input
     */
    public static function artist($input)
    {
        $uid = scrub_in($input['filter']);
        echo XML_Data::artists(array($uid), $input['include']);
    } // artist

    /**
     * artist_albums
     * MINIMUM_API_VERSION=380001
     *
     * This returns the albums of an artist
     *
     * @param array $input
     */
    public static function artist_albums($input)
    {
        $artist = new Artist($input['filter']);
        $albums = $artist->get_albums();

<<<<<<< HEAD
        //Whatever format the user wants
        $outputFormat = $input['format'];
        
        if ($outputFormat == 'json') {
            // Set the offset
            JSON_Data::set_offset($input['offset']);
            JSON_Data::set_limit($input['limit']);
            ob_end_clean();
            echo JSON_Data::albums($albums);
        } else {  // Defaults to XML
            // Set the offset
            XML_Data::set_offset($input['offset']);
            XML_Data::set_limit($input['limit']);
            ob_end_clean();
            echo XML_Data::albums($albums);
        }
=======
        // Set the offset
        XML_Data::set_offset($input['offset']);
        XML_Data::set_limit($input['limit']);
        ob_end_clean();
        echo XML_Data::albums($albums, array());
>>>>>>> 73f94819
    } // artist_albums

    /**
     * artist_songs
     * MINIMUM_API_VERSION=380001
     *
     * This returns the songs of the specified artist
     *
     * @param array $input
     */
    public static function artist_songs($input)
    {
        $artist = new Artist($input['filter']);
        $songs  = $artist->get_songs();
        $user   = User::get_from_username(Session::username($input['auth']));

<<<<<<< HEAD
        //Whatever format the user wants
        $outputFormat = $input['format'];
        
        if ($outputFormat == 'json') {
            // Set the offset
            JSON_Data::set_offset($input['offset']);
            JSON_Data::set_limit($input['limit']);
            ob_end_clean();
            echo JSON_Data::songs($songs);
        } else {  // Defaults to XML
            // Set the offset
            XML_Data::set_offset($input['offset']);
            XML_Data::set_limit($input['limit']);
            ob_end_clean();
            echo XML_Data::songs($songs);
        }
=======
        // Set the offset
        XML_Data::set_offset($input['offset']);
        XML_Data::set_limit($input['limit']);
        ob_end_clean();
        echo XML_Data::songs($songs, array(), true, $user->id);
>>>>>>> 73f94819
    } // artist_songs

    /**
     * albums
     * MINIMUM_API_VERSION=380001
     *
     * This returns albums based on the provided search filters
     *
     * @param array $input
     */
    public static function albums($input)
    {
        self::$browse->reset_filters();
        self::$browse->set_type('album');
        self::$browse->set_sort('name', 'ASC');
        $method = $input['exact'] ? 'exact_match' : 'alpha_match';
        self::set_filter($method, $input['filter']);
        self::set_filter('add', $input['add']);
        self::set_filter('update', $input['update']);

        $albums = self::$browse->get_objects();

        //Whatever format the user wants
        $outputFormat = $input['format'];
        
        if ($outputFormat == 'json') {
            // Set the offset
            JSON_Data::set_offset($input['offset']);
            JSON_Data::set_limit($input['limit']);
            ob_end_clean();
            echo JSON_Data::albums($albums);
        } else {  // Defaults to XML
            // Set the offset
            XML_Data::set_offset($input['offset']);
            XML_Data::set_limit($input['limit']);
            ob_end_clean();
            echo XML_Data::albums($albums);
        }
    } // albums

    /**
     * album
     * MINIMUM_API_VERSION=380001
     *
     * This returns a single album based on the UID provided
     *
     * @param array $input
     */
    public static function album($input)
    {
        $uid = scrub_in($input['filter']);

        //Whatever format the user wants
        $outputFormat = $input['format'];

        if ($outputFormat == 'json') {
            echo JSON_Data::albums(array($uid));
        } else {  // Defaults to XML
            echo XML_Data::albums(array($uid));
        }
    } // album

    /**
     * album_songs
     * MINIMUM_API_VERSION=380001
     *
     * This returns the songs of a specified album
     *
     * @param array $input
     */
    public static function album_songs($input)
    {
        $album = new Album($input['filter']);
        $songs = array();
<<<<<<< HEAD
=======
        $user  = User::get_from_username(Session::username($input['auth']));
>>>>>>> 73f94819

        //Whatever format the user wants
        $outputFormat = $input['format'];

        // songs for all disks
        if (AmpConfig::get('album_group')) {
            $disc_ids = $album->get_group_disks_ids();
            foreach ($disc_ids as $discid) {
                $disc     = new Album($discid);
                $allsongs = $disc->get_songs();
                foreach ($allsongs as $songid) {
                    $songs[] = $songid;
                }
            }
        } else {
            // songs for just this disk
            $songs = $album->get_songs();
        }

<<<<<<< HEAD
        if ($outputFormat == 'json') {
            // Set the offset
            JSON_Data::set_offset($input['offset']);
            JSON_Data::set_limit($input['limit']);

            ob_end_clean();
            echo JSON_Data::songs($songs);
        } else {  // Defaults to XML
            // Set the offset
            XML_Data::set_offset($input['offset']);
            XML_Data::set_limit($input['limit']);

            ob_end_clean();
            echo XML_Data::songs($songs);
        }
=======
        ob_end_clean();

        // songs for all disks
        if (AmpConfig::get('album_group')) {
            $disc_ids = $album->get_group_disks_ids();
            foreach ($disc_ids as $discid) {
                $disc     = new Album($discid);
                $allsongs = $disc->get_songs();
                foreach ($allsongs as $songid) {
                    $songs[] = $songid;
                }
            }
        } else {
            // songs for just this disk
            $songs = $album->get_songs();
        }

        echo XML_Data::songs($songs, array(), true, $user->id);
>>>>>>> 73f94819
    } // album_songs

    /**
     * tags
     * MINIMUM_API_VERSION=380001
     *
     * This returns the tags (Genres) based on the specified filter
     *
     * @param array $input
     */
    public static function tags($input)
    {
        self::$browse->reset_filters();
        self::$browse->set_type('tag');
        self::$browse->set_sort('name', 'ASC');

        $method = $input['exact'] ? 'exact_match' : 'alpha_match';
        self::set_filter($method, $input['filter']);
        $tags = self::$browse->get_objects();

        // Set the offset
        XML_Data::set_offset($input['offset']);
        XML_Data::set_limit($input['limit']);

        ob_end_clean();

        //Whatever format the user wants
        $outputFormat = $input['format'];

        if ($outputFormat == 'json') {
            echo JSON_Data::tags($tags);
        } else {  // Defaults to XML
            echo XML_Data::tags($tags);
        }
    } // tags

    /**
     * tag
     * MINIMUM_API_VERSION=380001
     *
     * This returns a single tag based on UID
     *
     * @param array $input
     */
    public static function tag($input)
    {
        $uid = scrub_in($input['filter']);
        ob_end_clean();

        //Whatever format the user wants
        $outputFormat = $input['format'];

        if ($outputFormat == 'json') {
            echo JSON_Data::tags(array($uid));
        } else {  // Defaults to XML
            echo XML_Data::tags(array($uid));
        }
    } // tag

    /**
     * tag_artists
     * MINIMUM_API_VERSION=380001
     *
     * This returns the artists associated with the tag in question as defined by the UID
     *
     * @param array $input
     */
    public static function tag_artists($input)
    {
        //Whatever format the user wants
        $outputFormat = $input['format'];

        $artists = Tag::get_tag_objects('artist',$input['filter']);
        if ($artists) {
            if ($outputFormat == 'json') {
                JSON_Data::set_offset($input['offset']);
                JSON_Data::set_limit($input['limit']);

<<<<<<< HEAD
                ob_end_clean();
                echo JSON_Data::artists($artists);
            } else {  // Defaults to XML
                XML_Data::set_offset($input['offset']);
                XML_Data::set_limit($input['limit']);

                ob_end_clean();
                echo XML_Data::artists($artists);
            }
=======
            ob_end_clean();
            echo XML_Data::artists($artists, array());
>>>>>>> 73f94819
        }
    } // tag_artists

    /**
     * tag_albums
     * MINIMUM_API_VERSION=380001
     *
     * This returns the albums associated with the tag in question
     *
     * @param array $input
     */
    public static function tag_albums($input)
    {
        $albums = Tag::get_tag_objects('album', $input['filter']);
        if ($albums) {

<<<<<<< HEAD
            //Whatever format the user wants
            $outputFormat = $input['format'];

            if ($outputFormat == 'json') {
                JSON_Data::set_offset($input['offset']);
                JSON_Data::set_limit($input['limit']);

                ob_end_clean();
                echo JSON_Data::albums($albums);
            } else {  // Defaults to XML
                XML_Data::set_offset($input['offset']);
                XML_Data::set_limit($input['limit']);

                ob_end_clean();
                echo XML_Data::albums($albums);
            }
=======
            ob_end_clean();
            echo XML_Data::albums($albums, array());
>>>>>>> 73f94819
        }
    } // tag_albums

    /**
     * tag_songs
     * MINIMUM_API_VERSION=380001
     *
     * returns the songs for this tag
     *
     * @param array $input
     */
    public static function tag_songs($input)
    {
        $songs = Tag::get_tag_objects('song', $input['filter']);
        $user  = User::get_from_username(Session::username($input['auth']));

        //Whatever format the user wants
        $outputFormat = $input['format'];

<<<<<<< HEAD
        if ($outputFormat == 'json') {
            JSON_Data::set_offset($input['offset']);
            JSON_Data::set_limit($input['limit']);

            ob_end_clean();
            echo JSON_Data::songs($songs);
        } else {  // Defaults to XML
            XML_Data::set_offset($input['offset']);
            XML_Data::set_limit($input['limit']);

            ob_end_clean();
            echo XML_Data::songs($songs);
        }
=======
        ob_end_clean();
        echo XML_Data::songs($songs, array(), true, $user->id);
>>>>>>> 73f94819
    } // tag_songs

    /**
     * songs
     * MINIMUM_API_VERSION=380001
     *
     * Returns songs based on the specified filter
     *
     * @param array $input
     */
    public static function songs($input)
    {
        self::$browse->reset_filters();
        self::$browse->set_type('song');
        self::$browse->set_sort('title', 'ASC');

        $method = $input['exact'] ? 'exact_match' : 'alpha_match';
        self::set_filter($method, $input['filter']);
        self::set_filter('add', $input['add']);
        self::set_filter('update', $input['update']);
        // Filter out disabled songs
        self::set_filter('enabled', '1');

        $songs = self::$browse->get_objects();
        $user  = User::get_from_username(Session::username($input['auth']));

        //TODO: Implement the JSON counterpart
        // Set the offset
        XML_Data::set_offset($input['offset']);
        XML_Data::set_limit($input['limit']);

        ob_end_clean();
<<<<<<< HEAD

        //Whatever format the user wants
        $outputFormat = $input['format'];

        if ($outputFormat == 'json') {
            echo JSON_Data::songs($songs);
        } else {  // Defaults to XML
            echo XML_Data::songs($songs);
        }
=======
        echo XML_Data::songs($songs, array(), true, $user->id);
>>>>>>> 73f94819
    } // songs

    /**
     * song
     * MINIMUM_API_VERSION=380001
     *
     * return a single song
     *
     * @param array $input
     */
    public static function song($input)
    {
        $song_id = scrub_in($input['filter']);
        $user    = User::get_from_username(Session::username($input['auth']));

        ob_end_clean();
<<<<<<< HEAD

        //Whatever format the user wants
        $outputFormat = $input['format'];

        if ($outputFormat == 'json') {
            echo JSON_Data::songs(array($uid));
        } else { // Defaults to XML
            echo XML_Data::songs(array($uid));
        }
=======
        echo XML_Data::songs(array($song_id), array(), true, $user->id);
>>>>>>> 73f94819
    } // song

    /**
     * url_to_song
     * MINIMUM_API_VERSION=380001
     *
     * This takes a url and returns the song object in question
     *
     * @param array $input
     */
    public static function url_to_song($input)
    {
        // Don't scrub, the function needs her raw and juicy
        $data = Stream_URL::parse($input['url']);
        $user = User::get_from_username(Session::username($input['auth']));
        ob_end_clean();
<<<<<<< HEAD

        //Whatever format the user wants
        $outputFormat = $input['format'];

        if ($outputFormat == 'json') {
            echo JSON_Data::songs(array($data['id']));
        } else { // Defaults to XML
            echo XML_Data::songs(array($data['id']));
        }
=======
        echo XML_Data::songs(array($data['id']), array(), true, $user->id);
>>>>>>> 73f94819
    }

    /**
     * playlists
     * MINIMUM_API_VERSION=380001
     *
     * This returns playlists based on the specified filter
     *
     * @param array $input
     */
    public static function playlists($input)
    {
        self::$browse->reset_filters();
        self::$browse->set_type('playlist');
        self::$browse->set_sort('name', 'ASC');

        $method = $input['exact'] ? 'exact_match' : 'alpha_match';
        self::set_filter($method, $input['filter']);
        self::$browse->set_filter('playlist_type', '1');

        $playlist_ids = self::$browse->get_objects();

        //Whatever format the user wants
        $outputFormat = $input['format'];

        if ($outputFormat == 'json') {
            JSON_Data::set_offset($input['offset']);
            JSON_Data::set_limit($input['limit']);

            ob_end_clean();
            echo JSON_Data::playlists($playlist_ids);
        } else {  // Defaults to XML
            XML_Data::set_offset($input['offset']);
            XML_Data::set_limit($input['limit']);

            ob_end_clean();
            echo XML_Data::playlists($playlist_ids);
        }
    } // playlists

    /**
     * playlist
     * MINIMUM_API_VERSION=380001
     *
     * This returns a single playlist
     *
     * @param array $input
     */
    public static function playlist($input)
    {
        $uid = scrub_in($input['filter']);

        ob_end_clean();

        //Whatever format the user wants
        $outputFormat = $input['format'];

        if ($outputFormat == 'json') {
            echo JSON_Data::playlists(array($uid));
        } else {  // Defaults to XML
            echo XML_Data::playlists(array($uid));
        }
    } // playlist

    /**
     * playlist_songs
     * MINIMUM_API_VERSION=380001
     *
     * This returns the songs for a playlist
     *
     * @param array $input
     */
    public static function playlist_songs($input)
    {
        $user = User::get_from_username(Session::username($input['auth']));
        debug_event('api.class', 'User ' . $user->id . ' loading playlist: ' . $input['filter'], '5');
        if (str_replace('smart_', '', (string) $input['filter']) === (string) $input['filter']) {
            // Playlists
            $playlist = new Playlist($input['filter']);
            $items    = $playlist->get_items();
        } else {
            //Smartlists
            $playlist = new Search(str_replace('smart_', '', $input['filter']));
            $items    = $playlist->get_items();
        }

        $songs = array();
        foreach ($items as $object) {
            if ($object['object_type'] == 'song') {
                $songs[] = $object['object_id'];
            }
        } // end foreach

<<<<<<< HEAD
        //Whatever format the user wants
        $outputFormat = $input['format'];

        if ($outputFormat == 'json') {
            JSON_Data::set_offset($input['offset']);
            JSON_Data::set_limit($input['limit']);
            ob_end_clean();
            echo JSON_Data::songs($songs,$items);
        } else {  // Defaults to XML
            XML_Data::set_offset($input['offset']);
            XML_Data::set_limit($input['limit']);
            ob_end_clean();
            echo XML_Data::songs($songs,$items);
        }
=======
        XML_Data::set_offset($input['offset']);
        XML_Data::set_limit($input['limit']);
        ob_end_clean();
        echo XML_Data::songs($songs, $items, true, $user->id);
>>>>>>> 73f94819
    } // playlist_songs

    /**
     * playlist_create
     * MINIMUM_API_VERSION=380001
     *
     * This create a new playlist and return it
     *
     * @param array $input
     */
    public static function playlist_create($input)
    {
        $name = $input['name'];
        $type = $input['type'];
        if ($type != 'private') {
            $type = 'public';
        }

        $uid = Playlist::create($name, $type);

        //Whatever format the user wants
        $outputFormat = $input['format'];

        if ($outputFormat == 'json') {
            echo JSON_Data::playlists(array($uid));
        } else {  // Defaults to XML
            echo XML_Data::playlists(array($uid));
        }
    } // playlist_create

    /**
     * playlist_edit
     * MINIMUM_API_VERSION=400001
     *
     * This modifies name and type of playlist
     *
     * @param array $input
     */
    public static function playlist_edit($input)
    {
        if (!self::check_parameter($input, array('name', 'type'))) {
            debug_event('api.class', "'name', 'type' required on playlist_edit function call.", 2);
            echo XML_Data::error('401', T_("Missing mandatory parameter") . " 'name', 'type'");

            return false;
        }
        $name = $input['name'];
        $type = $input['type'];
        ob_end_clean();
        $playlist = new Playlist($input['filter']);

        if (!$playlist->has_access()) {
            echo XML_Data::error('401', T_('Access denied to this playlist.'));
        } else {
            $array = [
                "name" => $name,
                "pl_type" => $type,
            ];
            $playlist->update($array);
            echo XML_Data::success('playlist changes saved');
        }
    } // playlist_edit

    /**
     * playlist_delete
     * MINIMUM_API_VERSION=380001
     *
     * This deletes a playlist
     *
     * @param array $input
     */
    public static function playlist_delete($input)
    {
        ob_end_clean();
        $playlist = new Playlist($input['filter']);

        //Whatever format the user wants
        $outputFormat = $input['format'];

        if (!$playlist->has_access()) {
            if ($outputFormat == 'json') {
                echo JSON_Data::error('401', T_('Access denied to this playlist.'));
            } else {  // Defaults to XML
                echo XML_Data::error('401', T_('Access denied to this playlist.'));
            }
        } else {
            $playlist->delete();
<<<<<<< HEAD
            if ($outputFormat == 'json') {
                echo JSON_Data::single_string('success');
            } else {  // Defaults to XML
                echo XML_Data::single_string('success');
            }
=======
            echo XML_Data::success('playlist deleted');
>>>>>>> 73f94819
        }
    } // playlist_delete

    /**
     * playlist_add_song
     * MINIMUM_API_VERSION=380001
     *
     * This adds a song to a playlist
     *
     * @param array $input
     */
    public static function playlist_add_song($input)
    {
        ob_end_clean();
        $playlist = new Playlist($input['filter']);
        $song     = $input['song'];
<<<<<<< HEAD

        //Whatever format the user wants
        $outputFormat = $input['format'];

        if ($outputFormat == 'json') {
            if (!$playlist->has_access()) {
                echo JSON_Data::error('401', T_('Access denied to this playlist.'));
            } else {
                $playlist->add_songs(array($song));
                echo JSON_Data::single_string('success');
            }
        } else {  // Defaults to XML
            if (!$playlist->has_access()) {
                echo XML_Data::error('401', T_('Access denied to this playlist.'));
            } else {
                $playlist->add_songs(array($song));
                echo XML_Data::single_string('success');
            }
=======
        if (!$playlist->has_access()) {
            echo XML_Data::error('401', T_('Access denied to this playlist.'));
        } else {
            $playlist->add_songs(array($song), true);
            echo XML_Data::success('song added to playlist');
>>>>>>> 73f94819
        }
    } // playlist_add_song

    /**
     * playlist_remove_song
     * MINIMUM_API_VERSION=380001
     * CHANGED_IN_API_VERSION=400001
     *
     * This removes a song from a playlist.
     * Pre-400001 the api required 'track' instead of 'song'.
     *
     * @param array $input
     */
    public static function playlist_remove_song($input)
    {
        ob_end_clean();
        $playlist = new Playlist($input['filter']);
<<<<<<< HEAD
        $track    = scrub_in($input['track']);

        //Whatever format the user wants
        $outputFormat = $input['format'];

        if ($outputFormat == 'json') {
            if (!$playlist->has_access()) {
                echo JSON_Data::error('401', T_('Access denied to this playlist.'));
            } else {
                $playlist->delete_track_number($track);
                $playlist->regenerate_track_numbers();
                echo JSON_Data::single_string('success');
            }
        } else {  // Defaults to XML
            if (!$playlist->has_access()) {
                echo XML_Data::error('401', T_('Access denied to this playlist.'));
            } else {
                $playlist->delete_track_number($track);
                $playlist->regenerate_track_numbers();
                echo XML_Data::single_string('success');
            }
=======
        if ($input['song']) {
            $track = scrub_in($input['song']);
        } else {
            $track = scrub_in($input['track']);
        }
        if (!$playlist->has_access()) {
            echo XML_Data::error('401', T_('Access denied to this playlist.'));
        } else {
            $playlist->delete_track_number($track);
            $playlist->regenerate_track_numbers();
            echo XML_Data::success('song removed from playlist');
>>>>>>> 73f94819
        }
    } // playlist_remove_song

    /**
     * search_songs
     * MINIMUM_API_VERSION=380001
     *
     * This searches the songs and returns... songs
     *
     * @param array $input
     */
    public static function search_songs($input)
    {
        $array                    = array();
        $array['type']            = 'song';
        $array['rule_1']          = 'anywhere';
        $array['rule_1_input']    = $input['filter'];
        $array['rule_1_operator'] = 0;

        ob_end_clean();

        //Whatever format the user wants
        $outputFormat = $input['format'];

        if ($outputFormat == 'json') {
            JSON_Data::set_offset($input['offset']);
            JSON_Data::set_limit($input['limit']);

<<<<<<< HEAD
            $results = Search::run($array);

            echo JSON_Data::songs($results);
        } else {  // Defaults to XML
            XML_Data::set_offset($input['offset']);
            XML_Data::set_limit($input['limit']);

            $results = Search::run($array);

            echo XML_Data::songs($results);
        }
=======
        $results = Search::run($array);
        $user    = User::get_from_username(Session::username($input['auth']));

        echo XML_Data::songs($results, array(), true, $user->id);
>>>>>>> 73f94819
    } // search_songs

    /**
     * advanced_search
     * MINIMUM_API_VERSION=380001
     *
     * Perform an advanced search given passed rules
     *
     * @param array $input
     */
    public static function advanced_search($input)
    {
        ob_end_clean();

        //Whatever format the user wants
        $outputFormat = $input['format'];

<<<<<<< HEAD
        if ($outputFormat == 'json') {
            JSON_Data::set_offset($input['offset']);
            JSON_Data::set_limit($input['limit']);
=======
        $results = Search::run($input);
        $user    = User::get_from_username(Session::username($input['auth']));
>>>>>>> 73f94819

            $results = Search::run($input);

<<<<<<< HEAD
            $type = 'song';
            if (isset($input['type'])) {
                $type = $input['type'];
            }

            switch ($type) {
                case 'artist':
                    echo JSON_Data::artists($results);
                    break;
                case 'album':
                    echo JSON_Data::albums($results);
                    break;
                default:
                    echo JSON_Data::songs($results);
                    break;
            }
        } else {  // Defaults to XML

            XML_Data::set_offset($input['offset']);
            XML_Data::set_limit($input['limit']);

            $results = Search::run($input);

            $type = 'song';
            if (isset($input['type'])) {
                $type = $input['type'];
            }

            switch ($type) {
                case 'artist':
                    echo XML_Data::artists($results, array());
                    break;
                case 'album':
                    echo XML_Data::albums($results, array());
                    break;
                default:
                    echo XML_Data::songs($results);
                    break;
            }
=======
        switch ($type) {
            case 'artist':
                echo XML_Data::artists($results, array());
                break;
            case 'album':
                echo XML_Data::albums($results, array());
                break;
            default:
                echo XML_Data::songs($results, array(), true, $user->id);
                break;
>>>>>>> 73f94819
        }
    } // advanced_search

    /**
     * videos
     * This returns video objects!
     *
     * @param array $input
     */
    public static function videos($input)
    {
        self::$browse->reset_filters();
        self::$browse->set_type('video');
        self::$browse->set_sort('title', 'ASC');

        $method = $input['exact'] ? 'exact_match' : 'alpha_match';
        Api::set_filter($method, $input['filter']);

        $video_ids = self::$browse->get_objects();
        $user      = User::get_from_username(Session::username($input['auth']));

        //Whatever format the user wants
        $outputFormat = $input['format'];

<<<<<<< HEAD
        if ($outputFormat == 'json') {
            JSON_Data::set_offset($input['offset']);
            JSON_Data::set_limit($input['limit']);

            echo JSON_Data::videos($video_ids);
        } else {  // Defaults to XML
            XML_Data::set_offset($input['offset']);
            XML_Data::set_limit($input['limit']);

            echo XML_Data::videos($video_ids);
        }
=======
        echo XML_Data::videos($video_ids, $user->id);
>>>>>>> 73f94819
    } // videos

    /**
     * video
     * This returns a single video
     * @param array $input
     */
    public static function video($input)
    {
        $video_id = scrub_in($input['filter']);
<<<<<<< HEAD
        
        //Whatever format the user wants
        $outputFormat = $input['format'];

        if ($outputFormat == 'json') {
            echo JSON_Data::videos(array($video_id));
        } else {  // Defaults to XML
            echo XML_Data::videos(array($video_id));
        }
=======
        $user     = User::get_from_username(Session::username($input['auth']));

        echo XML_Data::videos(array($video_id), $user->id);
>>>>>>> 73f94819
    } // video

    /**
     * localplay
     * MINIMUM_API_VERSION=380001
     *
     * This is for controlling localplay
     *
     * @param array $input
     */
    public static function localplay($input)
    {
        // Load their localplay instance
        $localplay = new Localplay(AmpConfig::get('localplay_controller'));
        $localplay->connect();

        //Whatever format the user wants
        $outputFormat = $input['format'];


        switch ($input['command']) {
            case 'next':
            case 'prev':
            case 'play':
            case 'stop':
                $result_status   = $localplay->$input['command']();
                $outputArray     = array('localplay' => array('command' => array($input['command'] => make_bool($result_status))));
                if ($outputFormat == 'json') {
                    echo json_encode($outputArray, JSON_PRETTY_PRINT);
                } else {  // Defaults to XML
                    echo XML_Data::keyed_array($outputArray);
                }

            break;
            default:
                // They are doing it wrong
                if ($outputFormat == 'json') {
                    echo JSON_Data::error('405', T_('Invalid Request'));
                } else {  // Defaults to XML
                    echo XML_Data::error('405', T_('Invalid Request'));
                }
            break;
        } // end switch on command
    } // localplay

    /**
     * democratic
     * MINIMUM_API_VERSION=380001
     *
     * This is for controlling democratic play
     *
     * @param array $input
     */
    public static function democratic($input)
    {
        // Load up democratic information
        $democratic = Democratic::get_current_playlist();
        $democratic->set_parent();

        //Whatever format the user wants
        $outputFormat = $input['format'];

        switch ($input['method']) {
            case 'vote':
                $type  = 'song';
                $media = new $type($input['oid']);
                if (!$media->id) {
                    echo XML_Data::error('400', T_('Media Object Invalid or Not Specified'));
                    break;
                }
                $democratic->add_vote(array(
                    array(
                        'object_type' => 'song',
                        'object_id' => $media->id
                    )
                ));

                // If everything was ok
                $outputArray = array('action' => $input['action'],'method' => $input['method'],'result' => true);

                if ($outputFormat == 'json') {
                    echo json_encode($outputArray, JSON_PRETTY_PRINT);
                } else {  // Defaults to XML
                    echo XML_Data::keyed_array($outputArray);
                }

            break;
            case 'devote':
                $type  = 'song';
                $media = new $type($input['oid']);
                if (!$media->id) {
                    if ($outputFormat == 'json') {
                        echo JSON_Data::error('400', T_('Media Object Invalid or Not Specified'));
                    } else {  // Defaults to XML
                        echo XML_Data::error('400', T_('Media Object Invalid or Not Specified'));
                    }
                }

                $uid = $democratic->get_uid_from_object_id($media->id, $type);
                $democratic->remove_vote($uid);

                // Everything was ok
                $outputArray = array('action' => $input['action'],'method' => $input['method'],'result' => true);
             
                if ($outputFormat == 'json') {
                    echo json_encode($outputArray, JSON_PRETTY_PRINT);
                } else {  // Defaults to XML
                    echo XML_Data::keyed_array($outputArray);
                }

            break;
            case 'playlist':
                $objects = $democratic->get_items();
                $user    = User::get_from_username(Session::username($input['auth']));
                Song::build_cache($democratic->object_ids);
                Democratic::build_vote_cache($democratic->vote_ids);
<<<<<<< HEAD
                
                if ($outputFormat == 'json') {
                    echo JSON_Data::democratic($objects);
                } else {  // Defaults to XML
                    echo XML_Data::democratic($objects);
                }

=======
                echo XML_Data::democratic($objects, $user->id);
>>>>>>> 73f94819
            break;
            case 'play':
                $url         = $democratic->play_url();
                $outputArray = array('url' => $url);
                
                if ($outputFormat == 'json') {
                    echo json_encode($outputArray, JSON_PRETTY_PRINT);
                } else {  // Defaults to XML
                    echo XML_Data::keyed_array($outputArray);
                }

            break;
            default:
                if ($outputFormat == 'json') {
                    echo JSON_Data::error('405', T_('Invalid Request'));
                } else {  // Defaults to XML
                    echo XML_Data::error('405', T_('Invalid Request'));
                }
            break;
        } // switch on method
    } // democratic

    /**
     * stats
     * MINIMUM_API_VERSION=380001
     * CHANGED_IN_API_VERSION=400001
     *
     * This get library stats for different object types.
     * When filter is null get some random items instead
     *
     * @param array $input
     * $input = array(type     = (string) 'song'|'album'|'artist'
     *                filter   = (string) 'newest'|'highest'|'frequent'|'recent'|'flagged'|null //optional
     *                offset   = (integer) //optional
     *                limit    = (integer) //optional
     *                user_id  = (integer) //optional
     *                username = (string) //optional
     */
    public static function stats($input)
    {
<<<<<<< HEAD
=======
        if (!self::check_parameter($input, array('type'))) {
            debug_event('api.class', "'type' required on stats function call.", 2);
            echo XML_Data::error('401', T_("Missing mandatory parameter") . " 'type'");

            return false;
        }
        $user   = User::get_from_username(Session::username($input['auth']));
>>>>>>> 73f94819
        // moved type to filter and allowed multipe type selection
        $type   = $input['type'];
        $filter = $input['filter'];
        $offset = $input['offset'];
        $limit  = $input['limit'];
        // original method only searched albums and had poor method inputs
        if (in_array($input['type'], array('newest', 'highest', 'frequent', 'recent', 'flagged'))) {
            $type   = 'album';
            $filter = $input['type'];
        }
        if ($input['username']) {
            $username = $input['username'];
            $user_id  = User::get_from_username($username);
        } else {
            $user_id  = $input['user_id'];
        }
        if (!$limit) {
            $limit = AmpConfig::get('popular_threshold');
        }
        if (!$offset) {
            $offset = '';
        }

        //Whatever format the user wants
        $outputFormat = $input['format'];

        $results = null;
        if ($filter == "newest") {
            debug_event('api.class', 'stats newest', 5);
            $results = Stats::get_newest($type, $limit, $offset);
        } else {
            if ($filter == "highest") {
                debug_event('api.class', 'stats highest', 4);
                $results = Rating::get_highest($type, $limit, $offset);
            } else {
                if ($filter == "frequent") {
                    debug_event('api.class', 'stats frequent', 4);
                    $results = Stats::get_top($type, $limit, '', $offset);
                } else {
                    if ($filter == "recent") {
                        debug_event('api.class', 'stats recent', 4);
                        if ($user_id !== null) {
                            $results = $user_id->get_recently_played($limit, $type);
                        } else {
                            $results = Stats::get_recent($type, $limit, $offset);
                        }
                    } else {
                        if ($filter == "flagged") {
                            debug_event('api.class', 'stats flagged', 4);
                            $results = Userflag::get_latest($type, $user_id);
                        } else {
                            debug_event('api.class', 'stats random ' . $type, 4);
                            if ($type === 'song') {
                                $results = Random::get_default($limit);
                            }
                            if ($type === 'artist') {
                                $results = Artist::get_random($limit);
                            }
                            if ($type === 'album') {
                                $results = Album::get_random($limit);
                            }
                        }
                    }
                }
            }
        }

        if ($results !== null) {
            debug_event('api.class', 'stats found results searching for ' . $type, 5);
<<<<<<< HEAD
            ob_end_clean();
            if ($outputFormat == 'json') {
                if ($type === 'song') {
                    echo JSON_Data::songs($results);
                }
                if ($type === 'artist') {
                    echo JSON_Data::artists($results, array());
                }
                if ($type === 'album') {
                    echo JSON_Data::albums($results, array());
                }
            } else {  // Defaults to XML
                if ($type === 'song') {
                    echo XML_Data::songs($results);
                }
                if ($type === 'artist') {
                    echo XML_Data::artists($results, array());
                }
                if ($type === 'album') {
                    echo XML_Data::albums($results, array());
                }
=======
            if ($type === 'song') {
                echo XML_Data::songs($results, array(), true, $user->id);
            }
            if ($type === 'artist') {
                echo XML_Data::artists($results, array());
            }
            if ($type === 'album') {
                echo XML_Data::albums($results, array());
>>>>>>> 73f94819
            }
        }
    } // stats

    /**
     * user
     * MINIMUM_API_VERSION=380001
     *
     * This get an user public information
     *
     * @param array $input
     */
    public static function user($input)
    {
        if (!self::check_parameter($input, array('username'))) {
            debug_event('api.class', "'username' required on user function call.", 2);
            echo XML_Data::error('401', T_("Missing mandatory parameter") . " 'username'");

            return false;
        }
        $username = $input['username'];

        //Whatever format the user wants
        $outputFormat = $input['format'];

        if (!empty($username)) {
            $user = User::get_from_username($username);
            if ($user !== null) {
                ob_end_clean();
                if ($outputFormat == 'json') {
                    echo JSON_Data::user($user);
                } else {  // Defaults to XML
                    echo XML_Data::user($user);
                }
            } else {
                debug_event('api.class', 'User `' . $username . '` cannot be found.', 1);
            }
        }
    } // user

    /**
     * followers
     * MINIMUM_API_VERSION=380001
     *
     * This get an user followers
     *
     * @param array $input
     */
    public static function followers($input)
    {
        if (AmpConfig::get('sociable')) {
            if (!self::check_parameter($input, array('username'))) {
                debug_event('api.class', "'username' required on followers function call.", 2);
                echo XML_Data::error('401', T_("Missing mandatory parameter") . " 'username'");

                return false;
            }
            $username = $input['username'];
            if (!empty($username)) {
                $user = User::get_from_username($username);
                if ($user !== null) {

                    //Whatever format the user wants
                    $outputFormat = $input['format'];

                    $users = $user->get_followers();
                    ob_end_clean();

                    if ($outputFormat == 'json') {
                        echo JSON_Data::users($users);
                    } else {  // Defaults to XML
                        echo XML_Data::users($users);
                    }
                } else {
                    debug_event('api.class', 'User `' . $username . '` cannot be found.', 1);
                }
            }
        } else {
            debug_event('api.class', 'Sociable feature is not enabled.', 3);
        }
    } // followers

    /**
     * following
     * MINIMUM_API_VERSION=380001
     *
     * This get the user list followed by an user
     *
     * @param array $input
     */
    public static function following($input)
    {
        if (AmpConfig::get('sociable')) {
            if (!self::check_parameter($input, array('username'))) {
                debug_event('api.class', "'username' required on following function call.", 2);
                echo XML_Data::error('401', T_("Missing mandatory parameter") . " 'username'");

                return false;
            }
            $username = $input['username'];
            if (!empty($username)) {
                $user = User::get_from_username($username);
                if ($user !== null) {

                    //Whatever format the user wants
                    $outputFormat = $input['format'];

                    $users = $user->get_following();
                    debug_event('api.class', 'User is following:  ' . print_r($users), 1);
                    ob_end_clean();

                    if ($outputFormat == 'json') {
                        echo JSON_Data::users($users);
                    } else {  // Defaults to XML
                        echo XML_Data::users($users);
                    }
                } else {
                    debug_event('api.class', 'User `' . $username . '` cannot be found.', 1);
                }
            }
        } else {
            debug_event('api.class', 'Sociable feature is not enabled.', 3);
        }
    } // following

    /**
     * toggle_follow
     * MINIMUM_API_VERSION=380001
     *
<<<<<<< HEAD
     * This follow/unfollow an user
=======
     * This will follow/unfollow a user
>>>>>>> 73f94819
     *
     * @param array $input
     */
    public static function toggle_follow($input)
    {
        if (AmpConfig::get('sociable')) {
            if (!self::check_parameter($input, array('username'))) {
                debug_event('api.class', "'username' required on toggle_follow function call.", 2);
                echo XML_Data::error('401', T_("Missing mandatory parameter") . " 'username'");

                return false;
            }
            $username = $input['username'];
            if (!empty($username)) {
                $user = User::get_from_username($username);
                if ($user !== null) {
<<<<<<< HEAD

                    //Whatever format the user wants
                    $outputFormat = $input['format'];

                    Core::get_global('user')->toggle_follow($user->id);
                    ob_end_clean();

                    if ($outputFormat == 'json') {
                        echo JSON_Data::single_string('success');
                    } else {  // Defaults to XML
                        echo XML_Data::single_string('success');
                    }
=======
                    User::get_from_username(Session::username($input['auth']))->toggle_follow($user->id);
                    ob_end_clean();
                    echo XML_Data::success('follow toggled for: ' . $user->id);
>>>>>>> 73f94819
                }
            }
        } else {
            debug_event('api.class', 'Sociable feature is not enabled.', 3);
        }
    } // toggle_follow

    /**
     * last_shouts
     * MINIMUM_API_VERSION=380001
     *
     * This get the latest posted shouts
     *
     * @param array $input
     */
    public static function last_shouts($input)
    {
        $limit = (int) ($input['limit']);
        if ($limit < 1) {
            $limit = AmpConfig::get('popular_threshold');
        }
        if (AmpConfig::get('sociable')) {
            $username = $input['username'];
            if (!empty($username)) {
                $shouts = Shoutbox::get_top($limit, $username);
            } else {
                $shouts = Shoutbox::get_top($limit);
            }

            //Whatever format the user wants
            $outputFormat = $input['format'];

            ob_end_clean();
            if ($outputFormat == 'json') {
                echo JSON_Data::shouts($shouts);
            } else {  // Defaults to XML
                echo XML_Data::shouts($shouts);
            }
        } else {
            debug_event('api.class', 'Sociable feature is not enabled.', 3);
        }
    } // last_shouts

    /**
     * rate
     * MINIMUM_API_VERSION=380001
     *
     * This rates a library item
     *
     * @param array $input
     */
    public static function rate($input)
    {
        if (!self::check_parameter($input, array('type', 'id', 'rating'))) {
            debug_event('api.class', "'type', 'id', 'rating' required on rate function call.", 2);
            echo XML_Data::error('401', T_("Missing mandatory parameter") . " 'type', 'id', 'rating'");

            return false;
        }
        ob_end_clean();
        $type   = $input['type'];
        $id     = $input['id'];
        $rating = $input['rating'];

        //Whatever format the user wants
        $outputFormat = $input['format'];

        if (!Core::is_library_item($type) || !$id) {
            if ($outputFormat == 'json') {
                echo JSON_Data::error('401', T_('Wrong library item type.'));
            } else {  // Defaults to XML
                echo XML_Data::error('401', T_('Wrong library item type.'));
            }
        } else {
            $item = new $type($object_id);
            if (!$item->id) {
                if ($outputFormat == 'json') {
                    echo JSON_Data::error('404', T_('Library item not found.'));
                } else {  // Defaults to XML
                    echo XML_Data::error('404', T_('Library item not found.'));
                }
            } else {
                $rate = new Rating($id, $type);
                $rate->set_rating($rating);
<<<<<<< HEAD
                if ($outputFormat == 'json') {
                    echo JSON_Data::single_string('success');
                } else {  // Defaults to XML
                    echo XML_Data::single_string('success');
                }
=======
                echo XML_Data::success('rating set ' . $object_id);
>>>>>>> 73f94819
            }
        }
    } // rate

    /**
     * flag
     * MINIMUM_API_VERSION=400001
     *
     * This flags a library item as a favorite
     * Setting flag to true (1) will set the flag
     * Setting flag to false (0) will remove the flag
     *
     * @param array $input
     * $input = array(type = (string) 'song'|'album'|'artist'
     *                id   = (int) $object_id
     *                flag = (bool) 0|1)
     */
    public static function flag($input)
    {
        if (!self::check_parameter($input, array('type', 'id', 'flag'))) {
            debug_event('api.class', "'type', 'id', 'flag' required on flag function call.", 2);
            echo XML_Data::error('401', T_("Missing mandatory parameter") . " 'type', 'id', 'flag'");

            return false;
        }
        ob_end_clean();
        $type      = $input['type'];
        $object_id = $input['id'];
        $flag      = $input['flag'];
        $client    = User::get_from_apikey($input['auth']);
        $user_id   = null;
        if ($client) {
            $user_id = $client->id;
        }

        if (!Core::is_library_item($type) || !$object_id) {
            echo XML_Data::error('401', T_('Wrong library item type.'));
        } else {
            $item = new $type($object_id);
            if (!$item->id) {
                echo XML_Data::error('404', T_('Library item not found.'));
            } else {
                $userflag = new Userflag($object_id, $type);
                if ($userflag->set_flag($flag, $user_id)) {
<<<<<<< HEAD
                    echo XML_Data::single_string('success');
                } else {
                    echo XML_Data::single_string('failure');
=======
                    echo XML_Data::success('flag set ' . $object_id);
                } else {
                    echo XML_Data::error('400', 'flag failed ' . $object_id);
>>>>>>> 73f94819
                }
            }
        }
    } // flag

    /**
     * record_play
     * MINIMUM_API_VERSION=400001
     *
     * Take a song_id and update the object_count and user_activity table with a play
     * This allows other sources to record play history to ampache
     *
     * @param array $input
     * $input = array(id     = (int) $object_id
     *                user   = (int) $user_id
     *                client = (string) $agent (optional))
     */
    public static function record_play($input)
    {
        if (!self::check_parameter($input, array('id', 'user'))) {
            debug_event('api.class', "'id', 'user' required on record_play function call.", 2);
            echo XML_Data::error('401', T_("Missing mandatory parameter") . " 'id', 'user'");

            return false;
        }
        ob_end_clean();
        $object_id = $input['id'];
        $user_id   = (int) $input['user'];
        $type      = 'song';
        $user      = new User($user_id);
        $valid     = in_array($user->id, User::get_valid_users());

        // validate supplied user
        if (!$valid) {
            echo XML_Data::error('404', T_('User_id not found.'));

            return;
        }

        // validate client string or fall back to 'api'
        if ($input['client']) {
            $agent = $input['client'];
        } else {
            $agent = 'api';
        }

        if (!Core::is_library_item($type) || !$object_id) {
            echo XML_Data::error('401', T_('Wrong library item type.'));
        } else {
            $item = new $type($object_id);
            if (!$item->id) {
                echo XML_Data::error('404', T_('Library item not found.'));
            } elseif ($valid) {
                $user->update_stats($type, $object_id, $agent);
                echo XML_Data::success('successfully recorded play: ' . $object_id);
            }
        }
    } // record_play

    /**
     * scrobble
     * MINIMUM_API_VERSION=400001
     *
     * Search for a song using text info and then record a play if found.
     * This allows other sources to record play history to ampache
     *
     * @param array $input
     * $input = array(song       = (string) $song_name
     *                artist     = (string) $artist_name
     *                album      = (string) $album_name
     *                songmbid   = (string) $song_mbid //optional
     *                artistmbid = (string) $artist_mbid //optional
     *                albummbid  = (string) $album_mbid //optional
     *                date       = (int) UNIXTIME() //optional
     *                client     = (string) $agent //optional)
     */
    public static function scrobble($input)
    {
<<<<<<< HEAD
        ob_end_clean();
        $song_name   = scrub_in($input['song']);
        $artist_name = scrub_in($input['artist']);
        $album_name  = scrub_in($input['album']);
        $song_mbid   = scrub_in($input['song_mbid']); //optional
        $artist_mbid = scrub_in($input['artist_mbid']); //optional
        $album_mbid  = scrub_in($input['album_mbid']); //optional
        $date        = scrub_in($input['date']); //optional
        $user_id     = Core::get_global('user')->id;
=======
        if (!self::check_parameter($input, array('song', 'artist', 'album'))) {
            debug_event('api.class', "'song', 'artist', 'album' required on scrobble function call.", 2);
            echo XML_Data::error('401', T_("Missing mandatory parameter") . " 'song', 'artist', 'album'");

            return false;
        }
        ob_end_clean();
        $charset     = AmpConfig::get('site_charset');
        $song_name   = (string) html_entity_decode(scrub_out($input['song']), ENT_QUOTES, $charset);
        $artist_name = (string) html_entity_decode(scrub_in($input['artist']), ENT_QUOTES, $charset);
        $album_name  = (string) html_entity_decode(scrub_in($input['album']), ENT_QUOTES, $charset);
        $song_mbid   = (string) scrub_in($input['song_mbid']); //optional
        $artist_mbid = (string) scrub_in($input['artist_mbid']); //optional
        $album_mbid  = (string) scrub_in($input['album_mbid']); //optional
        $date        = scrub_in($input['date']); //optional
        $user_id     = User::get_from_username(Session::username($input['auth']))->id;
>>>>>>> 73f94819
        $user        = new User($user_id);
        $valid       = in_array($user->id, User::get_valid_users());

        // set time to now if not included
        if (!$date) {
            $date = time();
        }
        // validate supplied user
        if (!$valid) {
            echo XML_Data::error('404', T_('User_id not found.'));

            return;
        }
        
        //validate minimum required options
        debug_event('api.class', 'scrobble searching for:' . $song_name . ' - ' . $artist_name . ' - ' . $album_name, 4);
        if (!$song_name || !$album_name || !$artist_name) {
            echo XML_Data::error('401', T_('Invalid input options.'));

            return;
        }

        // validate client string or fall back to 'api'
        if ($input['client']) {
            $agent = $input['client'];
        } else {
            $agent = 'api';
        }
        $scrobble_id = Song::can_scrobble($song_name, $artist_name, $album_name, $song_mbid, $artist_mbid, $album_mbid);

        if ($scrobble_id === '') {
            echo XML_Data::error('401', T_('failed to scrobble: no item found!'));
        } else {
            $item = new Song($scrobble_id);
            if (!$item->id) {
                echo XML_Data::error('404', T_('Library item not found.'));
            } elseif ($valid) {
                $user->update_stats('song', $scrobble_id, $agent, array(), false, $date);
<<<<<<< HEAD
                echo XML_Data::single_string('successfully scrobbled: ' . $scrobble_id);
=======
                echo XML_Data::success('successfully scrobbled: ' . $scrobble_id);
>>>>>>> 73f94819
            }
        }
    } // scrobble

    /**
     * timeline
     * MINIMUM_API_VERSION=380001
     *
     * This gets a user timeline from their username
     *
     * @param array $input
     * $input = array(username = (string)
     *                limit    = (int)
     *                since    = (int) UNIXTIME())
     */
    public static function timeline($input)
    {
        if (AmpConfig::get('sociable')) {
            if (!self::check_parameter($input, array('username'))) {
                debug_event('api.class', "'username' required on timeline function call.", 2);
                echo XML_Data::error('401', T_("Missing mandatory parameter") . " 'username'");

                return false;
            }
            $username = $input['username'];
            $limit    = (int) ($input['limit']);
            $since    = (int) ($input['since']);

            if (!empty($username)) {
                $user = User::get_from_username($username);
                if ($user !== null) {
                    if (Preference::get_by_user($user->id, 'allow_personal_info_recent')) {
                        
                        //Whatever format the user wants
                        $outputFormat = $input['format'];

                        $activities = Useractivity::get_activities($user->id, $limit, $since);
                        ob_end_clean();

                        if ($outputFormat == 'json') {
                            echo JSON_Data::timeline($activities);
                        } else {  // Defaults to XML
                            echo XML_Data::timeline($activities);
                        }
                    }
                }
            }
        } else {
            debug_event('api.class', 'Sociable feature is not enabled.', 3);
        }
    } // timeline

    /**
     * friends_timeline
     * MINIMUM_API_VERSION=380001
     *
     * This get current user friends timeline
     *
     * @param array $input
     * $input = array(limit = (int)
     *                since = (int) UNIXTIME())
     */
    public static function friends_timeline($input)
    {
        if (AmpConfig::get('sociable')) {
            $limit = (int) ($input['limit']);
            $since = (int) ($input['since']);
            $user  = User::get_from_username(Session::username($input['auth']))->id;

            //Whatever format the user wants
            $outputFormat = $input['format'];

            if ($user > 0) {
                $activities = Useractivity::get_friends_activities($user, $limit, $since);
                ob_end_clean();
                if ($outputFormat == 'json') {
                    echo JSON_Data::timeline($activities);
                } else {  // Defaults to XML
                    echo XML_Data::timeline($activities);
                }
            }
        } else {
            debug_event('api.class', 'Sociable feature is not enabled.', 3);
        }
    } // friends_timeline

    /**
     * catalog_action
     * MINIMUM_API_VERSION=400001
     *
     * Kick off a catalog update or clean for the selected catalog
     *
     * @param array $input
     * $input = array(task    = (string) 'add_to_catalog'|'clean_catalog'
     *                catalog = (int) $catalog_id)
     */
    public static function catalog_action($input)
    {
        if (!self::check_parameter($input, array('catalog'))) {
            debug_event('api.class', "'catalog' required on catalog_action function call.", 2);
            echo XML_Data::error('401', T_("Missing mandatory parameter") . " 'catalog'");

            return false;
        }
        $catalog = Catalog::create_from_id((int) $input['catalog']);

        if ($catalog && ((string) $input['task'] === 'add_to_catalog' || (string) $input['task'] === 'clean_catalog')) {
            $catalog->process_action($input['task'], (int) $input['catalog']);
            echo XML_Data::success('successfully started: ' . (string) $input['task']);
        }
    }

    /**
     * stream
     * MINIMUM_API_VERSION=400001
     *
     * Streams a given media file.
     * Takes the file id in parameter with optional max bit rate, file format, time offset, size and estimate content length option.
     *
     * @param array $input
     * $input = array(id      = (string) $song_id / $podcast_episode_id
     *                type    = (string) 'song'|'podcast'
     *                bitrate = (int) max bitrate for transcoding
     *                format  = (string) 'mp3'|'ogg', etc
     *                offset  = (int) time offset in seconds
     *                length  = (string) 'true'|'false'
     */
    public static function stream($input)
    {
        if (!self::check_parameter($input, array('id', 'type'))) {
            debug_event('api.class', "'id', 'type' required on stream function call.", 2);
            echo XML_Data::error('401', T_("Missing mandatory parameter") . " 'id', 'type'");

            return false;
        }
        $fileid  = $input['id'];
        $type    = $input['type'];
        $user_id = User::get_from_username(Session::username($input['auth']))->id;

        $maxBitRate    = $input['bitrate'];
        $format        = $input['format']; // mp3, flv or raw
        $timeOffset    = $input['offset'];
        $contentLength = $input['length']; // Force content-length guessing if transcode

        $params = '&client=api';
        if ($contentLength == 'true') {
            $params .= '&content_length=required';
        }
        if ($format && $format != "raw") {
            $params .= '&transcode_to=' . $format;
        }
        if ($maxBitRate) {
            $params .= '&bitrate=' . $maxBitRate;
        }
        if ($timeOffset) {
            $params .= '&frame=' . $timeOffset;
        }

        $url = '';
        if ($type == 'song') {
            $url = Song::play_url($fileid, $params, 'api', function_exists('curl_version'), $user_id);
        }
        if ($type == 'podcast') {
            $url = Podcast_Episode::play_url($fileid, $params, 'api', function_exists('curl_version'), $user_id);
        }
        if (!empty($url)) {
            header("Location: " . str_replace(':443/play', '/play', $url));

            return true;
        }
        echo XML_Data::error('400', 'failed to create: ' . $url);
    }

    /**
     * download
     * MINIMUM_API_VERSION=400001
     *
     * Downloads a given media file.
     *
     * @param array $input
     * $input = array(id   = (string) $song_id / $podcast_episode_id
     *                type = (string) 'song'|'podcast')
     */
    public static function download($input)
    {
        if (!self::check_parameter($input, array('id', 'type'))) {
            debug_event('api.class', "'id', 'type' required on download function call.", 2);
            echo XML_Data::error('401', T_("Missing mandatory parameter") . " 'id', 'type'");

            return false;
        }
        $fileid  = $input['id'];
        $type    = $input['type'];
        $user_id = User::get_from_username(Session::username($input['auth']))->id;

        $url    = '';
        $params = '&action=download' . '&client=api' . '&noscrobble=1';
        if ($type == 'song') {
            $url = Song::play_url(Subsonic_XML_Data::getAmpacheId($fileid), $params, 'api', function_exists('curl_version'), $user_id);
        }
        if ($type == 'podcast') {
            $url = Podcast_Episode::play_url(Subsonic_XML_Data::getAmpacheId($fileid), $params, 'api', function_exists('curl_version'), $user_id);
        }
        if (!empty($url)) {
            header("Location: " . str_replace(':443/play', '/play', $url));

            return true;
        }
        echo XML_Data::error('400', 'failed to create: ' . $url);
    }

    /**
     * get_art
     * MINIMUM_API_VERSION=400001
     *
     * Get an art image.
     *
     * @param array $input
     * $input = array(id   = (string) $object_id
     *                type = (string) 'song'|'artist'|'album'|'playlist'|'search'|'podcast')
     */
    public static function get_art($input)
    {
        if (!self::check_parameter($input, array('id', 'type'))) {
            debug_event('api.class', "'id', 'type' required on get_art function call.", 2);
            echo XML_Data::error('401', T_("Missing mandatory parameter") . " 'id', 'type'");

            return false;
        }
        $object_id = $input['id'];
        $type      = $input['type'];

        $size = $input['size'];

        $art = null;
        if ($type == 'artist') {
            $art = new Art($object_id, "artist");
        } elseif ($type == 'album') {
            $art = new Art($object_id, "album");
        } elseif ($type == 'song') {
            $art = new Art($object_id, "song");
            if ($art != null && $art->id == null) {
                // in most cases the song doesn't have a picture, but the album where it belongs to has
                // if this is the case, we take the album art
                $song = new Song(Subsonic_XML_Data::getAmpacheId($object_id));
                $art  = new Art(Subsonic_XML_Data::getAmpacheId($song->album), "album");
            }
        } elseif ($type == 'podcast') {
            $art = new Art($object_id, "podcast");
        } elseif ($type == 'search') {
            $smartlist = new Search($object_id);
            $listitems = $smartlist->get_items();
            $item      = $listitems[array_rand($listitems)];
            $art       = new Art($item['object_id'], $item['object_type']);
            if ($art != null && $art->id == null) {
                $song = new Song($item['object_id']);
                $art  = new Art(Subsonic_XML_Data::getAmpacheId($song->album), "album");
            }
        } elseif ($type == 'playlist') {
            $playlist  = new Playlist($object_id);
            $listitems = $playlist->get_items();
            $item      = $listitems[array_rand($listitems)];
            $art       = new Art($item['object_id'], $item['object_type']);
            if ($art != null && $art->id == null) {
                $song = new Song($item['object_id']);
                $art  = new Art($song->album, "album");
            }
        }

        header("Access-Control-Allow-Origin: *");
        if ($art != null) {
            if ($art->has_db_info() && $size && AmpConfig::get('resize_images')) {
                $dim           = array();
                $dim['width']  = $size;
                $dim['height'] = $size;
                $thumb         = $art->get_thumb($dim);
                if (!empty($thumb)) {
                    header('Content-type: ' . $thumb['thumb_mime']);
                    header('Content-Length: ' . strlen($thumb['thumb']));
                    echo $thumb['thumb'];

                    return;
                }
            }

            header('Content-type: ' . $art->raw_mime);
            header('Content-Length: ' . strlen($art->raw));
            echo $art->raw;
        }
    }

    /**
     * user_create
     * MINIMUM_API_VERSION=400001
     *
     * Create a new user.
     * Requires the username, password and email.
     *
     * @param array $input
     * $input = array(username = (string) $username
     *                fullname = (string) $fullname // optional
     *                password = (string) hash('sha256', $password))
     *                email    = (string) $email)
     */
    public static function user_create($input)
    {
        if (!self::check_parameter($input, array('username', 'password', 'email'))) {
            debug_event('api.class', "'username', 'password', 'email' required on user_create function call.", 2);
            echo XML_Data::error('401', T_("Missing mandatory parameter") . " 'username', 'password', 'email'");

            return false;
        }
        $username = $input['username'];
        $fullname = $input['fullname'] ?: $username;
        $email    = $input['email'];
        $password = $input['password'];
        $disable  = ($input['disable'] == 'true');

        if (Access::check('interface', 100, User::get_from_username(Session::username($input['auth']))->id)) {
            $access  = 25;
            $user_id = User::create($username, $fullname, $email, null, $password, $access, null, null, $disable, true);
            if ($user_id > 0) {
                echo XML_Data::success('successfully created: ' . $username);

                return true;
            }
        }
        echo XML_Data::error('400', 'failed to create: ' . $username);
    }

    /**
     * user_update
     * MINIMUM_API_VERSION=400001
     *
     * Update an existing user.
     * Takes the username with optional parameters.
     *
     * @param array $input
     * $input = array(username   = (string) $username
     *                password   = (string) hash('sha256', $password)) // optional
     *                fullname   = (string) $fullname // optional
     *                email      = (string) $email // optional
     *                website    = (string) $website // optional
     *                state      = (string) $state // optional
     *                city       = (string) $city // optional
     *                disable    = (string) 'true'|'false' // optional
     *                maxbitrate = (int) $maxbitrate // optional
     */
    public static function user_update($input)
    {
        if (!self::check_parameter($input, array('username'))) {
            debug_event('api.class', "'username' required on user_update function call.", 2);
            echo XML_Data::error('401', T_("Missing mandatory parameter") . " 'username'");

            return false;
        }
        $username   = $input['username'];
        $fullname   = $input['fullname'];
        $email      = $input['email'];
        $website    = $input['website'];
        $password   = $input['password'];
        $state      = $input['state'];
        $city       = $input['city'];
        $disable    = ($input['disable'] == 'true');
        $maxbitrate = $input['maxbitrate'];

        // if you didn't send anything to update don't do anything
        if (!$fullname || !$email || !$website || !$password || !$state || !$city || !$disable || !$maxbitrate) {
            echo XML_Data::error('401', T_('Nothing to update.'));

            return false;
        }
        // identify the user to modify
        $user_id = User::get_from_username($username);
        $user    = new User($user_id);

        if ($password && Access::check('interface', 100, $user_id)) {
            echo XML_Data::error('400', 'Do not update passwords for admin users! ' . $username);

            return false;
        }

        if (Access::check('interface', 100, User::get_from_username(Session::username($input['auth']))->id) && $user_id > 0) {
            if ($password) {
                $user->update_password('', $password);
            }
            if ($fullname) {
                $user->update_fullname($fullname);
            }
            if (Mailer::validate_address($email)) {
                $user->update_email($email);
            }
            if ($website) {
                $user->update_website($website);
            }
            if ($state) {
                $user->update_state($state);
            }
            if ($city) {
                $user->update_city($city);
            }
            if ($disable) {
                $user->disable();
            } else {
                $user->enable();
            }
            if ((int) $maxbitrate > 0) {
                Preference::update('transcode_bitrate', $user_id, $maxbitrate);
            }
            echo XML_Data::success('successfully updated: ' . $username);

            return true;
        }
        echo XML_Data::error('400', 'failed to update: ' . $username);
    }

    /**
     * user_delete
     * MINIMUM_API_VERSION=400001
     *
     * Delete an existing user.
     * Takes the username in parameter.
     */
    public static function user_delete($input)
    {
        if (!self::check_parameter($input, array('username'))) {
            debug_event('api.class', "'username' required on user_delete function call.", 2);
            echo XML_Data::error('401', T_("Missing mandatory parameter") . " 'username'");

            return false;
        }
        $username = $input['username'];
        if (Access::check('interface', 100, User::get_from_username(Session::username($input['auth']))->id)) {
            $user = User::get_from_username($username);
            // don't delete yourself or admins
            if ($user->id && Session::username($input['auth']) != $username && !Access::check('interface', 100, $user->id)) {
                $user->delete();
                echo XML_Data::success('successfully deleted: ' . $username);

                return true;
            }
        }
        echo XML_Data::error('400', 'failed to delete: ' . $username);
    }
} // API class<|MERGE_RESOLUTION|>--- conflicted
+++ resolved
@@ -146,7 +146,7 @@
                 if ($outputFormat == 'json') {
                     echo JSON_Data::single_string('success');
                 } else {  // Defaults to XML
-                    echo XML_Data::single_string('success');
+                    echo XML_Data::success('success');
                 }
 
                 return true;
@@ -565,7 +565,6 @@
         $artist = new Artist($input['filter']);
         $albums = $artist->get_albums();
 
-<<<<<<< HEAD
         //Whatever format the user wants
         $outputFormat = $input['format'];
         
@@ -582,13 +581,6 @@
             ob_end_clean();
             echo XML_Data::albums($albums);
         }
-=======
-        // Set the offset
-        XML_Data::set_offset($input['offset']);
-        XML_Data::set_limit($input['limit']);
-        ob_end_clean();
-        echo XML_Data::albums($albums, array());
->>>>>>> 73f94819
     } // artist_albums
 
     /**
@@ -605,7 +597,6 @@
         $songs  = $artist->get_songs();
         $user   = User::get_from_username(Session::username($input['auth']));
 
-<<<<<<< HEAD
         //Whatever format the user wants
         $outputFormat = $input['format'];
         
@@ -622,13 +613,6 @@
             ob_end_clean();
             echo XML_Data::songs($songs);
         }
-=======
-        // Set the offset
-        XML_Data::set_offset($input['offset']);
-        XML_Data::set_limit($input['limit']);
-        ob_end_clean();
-        echo XML_Data::songs($songs, array(), true, $user->id);
->>>>>>> 73f94819
     } // artist_songs
 
     /**
@@ -703,10 +687,6 @@
     {
         $album = new Album($input['filter']);
         $songs = array();
-<<<<<<< HEAD
-=======
-        $user  = User::get_from_username(Session::username($input['auth']));
->>>>>>> 73f94819
 
         //Whatever format the user wants
         $outputFormat = $input['format'];
@@ -726,7 +706,6 @@
             $songs = $album->get_songs();
         }
 
-<<<<<<< HEAD
         if ($outputFormat == 'json') {
             // Set the offset
             JSON_Data::set_offset($input['offset']);
@@ -742,26 +721,6 @@
             ob_end_clean();
             echo XML_Data::songs($songs);
         }
-=======
-        ob_end_clean();
-
-        // songs for all disks
-        if (AmpConfig::get('album_group')) {
-            $disc_ids = $album->get_group_disks_ids();
-            foreach ($disc_ids as $discid) {
-                $disc     = new Album($discid);
-                $allsongs = $disc->get_songs();
-                foreach ($allsongs as $songid) {
-                    $songs[] = $songid;
-                }
-            }
-        } else {
-            // songs for just this disk
-            $songs = $album->get_songs();
-        }
-
-        echo XML_Data::songs($songs, array(), true, $user->id);
->>>>>>> 73f94819
     } // album_songs
 
     /**
@@ -840,7 +799,6 @@
                 JSON_Data::set_offset($input['offset']);
                 JSON_Data::set_limit($input['limit']);
 
-<<<<<<< HEAD
                 ob_end_clean();
                 echo JSON_Data::artists($artists);
             } else {  // Defaults to XML
@@ -850,10 +808,6 @@
                 ob_end_clean();
                 echo XML_Data::artists($artists);
             }
-=======
-            ob_end_clean();
-            echo XML_Data::artists($artists, array());
->>>>>>> 73f94819
         }
     } // tag_artists
 
@@ -870,7 +824,6 @@
         $albums = Tag::get_tag_objects('album', $input['filter']);
         if ($albums) {
 
-<<<<<<< HEAD
             //Whatever format the user wants
             $outputFormat = $input['format'];
 
@@ -887,10 +840,6 @@
                 ob_end_clean();
                 echo XML_Data::albums($albums);
             }
-=======
-            ob_end_clean();
-            echo XML_Data::albums($albums, array());
->>>>>>> 73f94819
         }
     } // tag_albums
 
@@ -910,7 +859,6 @@
         //Whatever format the user wants
         $outputFormat = $input['format'];
 
-<<<<<<< HEAD
         if ($outputFormat == 'json') {
             JSON_Data::set_offset($input['offset']);
             JSON_Data::set_limit($input['limit']);
@@ -924,10 +872,6 @@
             ob_end_clean();
             echo XML_Data::songs($songs);
         }
-=======
-        ob_end_clean();
-        echo XML_Data::songs($songs, array(), true, $user->id);
->>>>>>> 73f94819
     } // tag_songs
 
     /**
@@ -960,7 +904,6 @@
         XML_Data::set_limit($input['limit']);
 
         ob_end_clean();
-<<<<<<< HEAD
 
         //Whatever format the user wants
         $outputFormat = $input['format'];
@@ -970,9 +913,6 @@
         } else {  // Defaults to XML
             echo XML_Data::songs($songs);
         }
-=======
-        echo XML_Data::songs($songs, array(), true, $user->id);
->>>>>>> 73f94819
     } // songs
 
     /**
@@ -989,7 +929,6 @@
         $user    = User::get_from_username(Session::username($input['auth']));
 
         ob_end_clean();
-<<<<<<< HEAD
 
         //Whatever format the user wants
         $outputFormat = $input['format'];
@@ -999,9 +938,6 @@
         } else { // Defaults to XML
             echo XML_Data::songs(array($uid));
         }
-=======
-        echo XML_Data::songs(array($song_id), array(), true, $user->id);
->>>>>>> 73f94819
     } // song
 
     /**
@@ -1018,7 +954,6 @@
         $data = Stream_URL::parse($input['url']);
         $user = User::get_from_username(Session::username($input['auth']));
         ob_end_clean();
-<<<<<<< HEAD
 
         //Whatever format the user wants
         $outputFormat = $input['format'];
@@ -1028,9 +963,6 @@
         } else { // Defaults to XML
             echo XML_Data::songs(array($data['id']));
         }
-=======
-        echo XML_Data::songs(array($data['id']), array(), true, $user->id);
->>>>>>> 73f94819
     }
 
     /**
@@ -1124,7 +1056,6 @@
             }
         } // end foreach
 
-<<<<<<< HEAD
         //Whatever format the user wants
         $outputFormat = $input['format'];
 
@@ -1139,12 +1070,6 @@
             ob_end_clean();
             echo XML_Data::songs($songs,$items);
         }
-=======
-        XML_Data::set_offset($input['offset']);
-        XML_Data::set_limit($input['limit']);
-        ob_end_clean();
-        echo XML_Data::songs($songs, $items, true, $user->id);
->>>>>>> 73f94819
     } // playlist_songs
 
     /**
@@ -1232,15 +1157,11 @@
             }
         } else {
             $playlist->delete();
-<<<<<<< HEAD
             if ($outputFormat == 'json') {
                 echo JSON_Data::single_string('success');
             } else {  // Defaults to XML
-                echo XML_Data::single_string('success');
-            }
-=======
-            echo XML_Data::success('playlist deleted');
->>>>>>> 73f94819
+                echo XML_Data::success('success');
+            }
         }
     } // playlist_delete
 
@@ -1257,7 +1178,6 @@
         ob_end_clean();
         $playlist = new Playlist($input['filter']);
         $song     = $input['song'];
-<<<<<<< HEAD
 
         //Whatever format the user wants
         $outputFormat = $input['format'];
@@ -1274,15 +1194,8 @@
                 echo XML_Data::error('401', T_('Access denied to this playlist.'));
             } else {
                 $playlist->add_songs(array($song));
-                echo XML_Data::single_string('success');
-            }
-=======
-        if (!$playlist->has_access()) {
-            echo XML_Data::error('401', T_('Access denied to this playlist.'));
-        } else {
-            $playlist->add_songs(array($song), true);
-            echo XML_Data::success('song added to playlist');
->>>>>>> 73f94819
+                echo XML_Data::success('success');
+            }
         }
     } // playlist_add_song
 
@@ -1300,7 +1213,6 @@
     {
         ob_end_clean();
         $playlist = new Playlist($input['filter']);
-<<<<<<< HEAD
         $track    = scrub_in($input['track']);
 
         //Whatever format the user wants
@@ -1320,21 +1232,8 @@
             } else {
                 $playlist->delete_track_number($track);
                 $playlist->regenerate_track_numbers();
-                echo XML_Data::single_string('success');
-            }
-=======
-        if ($input['song']) {
-            $track = scrub_in($input['song']);
-        } else {
-            $track = scrub_in($input['track']);
-        }
-        if (!$playlist->has_access()) {
-            echo XML_Data::error('401', T_('Access denied to this playlist.'));
-        } else {
-            $playlist->delete_track_number($track);
-            $playlist->regenerate_track_numbers();
-            echo XML_Data::success('song removed from playlist');
->>>>>>> 73f94819
+                echo XML_Data::success('success');
+            }
         }
     } // playlist_remove_song
 
@@ -1363,7 +1262,6 @@
             JSON_Data::set_offset($input['offset']);
             JSON_Data::set_limit($input['limit']);
 
-<<<<<<< HEAD
             $results = Search::run($array);
 
             echo JSON_Data::songs($results);
@@ -1375,41 +1273,29 @@
 
             echo XML_Data::songs($results);
         }
-=======
-        $results = Search::run($array);
+    } // search_songs
+
+    /**
+     * advanced_search
+     * MINIMUM_API_VERSION=380001
+     *
+     * Perform an advanced search given passed rules
+     *
+     * @param array $input
+     */
+    public static function advanced_search($input)
+    {
+        ob_end_clean();
+        $results = Search::run($input);
         $user    = User::get_from_username(Session::username($input['auth']));
 
-        echo XML_Data::songs($results, array(), true, $user->id);
->>>>>>> 73f94819
-    } // search_songs
-
-    /**
-     * advanced_search
-     * MINIMUM_API_VERSION=380001
-     *
-     * Perform an advanced search given passed rules
-     *
-     * @param array $input
-     */
-    public static function advanced_search($input)
-    {
-        ob_end_clean();
-
-        //Whatever format the user wants
-        $outputFormat = $input['format'];
-
-<<<<<<< HEAD
+        //Whatever format the user wants
+        $outputFormat = $input['format'];
+
         if ($outputFormat == 'json') {
             JSON_Data::set_offset($input['offset']);
             JSON_Data::set_limit($input['limit']);
-=======
-        $results = Search::run($input);
-        $user    = User::get_from_username(Session::username($input['auth']));
->>>>>>> 73f94819
-
-            $results = Search::run($input);
-
-<<<<<<< HEAD
+
             $type = 'song';
             if (isset($input['type'])) {
                 $type = $input['type'];
@@ -1446,21 +1332,9 @@
                     echo XML_Data::albums($results, array());
                     break;
                 default:
-                    echo XML_Data::songs($results);
+                    echo XML_Data::songs($results, array(), true, $user->id);
                     break;
             }
-=======
-        switch ($type) {
-            case 'artist':
-                echo XML_Data::artists($results, array());
-                break;
-            case 'album':
-                echo XML_Data::albums($results, array());
-                break;
-            default:
-                echo XML_Data::songs($results, array(), true, $user->id);
-                break;
->>>>>>> 73f94819
         }
     } // advanced_search
 
@@ -1485,7 +1359,6 @@
         //Whatever format the user wants
         $outputFormat = $input['format'];
 
-<<<<<<< HEAD
         if ($outputFormat == 'json') {
             JSON_Data::set_offset($input['offset']);
             JSON_Data::set_limit($input['limit']);
@@ -1495,11 +1368,8 @@
             XML_Data::set_offset($input['offset']);
             XML_Data::set_limit($input['limit']);
 
-            echo XML_Data::videos($video_ids);
-        }
-=======
-        echo XML_Data::videos($video_ids, $user->id);
->>>>>>> 73f94819
+            echo XML_Data::videos($video_ids, $user->id);
+        }
     } // videos
 
     /**
@@ -1510,7 +1380,7 @@
     public static function video($input)
     {
         $video_id = scrub_in($input['filter']);
-<<<<<<< HEAD
+        $user     = User::get_from_username(Session::username($input['auth']));
         
         //Whatever format the user wants
         $outputFormat = $input['format'];
@@ -1520,11 +1390,6 @@
         } else {  // Defaults to XML
             echo XML_Data::videos(array($video_id));
         }
-=======
-        $user     = User::get_from_username(Session::username($input['auth']));
-
-        echo XML_Data::videos(array($video_id), $user->id);
->>>>>>> 73f94819
     } // video
 
     /**
@@ -1641,17 +1506,13 @@
                 $user    = User::get_from_username(Session::username($input['auth']));
                 Song::build_cache($democratic->object_ids);
                 Democratic::build_vote_cache($democratic->vote_ids);
-<<<<<<< HEAD
                 
                 if ($outputFormat == 'json') {
                     echo JSON_Data::democratic($objects);
                 } else {  // Defaults to XML
-                    echo XML_Data::democratic($objects);
-                }
-
-=======
-                echo XML_Data::democratic($objects, $user->id);
->>>>>>> 73f94819
+                    echo XML_Data::democratic($objects, $user->id);
+                }
+
             break;
             case 'play':
                 $url         = $democratic->play_url();
@@ -1692,8 +1553,6 @@
      */
     public static function stats($input)
     {
-<<<<<<< HEAD
-=======
         if (!self::check_parameter($input, array('type'))) {
             debug_event('api.class', "'type' required on stats function call.", 2);
             echo XML_Data::error('401', T_("Missing mandatory parameter") . " 'type'");
@@ -1701,7 +1560,6 @@
             return false;
         }
         $user   = User::get_from_username(Session::username($input['auth']));
->>>>>>> 73f94819
         // moved type to filter and allowed multipe type selection
         $type   = $input['type'];
         $filter = $input['filter'];
@@ -1771,11 +1629,10 @@
 
         if ($results !== null) {
             debug_event('api.class', 'stats found results searching for ' . $type, 5);
-<<<<<<< HEAD
             ob_end_clean();
             if ($outputFormat == 'json') {
                 if ($type === 'song') {
-                    echo JSON_Data::songs($results);
+                    echo JSON_Data::songs($results, true, $user->id);
                 }
                 if ($type === 'artist') {
                     echo JSON_Data::artists($results, array());
@@ -1785,7 +1642,7 @@
                 }
             } else {  // Defaults to XML
                 if ($type === 'song') {
-                    echo XML_Data::songs($results);
+                    echo XML_Data::songs($results, true, $user->id);
                 }
                 if ($type === 'artist') {
                     echo XML_Data::artists($results, array());
@@ -1793,16 +1650,6 @@
                 if ($type === 'album') {
                     echo XML_Data::albums($results, array());
                 }
-=======
-            if ($type === 'song') {
-                echo XML_Data::songs($results, array(), true, $user->id);
-            }
-            if ($type === 'artist') {
-                echo XML_Data::artists($results, array());
-            }
-            if ($type === 'album') {
-                echo XML_Data::albums($results, array());
->>>>>>> 73f94819
             }
         }
     } // stats
@@ -1932,11 +1779,7 @@
      * toggle_follow
      * MINIMUM_API_VERSION=380001
      *
-<<<<<<< HEAD
-     * This follow/unfollow an user
-=======
      * This will follow/unfollow a user
->>>>>>> 73f94819
      *
      * @param array $input
      */
@@ -1953,24 +1796,18 @@
             if (!empty($username)) {
                 $user = User::get_from_username($username);
                 if ($user !== null) {
-<<<<<<< HEAD
 
                     //Whatever format the user wants
                     $outputFormat = $input['format'];
 
-                    Core::get_global('user')->toggle_follow($user->id);
+                    User::get_from_username(Session::username($input['auth']))->toggle_follow($user->id);
                     ob_end_clean();
 
                     if ($outputFormat == 'json') {
                         echo JSON_Data::single_string('success');
                     } else {  // Defaults to XML
-                        echo XML_Data::single_string('success');
+                        echo XML_Data::success('follow toggled for: ' . $user->id);
                     }
-=======
-                    User::get_from_username(Session::username($input['auth']))->toggle_follow($user->id);
-                    ob_end_clean();
-                    echo XML_Data::success('follow toggled for: ' . $user->id);
->>>>>>> 73f94819
                 }
             }
         } else {
@@ -2055,15 +1892,11 @@
             } else {
                 $rate = new Rating($id, $type);
                 $rate->set_rating($rating);
-<<<<<<< HEAD
                 if ($outputFormat == 'json') {
                     echo JSON_Data::single_string('success');
                 } else {  // Defaults to XML
-                    echo XML_Data::single_string('success');
-                }
-=======
-                echo XML_Data::success('rating set ' . $object_id);
->>>>>>> 73f94819
+                    echo XML_Data::success('rating set ' . $object_id);
+                }
             }
         }
     } // rate
@@ -2108,15 +1941,9 @@
             } else {
                 $userflag = new Userflag($object_id, $type);
                 if ($userflag->set_flag($flag, $user_id)) {
-<<<<<<< HEAD
-                    echo XML_Data::single_string('success');
-                } else {
-                    echo XML_Data::single_string('failure');
-=======
                     echo XML_Data::success('flag set ' . $object_id);
                 } else {
                     echo XML_Data::error('400', 'flag failed ' . $object_id);
->>>>>>> 73f94819
                 }
             }
         }
@@ -2195,17 +2022,6 @@
      */
     public static function scrobble($input)
     {
-<<<<<<< HEAD
-        ob_end_clean();
-        $song_name   = scrub_in($input['song']);
-        $artist_name = scrub_in($input['artist']);
-        $album_name  = scrub_in($input['album']);
-        $song_mbid   = scrub_in($input['song_mbid']); //optional
-        $artist_mbid = scrub_in($input['artist_mbid']); //optional
-        $album_mbid  = scrub_in($input['album_mbid']); //optional
-        $date        = scrub_in($input['date']); //optional
-        $user_id     = Core::get_global('user')->id;
-=======
         if (!self::check_parameter($input, array('song', 'artist', 'album'))) {
             debug_event('api.class', "'song', 'artist', 'album' required on scrobble function call.", 2);
             echo XML_Data::error('401', T_("Missing mandatory parameter") . " 'song', 'artist', 'album'");
@@ -2222,7 +2038,6 @@
         $album_mbid  = (string) scrub_in($input['album_mbid']); //optional
         $date        = scrub_in($input['date']); //optional
         $user_id     = User::get_from_username(Session::username($input['auth']))->id;
->>>>>>> 73f94819
         $user        = new User($user_id);
         $valid       = in_array($user->id, User::get_valid_users());
 
@@ -2261,11 +2076,7 @@
                 echo XML_Data::error('404', T_('Library item not found.'));
             } elseif ($valid) {
                 $user->update_stats('song', $scrobble_id, $agent, array(), false, $date);
-<<<<<<< HEAD
-                echo XML_Data::single_string('successfully scrobbled: ' . $scrobble_id);
-=======
                 echo XML_Data::success('successfully scrobbled: ' . $scrobble_id);
->>>>>>> 73f94819
             }
         }
     } // scrobble
