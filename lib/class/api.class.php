<?php
declare(strict_types=0);
/* vim:set softtabstop=4 shiftwidth=4 expandtab: */
/**
 *
 * LICENSE: GNU Affero General Public License, version 3 (AGPL-3.0-or-later)
 * Copyright 2001 - 2020 Ampache.org
 *
 * This program is free software: you can redistribute it and/or modify
 * it under the terms of the GNU Affero General Public License as published by
 * the Free Software Foundation, either version 3 of the License, or
 * (at your option) any later version.
 *
 * This program is distributed in the hope that it will be useful,
 * but WITHOUT ANY WARRANTY; without even the implied warranty of
 * MERCHANTABILITY or FITNESS FOR A PARTICULAR PURPOSE.  See the
 * GNU Affero General Public License for more details.
 *
 * You should have received a copy of the GNU Affero General Public License
 * along with this program.  If not, see <https://www.gnu.org/licenses/>.
 *
 */

use Ampache\Module\Util\InterfaceImplementationChecker;

/**
 * API Class
 *
 * This handles functions relating to the API written for Ampache, initially
 * this is very focused on providing functionality for Amarok so it can
 * integrate with Ampache.
 *
 */
class Api
{
    /**
     *  @var string $auth_version
     */
    public static $auth_version = '350001';

    /**
     *  @var string $version
     */
    public static $version = '430000';

    /**
     *  @var Browse $browse
     */
    private static $browse = null;

    /**
     * constructor
     * This really isn't anything to do here, so it's private
     */
    private function __construct()
    {
        // Rien a faire
    } // constructor

    /**
     * _auto_init
     * Automatically called when this class is loaded.
     */
    public static function _auto_init()
    {
        if (self::$browse === null) {
            self::$browse = new Browse(null, false);
        }
    }

    /**
     * message
     * call the correct error / success message depending on format
     * @param string $type
     * @param string $message
     * @param string $error_code
     * @param string $format
     */
    public static function message($type, $message, $error_code = null, $format = 'xml')
    {
        if ($type === 'error') {
            switch ($format) {
                case 'json':
                    echo JSON_Data::error($error_code, $message);
                    break;
                default:
                    echo XML_Data::error($error_code, $message);
            }
        }
        if ($type === 'success') {
            switch ($format) {
                case 'json':
                    echo JSON_Data::success($message);
                    break;
                default:
                    echo XML_Data::success($message);
            }
        }
    } // message

    /**
     * set_filter
     * MINIMUM_API_VERSION=380001
     *
     * This is a play on the browse function, it's different as we expose
     * the filters in a slightly different and vastly simpler way to the
     * end users--so we have to do a little extra work to make them work
     * internally.
     * @param string $filter
     * @param integer|string|boolean|null $value
     * @return boolean
     */
    public static function set_filter($filter, $value)
    {
        if (!strlen((string) $value)) {
            return false;
        }

        switch ($filter) {
            case 'add':
                // Check for a range, if no range default to gt
                if (strpos($value, '/')) {
                    $elements = explode('/', $value);
                    self::$browse->set_filter('add_lt', strtotime($elements['1']));
                    self::$browse->set_filter('add_gt', strtotime($elements['0']));
                } else {
                    self::$browse->set_filter('add_gt', strtotime($value));
                }
                break;
            case 'update':
                // Check for a range, if no range default to gt
                if (strpos($value, '/')) {
                    $elements = explode('/', $value);
                    self::$browse->set_filter('update_lt', strtotime($elements['1']));
                    self::$browse->set_filter('update_gt', strtotime($elements['0']));
                } else {
                    self::$browse->set_filter('update_gt', strtotime($value));
                }
                break;
            case 'alpha_match':
                self::$browse->set_filter('alpha_match', $value);
                break;
            case 'exact_match':
                self::$browse->set_filter('exact_match', $value);
                break;
            case 'enabled':
                self::$browse->set_filter('enabled', $value);
                break;
            default:
                break;
        } // end filter

        return true;
    } // set_filter

    /**
     * check_parameter
     *
     * This function checks the $input actually has the parameter.
     * Parameters must be an array of required elements as a string
     *
     * @param array $input
     * @param string[] $parameters e.g. array('auth', type')
     * @param string $method
     * @return boolean
     */
    private static function check_parameter($input, $parameters, $method = '')
    {
        foreach ($parameters as $parameter) {
            if ($input[$parameter] === 0 || $input[$parameter] === '0') {
                continue;
            }
            if (empty($input[$parameter])) {
                debug_event('api.class', "'" . $parameter . "' required on " . $method . " function call.", 2);
                self::message('error', T_('Missing mandatory parameter') . " '" . $parameter . "'", '401', $input['api_format']);

                return false;
            }
        }

        return true;
    } // check_parameter

    /**
     * check_access
     *
     * This function checks the user can perform the function requested
     * 'interface', 100, User::get_from_username(Session::username($input['auth']))->id)
     *
     * @param string $type
     * @param integer $level
     * @param integer $user_id
     * @param string $method
     * @param string $format
     * @return boolean
     */
    private static function check_access($type, $level, $user_id, $method = '', $format = 'xml')
    {
        if (!Access::check($type, $level, $user_id)) {
            debug_event('api.class', $type . " '" . $level . "' required on " . $method . " function call.", 2);
            self::message('error', 'User does not have access to this function', '400', $format);

            return false;
        }

        return true;
    } // check_access

    /**
     * handshake
     * MINIMUM_API_VERSION=380001
     *
     * This is the function that handles verifying a new handshake
     * Takes a timestamp, auth key, and username.
     *
     * @param array $input
     * auth      = (string) $passphrase
     * user      = (string) $username //optional
     * timestamp = (integer) UNIXTIME() //Required if login/password authentication
     * version   = (string) $version //optional
     * @return boolean
     */
    public static function handshake($input)
    {
        $timestamp  = preg_replace('/[^0-9]/', '', $input['timestamp']);
        $passphrase = $input['auth'];
        if (empty($passphrase)) {
            $passphrase = Core::get_post('auth');
        }
        $username = trim((string) $input['user']);
        $user_ip  = Core::get_user_ip();
        if (isset($input['version'])) {
            // If version is provided, use it
            $version = $input['version'];
        } else {
            // Else, just use the latest version available
            $version = self::$version;
        }

        // Log the attempt
        debug_event('api.class', "Handshake Attempt, IP:$user_ip User:$username Version:$version", 5);

        // Version check shouldn't be soo restrictive... only check with initial version to not break clients compatibility
        if ((int) ($version) < self::$auth_version) {
            debug_event('api.class', 'Login Failed: Version too old', 1);
            AmpError::add('api', T_('Login failed, API version is too old'));

            return false;
        }

        $user_id = -1;
        // Grab the correct userid
        if (!$username) {
            $client = User::get_from_apikey($passphrase);
            if ($client) {
                $user_id = $client->id;
            }
        } else {
            $client  = User::get_from_username($username);
            $user_id = $client->id;
        }

        // Log this attempt
        debug_event('api.class', "Login Attempt, IP:$user_ip Time: $timestamp User:$username ($user_id) Auth:$passphrase", 1);

        if ($user_id > 0 && Access::check_network('api', $user_id, 5)) {
            // Authentication with user/password, we still need to check the password
            if ($username) {
                // If the timestamp isn't within 30 minutes sucks to be them
                if (($timestamp < (time() - 1800)) ||
                    ($timestamp > (time() + 1800))) {
                    debug_event('api.class', 'Login failed, timestamp is out of range ' . $timestamp . '/' . time(), 1);
                    AmpError::add('api', T_('Login failed, timestamp is out of range'));
                    self::message('error', T_('Received Invalid Handshake') . ' - ' . T_('Login failed, timestamp is out of range'), '401', $input['api_format']);

                    return false;
                }

                // Now we're sure that there is an ACL line that matches
                // this user or ALL USERS, pull the user's password and
                // then see what we come out with
                $realpwd = $client->get_password();

                if (!$realpwd) {
                    debug_event('api.class', 'Unable to find user with userid of ' . $user_id, 1);
                    AmpError::add('api', T_('Incorrect username or password'));
                    self::message('error', T_('Received Invalid Handshake') . ' - ' . T_('Login failed, timestamp is out of range'), '401', $input['api_format']);

                    return false;
                }

                $sha1pass = hash('sha256', $timestamp . $realpwd);

                if ($sha1pass !== $passphrase) {
                    $client = null;
                }
            } else {
                $timestamp = time();
            }

            if ($client) {
                // Create the session
                $data             = array();
                $data['username'] = $client->username;
                $data['type']     = 'api';
                $data['apikey']   = $client->apikey;
                $data['value']    = $timestamp;
                if (isset($input['client'])) {
                    $data['agent'] = $input['client'];
                }
                if (isset($input['geo_latitude'])) {
                    $data['geo_latitude'] = $input['geo_latitude'];
                }
                if (isset($input['geo_longitude'])) {
                    $data['geo_longitude'] = $input['geo_longitude'];
                }
                if (isset($input['geo_name'])) {
                    $data['geo_name'] = $input['geo_name'];
                }
                //Session might not exist or has expired
                //
                if (!Session::read($data['apikey'])) {
                    Session::destroy($data['apikey']);
                    $token = Session::create($data);
                } else {
                    Session::extend($data['apikey']);
                    $token = $data['apikey'];
                }

                debug_event('api.class', 'Login Success, passphrase matched', 1);

                // We need to also get the 'last update' of the
                // catalog information in an RFC 2822 Format
                $sql        = 'SELECT MAX(`last_update`) AS `update`, MAX(`last_add`) AS `add`, MAX(`last_clean`) AS `clean` FROM `catalog`';
                $db_results = Dba::read($sql);
                $row        = Dba::fetch_assoc($db_results);

                // Now we need to quickly get the totals
                $counts = Catalog::count_server(true);

                // send the totals
                $outarray = array('auth' => $token,
                                  'api' => self::$version,
                                  'session_expire' => date("c", time() + AmpConfig::get('session_length') - 60),
                                  'update' => date("c", (int) $row['update']),
                                  'add' => date("c", (int) $row['add']),
                                  'clean' => date("c", (int) $row['clean']),
                                  'songs' => (int) $counts['song'],
                                  'albums' => (int) $counts['album'],
                                  'artists' => (int) $counts['artist'],
                                  'playlists' => ((int) $counts['playlist'] + (int) $counts['search']),
                                  'videos' => (int) $counts['video'],
                                  'catalogs' => (int) $counts['catalog']);
                switch ($input['api_format']) {
                    case 'json':
                        echo json_encode($outarray, JSON_PRETTY_PRINT);
                    break;
                    default:
                        echo XML_Data::keyed_array($outarray);
                }

                return true;
            } // match
        } // end while

        debug_event('api.class', 'Login Failed, unable to match passphrase', 1);
        self::message('error', T_('Received Invalid Handshake') . ' - ' . T_('Incorrect username or password'), '401', $input['api_format']);

        return false;
    } // handshake

    /**
     * ping
     * MINIMUM_API_VERSION=380001
     *
     * This can be called without being authenticated, it is useful for determining if what the status
     * of the server is, and what version it is running/compatible with
     *
     * @param array $input
     * auth = (string) //optional
     */
    public static function ping($input)
    {
        $xmldata = array('server' => AmpConfig::get('version'), 'version' => self::$version, 'compatible' => '350001');

        // Check and see if we should extend the api sessions (done if valid session is passed)
        if (Session::exists('api', $input['auth'])) {
            Session::extend($input['auth']);
            $xmldata = array_merge(array('session_expire' => date("c", time() + (int) AmpConfig::get('session_length') - 60)), $xmldata);
        }

        debug_event('api.class', 'Ping Received from ' . Core::get_server('REMOTE_ADDR') . ' :: ' . $input['auth'], 5);

        ob_end_clean();
        switch ($input['api_format']) {
            case 'json':
                echo json_encode($xmldata, JSON_PRETTY_PRINT);
            break;
            default:
                echo XML_Data::keyed_array($xmldata);
        }
    } // ping

    /**
     * goodbye
     * MINIMUM_API_VERSION=400001
     *
     * Destroy session for auth key.
     *
     * @param array $input
     * auth = (string))
     * @return boolean
     */
    public static function goodbye($input)
    {
        if (!self::check_parameter($input, array('auth'), 'goodbye')) {
            return false;
        }
        // Check and see if we should destroy the api session (done if valid session is passed)
        if (Session::exists('api', $input['auth'])) {
            $sql = 'DELETE FROM `session` WHERE `id` = ?';
            $sql .= " AND `type` = 'api'";
            Dba::write($sql, array($input['auth']));

            debug_event('api.class', 'Goodbye Received from ' . Core::get_server('REMOTE_ADDR') . ' :: ' . $input['auth'], 5);
            ob_end_clean();
            self::message('success', 'goodbye: ' . $input['auth'], null, $input['api_format']);

            return true;
        }
        ob_end_clean();
        self::message('error', 'failed to end session: ' . $input['auth'], '400', $input['api_format']);

        return false;
    } // goodbye

    /**
     * url_to_song
     * MINIMUM_API_VERSION=380001
     *
     * This takes a url and returns the song object in question
     *
     * @param array $input
     * url = (string) $url
     * @return boolean
     */
    public static function url_to_song($input)
    {
        if (!self::check_parameter($input, array('url'), 'url_to_song')) {
            return false;
        }
        // Don't scrub, the function needs her raw and juicy
        $data = Stream_URL::parse($input['url']);
        $user = User::get_from_username(Session::username($input['auth']));
        ob_end_clean();
        switch ($input['api_format']) {
            case 'json':
                echo JSON_Data::songs(array($data['id']), $user->id);
            break;
            default:
                echo XML_Data::songs(array($data['id']), $user->id);
        }

        return true;
    } // url_to_song

    /**
     * get_indexes
     * MINIMUM_API_VERSION=400001
     *
     * This takes a collection of inputs and returns ID + name for the object type
     *
     * @param array $input
     * type   = (string) 'song'|'album'|'artist'|'playlist'
     * filter = (string) //optional
     * add    = self::set_filter(date) //optional
     * update = self::set_filter(date) //optional
     * offset = (integer) //optional
     * limit  = (integer) //optional
     * @return boolean
     */
    public static function get_indexes($input)
    {
        if (!self::check_parameter($input, array('type'), 'get_indexes')) {
            return false;
        }
        $user = User::get_from_username(Session::username($input['auth']));
        $type = (string) $input['type'];
        // confirm the correct data
        if (!in_array($type, array('song', 'album', 'artist', 'playlist'))) {
            self::message('error', T_('Incorrect object type') . ' ' . $type, '401', $input['api_format']);

            return false;
        }
        self::$browse->reset_filters();
        self::$browse->set_type($type);
        self::$browse->set_sort('name', 'ASC');

        $method = $input['exact'] ? 'exact_match' : 'alpha_match';
        self::set_filter($method, $input['filter']);
        self::set_filter('add', $input['add']);
        self::set_filter('update', $input['update']);

        if ($type == 'playlist') {
            self::$browse->set_filter('playlist_type', $user->id);
            $objects = array_merge(self::$browse->get_objects(), Playlist::get_smartlists(true, $user->id));
        } else {
            $objects = self::$browse->get_objects();
        }

        ob_end_clean();
        switch ($input['api_format']) {
            case 'json':
                JSON_Data::set_offset($input['offset']);
                JSON_Data::set_limit($input['limit']);
                echo JSON_Data::indexes($objects, $type);
            break;
            default:
                XML_Data::set_offset($input['offset']);
                XML_Data::set_limit($input['limit']);
                echo XML_Data::indexes($objects, $type);
        }
        Session::extend($input['auth']);

        return true;
    } // get_indexes

    /**
     * get_similar
     * MINIMUM_API_VERSION=420000
     *
     * Return similar artist id's or similar song ids compared to the input filter
     *
     * @param array $input
     * type   = (string) 'song'|'artist'
     * filter = (integer) artist id or song id
     * offset = (integer) //optional
     * limit  = (integer) //optional
     * @return boolean
     */
    public static function get_similar($input)
    {
        if (!self::check_parameter($input, array('type', 'filter'), 'get_similar')) {
            return false;
        }
        $type   = (string) $input['type'];
        $filter = (int) $input['filter'];
        // confirm the correct data
        if (!in_array($type, array('song', 'artist'))) {
            self::message('error', T_('Incorrect object type') . ' ' . $type, '401', $input['api_format']);

            return false;
        }

        $objects = array();
        $similar = array();
        switch ($type) {
            case 'artist':
                $similar = Recommendation::get_artists_like($filter);
                break;
            case 'song':
                $similar = Recommendation::get_songs_like($filter);
        }
        foreach ($similar as $child) {
            $objects[] = $child['id'];
        }

        ob_end_clean();
        switch ($input['api_format']) {
            case 'json':
                JSON_Data::set_offset($input['offset']);
                JSON_Data::set_limit($input['limit']);
                echo JSON_Data::indexes($objects, $type);
                break;
            default:
                XML_Data::set_offset($input['offset']);
                XML_Data::set_limit($input['limit']);
                echo XML_Data::indexes($objects, $type);
        }
        Session::extend($input['auth']);

        return true;
    } // get_similar

    /**
     * advanced_search
     * MINIMUM_API_VERSION=380001
     *
     * Perform an advanced search given passed rules. This works in a similar way to the web/UI search pages.
     * You can pass multiple rules as well as joins to create in depth search results
     *
     * Rules must be sent in groups of 3 using an int (starting from 1) to designate which rules are combined.
     * Use operator ('and'|'or') to choose whether to join or separate each rule when searching.
     *
     * Rule arrays must contain the following:
     *   * rule name (e.g. rule_1, rule_2)
     *   * rule operator (e.g. rule_1_operator, rule_2_operator)
     *   * rule input (e.g. rule_1_input, rule_2_input)
     *
     * Refer to the wiki for further information on rule_* types and data
     * https://github.com/ampache/ampache/wiki/XML-methods
     *
     * @param array $input
     * operator        = (string) 'and'|'or' (whether to match one rule or all)
     * rule_1          = (string)
     * rule_1_operator = (integer) 0,1|2|3|4|5|6
     * rule_1_input    = (mixed) The string, date, integer you are searching for
     * type            = (string) 'song', 'album', 'artist', 'playlist', 'label', 'user', 'video' (song by default)
     * offset          = (integer)
     * limit           = (integer))
     */
    public static function advanced_search($input)
    {
        ob_end_clean();

        $user    = User::get_from_username(Session::username($input['auth']));
        $results = Search::run($input, $user);

        $type = 'song';
        if (isset($input['type'])) {
            $type = $input['type'];
        }

        switch ($input['api_format']) {
            case 'json':
                JSON_Data::set_offset($input['offset']);
                JSON_Data::set_limit($input['limit']);
                switch ($type) {
                    case 'artist':
                        echo JSON_Data::artists($results, array(), $user->id);
                        break;
                    case 'album':
                        echo JSON_Data::albums($results, array(), $user->id);
                        break;
                    default:
                        echo JSON_Data::songs($results, $user->id);
                        break;
                }
            break;
            default:
                XML_Data::set_offset($input['offset']);
                XML_Data::set_limit($input['limit']);
            switch ($type) {
                case 'artist':
                    echo XML_Data::artists($results, array(), $user->id);
                    break;
                case 'album':
                    echo XML_Data::albums($results, array(), $user->id);
                    break;
                default:
                    echo XML_Data::songs($results, $user->id);
                    break;
            }
        }
        Session::extend($input['auth']);
    } // advanced_search

    /**
     * artists
     * MINIMUM_API_VERSION=380001
     *
     * This takes a collection of inputs and returns
     * artist objects. This function is deprecated!
     *
     * @param array $input
     * filter  = (string) Alpha-numeric search term //optional
     * exact   = (integer) 0,1, if true filter is exact rather then fuzzy //optional
     * add     = self::set_filter(date) //optional
     * update  = self::set_filter(date) //optional
     * offset  = (integer) //optional
     * limit   = (integer) //optional
     * include = (array) 'albums'|'songs' //optional
     */
    public static function artists($input)
    {
        self::$browse->reset_filters();
        self::$browse->set_type('artist');
        self::$browse->set_sort('name', 'ASC');

        $method = $input['exact'] ? 'exact_match' : 'alpha_match';
        self::set_filter($method, $input['filter']);
        self::set_filter('add', $input['add']);
        self::set_filter('update', $input['update']);


        $artists = self::$browse->get_objects();
        $user    = User::get_from_username(Session::username($input['auth']));
        $include = (is_array($input['include'])) ? $input['include'] : explode(',', $input['include']);

        ob_end_clean();
        switch ($input['api_format']) {
            case 'json':
                JSON_Data::set_offset($input['offset']);
                JSON_Data::set_limit($input['limit']);
                echo JSON_Data::artists($artists, $include, $user->id);
            break;
            default:
                XML_Data::set_offset($input['offset']);
                XML_Data::set_limit($input['limit']);
                echo XML_Data::artists($artists, $include, $user->id);
        }
        Session::extend($input['auth']);
    } // artists

    /**
     * artist
     * MINIMUM_API_VERSION=380001
     *
     * This returns a single artist based on the UID of said artist
     *
     * @param array $input
     * filter  = (string) Alpha-numeric search term
     * include = (array) 'albums'|'songs' //optional
     * @return boolean
     */
    public static function artist($input)
    {
        if (!self::check_parameter($input, array('filter'), 'artist')) {
            return false;
        }
        $uid     = scrub_in($input['filter']);
        $user    = User::get_from_username(Session::username($input['auth']));
        $include = (is_array($input['include'])) ? $input['include'] : explode(',', $input['include']);
        switch ($input['api_format']) {
            case 'json':
                echo JSON_Data::artists(array($uid), $include, $user->id);
            break;
            default:
                echo XML_Data::artists(array($uid), $include, $user->id);
        }
        Session::extend($input['auth']);

        return true;
    } // artist

    /**
     * artist_albums
     * MINIMUM_API_VERSION=380001
     *
     * This returns the albums of an artist
     *
     * @param array $input
     * filter = (string) UID of artist
     * offset = (integer) //optional
     * limit  = (integer) //optional
     * @return boolean
     */
    public static function artist_albums($input)
    {
        if (!self::check_parameter($input, array('filter'), 'artist_albums')) {
            return false;
        }
        $artist = new Artist($input['filter']);
        $albums = $artist->get_albums();
        $user   = User::get_from_username(Session::username($input['auth']));

        ob_end_clean();
        switch ($input['api_format']) {
            case 'json':
                JSON_Data::set_offset($input['offset']);
                JSON_Data::set_limit($input['limit']);
                echo JSON_Data::albums($albums, array(), $user->id);
            break;
            default:
                XML_Data::set_offset($input['offset']);
                XML_Data::set_limit($input['limit']);
                echo XML_Data::albums($albums, array(), $user->id);
        }
        Session::extend($input['auth']);

        return true;
    } // artist_albums

    /**
     * artist_songs
     * MINIMUM_API_VERSION=380001
     *
     * This returns the songs of the specified artist
     *
     * @param array $input
     * filter = (string) UID of Artist
     * offset = (integer) //optional
     * limit  = (integer) //optional
     * @return boolean
     */
    public static function artist_songs($input)
    {
        if (!self::check_parameter($input, array('filter'), 'artist_songs')) {
            return false;
        }
        $artist = new Artist($input['filter']);
        $songs  = $artist->get_songs();
        $user   = User::get_from_username(Session::username($input['auth']));

        if (!empty($songs)) {
            ob_end_clean();
            switch ($input['api_format']) {
            case 'json':
                JSON_Data::set_offset($input['offset']);
                JSON_Data::set_limit($input['limit']);
                echo JSON_Data::songs($songs, $user->id);
            break;
            default:
                XML_Data::set_offset($input['offset']);
                XML_Data::set_limit($input['limit']);
                echo XML_Data::songs($songs, $user->id);
            }
        }
        Session::extend($input['auth']);

        return true;
    } // artist_songs

    /**
     * albums
     * MINIMUM_API_VERSION=380001
     *
     * This returns albums based on the provided search filters
     *
     * @param array $input
     * filter  = (string) Alpha-numeric search term //optional
     * exact   = (integer) 0,1, if true filter is exact rather then fuzzy //optional
     * add     = self::set_filter(date) //optional
     * update  = self::set_filter(date) //optional
     * offset  = (integer) //optional
     * limit   = (integer) //optional
     * include = (array) 'songs' //optional
     */
    public static function albums($input)
    {
        self::$browse->reset_filters();
        self::$browse->set_type('album');
        self::$browse->set_sort('name', 'ASC');
        $method = $input['exact'] ? 'exact_match' : 'alpha_match';
        self::set_filter($method, $input['filter']);
        self::set_filter('add', $input['add']);
        self::set_filter('update', $input['update']);

        $albums  = self::$browse->get_objects();
        $user    = User::get_from_username(Session::username($input['auth']));
        $include = (is_array($input['include'])) ? $input['include'] : explode(',', $input['include']);

        ob_end_clean();
        switch ($input['api_format']) {
            case 'json':
                JSON_Data::set_offset($input['offset']);
                JSON_Data::set_limit($input['limit']);
                echo JSON_Data::albums($albums, $include, $user->id);
            break;
            default:
                XML_Data::set_offset($input['offset']);
                XML_Data::set_limit($input['limit']);
                echo XML_Data::albums($albums, $include, $user->id);
        }
        Session::extend($input['auth']);
    } // albums

    /**
     * album
     * MINIMUM_API_VERSION=380001
     *
     * This returns a single album based on the UID provided
     *
     * @param array $input
     * filter  = (string) UID of Album
     * include = (array) 'songs' //optional
     * @return boolean
     */
    public static function album($input)
    {
        if (!self::check_parameter($input, array('filter'), 'album')) {
            return false;
        }
        $uid     = (int) scrub_in($input['filter']);
        $user    = User::get_from_username(Session::username($input['auth']));
        $include = (is_array($input['include'])) ? $input['include'] : explode(',', $input['include']);
        switch ($input['api_format']) {
            case 'json':
                echo JSON_Data::albums(array($uid), $include, $user->id);
            break;
            default:
                echo XML_Data::albums(array($uid), $include, $user->id);
        }
        Session::extend($input['auth']);

        return true;
    } // album

    /**
     * album_songs
     * MINIMUM_API_VERSION=380001
     *
     * This returns the songs of a specified album
     *
     * @param array $input
     * filter = (string) UID of Album
     * offset = (integer) //optional
     * limit  = (integer) //optional
     * @return boolean
     */
    public static function album_songs($input)
    {
        if (!self::check_parameter($input, array('filter'), 'album_songs')) {
            return false;
        }
        $album = new Album($input['filter']);
        $songs = array();
        $user  = User::get_from_username(Session::username($input['auth']));

        ob_end_clean();

        // songs for all disks
        if (AmpConfig::get('album_group')) {
            $disc_ids = $album->get_group_disks_ids();
            foreach ($disc_ids as $discid) {
                $disc     = new Album($discid);
                $allsongs = $disc->get_songs();
                foreach ($allsongs as $songid) {
                    $songs[] = $songid;
                }
            }
        } else {
            // songs for just this disk
            $songs = $album->get_songs();
        }
        if (!empty($songs)) {
            switch ($input['api_format']) {
                case 'json':
                    JSON_Data::set_offset($input['offset']);
                    JSON_Data::set_limit($input['limit']);
                    echo JSON_Data::songs($songs, $user->id);
                break;
                default:
                    XML_Data::set_offset($input['offset']);
                    XML_Data::set_limit($input['limit']);
                    echo XML_Data::songs($songs, $user->id);
            }
        }
        Session::extend($input['auth']);

        return true;
    } // album_songs

    /**
     * licenses
     * MINIMUM_API_VERSION=420000
     *
     * This returns the licenses  based on the specified filter
     *
     * @param array $input
     * filter = (string) Alpha-numeric search term //optional
     * exact  = (integer) 0,1, if true filter is exact rather then fuzzy //optional
     * offset = (integer) //optional
     * limit  = (integer) //optional
     * @return boolean
     */
    public static function licenses($input)
    {
        if (!AmpConfig::get('licensing')) {
            self::message('error', T_('Access Denied: licensing features are not enabled.'), '400', $input['api_format']);

            return false;
        }

        self::$browse->reset_filters();
        self::$browse->set_type('license');
        self::$browse->set_sort('name', 'ASC');

        $method = $input['exact'] ? 'exact_match' : 'alpha_match';
        self::set_filter($method, $input['filter']);
        $licenses = self::$browse->get_objects();

        ob_end_clean();
        switch ($input['api_format']) {
            case 'json':
                JSON_Data::set_offset($input['offset']);
                JSON_Data::set_limit($input['limit']);
                echo JSON_Data::licenses($licenses);
                break;
            default:
                XML_Data::set_offset($input['offset']);
                XML_Data::set_limit($input['limit']);
                echo XML_Data::licenses($licenses);
        }
        Session::extend($input['auth']);

        return true;
    } // licenses

    /**
     * license
     * MINIMUM_API_VERSION=420000
     *
     * This returns a single license based on UID
     *
     * @param array $input
     * filter = (string) UID of license
     * @return boolean
     */
    public static function license($input)
    {
        if (!AmpConfig::get('licensing')) {
            self::message('error', T_('Access Denied: licensing features are not enabled.'), '400', $input['api_format']);

            return false;
        }
        if (!self::check_parameter($input, array('filter'), 'license')) {
            return false;
        }
        $uid = scrub_in($input['filter']);
        ob_end_clean();
        switch ($input['api_format']) {
            case 'json':
                echo JSON_Data::licenses(array($uid));
                break;
            default:
                echo XML_Data::licenses(array($uid));
        }
        Session::extend($input['auth']);

        return true;
    } // license

    /**
     * license_songs
     * MINIMUM_API_VERSION=420000
     *
     * This returns all songs attached to a license ID
     *
     * @param array $input
     * filter = (string) UID of license
     * @return boolean
     */
    public static function license_songs($input)
    {
        if (!AmpConfig::get('licensing')) {
            self::message('error', T_('Access Denied: licensing features are not enabled.'), '400', $input['api_format']);

            return false;
        }
        if (!self::check_parameter($input, array('filter'), 'license_songs')) {
            return false;
        }
        $user     = User::get_from_username(Session::username($input['auth']));
        $song_ids = License::get_license_songs((int) scrub_in($input['filter']));
        ob_end_clean();
        switch ($input['api_format']) {
            case 'json':
                echo JSON_Data::songs($song_ids, $user->id);
                break;
            default:
                echo XML_Data::songs($song_ids, $user->id);
        }
        Session::extend($input['auth']);

        return true;
    } // license_songs

    /**
     * tags
     * MINIMUM_API_VERSION=380001
     *
     * This returns the tags (Genres) based on the specified filter
     *
     * @param array $input
     * filter = (string) Alpha-numeric search term //optional
     * exact  = (integer) 0,1, if true filter is exact rather then fuzzy //optional
     * offset = (integer) //optional
     * limit  = (integer) //optional
     */
    public static function tags($input)
    {
        self::$browse->reset_filters();
        self::$browse->set_type('tag');
        self::$browse->set_sort('name', 'ASC');

        $method = $input['exact'] ? 'exact_match' : 'alpha_match';
        self::set_filter($method, $input['filter']);
        $tags = self::$browse->get_objects();

        ob_end_clean();
        switch ($input['api_format']) {
            case 'json':
                JSON_Data::set_offset($input['offset']);
                JSON_Data::set_limit($input['limit']);
                echo JSON_Data::tags($tags);
            break;
            default:
                XML_Data::set_offset($input['offset']);
                XML_Data::set_limit($input['limit']);
                echo XML_Data::tags($tags);
        }
        Session::extend($input['auth']);
    } // tags

    /**
     * tag
     * MINIMUM_API_VERSION=380001
     *
     * This returns a single tag based on UID
     *
     * @param array $input
     * filter = (string) UID of Tag
     * @return boolean
     */
    public static function tag($input)
    {
        if (!self::check_parameter($input, array('filter'), 'tag')) {
            return false;
        }
        $uid = scrub_in($input['filter']);
        ob_end_clean();
        switch ($input['api_format']) {
            case 'json':
                echo JSON_Data::tags(array($uid));
            break;
            default:
                echo XML_Data::tags(array($uid));
        }
        Session::extend($input['auth']);

        return true;
    } // tag

    /**
     * tag_artists
     * MINIMUM_API_VERSION=380001
     *
     * This returns the artists associated with the tag in question as defined by the UID
     *
     * @param array $input
     * filter = (string) UID of Album
     * offset = (integer) //optional
     * limit  = (integer) //optional
     * @return boolean
     */
    public static function tag_artists($input)
    {
        if (!self::check_parameter($input, array('filter'), 'tag_artists')) {
            return false;
        }
        $artists = Tag::get_tag_objects('artist', $input['filter']);
        if (!empty($artists)) {
            $user = User::get_from_username(Session::username($input['auth']));

            ob_end_clean();
            switch ($input['api_format']) {
            case 'json':
                JSON_Data::set_offset($input['offset']);
                JSON_Data::set_limit($input['limit']);
                echo JSON_Data::artists($artists, array(), $user->id);
            break;
            default:
                XML_Data::set_offset($input['offset']);
                XML_Data::set_limit($input['limit']);
                echo XML_Data::artists($artists, array(), $user->id);
            }
        }
        Session::extend($input['auth']);

        return true;
    } // tag_artists

    /**
     * tag_albums
     * MINIMUM_API_VERSION=380001
     *
     * This returns the albums associated with the tag in question
     *
     * @param array $input
     * filter = (string) UID of Tag
     * offset = (integer) //optional
     * limit  = (integer) //optional
     * @return boolean
     */
    public static function tag_albums($input)
    {
        if (!self::check_parameter($input, array('filter'), 'tag_albums')) {
            return false;
        }
        $albums = Tag::get_tag_objects('album', $input['filter']);
        if (!empty($albums)) {
            $user = User::get_from_username(Session::username($input['auth']));
            XML_Data::set_offset($input['offset']);
            XML_Data::set_limit($input['limit']);

            ob_end_clean();
            switch ($input['api_format']) {
                case 'json':
                    JSON_Data::set_offset($input['offset']);
                    JSON_Data::set_limit($input['limit']);
                    echo JSON_Data::albums($albums, array(), $user->id);
                break;
                default:
                    XML_Data::set_offset($input['offset']);
                    XML_Data::set_limit($input['limit']);
                    echo XML_Data::albums($albums, array(), $user->id);
            }
        }
        Session::extend($input['auth']);

        return true;
    } // tag_albums

    /**
     * tag_songs
     * MINIMUM_API_VERSION=380001
     *
     * returns the songs for this tag
     *
     * @param array $input
     * filter = (string) UID of Tag
     * offset = (integer) //optional
     * limit  = (integer) //optional
     * @return boolean
     */
    public static function tag_songs($input)
    {
        if (!self::check_parameter($input, array('filter'), 'tag_songs')) {
            return false;
        }
        $songs = Tag::get_tag_objects('song', $input['filter']);
        $user  = User::get_from_username(Session::username($input['auth']));

        XML_Data::set_offset($input['offset']);
        XML_Data::set_limit($input['limit']);

        ob_end_clean();
        if (!empty($songs)) {
            switch ($input['api_format']) {
                case 'json':
                    JSON_Data::set_offset($input['offset']);
                    JSON_Data::set_limit($input['limit']);
                    echo JSON_Data::songs($songs, $user->id);
                break;
                default:
                    XML_Data::set_offset($input['offset']);
                    XML_Data::set_limit($input['limit']);
                    echo XML_Data::songs($songs, $user->id);
            }
        }
        Session::extend($input['auth']);

        return true;
    } // tag_songs

    /**
     * songs
     * MINIMUM_API_VERSION=380001
     * CHANGED_IN_API_VERSION=420000
     *
     * Returns songs based on the specified filter
     * All calls that return songs now include <playlisttrack> which can be used to identify track order.
     *
     * @param array $input
     * filter = (string) Alpha-numeric search term //optional
     * exact  = (integer) 0,1, if true filter is exact rather then fuzzy //optional
     * add    = self::set_filter(date) //optional
     * update = self::set_filter(date) //optional
     * offset = (integer) //optional
     * limit  = (integer) //optional
     */
    public static function songs($input)
    {
        self::$browse->reset_filters();
        self::$browse->set_type('song');
        self::$browse->set_sort('title', 'ASC');

        $method = $input['exact'] ? 'exact_match' : 'alpha_match';
        self::set_filter($method, $input['filter']);
        self::set_filter('add', $input['add']);
        self::set_filter('update', $input['update']);
        // Filter out disabled songs
        self::set_filter('enabled', '1');

        $songs = self::$browse->get_objects();
        $user  = User::get_from_username(Session::username($input['auth']));

        ob_end_clean();
        switch ($input['api_format']) {
            case 'json':
                JSON_Data::set_offset($input['offset']);
                JSON_Data::set_limit($input['limit']);
                echo JSON_Data::songs($songs, $user->id);
            break;
            default:
                XML_Data::set_offset($input['offset']);
                XML_Data::set_limit($input['limit']);
                echo XML_Data::songs($songs, $user->id);
        }
        Session::extend($input['auth']);
    } // songs

    /**
     * song
     * MINIMUM_API_VERSION=380001
     *
     * return a single song
     *
     * @param array $input
     * filter = (string) UID of song
     * @return boolean
     */
    public static function song($input)
    {
        if (!self::check_parameter($input, array('filter'), 'song')) {
            return false;
        }
        $song_id = scrub_in($input['filter']);
        $user    = User::get_from_username(Session::username($input['auth']));

        ob_end_clean();
        switch ($input['api_format']) {
            case 'json':
                echo JSON_Data::songs(array((int) $song_id), $user->id);
            break;
            default:
                echo XML_Data::songs(array((int) $song_id), $user->id);
        }
        Session::extend($input['auth']);

        return true;
    } // song

    /**
     * playlists
     * MINIMUM_API_VERSION=380001
     *
     * This returns playlists based on the specified filter
     *
     * @param array $input
     * filter = (string) Alpha-numeric search term (match all if missing) //optional
     * exact  = (integer) 0,1, if true filter is exact rather then fuzzy //optional
     * add    = self::set_filter(date) //optional
     * update = self::set_filter(date) //optional
     * offset = (integer) //optional
     * limit  = (integer) //optional
     */
    public static function playlists($input)
    {
        $user   = User::get_from_username(Session::username($input['auth']));
        $method = $input['exact'] ? false : true;
        $userid = (!Access::check('interface', 100, $user->id)) ? $user->id : -1;
        $public = !Access::check('interface', 100, $user->id);

        // regular playlists
        $playlist_ids = Playlist::get_playlists($public, $userid, (string) $input['filter'], $method);
        // merge with the smartlists
        $playlist_ids = array_merge($playlist_ids, Playlist::get_smartlists($public, $userid, (string) $input['filter'], $method));

        ob_end_clean();
        switch ($input['api_format']) {
            case 'json':
                JSON_Data::set_offset($input['offset']);
                JSON_Data::set_limit($input['limit']);
                echo JSON_Data::playlists($playlist_ids);
            break;
            default:
                XML_Data::set_offset($input['offset']);
                XML_Data::set_limit($input['limit']);
                echo XML_Data::playlists($playlist_ids);
        }
        Session::extend($input['auth']);
    } // playlists

    /**
     * playlist
     * MINIMUM_API_VERSION=380001
     *
     * This returns a single playlist
     *
     * @param array $input
     * filter = (string) UID of playlist
     * @return boolean
     */
    public static function playlist($input)
    {
        if (!self::check_parameter($input, array('filter'), 'playlist')) {
            return false;
        }
        $user = User::get_from_username(Session::username($input['auth']));
        $uid  = scrub_in($input['filter']);

        if (str_replace('smart_', '', $uid) === $uid) {
            // Playlists
            $playlist = new Playlist((int) $uid);
        } else {
            // Smartlists
            $playlist = new Search((int) str_replace('smart_', '', $uid), 'song', $user);
        }
        if (!$playlist->type == 'public' && (!$playlist->has_access($user->id) && !Access::check('interface', 100, $user->id))) {
            self::message('error', T_('Access denied to this playlist'), '401', $input['api_format']);

            return false;
        }
        ob_end_clean();
        switch ($input['api_format']) {
            case 'json':
                echo JSON_Data::playlists(array($uid));
            break;
            default:
                echo XML_Data::playlists(array($uid));
        }
        Session::extend($input['auth']);

        return true;
    } // playlist

    /**
     * playlist_songs
     * MINIMUM_API_VERSION=380001
     *
     * This returns the songs for a playlist
     *
     * @param array $input
     * filter = (string) UID of playlist
     * offset = (integer) //optional
     * limit  = (integer) //optional
     * @return boolean
     */
    public static function playlist_songs($input)
    {
        if (!self::check_parameter($input, array('filter'), 'playlist_songs')) {
            return false;
        }
        $user = User::get_from_username(Session::username($input['auth']));
        $uid  = scrub_in($input['filter']);
        debug_event('api.class', 'User ' . $user->id . ' loading playlist: ' . $input['filter'], 5);
        if (str_replace('smart_', '', $uid) === $uid) {
            // Playlists
            $playlist = new Playlist((int) $uid);
        } else {
            // Smartlists
            $playlist = new Search((int) str_replace('smart_', '', $uid), 'song', $user);
        }
        if (!$playlist->type == 'public' && (!$playlist->has_access($user->id) && !Access::check('interface', 100, $user->id))) {
            self::message('error', T_('Access denied to this playlist'), '401', $input['api_format']);

            return false;
        }

        $items = $playlist->get_items();
        $songs = array();
        foreach ($items as $object) {
            if ($object['object_type'] == 'song') {
                $songs[] = $object['object_id'];
            }
        } // end foreach

        ob_end_clean();
        switch ($input['api_format']) {
            case 'json':
                JSON_Data::set_offset($input['offset']);
                JSON_Data::set_limit($input['limit']);
                echo JSON_Data::songs($songs, $user->id);
            break;
            default:
                XML_Data::set_offset($input['offset']);
                XML_Data::set_limit($input['limit']);
                echo XML_Data::songs($songs, $user->id);
        }
        Session::extend($input['auth']);

        return true;
    } // playlist_songs

    /**
     * playlist_create
     * MINIMUM_API_VERSION=380001
     *
     * This create a new playlist and return it
     *
     * @param array $input
     * name = (string) Alpha-numeric search term
     * type = (string) 'public'|'private'
     * @return boolean
     */
    public static function playlist_create($input)
    {
        if (!self::check_parameter($input, array('name', 'type'), 'playlist_create')) {
            return false;
        }
        $name = $input['name'];
        $type = $input['type'];
        $user = User::get_from_username(Session::username($input['auth']));
        if ($type != 'private') {
            $type = 'public';
        }

        $uid = Playlist::create($name, $type, $user->id);
        switch ($input['api_format']) {
            case 'json':
                echo JSON_Data::playlists(array($uid));
            break;
            default:
                echo XML_Data::playlists(array($uid));
        }
        Session::extend($input['auth']);

        return true;
    } // playlist_create

    /**
     * playlist_edit
     * MINIMUM_API_VERSION=400001
     * CHANGED_IN_API_VERSION=400003
     *
     * This modifies name and type of playlist.
     * Changed name and type to optional and the playlist id is mandatory
     *
     * @param array $input
     * filter = (string) UID of playlist
     * name   = (string) 'new playlist name' //optional
     * type   = (string) 'public', 'private' //optional
     * items  = (string) comma-separated song_id's (replace existing items with a new object_id) //optional
     * tracks = (string) comma-separated playlisttrack numbers matched to items in order //optional
     * @return boolean
     */
    public static function playlist_edit($input)
    {
        if (!self::check_parameter($input, array('filter'), 'playlist_edit')) {
            return false;
        }
        $name  = $input['name'];
        $type  = $input['type'];
        $items = explode(',', $input['items']);
        $order = explode(',', $input['tracks']);
        // calculate whether we are editing the track order too
        $playlist_edit = array();
        if (count($items) == count($order) && count($items) > 0) {
            $playlist_edit = array_combine($order, $items);
        }

        $user = User::get_from_username(Session::username($input['auth']));
        ob_end_clean();
        $playlist = new Playlist($input['filter']);

        // don't continue if you didn't actually get a playlist or the access level
        if (!$playlist->id || (!$playlist->has_access($user->id) && !Access::check('interface', 100, $user->id))) {
            self::message('error', T_('Access denied to this playlist'), '401', $input['api_format']);

            return false;
        }
        // update name/type
        if ($name || $type) {
            $array = [
                "name" => $name,
                "pl_type" => $type,
            ];
            $playlist->update($array);
        }
        $change_made = false;
        // update track order with new id's
        if (!empty($playlist_edit)) {
            foreach ($playlist_edit as $track => $song) {
                if ($song > 0 && $track > 0) {
                    $playlist->set_by_track_number((int) $song, (int) $track);
                    $change_made = true;
                }
            }
        }
        Session::extend($input['auth']);
        // if you didn't make any changes; tell me
        if (!($name || $type) && !$change_made) {
            self::message('error', T_('Nothing was changed'), '401', $input['api_format']);

            return false;
        }
        self::message('success', 'playlist changes saved', null, $input['api_format']);

        return true;
    } // playlist_edit

    /**
     * playlist_delete
     * MINIMUM_API_VERSION=380001
     *
     * This deletes a playlist
     *
     * @param array $input
     * filter = (string) UID of playlist
     * @return boolean
     */
    public static function playlist_delete($input)
    {
        if (!self::check_parameter($input, array('filter'), 'playlist_delete')) {
            return false;
        }
        $user = User::get_from_username(Session::username($input['auth']));
        ob_end_clean();
        $playlist = new Playlist($input['filter']);
        if (!$playlist->has_access($user->id) && !Access::check('interface', 100, $user->id)) {
            self::message('error', T_('Access denied to this playlist'), '401', $input['api_format']);
        } else {
            $playlist->delete();
            self::message('success', 'playlist deleted', null, $input['api_format']);
        }
        Session::extend($input['auth']);

        return true;
    } // playlist_delete

    /**
     * playlist_add_song
     * MINIMUM_API_VERSION=380001
     *
     * This adds a song to a playlist
     *
     * @param array $input
     * filter = (string) UID of playlist
     * song   = (string) UID of song to add to playlist
     * check  = (integer) 0,1 Check for duplicates //optional, default = 0
     * @return boolean
     */
    public static function playlist_add_song($input)
    {
        if (!self::check_parameter($input, array('filter', 'song'), 'playlist_add_song')) {
            return false;
        }
        $user = User::get_from_username(Session::username($input['auth']));
        ob_end_clean();
        $playlist = new Playlist($input['filter']);
        $song     = $input['song'];
        if (!$playlist->has_access($user->id) && !Access::check('interface', 100, $user->id)) {
            self::message('error', T_('Access denied to this playlist'), '401', $input['api_format']);

            return false;
        }
        if ((AmpConfig::get('unique_playlist') || (int) $input['check'] == 1) && in_array($song, $playlist->get_songs())) {
            self::message('error', T_("Can't add a duplicate item when check is enabled"), '400', $input['api_format']);

            return false;
        }
        $playlist->add_songs(array($song), true);
        self::message('success', 'song added to playlist', null, $input['api_format']);
        Session::extend($input['auth']);

        return true;
    } // playlist_add_song

    /**
     * playlist_remove_song
     * MINIMUM_API_VERSION=380001
     * CHANGED_IN_API_VERSION=400001
     * CHANGED_IN_API_VERSION=420000
     *
     * This removes a song from a playlist using track number in the list or song ID.
     * Pre-400001 the api required 'track' instead of 'song'.
     * 420000+: added clear to allow you to clear a playlist without getting all the tracks.
     *
     * @param array $input
     * filter = (string) UID of playlist
     * song   = (string) UID of song to remove from the playlist //optional
     * track  = (string) track number to remove from the playlist //optional
     * clear  = (integer) 0,1 Clear the whole playlist //optional, default = 0
     * @return boolean
     */
    public static function playlist_remove_song($input)
    {
        if (!self::check_parameter($input, array('filter'), 'playlist_remove_song')) {
            return false;
        }
        $user = User::get_from_username(Session::username($input['auth']));
        ob_end_clean();
        $playlist = new Playlist($input['filter']);
        if (!$playlist->has_access($user->id) && !Access::check('interface', 100, $user->id)) {
            self::message('error', T_('Access denied to this playlist'), '401', $input['api_format']);
        } else {
            if ((int) $input['clear'] === 1) {
                $playlist->delete_all();
                self::message('success', 'all songs removed from playlist', null, $input['api_format']);
            } elseif ($input['song']) {
                $track = (int) scrub_in($input['song']);
                if (!$playlist->has_item($track)) {
                    self::message('error', T_('Song not found in playlist'), '404', $input['api_format']);

                    return false;
                }
                $playlist->delete_song($track);
                $playlist->regenerate_track_numbers();
                self::message('success', 'song removed from playlist', null, $input['api_format']);
            } elseif ($input['track']) {
                $track = (int) scrub_in($input['track']);
                if (!$playlist->has_item(null, $track)) {
                    self::message('error', T_('Track ID not found in playlist'), '404', $input['api_format']);

                    return false;
                }
                $playlist->delete_track_number($track);
                $playlist->regenerate_track_numbers();
                self::message('success', 'song removed from playlist', null, $input['api_format']);
            }
        }
        Session::extend($input['auth']);

        return true;
    } // playlist_remove_song

    /**
     * playlist_generate
     * MINIMUM_API_VERSION=400001
     * CHANGED_IN_API_VERSION=400002
     *
     * Get a list of song xml, indexes or id's based on some simple search criteria
     * 'recent' will search for tracks played after 'Statistics Day Threshold' days
     * 'forgotten' will search for tracks played before 'Statistics Day Threshold' days
     * 'unplayed' added in 400002 for searching unplayed tracks.
     *
     * @param array $input
     * mode   = (string)  'recent'|'forgotten'|'unplayed'|'random' //optional, default = 'random'
     * filter = (string)  $filter                       //optional, LIKE matched to song title
     * album  = (integer) $album_id                     //optional
     * artist = (integer) $artist_id                    //optional
     * flag   = (integer) 0,1                           //optional, default = 0
     * format = (string)  'song'|'index'|'id'           //optional, default = 'song'
     * offset = (integer)                               //optional
     * limit  = (integer)                               //optional
     */
    public static function playlist_generate($input)
    {
        // parameter defaults
        $mode   = (!in_array($input['mode'], array('forgotten', 'recent', 'unplayed', 'random'), true)) ? 'random' : $input['mode'];
        $format = (!in_array($input['format'], array('song', 'index', 'id'), true)) ? 'song' : $input['format'];
        $user   = User::get_from_username(Session::username($input['auth']));
        $array  = array();

        // count for search rules
        $rule_count = 1;

        $array['type'] = 'song';
        if (in_array($mode, array('forgotten', 'recent'), true)) {
            debug_event('api.class', 'playlist_generate ' . $mode, 5);
            // played songs
            $array['rule_' . $rule_count]               = 'myplayed';
            $array['rule_' . $rule_count . '_operator'] = 0;
            $rule_count++;

            // not played for a while or played recently
            $array['rule_' . $rule_count]               = 'last_play';
            $array['rule_' . $rule_count . '_input']    = AmpConfig::get('stats_threshold');
            $array['rule_' . $rule_count . '_operator'] = ($mode == 'recent') ? 0 : 1;
            $rule_count++;
        } elseif ($mode == 'unplayed') {
            debug_event('api.class', 'playlist_generate unplayed', 5);
            // unplayed songs
            $array['rule_' . $rule_count]               = 'myplayed';
            $array['rule_' . $rule_count . '_operator'] = 1;
            $rule_count++;
        } else {
            debug_event('api.class', 'playlist_generate random', 5);
            // random / anywhere
            $array['rule_' . $rule_count]               = 'anywhere';
            $array['rule_' . $rule_count . '_input']    = '%';
            $array['rule_' . $rule_count . '_operator'] = 0;
            $rule_count++;
        }
        // additional rules
        if ((int) $input['flag'] == 1) {
            debug_event('api.class', 'playlist_generate flagged', 5);
            $array['rule_' . $rule_count]               = 'favorite';
            $array['rule_' . $rule_count . '_input']    = '%';
            $array['rule_' . $rule_count . '_operator'] = 0;
            $rule_count++;
        }
        if (array_key_exists('filter', $input)) {
            $array['rule_' . $rule_count]               = 'title';
            $array['rule_' . $rule_count . '_input']    = (string) $input['filter'];
            $array['rule_' . $rule_count . '_operator'] = 0;
            $rule_count++;
        }
        $album = new Album((int) $input['album']);
        if ((array_key_exists('album', $input)) && ($album->id == $input['album'])) {
            // set rule
            $array['rule_' . $rule_count]               = 'album';
            $array['rule_' . $rule_count . '_input']    = $album->full_name;
            $array['rule_' . $rule_count . '_operator'] = 4;
            $rule_count++;
        }
        $artist = new Artist((int) $input['artist']);
        if ((array_key_exists('artist', $input)) && ($artist->id == $input['artist'])) {
            // set rule
            $array['rule_' . $rule_count]               = 'artist';
            $array['rule_' . $rule_count . '_input']    = trim(trim((string) $artist->prefix) . ' ' . trim((string) $artist->name));
            $array['rule_' . $rule_count . '_operator'] = 4;
        }

        ob_end_clean();
        XML_Data::set_offset($input['offset']);
        XML_Data::set_limit($input['limit']);

        // get db data
        $song_ids = Search::run($array, $user);
        shuffle($song_ids);

        //slice the array if there is a limit
        if ((int) $input['limit'] > 0) {
            $song_ids = array_slice($song_ids, 0, (int) $input['limit']);
        }

        // output formatted XML
        switch ($format) {
            case 'id':
                switch ($input['api_format']) {
                    case 'json':
                        echo json_encode($song_ids, JSON_PRETTY_PRINT);
                    break;
                    default:
                        echo XML_Data::keyed_array($song_ids);
                }
                break;
            case 'index':
                switch ($input['api_format']) {
                    case 'json':
                        echo JSON_Data::indexes($song_ids, 'song');
                    break;
                    default:
                        echo XML_Data::indexes($song_ids, 'song');
                }
                break;
            case 'song':
            default:
                switch ($input['api_format']) {
                    case 'json':
                        echo JSON_Data::songs($song_ids, $user->id);
                    break;
                    default:
                        echo XML_Data::songs($song_ids, $user->id);
                }
        }
        Session::extend($input['auth']);
    } // playlist_generate

    /**
     * search_songs
     * MINIMUM_API_VERSION=380001
     *
     * This searches the songs and returns... songs
     *
     * @param array $input
     * filter = (string) Alpha-numeric search term
     * offset = (integer) //optional
     * limit  = (integer) //optional
     * @return boolean
     */
    public static function search_songs($input)
    {
        if (!self::check_parameter($input, array('filter'), 'search_songs')) {
            return false;
        }
        $array                    = array();
        $array['type']            = 'song';
        $array['rule_1']          = 'anywhere';
        $array['rule_1_input']    = $input['filter'];
        $array['rule_1_operator'] = 0;

        $results = Search::run($array);
        $user    = User::get_from_username(Session::username($input['auth']));

        ob_end_clean();
        switch ($input['api_format']) {
            case 'json':
                JSON_Data::set_offset($input['offset']);
                JSON_Data::set_limit($input['limit']);
                echo JSON_Data::songs($results, $user->id);
            break;
            default:
                XML_Data::set_offset($input['offset']);
                XML_Data::set_limit($input['limit']);
                echo XML_Data::songs($results, $user->id);
        }
        Session::extend($input['auth']);

        return true;
    } // search_songs

    /**
     * shares
     * MINIMUM_API_VERSION=420000
     *
     * Get information about shared media this user is allowed to manage.
     *
     * @param array $input
     * filter = (string) Alpha-numeric search term
     * offset = (integer) //optional
     * limit  = (integer) //optional
     * @return boolean
     */
    public static function shares($input)
    {
        if (!AmpConfig::get('share')) {
            self::message('error', T_('Access Denied: sharing features are not enabled.'), '400', $input['api_format']);

            return false;
        }
        if (!self::check_parameter($input, array('filter'), 'shares')) {
            return false;
        }
        self::$browse->reset_filters();
        self::$browse->set_type('share');
        self::$browse->set_sort('title', 'ASC');

        $method = $input['exact'] ? 'exact_match' : 'alpha_match';
        self::set_filter($method, $input['filter']);
        self::set_filter('add', $input['add']);
        self::set_filter('update', $input['update']);

        $shares = self::$browse->get_objects();

        ob_end_clean();
        switch ($input['api_format']) {
            case 'json':
                JSON_Data::set_offset($input['offset']);
                JSON_Data::set_limit($input['limit']);
                echo JSON_Data::shares($shares);
            break;
            default:
                XML_Data::set_offset($input['offset']);
                XML_Data::set_limit($input['limit']);
                echo XML_Data::shares($shares);
        }
        Session::extend($input['auth']);

        return true;
    } // shares

    /**
     * share
     * MINIMUM_API_VERSION=420000
     *
     * Get the share from it's id.
     *
     * @param array $input
     * filter = (integer) Share ID number
     * @return boolean
     */
    public static function share($input)
    {
        if (!AmpConfig::get('share')) {
            self::message('error', T_('Access Denied: sharing features are not enabled.'), '400', $input['api_format']);

            return false;
        }
        if (!self::check_parameter($input, array('filter'), 'share')) {
            return false;
        }
        $share = array((int) $input['filter']);

        ob_end_clean();
        switch ($input['api_format']) {
            case 'json':
                echo JSON_Data::shares($share);
            break;
            default:
                echo XML_Data::shares($share);
        }
        Session::extend($input['auth']);

        return true;
    } // share

    /**
     * share_create
     * MINIMUM_API_VERSION=420000
     * Create a public url that can be used by anyone to stream media.
     * Takes the file id with optional description and expires parameters.
     *
     * @param array $input
     * filter      = (string) object_id
     * type        = (string) object_type
     * description = (string) description (will be filled for you if empty) //optional
     * expires     = (integer) days to keep active //optional
     * @return boolean
     */
    public static function share_create($input)
    {
        if (!AmpConfig::get('share')) {
            self::message('error', T_('Access Denied: sharing features are not enabled.'), '400', $input['api_format']);

            return false;
        }
        if (!self::check_parameter($input, array('type', 'filter'), 'share_create')) {
            return false;
        }
        $description = $input['description'];
        $object_id   = $input['filter'];
        $object_type = $input['type'];
        $download    = Access::check_function('download');
        $expire_days = Share::get_expiry($input['expires']);
        // confirm the correct data
        if (!in_array($object_type, array('song', 'album', 'artist'))) {
            self::message('error', T_('Wrong object type ' . $object_type), '401', $input['api_format']);

            return false;
        }
        $share = array();
<<<<<<< HEAD
        if (!InterfaceImplementationChecker::is_library_item($object_type) || !$object_id) {
            self::message('error', T_('Wrong library item type'), '401', $input['format']);
=======
        if (!Core::is_library_item($object_type) || !$object_id) {
            self::message('error', T_('Wrong library item type'), '401', $input['api_format']);
>>>>>>> 13c514ee
        } else {
            $item = new $object_type($object_id);
            if (!$item->id) {
                self::message('error', T_('Library item not found'), '404', $input['api_format']);

                return false;
            }
            $share[] = Share::create_share($object_type, $object_id, true, $download, $expire_days, generate_password(8), 0, $description);
        }
        ob_end_clean();
        switch ($input['api_format']) {
            case 'json':
                echo JSON_Data::shares($share);
                break;
            default:
                echo XML_Data::shares($share);
        }
        Session::extend($input['auth']);

        return true;
    } // share_create

    /**
     * share_delete
     *
     * MINIMUM_API_VERSION=420000
     *
     * Delete an existing share.
     *
     * @param array $input
     * filter = (string) UID of share to delete
     * @return boolean
     */
    public static function share_delete($input)
    {
        if (!AmpConfig::get('share')) {
            self::message('error', T_('Access Denied: sharing features are not enabled.'), '400', $input['api_format']);

            return false;
        }
        if (!self::check_parameter($input, array('filter'), 'share_delete')) {
            return false;
        }
        $user      = User::get_from_username(Session::username($input['auth']));
        $object_id = $input['filter'];
        if (in_array($object_id, Share::get_share_list())) {
            if (Share::delete_share($object_id, $user)) {
                self::message('success', 'share ' . $object_id . ' deleted', null, $input['api_format']);
            } else {
                self::message('error', 'share ' . $object_id . ' was not deleted', '401', $input['api_format']);
            }
        } else {
            self::message('error', 'share ' . $object_id . ' was not found', '404', $input['api_format']);
        }
        Session::extend($input['auth']);

        return true;
    } // share_delete

    /**
     * share_edit
     * MINIMUM_API_VERSION=420000
     * Update the description and/or expiration date for an existing share.
     * Takes the share id to update with optional description and expires parameters.
     *
     * @param array $input
     * filter      = (string) Alpha-numeric search term
     * stream      = (boolean) 0,1 // optional
     * download    = (boolean) 0,1 // optional
     * expires     = (integer) number of whole days before expiry // optional
     * description = (string) update description // optional
     * @return boolean
     */
    public static function share_edit($input)
    {
        if (!AmpConfig::get('share')) {
            self::message('error', T_('Access Denied: sharing features are not enabled.'), '400', $input['api_format']);

            return false;
        }
        if (!self::check_parameter($input, array('filter'), 'share_edit')) {
            return false;
        }
        $share_id = $input['filter'];
        if (in_array($share_id, Share::get_share_list())) {
            $share       = new Share($share_id);
            $description = isset($input['description']) ? $input['description'] : $share->description;
            $stream      = isset($input['stream']) ? $input['stream'] : $share->allow_stream;
            $download    = isset($input['download']) ? $input['download'] : $share->allow_download;
            $expires     = isset($input['expires']) ? Share::get_expiry($input['expires']) : $share->expire_days;
            $user        = User::get_from_username(Session::username($input['auth']));

            $data = array(
                'max_counter' => $share->max_counter,
                'expire' => $expires,
                'allow_stream' => $stream,
                'allow_download' => $download,
                'description' => $description
            );
            if ($share->update($data, $user)) {
                self::message('success', 'share ' . $share_id . ' updated', null, $input['api_format']);
            } else {
                self::message('error', 'share ' . $share_id . ' was not updated', '401', $input['api_format']);
            }
        } else {
            self::message('error', 'share ' . $share_id . ' was not found', '404', $input['api_format']);
        }
        Session::extend($input['auth']);

        return true;
    } // share_edit

    /**
     * videos
     * This returns video objects!
     *
     * @param array $input
     * filter = (string) Alpha-numeric search term //optional
     * exact  = (integer) 0,1, Whether to match the exact term or not //optional
     * offset = (integer) //optional
     * limit  = (integer) //optional
     */
    public static function videos($input)
    {
        self::$browse->reset_filters();
        self::$browse->set_type('video');
        self::$browse->set_sort('title', 'ASC');

        $method = $input['exact'] ? 'exact_match' : 'alpha_match';
        Api::set_filter($method, $input['filter']);

        $video_ids = self::$browse->get_objects();
        $user      = User::get_from_username(Session::username($input['auth']));

        switch ($input['api_format']) {
            case 'json':
                JSON_Data::set_offset($input['offset']);
                JSON_Data::set_limit($input['limit']);
                echo JSON_Data::videos($video_ids, $user->id);
            break;
            default:
                XML_Data::set_offset($input['offset']);
                XML_Data::set_limit($input['limit']);
                echo XML_Data::videos($video_ids, $user->id);
        }
        Session::extend($input['auth']);
    } // videos

    /**
     * video
     * This returns a single video
     *
     * @param array $input
     * filter = (string) UID of video
     * @return boolean
     */
    public static function video($input)
    {
        if (!self::check_parameter($input, array('filter'), 'video')) {
            return false;
        }
        $video_id = scrub_in($input['filter']);
        $user     = User::get_from_username(Session::username($input['auth']));

        switch ($input['api_format']) {
            case 'json':
                echo JSON_Data::videos(array($video_id), $user->id);
            break;
            default:
                echo XML_Data::videos(array($video_id), $user->id);
        }
        Session::extend($input['auth']);

        return true;
    } // video

    /**
     * stats
     * MINIMUM_API_VERSION=380001
     * CHANGED_IN_API_VERSION=400001
     *
     * Get some items based on some simple search types and filters
     * This method has partial backwards compatibility with older api versions
     * but should be updated to follow the current input values
     *
     * @param array $input
     * type     = (string)  'song'|'album'|'artist'
     * filter   = (string)  'newest'|'highest'|'frequent'|'recent'|'forgotten'|'flagged'|'random'
     * user_id  = (integer) //optional
     * username = (string)  //optional
     * offset   = (integer) //optional
     * limit    = (integer) //optional
     * @return boolean
     */
    public static function stats($input)
    {
        if (!self::check_parameter($input, array('type', 'filter'), 'stats')) {
            return false;
        }
        // set a default user
        $user    = User::get_from_username(Session::username($input['auth']));
        $user_id = $user->id;
        // override your user if you're looking at others
        if ($input['username']) {
            $user    = User::get_from_username($input['username']);
            $user_id = $user->id;
        } elseif ($input['user_id']) {
            $user_id = (int) $input['user_id'];
            $user    = new User($user_id);
        }
        // moved type to filter and allowed multiple type selection
        $type   = $input['type'];
        $offset = (int) $input['offset'];
        $limit  = (int) $input['limit'];
        // original method only searched albums and had poor method inputs
        if (in_array($type, array('newest', 'highest', 'frequent', 'recent', 'forgotten', 'flagged'))) {
            $type            = 'album';
            $input['filter'] = $type;
        }
        if ($limit < 1) {
            $limit = AmpConfig::get('popular_threshold', 10);
        }

        $results = array();
        switch ($input['filter']) {
            case 'newest':
                debug_event('api.class', 'stats newest', 5);
                $results = Stats::get_newest($type, $limit, $offset);
                break;
            case 'highest':
                debug_event('api.class', 'stats highest', 4);
                $results = Rating::get_highest($type, $limit, $offset);
                break;
            case 'frequent':
                debug_event('api.class', 'stats frequent', 4);
                $threshold = AmpConfig::get('stats_threshold');
                $results   = Stats::get_top($type, $limit, $threshold, $offset);
                break;
            case 'recent':
            case 'forgotten':
                debug_event('api.class', 'stats ' . $input['filter'], 4);
                $newest = $input['filter'] == 'recent';
                if ($user->id) {
                    $results = $user->get_recently_played($limit, $type, $newest);
                } else {
                    $results = Stats::get_recent($type, $limit, $offset, $newest);
                }
                break;
            case 'flagged':
                debug_event('api.class', 'stats flagged', 4);
                $results = Userflag::get_latest($type, $user_id, $limit, $offset);
                break;
            case 'random':
            default:
                debug_event('api.class', 'stats random ' . $type, 4);
                switch ($type) {
                    case 'song':
                        $results = Random::get_default($limit, $user_id);
                        break;
                    case 'artist':
                        $results = Artist::get_random($limit, false, $user_id);
                        break;
                    case 'album':
                        $results = Album::get_random($limit, false, $user_id);
                    }
        }

        if (!empty($results)) {
            ob_end_clean();
            debug_event('api.class', 'stats found results searching for ' . $type, 5);
            if ($type === 'song') {
                switch ($input['api_format']) {
                    case 'json':
                        echo JSON_Data::songs($results, $user->id);
                    break;
                    default:
                        echo XML_Data::songs($results, $user->id);
                }
            }
            if ($type === 'artist') {
                switch ($input['api_format']) {
                    case 'json':
                        echo JSON_Data::artists($results, array(), $user->id);
                    break;
                    default:
                        echo XML_Data::artists($results, array(), $user->id);
                }
            }
            if ($type === 'album') {
                switch ($input['api_format']) {
                    case 'json':
                        echo JSON_Data::albums($results, array(), $user->id);
                    break;
                    default:
                        echo XML_Data::albums($results, array(), $user->id);
                }
            }
            Session::extend($input['auth']);

            return true;
        }
        self::message('error', 'No Results', '404', $input['api_format']);

        return false;
    } // stats

    /**
     * podcasts
     * MINIMUM_API_VERSION=420000
     *
     * Get information about podcasts.
     *
     * @param array $input
     * filter  = (string) Alpha-numeric search term
     * include = (string) 'episodes' (include episodes in the response) // optional
     * offset  = (integer) //optional
     * limit   = (integer) //optional
     * @return boolean
     */
    public static function podcasts($input)
    {
        if (!AmpConfig::get('podcast')) {
            self::message('error', T_('Access Denied: podcast features are not enabled.'), '400', $input['api_format']);

            return false;
        }
        self::$browse->reset_filters();
        self::$browse->set_type('podcast');
        self::$browse->set_sort('title', 'ASC');

        $method = $input['exact'] ? 'exact_match' : 'alpha_match';
        self::set_filter($method, $input['filter']);
        self::set_filter('add', $input['add']);
        self::set_filter('update', $input['update']);

        $podcasts = self::$browse->get_objects();
        $episodes = $input['include'] == 'episodes';

        ob_end_clean();
        switch ($input['api_format']) {
            case 'json':
                JSON_Data::set_offset($input['offset']);
                JSON_Data::set_limit($input['limit']);
                echo JSON_Data::podcasts($podcasts, $episodes);
                break;
            default:
                XML_Data::set_offset($input['offset']);
                XML_Data::set_limit($input['limit']);
                echo XML_Data::podcasts($podcasts, $episodes);
        }
        Session::extend($input['auth']);

        return true;
    } // podcasts

    /**
     * podcast
     * MINIMUM_API_VERSION=420000
     *
     * Get the podcast from it's id.
     *
     * @param array $input
     * filter  = (integer) Podcast ID number
     * include = (string) 'episodes' (include episodes in the response) // optional
     * @return boolean
     */
    public static function podcast($input)
    {
        if (!AmpConfig::get('podcast')) {
            self::message('error', T_('Access Denied: podcast features are not enabled.'), '400', $input['api_format']);

            return false;
        }
        if (!self::check_parameter($input, array('filter'), 'podcast')) {
            return false;
        }
        $object_id = (int) $input['filter'];
        $podcast   = new Podcast($object_id);
        if ($podcast->id > 0) {
            $episodes = $input['include'] == 'episodes';

            ob_end_clean();
            switch ($input['api_format']) {
                case 'json':
                    echo JSON_Data::podcasts(array($object_id), $episodes);
                    break;
                default:
                    echo XML_Data::podcasts(array($object_id), $episodes);
            }
        } else {
            self::message('error', 'podcast ' . $object_id . ' was not found', '404', $input['api_format']);
        }
        Session::extend($input['auth']);

        return true;
    } // podcast

    /**
     * podcast_create
     * MINIMUM_API_VERSION=420000
     * Create a public url that can be used by anyone to stream media.
     * Takes the file id with optional description and expires parameters.
     *
     * @param array $input
     * url     = (string) rss url for podcast
     * catalog = (string) podcast catalog
     * @return boolean
     */
    public static function podcast_create($input)
    {
        if (!AmpConfig::get('podcast')) {
            self::message('error', T_('Access Denied: podcast features are not enabled.'), '400', $input['api_format']);

            return false;
        }
        if (!self::check_access('interface', 75, User::get_from_username(Session::username($input['auth']))->id, 'update_podcast', $input['api_format'])) {
            return false;
        }
        if (!self::check_parameter($input, array('url', 'catalog'), 'podcast_create')) {
            return false;
        }
        $data            = array();
        $data['feed']    = $input['url'];
        $data['catalog'] = $input['catalog'];
        $podcast         = Podcast::create($data, true);
        if ($podcast) {
            ob_end_clean();
            switch ($input['api_format']) {
                case 'json':
                    echo JSON_Data::podcasts(array($podcast));
                    break;
                default:
                    echo XML_Data::podcasts(array($podcast));
            }
        } else {
            self::message('error', T_('Failed: podcast was not created.'), '401', $input['api_format']);
        }
        Session::extend($input['auth']);

        return true;
    } // podcast_create

    /**
     * podcast_delete
     *
     * MINIMUM_API_VERSION=420000
     *
     * Delete an existing podcast.
     *
     * @param array $input
     * filter = (string) UID of podcast to delete
     * @return boolean
     */
    public static function podcast_delete($input)
    {
        if (!AmpConfig::get('podcast')) {
            self::message('error', T_('Access Denied: podcast features are not enabled.'), '400', $input['api_format']);

            return false;
        }
        if (!self::check_access('interface', 75, User::get_from_username(Session::username($input['auth']))->id, 'update_podcast', $input['api_format'])) {
            return false;
        }
        if (!self::check_parameter($input, array('filter'), 'podcast_delete')) {
            return false;
        }
        $object_id = (int) $input['filter'];
        $podcast   = new Podcast($object_id);
        if ($podcast->id > 0) {
            if ($podcast->remove()) {
                self::message('success', 'podcast ' . $object_id . ' deleted', null, $input['api_format']);
            } else {
                self::message('error', 'podcast ' . $object_id . ' was not deleted', '401', $input['api_format']);
            }
        } else {
            self::message('error', 'podcast ' . $object_id . ' was not found', '404', $input['api_format']);
        }
        Session::extend($input['auth']);

        return true;
    } // podcast_delete

    /**
     * podcast_edit
     * MINIMUM_API_VERSION=420000
     * Update the description and/or expiration date for an existing podcast.
     * Takes the podcast id to update with optional description and expires parameters.
     *
     * @param array $input
     * filter      = (string) Alpha-numeric search term //optional
     * stream      = (boolean) 0,1 // optional
     * download    = (boolean) 0,1 // optional
     * expires     = (integer) number of whole days before expiry // optional
     * description = (string) update description // optional
     * @return boolean
     */
    public static function podcast_edit($input)
    {
        if (!AmpConfig::get('podcast')) {
            self::message('error', T_('Access Denied: podcast features are not enabled.'), '400', $input['api_format']);

            return false;
        }
        if (!self::check_access('interface', 50, User::get_from_username(Session::username($input['auth']))->id, 'edit_podcast', $input['api_format'])) {
            return false;
        }
        if (!self::check_parameter($input, array('filter'), 'podcast_edit')) {
            return false;
        }
        $podcast_id = $input['filter'];
        if (in_array($podcast_id, Share::get_share_list())) {
            $user          = User::get_from_username(Session::username($input['auth']));
            $podcast       = new Share($podcast_id);
            $description   = isset($input['description']) ? $input['description'] : $podcast->description;
            $stream        = isset($input['stream']) ? $input['stream'] : $podcast->allow_stream;
            $download      = isset($input['download']) ? $input['download'] : $podcast->allow_download;
            $expires       = isset($input['expires']) ? Share::get_expiry($input['expires']) : $podcast->expire_days;

            $data = array(
                'max_counter' => $podcast->max_counter,
                'expire' => $expires,
                'allow_stream' => $stream,
                'allow_download' => $download,
                'description' => $description
            );
            if ($podcast->update($data, $user)) {
                self::message('success', 'podcast ' . $podcast_id . ' updated', null, $input['api_format']);
            } else {
                self::message('error', 'podcast ' . $podcast_id . ' was not updated', '401', $input['api_format']);
            }
        } else {
            self::message('error', 'podcast ' . $podcast_id . ' was not found', '404', $input['api_format']);
        }
        Session::extend($input['auth']);

        return true;
    } // podcast_edit

    /**
     * podcast_episodes
     * MINIMUM_API_VERSION=420000
     *
     * This returns the episodes for a podcast
     *
     * @param array $input
     * filter = (string) UID of podcast
     * offset = (integer) //optional
     * limit  = (integer) //optional
     * @return boolean
     */
    public static function podcast_episodes($input)
    {
        if (!AmpConfig::get('podcast')) {
            self::message('error', T_('Access Denied: podcast features are not enabled.'), '400', $input['api_format']);

            return false;
        }
        if (!self::check_parameter($input, array('filter'), 'podcast_episodes')) {
            return false;
        }
        $user = User::get_from_username(Session::username($input['auth']));
        $uid  = (int) scrub_in($input['filter']);
        debug_event('api.class', 'User ' . $user->id . ' loading podcast: ' . $input['filter'], 5);
        $podcast = new Podcast($uid);
        $items   = $podcast->get_episodes();

        ob_end_clean();
        switch ($input['api_format']) {
            case 'json':
                JSON_Data::set_offset($input['offset']);
                JSON_Data::set_limit($input['limit']);
                echo JSON_Data::podcast_episodes($items);
                break;
            default:
                XML_Data::set_offset($input['offset']);
                XML_Data::set_limit($input['limit']);
                echo XML_Data::podcast_episodes($items);
        }
        Session::extend($input['auth']);

        return true;
    } // podcast_episodes

    /**
     * podcast_episode
     * MINIMUM_API_VERSION=420000
     *
     * Get the podcast_episode from it's id.
     *
     * @param array $input
     * filter  = (integer) podcast_episode ID number
     * @return boolean
     */
    public static function podcast_episode($input)
    {
        if (!AmpConfig::get('podcast')) {
            self::message('error', T_('Access Denied: podcast features are not enabled.'), '400', $input['api_format']);

            return false;
        }
        if (!self::check_parameter($input, array('filter'), 'podcast')) {
            return false;
        }
        $object_id = (int) $input['filter'];
        $episode   = new Podcast_Episode($object_id);
        if ($episode->id > 0) {
            ob_end_clean();
            switch ($input['api_format']) {
                case 'json':
                    echo JSON_Data::podcast_episodes(array($object_id));
                    break;
                default:
                    echo XML_Data::podcast_episodes(array($object_id));
            }
        } else {
            self::message('error', 'podcast_episode ' . $object_id . ' was not found', '404', $input['api_format']);
        }
        Session::extend($input['auth']);

        return true;
    } // podcast_episode

    /**
     * podcast_episode_delete
     *
     * MINIMUM_API_VERSION=420000
     *
     * Delete an existing podcast_episode.
     *
     * @param array $input
     * filter = (string) UID of podcast_episode to delete
     * @return boolean
     */
    public static function podcast_episode_delete($input)
    {
        if (!AmpConfig::get('podcast')) {
            self::message('error', T_('Access Denied: podcast features are not enabled.'), '400', $input['api_format']);

            return false;
        }
        if (!self::check_access('interface', 75, User::get_from_username(Session::username($input['auth']))->id, 'update_podcast', $input['api_format'])) {
            return false;
        }
        if (!self::check_parameter($input, array('filter'), 'podcast_episode_delete')) {
            return false;
        }
        $object_id = (int) $input['filter'];
        $episode   = new Podcast_Episode($object_id);
        if ($episode->id > 0) {
            if ($episode->remove()) {
                self::message('success', 'podcast_episode ' . $object_id . ' deleted', null, $input['api_format']);
            } else {
                self::message('error', 'podcast_episode ' . $object_id . ' was not deleted', '401', $input['api_format']);
            }
        } else {
            self::message('error', 'podcast_episode ' . $object_id . ' was not found', '404', $input['api_format']);
        }
        Session::extend($input['auth']);

        return true;
    } // podcast_episode_delete

    /**
     * user
     * MINIMUM_API_VERSION=380001
     *
     * This get a user's public information
     *
     * @param array $input
     * username = (string) $username)
     * @return boolean
     */
    public static function user($input)
    {
        if (!self::check_parameter($input, array('username'), 'user')) {
            return false;
        }
        $username = $input['username'];
        if (!empty($username)) {
            $user = User::get_from_username($username);
            if ($user !== null) {
                $apiuser  = User::get_from_username(Session::username($input['auth']));
                $fullinfo = false;
                // get full info when you're an admin or searching for yourself
                if (($user->id == $apiuser->id) || (Access::check('interface', 100, $apiuser->id))) {
                    $fullinfo = true;
                }
                ob_end_clean();
                switch ($input['api_format']) {
                    case 'json':
                        echo JSON_Data::user($user, $fullinfo);
                    break;
                    default:
                        echo XML_Data::user($user, $fullinfo);
                }
            } else {
                debug_event('api.class', 'User `' . $username . '` cannot be found.', 1);
            }
        }
        Session::extend($input['auth']);

        return true;
    } // user

    /**
     * user_create
     * MINIMUM_API_VERSION=400001
     *
     * Create a new user.
     * Requires the username, password and email.
     *
     * @param array $input
     * username = (string) $username
     * fullname = (string) $fullname //optional
     * password = (string) hash('sha256', $password))
     * email    = (string) $email
     * disable  = (integer) 0,1 //optional, default = 0
     * @return boolean
     */
    public static function user_create($input)
    {
        if (!self::check_access('interface', 100, User::get_from_username(Session::username($input['auth']))->id, 'user_create', $input['api_format'])) {
            return false;
        }
        if (!self::check_parameter($input, array('username', 'password', 'email'), 'user_create')) {
            return false;
        }
        $username = $input['username'];
        $fullname = $input['fullname'] ?: $username;
        $email    = $input['email'];
        $password = $input['password'];
        $disable  = (bool) $input['disable'];
        $access   = 25;
        $user_id  = User::create($username, $fullname, $email, null, $password, $access, null, null, $disable, true);

        if ($user_id > 0) {
            self::message('success', 'successfully created: ' . $username, null, $input['api_format']);

            return true;
        }
        self::message('error', 'failed to create: ' . $username, '400', $input['api_format']);
        Session::extend($input['auth']);

        return false;
    } // user_create

    /**
     * user_update
     * MINIMUM_API_VERSION=400001
     *
     * Update an existing user.
     * Takes the username with optional parameters.
     *
     * @param array $input
     * username   = (string) $username
     * password   = (string) hash('sha256', $password)) //optional
     * fullname   = (string) $fullname //optional
     * email      = (string) $email //optional
     * website    = (string) $website //optional
     * state      = (string) $state //optional
     * city       = (string) $city //optional
     * disable    = (integer) 0,1 true to disable, false to enable //optional
     * maxbitrate = (integer) $maxbitrate //optional
     * @return boolean
     */
    public static function user_update($input)
    {
        if (!self::check_access('interface', 100, User::get_from_username(Session::username($input['auth']))->id, 'user_update', $input['api_format'])) {
            return false;
        }
        if (!self::check_parameter($input, array('username'), 'user_update')) {
            return false;
        }
        $username   = $input['username'];
        $fullname   = $input['fullname'];
        $email      = $input['email'];
        $website    = $input['website'];
        $password   = $input['password'];
        $state      = $input['state'];
        $city       = $input['city'];
        $disable    = $input['disable'];
        $maxbitrate = $input['maxbitrate'];

        // identify the user to modify
        $user    = User::get_from_username($username);
        $user_id = $user->id;

        if ($password && Access::check('interface', 100, $user_id)) {
            self::message('error', 'Do not update passwords for admin users! ' . $username, '400', $input['api_format']);

            return false;
        }

        if ($user_id > 0) {
            if ($password) {
                $user->update_password('', $password);
            }
            if ($fullname) {
                $user->update_fullname($fullname);
            }
            if (Mailer::validate_address($email)) {
                $user->update_email($email);
            }
            if ($website) {
                $user->update_website($website);
            }
            if ($state) {
                $user->update_state($state);
            }
            if ($city) {
                $user->update_city($city);
            }
            if ($disable === '1') {
                $user->disable();
            } elseif ($disable === '0') {
                $user->enable();
            }
            if ((int) $maxbitrate > 0) {
                Preference::update('transcode_bitrate', $user_id, $maxbitrate);
            }
            self::message('success', 'successfully updated: ' . $username, null, $input['api_format']);

            return true;
        }
        self::message('error', 'failed to update: ' . $username, '400', $input['api_format']);
        Session::extend($input['auth']);

        return false;
    } // user_update

    /**
     * user_delete
     * MINIMUM_API_VERSION=400001
     *
     * Delete an existing user.
     * Takes the username in parameter.
     *
     * @param array $input
     * username = (string) $username)
     * @return boolean
     */
    public static function user_delete($input)
    {
        if (!self::check_access('interface', 100, User::get_from_username(Session::username($input['auth']))->id, 'user_delete', $input['api_format'])) {
            return false;
        }
        if (!self::check_parameter($input, array('username'), 'user_delete')) {
            return false;
        }
        $username = $input['username'];
        $user     = User::get_from_username($username);
        // don't delete yourself or admins
        if ($user->id && Session::username($input['auth']) != $username && !Access::check('interface', 100, $user->id)) {
            $user->delete();
            self::message('success', 'successfully deleted: ' . $username, null, $input['api_format']);

            return true;
        }
        self::message('error', 'failed to delete: ' . $username, '400', $input['api_format']);
        Session::extend($input['auth']);

        return false;
    } // user_delete

    /**
     * followers
     * MINIMUM_API_VERSION=380001
     * CHANGED_IN_API_VERSION=400004
     *
     * This gets followers of the user
     * Error when user not found or no followers
     *
     * @param array $input
     * username = (string) $username
     * @return boolean
     */
    public static function followers($input)
    {
        if (!AmpConfig::get('sociable')) {
            self::message('error', T_('Access Denied: social features are not enabled.'), '400', $input['api_format']);

            return false;
        }
        if (!self::check_parameter($input, array('username'), 'followers')) {
            return false;
        }
        $username = $input['username'];
        if (!empty($username)) {
            $user = User::get_from_username($username);
            if ($user !== null) {
                $users    = $user->get_followers();
                if (!count($users)) {
                    self::message('error', 'User `' . $username . '` has no followers.', '400', $input['api_format']);
                } else {
                    ob_end_clean();
                    switch ($input['api_format']) {
                        case 'json':
                            echo JSON_Data::users($users);
                        break;
                        default:
                            echo XML_Data::users($users);
                    }
                }
            } else {
                debug_event('api.class', 'User `' . $username . '` cannot be found.', 1);
                self::message('error', 'User `' . $username . '` cannot be found.', '400', $input['api_format']);
            }
        }
        Session::extend($input['auth']);

        return true;
    } // followers

    /**
     * following
     * MINIMUM_API_VERSION=380001
     * CHANGED_IN_API_VERSION=400004
     *
     * Get users followed by the user
     * Error when user not found or no followers
     *
     * @param array $input
     * username = (string) $username
     * @return boolean
     */
    public static function following($input)
    {
        if (!AmpConfig::get('sociable')) {
            self::message('error', T_('Access Denied: social features are not enabled.'), '400', $input['api_format']);

            return false;
        }
        if (!self::check_parameter($input, array('username'), 'following')) {
            return false;
        }
        $username = $input['username'];
        if (!empty($username)) {
            $user = User::get_from_username($username);
            if ($user !== null) {
                $users = $user->get_following();
                if (!count($users)) {
                    self::message('error', 'User `' . $username . '` does not follow anyone.', '400', $input['api_format']);
                } else {
                    debug_event('api.class', 'User is following:  ' . print_r($users), 1);
                    ob_end_clean();
                    switch ($input['api_format']) {
                        case 'json':
                            echo JSON_Data::users($users);
                        break;
                        default:
                            echo XML_Data::users($users);
                    }
                }
            } else {
                debug_event('api.class', 'User `' . $username . '` cannot be found.', 1);
                self::message('error', 'User `' . $username . '` cannot be found.', '400', $input['api_format']);
            }
        }
        Session::extend($input['auth']);

        return true;
    } // following

    /**
     * toggle_follow
     * MINIMUM_API_VERSION=380001
     *
     * This will follow/unfollow a user
     *
     * @param array $input
     * username = (string) $username
     * @return boolean
     */
    public static function toggle_follow($input)
    {
        if (!AmpConfig::get('sociable')) {
            self::message('error', T_('Access Denied: social features are not enabled.'), '400', $input['api_format']);

            return false;
        }
        if (!self::check_parameter($input, array('username'), 'toggle_follow')) {
            return false;
        }
        $username = $input['username'];
        if (!empty($username)) {
            $user = User::get_from_username($username);
            if ($user !== null) {
                User::get_from_username(Session::username($input['auth']))->toggle_follow($user->id);
                ob_end_clean();
                self::message('success', 'follow toggled for: ' . $user->id, null, $input['api_format']);
            }
        }
        Session::extend($input['auth']);

        return true;
    } // toggle_follow


    /**
     * last_shouts
     * MINIMUM_API_VERSION=380001
     *
     * This get the latest posted shouts
     *
     * @param array $input
     * username = (string) $username //optional
     * limit = (integer) $limit //optional
     * @return boolean
     */
    public static function last_shouts($input)
    {
        if (!AmpConfig::get('sociable')) {
            self::message('error', T_('Access Denied: social features are not enabled.'), '400', $input['api_format']);

            return false;
        }
        if (!self::check_parameter($input, array('username'), 'last_shouts')) {
            return false;
        }
        $limit = (int) ($input['limit']);
        if ($limit < 1) {
            $limit = AmpConfig::get('popular_threshold', 10);
        }
        $username = $input['username'];
        if (!empty($username)) {
            $shouts = Shoutbox::get_top($limit, $username);
        } else {
            $shouts = Shoutbox::get_top($limit);
        }

        ob_end_clean();
        switch ($input['api_format']) {
            case 'json':
                echo JSON_Data::shouts($shouts);
            break;
            default:
                echo XML_Data::shouts($shouts);
        }
        Session::extend($input['auth']);

        return true;
    } // last_shouts

    /**
     * rate
     * MINIMUM_API_VERSION=380001
     *
     * This rates a library item
     *
     * @param array $input
     * type   = (string) 'song'|'album'|'artist' $type
     * id     = (integer) $object_id
     * rating = (integer) 0,1|2|3|4|5 $rating
     * @return boolean|void
     */
    public static function rate($input)
    {
        if (!AmpConfig::get('ratings')) {
            self::message('error', T_('Access Denied: Rating features are not enabled.'), '400', $input['api_format']);

            return false;
        }
        if (!self::check_parameter($input, array('type', 'id', 'rating'), 'rate')) {
            return false;
        }
        ob_end_clean();
        $type      = (string) $input['type'];
        $object_id = $input['id'];
        $rating    = $input['rating'];
        $user      = User::get_from_username(Session::username($input['auth']));
        // confirm the correct data
        if (!in_array($type, array('song', 'album', 'artist'))) {
            self::message('error', T_('Incorrect object type') . ' ' . $type, '401', $input['api_format']);

            return false;
        }
        if (!in_array($rating, array('0', '1', '2', '3', '4', '5'))) {
            self::message('error', T_('Ratings must be between [0-5]. ' . $rating . ' is invalid'), '401', $input['api_format']);

            return false;
        }

<<<<<<< HEAD
        if (!InterfaceImplementationChecker::is_library_item($type) || !$object_id) {
            self::message('error', T_('Wrong library item type'), '401', $input['format']);
=======
        if (!Core::is_library_item($type) || !$object_id) {
            self::message('error', T_('Wrong library item type'), '401', $input['api_format']);
>>>>>>> 13c514ee
        } else {
            $item = new $type($object_id);
            if (!$item->id) {
                self::message('error', T_('Library item not found'), '404', $input['api_format']);

                return false;
            }
            $rate = new Rating($object_id, $type);
            $rate->set_rating($rating, $user->id);
            self::message('success', 'rating set to ' . $rating . ' for ' . $object_id, null, $input['api_format']);
        }
        Session::extend($input['auth']);

        return true;
    } // rate

    /**
     * flag
     * MINIMUM_API_VERSION=400001
     *
     * This flags a library item as a favorite
     * Setting flag to true (1) will set the flag
     * Setting flag to false (0) will remove the flag
     *
     * @param array $input
     * type = (string) 'song'|'album'|'artist'|'playlist' $type
     * id   = (integer) $object_id
     * flag = (integer) 0,1 $flag
     * @return boolean
     */
    public static function flag($input)
    {
        if (!AmpConfig::get('userflags')) {
            self::message('error', T_('Access Denied: UserFlag features are not enabled.'), '400', $input['api_format']);

            return false;
        }
        if (!self::check_parameter($input, array('type', 'id', 'flag'), 'flag')) {
            return false;
        }
        ob_end_clean();
        $type      = $input['type'];
        $object_id = $input['id'];
        $flag      = (bool) $input['flag'];
        $user      = User::get_from_username(Session::username($input['auth']));
        $user_id   = null;
        if ((int) $user->id > 0) {
            $user_id = $user->id;
        }
        // confirm the correct data
        if (!in_array($type, array('song', 'album', 'artist', 'playlist'))) {
            self::message('error', T_('Incorrect object type') . ' ' . $type, '401', $input['api_format']);

            return false;
        }

<<<<<<< HEAD
        if (!InterfaceImplementationChecker::is_library_item($type) || !$object_id) {
            self::message('error', T_('Wrong library item type'), '401', $input['format']);
=======
        if (!Core::is_library_item($type) || !$object_id) {
            self::message('error', T_('Wrong library item type'), '401', $input['api_format']);
>>>>>>> 13c514ee
        } else {
            $item = new $type($object_id);
            if (!$item->id) {
                self::message('error', T_('Library item not found'), '404', $input['api_format']);

                return false;
            }
            $userflag = new Userflag($object_id, $type);
            if ($userflag->set_flag($flag, $user_id)) {
                $message = ($flag) ? 'flag ADDED to ' : 'flag REMOVED from ';
                self::message('success', $message . $object_id, null, $input['api_format']);

                return true;
            }
            self::message('error', 'flag failed ' . $object_id, '400', $input['api_format']);
        }
        Session::extend($input['auth']);

        return true;
    } // flag

    /**
     * record_play
     * MINIMUM_API_VERSION=400001
     *
     * Take a song_id and update the object_count and user_activity table with a play
     * This allows other sources to record play history to Ampache
     *
     * @param array $input
     * id     = (integer) $object_id
     * user   = (integer) $user_id
     * client = (string) $agent //optional
     * @return boolean
     */
    public static function record_play($input)
    {
        if (!self::check_parameter($input, array('id', 'user'), 'record_play')) {
            return false;
        }
        ob_end_clean();
        $object_id = $input['id'];
        $user_id   = (int) $input['user'];
        $user      = new User($user_id);
        $valid     = in_array($user->id, User::get_valid_users());

        // validate supplied user
        if ($valid === false) {
            self::message('error', T_('User_id not found'), '404', $input['api_format']);

            return false;
        }

        // validate client string or fall back to 'api'
        if ($input['client']) {
            $agent = $input['client'];
        } else {
            $agent = 'api';
        }

        $item = new Song($object_id);
        if (!$item->id) {
            self::message('error', T_('Library item not found'), '404', $input['api_format']);

            return false;
        }
        debug_event('api.class', 'record_play: ' . $item->id . ' for ' . $user->username . ' using ' . $agent . ' ' . (string) time(), 5);

        // internal scrobbling (user_activity and object_count tables)
        $item->set_played($user_id, $agent, array(), time());

        // scrobble plugins
        User::save_mediaplay($user, $item);

        self::message('success', 'successfully recorded play: ' . $item->id, null, $input['api_format']);
        Session::extend($input['auth']);

        return true;
    } // record_play

    /**
     * scrobble
     * MINIMUM_API_VERSION=400001
     *
     * Search for a song using text info and then record a play if found.
     * This allows other sources to record play history to Ampache
     *
     * @param array $input
     * song       = (string)  $song_name
     * artist     = (string)  $artist_name
     * album      = (string)  $album_name
     * songmbid   = (string)  $song_mbid //optional
     * artistmbid = (string)  $artist_mbid //optional
     * albummbid  = (string)  $album_mbid //optional
     * date       = (integer) UNIXTIME() //optional
     * client     = (string)  $agent //optional
     * @return boolean
     */
    public static function scrobble($input)
    {
        if (!self::check_parameter($input, array('song', 'artist', 'album'), 'scrobble')) {
            return false;
        }
        ob_end_clean();
        $charset     = AmpConfig::get('site_charset');
        $song_name   = (string) html_entity_decode(scrub_out($input['song']), ENT_QUOTES, $charset);
        $artist_name = (string) html_entity_decode(scrub_in((string) $input['artist']), ENT_QUOTES, $charset);
        $album_name  = (string) html_entity_decode(scrub_in((string) $input['album']), ENT_QUOTES, $charset);
        $song_mbid   = (string) scrub_in($input['song_mbid']); //optional
        $artist_mbid = (string) scrub_in($input['artist_mbid']); //optional
        $album_mbid  = (string) scrub_in($input['album_mbid']); //optional
        $date        = (is_numeric(scrub_in($input['date']))) ? (int) scrub_in($input['date']) : time(); //optional
        $user        = User::get_from_username(Session::username($input['auth']));
        $user_id     = $user->id;
        $valid       = in_array($user->id, User::get_valid_users());

        // validate supplied user
        if ($valid === false) {
            self::message('error', T_('User_id not found'), '404', $input['api_format']);

            return false;
        }

        // validate minimum required options
        debug_event('api.class', 'scrobble searching for:' . $song_name . ' - ' . $artist_name . ' - ' . $album_name, 4);
        if (!$song_name || !$album_name || !$artist_name) {
            self::message('error', T_('Invalid input options'), '401', $input['api_format']);

            return false;
        }

        // validate client string or fall back to 'api'
        if ($input['client']) {
            $agent = $input['client'];
        } else {
            $agent = 'api';
        }
        $scrobble_id = Song::can_scrobble($song_name, $artist_name, $album_name, (string) $song_mbid, (string) $artist_mbid, (string) $album_mbid);

        if ($scrobble_id === '') {
            self::message('error', T_('Failed to scrobble: No item found!'), '401', $input['api_format']);
        } else {
            $item = new Song((int) $scrobble_id);
            if (!$item->id) {
                self::message('error', T_('Library item not found'), '404', $input['api_format']);

                return false;
            }
            debug_event('api.class', 'scrobble: ' . $item->id . ' for ' . $user->username . ' using ' . $agent . ' ' . (string) time(), 5);

            // internal scrobbling (user_activity and object_count tables)
            $item->set_played($user_id, $agent, array(), $date);

            // scrobble plugins
            User::save_mediaplay($user, $item);

            self::message('success', 'successfully scrobbled: ' . $scrobble_id, null, $input['api_format']);
        }
        Session::extend($input['auth']);

        return true;
    } // scrobble

    /**
     * catalogs
     * MINIMUM_API_VERSION=420000
     *
     * Get information about catalogs this user is allowed to manage.
     *
     * @param array $input
     * filter = (string) set $filter_type //optional
     * offset = (integer) //optional
     * limit  = (integer) //optional
     */
    public static function catalogs($input)
    {
        // filter for specific catalog types
        $filter   = (in_array($input['filter'], array('music', 'clip', 'tvshow', 'movie', 'personal_video', 'podcast'))) ? $input['filter'] : '';
        $catalogs = Catalog::get_catalogs($filter);

        ob_end_clean();
        switch ($input['api_format']) {
            case 'json':
                JSON_Data::set_offset($input['offset']);
                JSON_Data::set_limit($input['limit']);
                echo JSON_Data::catalogs($catalogs);
                break;
            default:
                XML_Data::set_offset($input['offset']);
                XML_Data::set_limit($input['limit']);
                echo XML_Data::catalogs($catalogs);
        }
        Session::extend($input['auth']);
    } // catalogs

    /**
     * catalog
     * MINIMUM_API_VERSION=420000
     *
     * Get the catalogs from it's id.
     *
     * @param array $input
     * filter = (integer) Catalog ID number
     * @return boolean
     */
    public static function catalog($input)
    {
        if (!self::check_parameter($input, array('filter'), 'catalog')) {
            return false;
        }
        $catalog = array((int) $input['filter']);

        ob_end_clean();
        switch ($input['api_format']) {
            case 'json':
                echo JSON_Data::catalogs($catalog);
                break;
            default:
                echo XML_Data::catalogs($catalog);
        }
        Session::extend($input['auth']);

        return true;
    } // catalog

    /**
     * catalog_action
     * MINIMUM_API_VERSION=400001
     * CHANGED_IN_API_VERSION=420000
     *
     * Kick off a catalog update or clean for the selected catalog
     * Added 'verify_catalog', 'gather_art'
     *
     * @param array $input
     * task    = (string) 'add_to_catalog'|'clean_catalog'
     * catalog = (integer) $catalog_id)
     * @return boolean
     */
    public static function catalog_action($input)
    {
        if (!self::check_parameter($input, array('catalog', 'task'), 'catalog_action')) {
            return false;
        }
        if (!self::check_access('interface', 75, User::get_from_username(Session::username($input['auth']))->id, 'catalog_action', $input['api_format'])) {
            return false;
        }
        $task = (string) $input['task'];
        // confirm the correct data
        if (!in_array($task, array('add_to_catalog', 'clean_catalog', 'verify_catalog', 'gather_art'))) {
            self::message('error', T_('Incorrect catalog task') . ' ' . $task, '401', $input['api_format']);

            return false;
        }
        $catalog = Catalog::create_from_id((int) $input['catalog']);

        if ($catalog) {
            define('API', true);
            unset($SSE_OUTPUT);
            switch ($task) {
                case 'clean_catalog':
                    $catalog->clean_catalog_proc();
                    Catalog::clean_empty_albums();
                    break;
                case 'verify_catalog':
                    $catalog->verify_catalog_proc();
                    break;
                case 'gather_art':
                    $catalog->gather_art();
                    break;
                case 'add_to_catalog':
                    $options = array(
                        'gather_art' => false,
                        'parse_playlist' => false
                    );
                    $catalog->add_to_catalog($options);
                    break;
            }
            self::message('success', 'successfully started: ' . $task, null, $input['api_format']);
        } else {
            self::message('error', T_('The requested item was not found'), '404', $input['api_format']);
        }
        Session::extend($input['auth']);

        return true;
    } // catalog_action

    /**
     * catalog_file
     * MINIMUM_API_VERSION=420000
     *
     * Perform actions on local catalog files.
     * Single file versions of catalog add, clean and verify.
     * Make sure you remember to urlencode those file names!
     *
     * @param array $input
     * file    = (string) urlencode(FULL path to local file)
     * task    = (string) 'add'|'clean'|'verify'|'remove'
     * catalog = (integer) $catalog_id)
     * @return boolean
     */
    public static function catalog_file($input)
    {
        $task = (string) $input['task'];
        if (!AmpConfig::get('delete_from_disk') && $task == 'remove') {
            self::message('error', T_('Access Denied: delete from disk is not enabled.'), '400', $input['api_format']);

            return false;
        }
        if (!self::check_access('interface', 50, User::get_from_username(Session::username($input['auth']))->id, 'catalog_file', $input['api_format'])) {
            return false;
        }
        if (!self::check_parameter($input, array('catalog', 'file', 'task'), 'catalog_action')) {
            return false;
        }
        $file = (string) html_entity_decode($input['file']);
        // confirm the correct data
        if (!in_array($task, array('add', 'clean', 'verify', 'remove'))) {
            self::message('error', T_('Incorrect file task') . ' ' . $task, '401', $input['api_format']);

            return false;
        }
        if (!file_exists($file) && $task !== 'clean') {
            self::message('error', T_('File not found') . ' ' . $file, '404', $input['api_format']);

            return false;
        }
        $catalog_id = (int) $input['catalog'];
        $catalog    = Catalog::create_from_id($catalog_id);
        if ($catalog->id < 1) {
            self::message('error', T_('Catalog not found') . ' ' . $catalog_id, '404', $input['api_format']);

            return false;
        }
        switch ($catalog->gather_types) {
            case 'podcast':
                $type  = 'podcast_episode';
                $media = new Podcast_Episode(Catalog::get_id_from_file($file, $type));
                break;
            case 'clip':
            case 'tvshow':
            case 'movie':
            case 'personal_video':
                $type  = 'video';
                $media = new Video(Catalog::get_id_from_file($file, $type));
                break;
            case 'music':
            default:
                $type  = 'song';
                $media = new Song(Catalog::get_id_from_file($file, $type));
                break;
        }

        if ($catalog->catalog_type == 'local') {
            define('API', true);
            unset($SSE_OUTPUT);
            switch ($task) {
                case 'clean':
                    $catalog->clean_file($file, $type);
                    break;
                case 'verify':
                    Catalog::update_media_from_tags($media, array($type));
                    break;
                case 'add':
                    $catalog->add_file($file);
                    break;
                case 'remove':
                    $media->remove();
                    break;
            }
            self::message('success', 'successfully started: ' . $task . ' for ' . $file, null, $input['api_format']);
        } else {
            self::message('error', T_('The requested catalog was not found'), '404', $input['api_format']);
        }
        Session::extend($input['auth']);

        return true;
    } // catalog_file

    /**
     * timeline
     * MINIMUM_API_VERSION=380001
     *
     * This gets a user timeline from their username
     *
     * @param array $input
     * username = (string)
     * limit    = (integer) //optional
     * since    = (integer) UNIXTIME() //optional
     * @return boolean
     */
    public static function timeline($input)
    {
        if (AmpConfig::get('sociable')) {
            if (!self::check_parameter($input, array('username'), 'timeline')) {
                return false;
            }
            $username = $input['username'];
            $limit    = (int) ($input['limit']);
            $since    = (int) ($input['since']);

            if (!empty($username)) {
                $user = User::get_from_username($username);
                if ($user !== null) {
                    if (Preference::get_by_user($user->id, 'allow_personal_info_recent')) {
                        $activities = Useractivity::get_activities($user->id, $limit, $since);
                        ob_end_clean();
                        switch ($input['api_format']) {
                            case 'json':
                                echo JSON_Data::timeline($activities);
                            break;
                            default:
                                echo XML_Data::timeline($activities);
                        }
                    }
                }
            }
        } else {
            debug_event('api.class', 'Sociable feature is not enabled.', 3);
        }
        Session::extend($input['auth']);

        return true;
    } // timeline

    /**
     * friends_timeline
     * MINIMUM_API_VERSION=380001
     *
     * This get current user friends timeline
     *
     * @param array $input
     * limit = (integer) //optional
     * since = (integer) UNIXTIME() //optional
     */
    public static function friends_timeline($input)
    {
        if (AmpConfig::get('sociable')) {
            $limit = (int) ($input['limit']);
            $since = (int) ($input['since']);
            $user  = User::get_from_username(Session::username($input['auth']))->id;

            if ($user > 0) {
                $activities = Useractivity::get_friends_activities($user, $limit, $since);
                ob_end_clean();
                switch ($input['api_format']) {
                    case 'json':
                        echo JSON_Data::timeline($activities);
                    break;
                    default:
                        echo XML_Data::timeline($activities);
                }
            }
        } else {
            debug_event('api.class', 'Sociable feature is not enabled.', 3);
        }
        Session::extend($input['auth']);
    } // friends_timeline

    /**
     * update_from_tags
     * MINIMUM_API_VERSION=400001
     *
     * updates a single album, artist, song from the tag data
     *
     * @param array $input
     * type = (string) 'artist'|'album'|'song'
     * id   = (integer) $artist_id, $album_id, $song_id)
     * @return boolean
     */
    public static function update_from_tags($input)
    {
        if (!self::check_parameter($input, array('type', 'id'), 'update_from_tags')) {
            return false;
        }
        $type   = (string) $input['type'];
        $object = (int) $input['id'];

        // confirm the correct data
        if (!in_array($type, array('artist', 'album', 'song'))) {
            self::message('error', T_('Incorrect object type') . ' ' . $type, '401', $input['api_format']);

            return false;
        }
        $item = new $type($object);
        if (!$item->id) {
            self::message('error', T_('The requested item was not found'), '404', $input['api_format']);

            return false;
        }
        // update your object
        Catalog::update_single_item($type, $object, true);

        self::message('success', 'Updated tags for: ' . (string) $object . ' (' . $type . ')', null, $input['api_format']);
        Session::extend($input['auth']);

        return true;
    } // update_from_tags

    /**
     * update_artist_info
     * MINIMUM_API_VERSION=400001
     *
     * Update artist information and fetch similar artists from last.fm
     * Make sure lastfm_api_key is set in your configuration file
     *
     * @param array $input
     * id   = (integer) $artist_id)
     * @return boolean
     */
    public static function update_artist_info($input)
    {
        if (!self::check_parameter($input, array('id'), 'update_artist_info')) {
            return false;
        }
        if (!self::check_access('interface', 75, User::get_from_username(Session::username($input['auth']))->id, 'update_artist_info', $input['api_format'])) {
            return false;
        }
        $object = (int) $input['id'];
        $item   = new Artist($object);
        if (!$item->id) {
            self::message('error', T_('The requested item was not found'), '404', $input['api_format']);

            return false;
        }
        // update your object
        // need at least catalog_manager access to the db
        if (!empty(Recommendation::get_artist_info($object) || !empty(Recommendation::get_artists_like($object)))) {
            self::message('success', 'Updated artist info: ' . (string) $object, null, $input['api_format']);

            return true;
        }
        self::message('error', T_('Failed to update_artist_info or recommendations for ' . (string) $object), '400', $input['api_format']);
        Session::extend($input['auth']);

        return true;
    } // update_artist_info

    /**
     * update_art
     * MINIMUM_API_VERSION=400001
     *
     * updates a single album, artist, song running the gather_art process
     * Doesn't overwrite existing art by default.
     *
     * @param array $input
     * type      = (string) 'artist'|'album'
     * id        = (integer) $artist_id, $album_id)
     * overwrite = (integer) 0,1 //optional
     * @return boolean
     */
    public static function update_art($input)
    {
        if (!self::check_parameter($input, array('type', 'id'), 'update_art')) {
            return false;
        }
        if (!self::check_access('interface', 75, User::get_from_username(Session::username($input['auth']))->id, 'update_art', $input['api_format'])) {
            return false;
        }
        $type      = (string) $input['type'];
        $object    = (int) $input['id'];
        $overwrite = (int) $input['overwrite'] == 0;

        // confirm the correct data
        if (!in_array($type, array('artist', 'album'))) {
            self::message('error', T_('Incorrect object type') . ' ' . $type, '401', $input['api_format']);

            return true;
        }
        $item = new $type($object);
        if (!$item->id) {
            self::message('error', T_('The requested item was not found'), '404', $input['api_format']);

            return true;
        }
        // update your object
        if (Catalog::gather_art_item($type, $object, $overwrite, true)) {
            self::message('success', 'Gathered new art for: ' . (string) $object . ' (' . $type . ')', null, $input['api_format']);

            return true;
        }
        self::message('error', T_('Failed to update_art for ' . (string) $object), '400', $input['api_format']);
        Session::extend($input['auth']);

        return true;
    } // update_art
    /**
     * update_podcast
     * MINIMUM_API_VERSION=420000
     *
     * Sync and download new podcast episodes
     *
     * @param array $input
     * filter = (string) UID of podcast
     * @return boolean
     */
    public static function update_podcast($input)
    {
        if (!self::check_parameter($input, array('filter'), 'update_podcast')) {
            return false;
        }
        if (!self::check_access('interface', 50, User::get_from_username(Session::username($input['auth']))->id, 'update_podcast', $input['api_format'])) {
            return false;
        }
        $object_id = (int) scrub_in($input['filter']);
        $podcast   = new Podcast($object_id);
        if ($podcast->id > 0) {
            if ($podcast->sync_episodes(true)) {
                self::message('success', 'Synced episodes for podcast: ' . (string) $object_id, null, $input['api_format']);
                Session::extend($input['auth']);
            } else {
                self::message('error', T_('Failed to sync episodes for podcast: ' . (string) $object_id), '400', $input['api_format']);
            }
        } else {
            self::message('error', 'podcast ' . $object_id . ' was not found', '404', $input['api_format']);
        }
        Session::extend($input['auth']);

        return true;
    } // update_podcast

    /**
     * stream
     * MINIMUM_API_VERSION=400001
     *
     * Streams a given media file.
     * Takes the file id in parameter with optional max bit rate, file format, time offset, size and estimate content length option.
     *
     * @param array $input
     * id      = (string) $song_id|$podcast_episode_id
     * type    = (string) 'song'|'podcast'
     * bitrate = (integer) max bitrate for transcoding
     * format  = (string) 'mp3'|'ogg', etc use 'raw' to skip transcoding
     * offset  = (integer) time offset in seconds
     * length  = (integer) 0,1
     * @return boolean
     */
    public static function stream($input)
    {
        if (!self::check_parameter($input, array('id', 'type'), 'stream')) {
            return false;
        }
        $fileid  = $input['id'];
        $type    = $input['type'];
        $user_id = User::get_from_username(Session::username($input['auth']))->id;

        $maxBitRate    = $input['bitrate'];
        $format        = $input['format']; // mp3, flv or raw
        $original      = $format && $format != 'raw';
        $timeOffset    = $input['offset'];
        $contentLength = (int) $input['length']; // Force content-length guessing if transcode

        $params = '&client=api';
        if ($contentLength == 1) {
            $params .= '&content_length=required';
        }
        if ($original) {
            $params .= '&transcode_to=' . $format;
        }
        if ((int) $maxBitRate > 0) {
            $params .= '&bitrate=' . $maxBitRate;
        }
        if ($timeOffset) {
            $params .= '&frame=' . $timeOffset;
        }

        $url = '';
        if ($type == 'song') {
            $url = Song::generic_play_url('song', $fileid, $params, 'api', function_exists('curl_version'), $user_id, $original);
        }
        if ($type == 'podcast') {
            $url = Song::generic_play_url('podcast_episode', $fileid, $params, 'api', function_exists('curl_version'), $user_id, $original);
        }
        if (!empty($url)) {
            header('Location: ' . str_replace(':443/play', '/play', $url));

            return true;
        }
        self::message('error', 'failed to create: ' . $url, '400', $input['api_format']);
        Session::extend($input['auth']);

        return true;
    } // stream

    /**
     * download
     * MINIMUM_API_VERSION=400001
     *
     * Downloads a given media file. set format=raw to download the full file
     *
     * @param array $input
     * id     = (string) $song_id| $podcast_episode_id
     * type   = (string) 'song'|'podcast'
     * format = (string) 'mp3'|'ogg', etc //optional
     * @return boolean
     */
    public static function download($input)
    {
        if (!self::check_parameter($input, array('id', 'type'), 'download')) {
            return false;
        }
        $fileid   = $input['id'];
        $type     = $input['type'];
        $format   = $input['format'];
        $original = $format && $format != 'raw';
        $user_id  = User::get_from_username(Session::username($input['auth']))->id;

        $url    = '';
        $params = '&action=download' . '&client=api' . '&cache=1';
        if ($original) {
            $params .= '&transcode_to=' . $format;
        }
        if ($format) {
            $params .= '&format=' . $format;
        }
        if ($type == 'song') {
            $url = Song::generic_play_url('song', $fileid, $params, 'api', function_exists('curl_version'), $user_id, $original);
        }
        if ($type == 'podcast') {
            $url = Song::generic_play_url('podcast_episode', $fileid, $params, 'api', function_exists('curl_version'), $user_id, $original);
        }
        if (!empty($url)) {
            header('Location: ' . str_replace(':443/play', '/play', $url));

            return true;
        }
        self::message('error', 'failed to create: ' . $url, '400', $input['api_format']);
        Session::extend($input['auth']);

        return true;
    } // download

    /**
     * get_art
     * MINIMUM_API_VERSION=400001
     *
     * Get an art image.
     *
     * @param array $input
     * id   = (string) $object_id
     * type = (string) 'song'|'artist'|'album'|'playlist'|'search'|'podcast')
     * @return boolean
     */
    public static function get_art($input)
    {
        if (!self::check_parameter($input, array('id', 'type'), 'get_art')) {
            return false;
        }
        $object_id = $input['id'];
        $type      = $input['type'];
        $size      = $input['size'];
        $user      = User::get_from_username(Session::username($input['auth']));

        // confirm the correct data
        if (!in_array($type, array('song', 'album', 'artist', 'playlist', 'search', 'podcast'))) {
            self::message('error', T_('Incorrect object type') . ' ' . $type, '401', $input['api_format']);

            return false;
        }

        $art = null;
        if ($type == 'artist') {
            $art = new Art($object_id, 'artist');
        } elseif ($type == 'album') {
            $art = new Art($object_id, 'album');
        } elseif ($type == 'song') {
            $art = new Art($object_id, 'song');
            if ($art != null && $art->id == null) {
                // in most cases the song doesn't have a picture, but the album where it belongs to has
                // if this is the case, we take the album art
                $song = new Song($object_id);
                $art  = new Art($song->album, 'album');
            }
        } elseif ($type == 'podcast') {
            $art = new Art($object_id, 'podcast');
        } elseif ($type == 'search') {
            $smartlist = new Search($object_id . 'song', $user);
            $listitems = $smartlist->get_items();
            $item      = $listitems[array_rand($listitems)];
            $art       = new Art($item['object_id'], $item['object_type']);
            if ($art != null && $art->id == null) {
                $song = new Song($item['object_id']);
                $art  = new Art($song->album, 'album');
            }
        } elseif ($type == 'playlist') {
            $playlist  = new Playlist($object_id);
            $listitems = $playlist->get_items();
            $item      = $listitems[array_rand($listitems)];
            $art       = new Art($item['object_id'], $item['object_type']);
            if ($art != null && $art->id == null) {
                $song = new Song($item['object_id']);
                $art  = new Art($song->album, 'album');
            }
        }

        header('Access-Control-Allow-Origin: *');
        if ($art != null) {
            if ($art->has_db_info() && $size && AmpConfig::get('resize_images')) {
                $dim           = array();
                $dim['width']  = $size;
                $dim['height'] = $size;
                $thumb         = $art->get_thumb($dim);
                if (!empty($thumb)) {
                    header('Content-type: ' . $thumb['thumb_mime']);
                    header('Content-Length: ' . strlen((string) $thumb['thumb']));
                    echo $thumb['thumb'];

                    return true;
                }
            }

            header('Content-type: ' . $art->raw_mime);
            header('Content-Length: ' . strlen((string) $art->raw));
            echo $art->raw;
        }
        Session::extend($input['auth']);

        return true;
    } // get_art

    /**
     * localplay
     * MINIMUM_API_VERSION=380001
     *
     * This is for controlling Localplay
     *
     * @param array $input
     * command   = (string) 'next', 'prev', 'stop', 'play'
     */
    public static function localplay($input)
    {
        // Load their Localplay instance
        $localplay = new Localplay(AmpConfig::get('localplay_controller'));
        $localplay->connect();

        switch ($input['command']) {
            case 'next':
            case 'prev':
            case 'play':
            case 'stop':
                $result_status = $localplay->$input['command']();
                $xml_array     = array('localplay' => array('command' => array($input['command'] => make_bool($result_status))));
                switch ($input['api_format']) {
                    case 'json':
                        echo json_encode($xml_array, JSON_PRETTY_PRINT);
                    break;
                    default:
                        echo XML_Data::keyed_array($xml_array);
                }
            break;
            default:
                // They are doing it wrong
                self::message('error', T_('Invalid request'), '405', $input['api_format']);
            break;
        } // end switch on command
        Session::extend($input['auth']);
    } // localplay

    /**
     * democratic
     * MINIMUM_API_VERSION=380001
     *
     * This is for controlling democratic play
     *
     * @param array $input
     * oid    = (integer)
     * method = (string)
     */
    public static function democratic($input)
    {
        // Load up democratic information
        $democratic = Democratic::get_current_playlist();
        $democratic->set_parent();

        switch ($input['method']) {
            case 'vote':
                $type  = 'song';
                $media = new Song($input['oid']);
                if (!$media->id) {
                    self::message('error', T_('Media object invalid or not specified'), '400', $input['api_format']);
                    break;
                }
                $democratic->add_vote(array(
                    array(
                        'object_type' => $type,
                        'object_id' => $media->id
                    )
                ));

                // If everything was ok
                $xml_array = array('action' => $input['action'], 'method' => $input['method'], 'result' => true);
                switch ($input['api_format']) {
                    case 'json':
                        echo json_encode($xml_array, JSON_PRETTY_PRINT);
                        break;
                    default:
                        echo XML_Data::keyed_array($xml_array);
                }
                break;
            case 'devote':
                $type  = 'song';
                $media = new Song($input['oid']);
                if (!$media->id) {
                    self::message('error', T_('Media object invalid or not specified'), '400', $input['api_format']);
                }

                $uid = $democratic->get_uid_from_object_id($media->id, $type);
                $democratic->remove_vote($uid);

                // Everything was ok
                $xml_array = array('action' => $input['action'], 'method' => $input['method'], 'result' => true);
                switch ($input['api_format']) {
                    case 'json':
                        echo json_encode($xml_array, JSON_PRETTY_PRINT);
                    break;
                    default:
                        echo XML_Data::keyed_array($xml_array);
                }
                break;
            case 'playlist':
                $objects = $democratic->get_items();
                $user    = User::get_from_username(Session::username($input['auth']));
                Song::build_cache($democratic->object_ids);
                Democratic::build_vote_cache($democratic->vote_ids);
                switch ($input['api_format']) {
                    case 'json':
                        echo JSON_Data::democratic($objects, $user->id);
                    break;
                    default:
                        echo XML_Data::democratic($objects, $user->id);
                }
                break;
            case 'play':
                $url       = $democratic->play_url();
                $xml_array = array('url' => $url);
                switch ($input['api_format']) {
                    case 'json':
                        echo json_encode($xml_array, JSON_PRETTY_PRINT);
                    break;
                    default:
                        echo XML_Data::keyed_array($xml_array);
                }
                break;
            default:
                self::message('error', T_('Invalid request'), '405', $input['api_format']);
                break;
        } // switch on method
        Session::extend($input['auth']);
    } // democratic
} // end api.class<|MERGE_RESOLUTION|>--- conflicted
+++ resolved
@@ -1993,13 +1993,8 @@
             return false;
         }
         $share = array();
-<<<<<<< HEAD
         if (!InterfaceImplementationChecker::is_library_item($object_type) || !$object_id) {
-            self::message('error', T_('Wrong library item type'), '401', $input['format']);
-=======
-        if (!Core::is_library_item($object_type) || !$object_id) {
             self::message('error', T_('Wrong library item type'), '401', $input['api_format']);
->>>>>>> 13c514ee
         } else {
             $item = new $object_type($object_id);
             if (!$item->id) {
@@ -3082,13 +3077,8 @@
             return false;
         }
 
-<<<<<<< HEAD
         if (!InterfaceImplementationChecker::is_library_item($type) || !$object_id) {
-            self::message('error', T_('Wrong library item type'), '401', $input['format']);
-=======
-        if (!Core::is_library_item($type) || !$object_id) {
             self::message('error', T_('Wrong library item type'), '401', $input['api_format']);
->>>>>>> 13c514ee
         } else {
             $item = new $type($object_id);
             if (!$item->id) {
@@ -3145,13 +3135,8 @@
             return false;
         }
 
-<<<<<<< HEAD
         if (!InterfaceImplementationChecker::is_library_item($type) || !$object_id) {
-            self::message('error', T_('Wrong library item type'), '401', $input['format']);
-=======
-        if (!Core::is_library_item($type) || !$object_id) {
             self::message('error', T_('Wrong library item type'), '401', $input['api_format']);
->>>>>>> 13c514ee
         } else {
             $item = new $type($object_id);
             if (!$item->id) {
