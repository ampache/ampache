<?php

/* vim:set softtabstop=4 shiftwidth=4 expandtab: */
/**
 *
 * LICENSE: GNU Affero General Public License, version 3 (AGPLv3)
 * Copyright 2001 - 2019 Ampache.org
 *
 * This program is free software: you can redistribute it and/or modify
 * it under the terms of the GNU Affero General Public License as published by
 * the Free Software Foundation, either version 3 of the License, or
 * (at your option) any later version.
 *
 * This program is distributed in the hope that it will be useful,
 * but WITHOUT ANY WARRANTY; without even the implied warranty of
 * MERCHANTABILITY or FITNESS FOR A PARTICULAR PURPOSE.  See the
 * GNU Affero General Public License for more details.
 *
 * You should have received a copy of the GNU Affero General Public License
 * along with this program.  If not, see <http://www.gnu.org/licenses/>.
 *
 */

/**
 * API Class
 *
 * This handles functions relating to the API written for Ampache, initially
 * this is very focused on providing functionality for Amarok so it can
 * integrate with Ampache.
 *
 */
class Api
{
    /**
     *  @var string $auth_version
     */
    public static $auth_version = '350001';

    /**
     *  @var string $version
     */
    public static $version = '400001';

    /**
     *  @var Browse $browse
     */
    private static $browse = null;

    /**
     * constructor
     * This really isn't anything to do here, so it's private
     */
    private function __construct()
    {
        // Rien a faire
    } // constructor

    /**
     * _auto_init
     * Automatically called when this class is loaded.
     */
    public static function _auto_init()
    {
        if (self::$browse === null) {
            self::$browse = new Browse(null, false);
        }
    }

    /**
     * set_filter
     * MINIMUM_API_VERSION=380001
     *
     * This is a play on the browse function, it's different as we expose
     * the filters in a slightly different and vastly simpler way to the
     * end users--so we have to do a little extra work to make them work
     * internally.
     * @param string $filter
     * @param integer|string|boolean|null $value
     * @return boolean
     */
    public static function set_filter($filter, $value)
    {
        if (!strlen($value)) {
            return false;
        }

        switch ($filter) {
            case 'add':
                // Check for a range, if no range default to gt
                if (strpos($value, '/')) {
                    $elements = explode('/', $value);
                    self::$browse->set_filter('add_lt', strtotime($elements['1']));
                    self::$browse->set_filter('add_gt', strtotime($elements['0']));
                } else {
                    self::$browse->set_filter('add_gt', strtotime($value));
                }
            break;
            case 'update':
                // Check for a range, if no range default to gt
                if (strpos($value, '/')) {
                    $elements = explode('/', $value);
                    self::$browse->set_filter('update_lt', strtotime($elements['1']));
                    self::$browse->set_filter('update_gt', strtotime($elements['0']));
                } else {
                    self::$browse->set_filter('update_gt', strtotime($value));
                }
            break;
            case 'alpha_match':
                self::$browse->set_filter('alpha_match', $value);
            break;
            case 'exact_match':
                self::$browse->set_filter('exact_match', $value);
            break;
            case 'enabled':
                self::$browse->set_filter('enabled', $value);
            break;
            default:
                // Rien a faire
            break;
        } // end filter

        return true;
    } // set_filter


    /**
     * logout
     *
     * This function allows the user to destroy the auth key
     * Takes auth key
     * @param array
     * @return boolean|null
     */
    public static function logout($input)
    {
        $authKey = $input['auth'];

        //Whatever format the user wants
        $outputFormat = $input['format'];

        // Log the attempt
        debug_event('api.class', 'gogout received from ' . filter_input(INPUT_SERVER, 'REMOTE_ADDR', FILTER_VALIDATE_IP) . ' :: ' . $input['auth'], 5);

        if (isset($authKey)) {
            if (Session::destroy($authKey)) {
                if ($outputFormat == 'json') {
                    echo JSON_Data::success('success');
                } else {  // Defaults to XML
                    echo XML_Data::success('success');
                }

                return true;
            } else { //This shouldn't really happen
                if ($outputFormat == 'json') {
                    echo JSON_Data::error('401', T_('Something went wrong'));
                } else {  // Defaults to XML
                    echo XML_Data::error('401', T_('Something went wrong'));
                }

                return false;
            }
        }
    }

    /**
     * check_parameter
     *
     * This function checks the $input actually has the parameter.
     * Paramete must be an array of required elements as a string
     *
     * @param array $input
     * @param string[] $parameters e.g. array('auth','type')
     */
    private static function check_parameter($input, $parameters)
    {
        foreach ($parameters as $parameter) {
            if (empty($input[$parameter])) {
                return false;
            }
        }

        return true;
    }

    /**
     * handshake
     * MINIMUM_API_VERSION=380001
     *
     * This is the function that handles verifying a new handshake
     * Takes a timestamp, auth key, and username.
     *
     * @param array $input
     * $input = array(user      = (string) $username
     *                auth      = (string) $passphrase
     *                timestamp = (integer) UNIXTIME()
     *                version   = (string) $version //optional)
     * @return boolean
     */
    public static function handshake($input)
    {
        $timestamp  = preg_replace('/[^0-9]/', '', $input['timestamp']);
        $passphrase = $input['auth'];
        if (empty($passphrase)) {
            $passphrase = Core::get_post('auth');
        }
        $username = trim($input['user']);
        $user_ip  = filter_var(Core::get_server('REMOTE_ADDR'), FILTER_VALIDATE_IP);
        if (isset($input['version'])) {
            // If version is provided, use it
            $version = $input['version'];
        } else {
            // Else, just use the latest version available
            $version = self::$version;
        }

        //Whatever format the user wants
        $outputFormat = $input['format'];

        // Log the attempt
        debug_event('api.class', "Handshake Attempt, IP:$user_ip User:$username Version:$version", 5);

        // Version check shouldn't be soo restrictive... only check with initial version to not break clients compatibility
        if ((int) ($version) < self::$auth_version) {
            debug_event('api.class', 'Login Failed: Version too old', 1);
            AmpError::add('api', T_('Login failed, API version is too old'));

            return false;
        }

        $user_id = -1;
        // Grab the correct userid
        if (!$username) {
            $client = User::get_from_apikey($passphrase);
            if ($client) {
                $user_id = $client->id;
            }
        } else {
            $client  = User::get_from_username($username);
            $user_id = $client->id;
        }

        // Log this attempt
        debug_event('api.class', "Login Attempt, IP:$user_ip Time: $timestamp User:$username ($user_id) Auth:$passphrase", 1);

        if ($user_id > 0 && Access::check_network('api', $user_id, 5, $user_ip)) {

            // Authentication with user/password, we still need to check the password
            if ($username) {

                // If the timestamp isn't within 30 minutes sucks to be them
                if (($timestamp < (time() - 1800)) ||
                    ($timestamp > (time() + 1800))) {
                    debug_event('api.class', 'Login Failed: timestamp out of range ' . $timestamp . '/' . time(), 1);
                    AmpError::add('api', T_('Login Failed: timestamp out of range'));
                    if ($outputFormat == 'json') {
                        echo JSON_Data::error('401', T_('Received Invalid Handshake') . ' - ' . T_('Login failed, timestamp is out of range'));
                    } else {  // Defaults to XML
                        echo XML_Data::error('401', T_('Received Invalid Handshake') . ' - ' . T_('Login failed, timestamp is out of range'));
                    }

                    return false;
                }

                // Now we're sure that there is an ACL line that matches
                // this user or ALL USERS, pull the user's password and
                // then see what we come out with
                $realpwd = $client->get_password();

                if (!$realpwd) {
                    debug_event('api.class', 'Unable to find user with userid of ' . $user_id, 1);
                    AmpError::add('api', T_('Invalid Username/Password'));
                    if ($outputFormat == 'json') {
                        echo JSON_Data::error('401', T_('Received Invalid Handshake') . ' - ' . T_('Incorrect username or password'));
                    } else {  // Defaults to XML
                        echo XML_Data::error('401', T_('Received Invalid Handshake') . ' - ' . T_('Incorrect username or password'));
                    }

                    return false;
                }

                $sha1pass = hash('sha256', $timestamp . $realpwd);

                if ($sha1pass !== $passphrase) {
                    $client = null;
                }
            } else {
                $timestamp = time();
            }

            if ($client) {
                // Create the session
                $data             = array();
                $data['username'] = $client->username;
                $data['type']     = 'api';
                $data['apikey']   = $client->apikey;
                $data['value']    = $timestamp;
                if (isset($input['client'])) {
                    $data['agent'] = $input['client'];
                }
                if (isset($input['geo_latitude'])) {
                    $data['geo_latitude'] = $input['geo_latitude'];
                }
                if (isset($input['geo_longitude'])) {
                    $data['geo_longitude'] = $input['geo_longitude'];
                }
                if (isset($input['geo_name'])) {
                    $data['geo_name'] = $input['geo_name'];
                }
                //Session might not exist or has expired
                //
                if (!Session::read($data['apikey'])) {
                    Session::destroy($data['apikey']);
                    $token = Session::create($data);
                } else {
                    Session::extend($data['apikey']);
                    $token = $data['apikey'];
                }

                debug_event('api.class', 'Login Success, passphrase matched', 1);

                // We need to also get the 'last update' of the
                // catalog information in an RFC 2822 Format
                $sql        = 'SELECT MAX(`last_update`) AS `update`, MAX(`last_add`) AS `add`, MAX(`last_clean`) AS `clean` FROM `catalog`';
                $db_results = Dba::read($sql);
                $row        = Dba::fetch_assoc($db_results);

                // Now we need to quickly get the song totals
                $sql        = "SELECT COUNT(`id`) AS `song` FROM `song` WHERE `song`.`enabled`='1'";
                $db_results = Dba::read($sql);
                $song       = Dba::fetch_assoc($db_results);

                $sql        = "SELECT COUNT(`id`) AS `album` FROM `album`";
                $db_results = Dba::read($sql);
                $album      = Dba::fetch_assoc($db_results);

                $sql        = "SELECT COUNT(`id`) AS `artist` FROM `artist`";
                $db_results = Dba::read($sql);
                $artist     = Dba::fetch_assoc($db_results);

                // Next the video counts
                $sql        = "SELECT COUNT(`id`) AS `video` FROM `video`";
                $db_results = Dba::read($sql);
                $vcounts    = Dba::fetch_assoc($db_results);

                // We consider playlists and smartlists to be playlists
                $sql        = "SELECT COUNT(`id`) AS `playlist` FROM `playlist`";
                $db_results = Dba::read($sql);
                $playlist   = Dba::fetch_assoc($db_results);
                $sql        = "SELECT COUNT(`id`) AS `smartlist` FROM `search` WHERE `limit` > 0";
                $db_results = Dba::read($sql);
                $smartlist  = Dba::fetch_assoc($db_results);

                $sql        = "SELECT COUNT(`id`) AS `catalog` FROM `catalog` WHERE `catalog_type`='local'";
                $db_results = Dba::read($sql);
                $catalog    = Dba::fetch_assoc($db_results);

                $outputArray = array(
                    'auth' => $token,
                    'api' => self::$version,
                    'session_expire' => date("c",time() + AmpConfig::get('session_length') - 60),
                    'update' => date("c",$row['update']),
                    'add' => date("c",$row['add']),
                    'clean' => date("c",$row['clean']),
                    'songs' => $song['song'],
                    'albums' => $album['album'],
                    'artists' => $artist['artist'],
                    'playlists' => ($playlist['playlist'] + $smartlist['smartlist']),
                    'videos' => $vcounts['video'],
                    'catalogs' => $catalog['catalog']
                );

                if ($outputFormat == 'json') {
                    echo json_encode($outputArray, JSON_PRETTY_PRINT);
                } else {  // Defaults to XML
                    echo XML_Data::keyed_array($outputArray);
                }

                return true;
            } // match
        } // end while

        debug_event('API','Login Failed, unable to match passphrase','1');
        if ($outputFormat == 'json') {
            echo JSON_Data::error('401', T_('Received Invalid Handshake') . ' - ' . T_('Incorrect username or password'));
        } else {  // Defaults to XML
            echo XML_Data::error('401', T_('Received Invalid Handshake') . ' - ' . T_('Incorrect username or password'));
        }

        return false;
    } // handshake

    /**
     * ping
     * MINIMUM_API_VERSION=380001
     *
     * This can be called without being authenticated, it is useful for determining if what the status
     * of the server is, and what version it is running/compatible with
     *
     * @param array $input
     * $input = array(auth = (string))
     */
    public static function ping($input)
    {
        $xmldata = array('server' => AmpConfig::get('version'), 'version' => self::$version, 'compatible' => '350001');

        // Check and see if we should extend the api sessions (done if valid session is passed)
        if (Session::exists('api', $input['auth'])) {
            Session::extend($input['auth']);
            $xmldata = array_merge(array('session_expire' => date("c", time() + AmpConfig::get('session_length') - 60)), $xmldata);
        }

        debug_event('api.class', 'Ping Received from ' . Core::get_server('REMOTE_ADDR') . ' :: ' . $input['auth'], 5);

        ob_end_clean();

        //Whatever format the user wants
        $outputFormat = $input['format'];

        if ($outputFormat == 'json') {
            echo json_encode($xmldata, JSON_PRETTY_PRINT);
        } else {  // Defaults to XML
            echo XML_Data::keyed_array($xmldata);
        }
    } // ping

    /**
     * goodbye
     * MINIMUM_API_VERSION=400001
     *
     * Destroy session for auth key.
     *
     * @param array $input
     * $input = array(auth = (string))
     */
    public static function goodbye($input)
    {
        // Check and see if we should destroy the api session (done if valid session is passed)
        if (Session::exists('api', $input['auth'])) {
            $sql = 'DELETE FROM `session` WHERE `id` = ?';
            $sql .= " and `type` = 'api'";
            Dba::write($sql, array($input['auth']));

            debug_event('api.class', 'Goodbye Received from ' . Core::get_server('REMOTE_ADDR') . ' :: ' . $input['auth'], 5);
            ob_end_clean();
            echo XML_Data::success('goodbye: ' . $input['auth']);

            return true;
        }
        ob_end_clean();
        echo XML_Data::error('400', 'failed to end session: ' . $input['auth']);
    } // goodbye

    /**
     * get_indexes
     * MINIMUM_API_VERSION=400001
     *
     * This takes a collection of inputs and returns ID + name for the object type
     *
     * @param array $input
     * $input = array(type   = (string) 'song'|'album'|'artist'|'playlist'
     *                filter = (string) //optional
     *                add
     *                update
     *                offset = (integer) //optional
     *                limit  = (integer) //optional)
     */
    public static function get_indexes($input)
    {
        if (!self::check_parameter($input, array('type'))) {
            debug_event('api.class', "'type' required on get_indexes function call.", 2);
            echo XML_Data::error('401', T_("Missing mandatory parameter") . " 'type'");

            return false;
        }
        $type = (string) $input['type'];
        // confirm the correct data
        if (!in_array($type, array('song', 'album', 'artist', 'playlist'))) {
            echo XML_Data::error('401', T_('Wrong object type ' . $type));

            return;
        }
        self::$browse->reset_filters();
        self::$browse->set_type($type);
        self::$browse->set_sort('name', 'ASC');

        $method = $input['exact'] ? 'exact_match' : 'alpha_match';
        self::set_filter($method, $input['filter']);
        self::set_filter('add', $input['add']);
        self::set_filter('update', $input['update']);

        // Set the offset
        XML_Data::set_offset($input['offset']);
        XML_Data::set_limit($input['limit']);

        if ($type == 'playlist') {
            $objects = array_merge(self::$browse->get_objects(), Playlist::get_smartlists());
        } else {
            $objects = self::$browse->get_objects();
        }
        // echo out the resulting xml document
        ob_end_clean();
        echo XML_Data::indexes($objects, $type);
    } // get_indexes

    /**
     * artists
     * MINIMUM_API_VERSION=380001
     *
     * This takes a collection of inputs and returns
     * artist objects. This function is deprecated!
     *
     * @param array $input
     */
    public static function artists($input)
    {
        self::$browse->reset_filters();
        self::$browse->set_type('artist');
        self::$browse->set_sort('name', 'ASC');

        $method = $input['exact'] ? 'exact_match' : 'alpha_match';
        self::set_filter($method, $input['filter']);
        self::set_filter('add', $input['add']);
        self::set_filter('update', $input['update']);

        //Whatever format the user wants
        $outputFormat = $input['format'];

        if ($outputFormat == 'json') {
            // Set the offset
            JSON_Data::set_offset($input['offset']);
            JSON_Data::set_limit($input['limit']);

            $artists = self::$browse->get_objects();
            // echo out the resulting xml document
            ob_end_clean();
            echo JSON_Data::artists($artists);
        } else {  // Defaults to XML
            // Set the offset
            XML_Data::set_offset($input['offset']);
            XML_Data::set_limit($input['limit']);

            $artists = self::$browse->get_objects();
            // echo out the resulting xml document
            ob_end_clean();
            echo XML_Data::artists($artists);
        }
    } // artists

    /**
     * artist
     * MINIMUM_API_VERSION=380001
     *
     * This returns a single artist based on the UID of said artist
     *
     * @param array $input
     */
    public static function artist($input)
    {
        $uid = scrub_in($input['filter']);
        echo XML_Data::artists(array($uid), $input['include']);
    } // artist

    /**
     * artist_albums
     * MINIMUM_API_VERSION=380001
     *
     * This returns the albums of an artist
     *
     * @param array $input
     */
    public static function artist_albums($input)
    {
        $artist = new Artist($input['filter']);
        $albums = $artist->get_albums();

        //Whatever format the user wants
        $outputFormat = $input['format'];
        
        if ($outputFormat == 'json') {
            // Set the offset
            JSON_Data::set_offset($input['offset']);
            JSON_Data::set_limit($input['limit']);
            ob_end_clean();
            echo JSON_Data::albums($albums);
        } else {  // Defaults to XML
            // Set the offset
            XML_Data::set_offset($input['offset']);
            XML_Data::set_limit($input['limit']);
            ob_end_clean();
            echo XML_Data::albums($albums);
        }
    } // artist_albums

    /**
     * artist_songs
     * MINIMUM_API_VERSION=380001
     *
     * This returns the songs of the specified artist
     *
     * @param array $input
     */
    public static function artist_songs($input)
    {
        $artist = new Artist($input['filter']);
        $songs  = $artist->get_songs();
        $user   = User::get_from_username(Session::username($input['auth']));

        //Whatever format the user wants
        $outputFormat = $input['format'];
        
        if ($outputFormat == 'json') {
            // Set the offset
            JSON_Data::set_offset($input['offset']);
            JSON_Data::set_limit($input['limit']);
            ob_end_clean();
            echo JSON_Data::songs($songs);
        } else {  // Defaults to XML
            // Set the offset
            XML_Data::set_offset($input['offset']);
            XML_Data::set_limit($input['limit']);
            ob_end_clean();
            echo XML_Data::songs($songs);
        }
    } // artist_songs

    /**
     * albums
     * MINIMUM_API_VERSION=380001
     *
     * This returns albums based on the provided search filters
     *
     * @param array $input
     */
    public static function albums($input)
    {
        self::$browse->reset_filters();
        self::$browse->set_type('album');
        self::$browse->set_sort('name', 'ASC');
        $method = $input['exact'] ? 'exact_match' : 'alpha_match';
        self::set_filter($method, $input['filter']);
        self::set_filter('add', $input['add']);
        self::set_filter('update', $input['update']);

        $albums = self::$browse->get_objects();

        //Whatever format the user wants
        $outputFormat = $input['format'];
        
        if ($outputFormat == 'json') {
            // Set the offset
            JSON_Data::set_offset($input['offset']);
            JSON_Data::set_limit($input['limit']);
            ob_end_clean();
            echo JSON_Data::albums($albums);
        } else {  // Defaults to XML
            // Set the offset
            XML_Data::set_offset($input['offset']);
            XML_Data::set_limit($input['limit']);
            ob_end_clean();
            echo XML_Data::albums($albums);
        }
    } // albums

    /**
     * album
     * MINIMUM_API_VERSION=380001
     *
     * This returns a single album based on the UID provided
     *
     * @param array $input
     */
    public static function album($input)
    {
        $uid = scrub_in($input['filter']);

        //Whatever format the user wants
        $outputFormat = $input['format'];

        if ($outputFormat == 'json') {
            echo JSON_Data::albums(array($uid));
        } else {  // Defaults to XML
            echo XML_Data::albums(array($uid), $input['include']);
        }
    } // album

    /**
     * album_songs
     * MINIMUM_API_VERSION=380001
     *
     * This returns the songs of a specified album
     *
     * @param array $input
     */
    public static function album_songs($input)
    {
        $album = new Album($input['filter']);
        $songs = array();
        $user  = User::get_from_username(Session::username($input['auth']));

        //Whatever format the user wants
        $outputFormat = $input['format'];

        // songs for all disks
        if (AmpConfig::get('album_group')) {
            $disc_ids = $album->get_group_disks_ids();
            foreach ($disc_ids as $discid) {
                $disc     = new Album($discid);
                $allsongs = $disc->get_songs();
                foreach ($allsongs as $songid) {
                    $songs[] = $songid;
                }
            }
        } else {
            // songs for just this disk
            $songs = $album->get_songs();
        }

        if ($outputFormat == 'json') {
            // Set the offset
            JSON_Data::set_offset($input['offset']);
            JSON_Data::set_limit($input['limit']);

            ob_end_clean();
            echo JSON_Data::songs($songs);
        } else {  // Defaults to XML
            // Set the offset
            XML_Data::set_offset($input['offset']);
            XML_Data::set_limit($input['limit']);

            ob_end_clean();
            echo XML_Data::songs($songs, array(), true, $user->id);
        }
    } // album_songs

    /**
     * tags
     * MINIMUM_API_VERSION=380001
     *
     * This returns the tags (Genres) based on the specified filter
     *
     * @param array $input
     */
    public static function tags($input)
    {
        self::$browse->reset_filters();
        self::$browse->set_type('tag');
        self::$browse->set_sort('name', 'ASC');

        $method = $input['exact'] ? 'exact_match' : 'alpha_match';
        self::set_filter($method, $input['filter']);
        $tags = self::$browse->get_objects();

        // Set the offset
        XML_Data::set_offset($input['offset']);
        XML_Data::set_limit($input['limit']);

        ob_end_clean();

        //Whatever format the user wants
        $outputFormat = $input['format'];

        if ($outputFormat == 'json') {
            echo JSON_Data::tags($tags);
        } else {  // Defaults to XML
            echo XML_Data::tags($tags);
        }
    } // tags

    /**
     * tag
     * MINIMUM_API_VERSION=380001
     *
     * This returns a single tag based on UID
     *
     * @param array $input
     */
    public static function tag($input)
    {
        $uid = scrub_in($input['filter']);
        ob_end_clean();

        //Whatever format the user wants
        $outputFormat = $input['format'];

        if ($outputFormat == 'json') {
            echo JSON_Data::tags(array($uid));
        } else {  // Defaults to XML
            echo XML_Data::tags(array($uid));
        }
    } // tag

    /**
     * tag_artists
     * MINIMUM_API_VERSION=380001
     *
     * This returns the artists associated with the tag in question as defined by the UID
     *
     * @param array $input
     */
    public static function tag_artists($input)
    {
        //Whatever format the user wants
        $outputFormat = $input['format'];

        $artists = Tag::get_tag_objects('artist',$input['filter']);
        if ($artists) {
            if ($outputFormat == 'json') {
                JSON_Data::set_offset($input['offset']);
                JSON_Data::set_limit($input['limit']);

                ob_end_clean();
                echo JSON_Data::artists($artists);
            } else {  // Defaults to XML
                XML_Data::set_offset($input['offset']);
                XML_Data::set_limit($input['limit']);

                ob_end_clean();
                echo XML_Data::artists($artists);
            }
        }
    } // tag_artists

    /**
     * tag_albums
     * MINIMUM_API_VERSION=380001
     *
     * This returns the albums associated with the tag in question
     *
     * @param array $input
     */
    public static function tag_albums($input)
    {
        $albums = Tag::get_tag_objects('album', $input['filter']);
        if ($albums) {

            //Whatever format the user wants
            $outputFormat = $input['format'];

            if ($outputFormat == 'json') {
                JSON_Data::set_offset($input['offset']);
                JSON_Data::set_limit($input['limit']);

                ob_end_clean();
                echo JSON_Data::albums($albums);
            } else {  // Defaults to XML
                XML_Data::set_offset($input['offset']);
                XML_Data::set_limit($input['limit']);

                ob_end_clean();
                echo XML_Data::albums($albums);
            }
        }
    } // tag_albums

    /**
     * tag_songs
     * MINIMUM_API_VERSION=380001
     *
     * returns the songs for this tag
     *
     * @param array $input
     */
    public static function tag_songs($input)
    {
        $songs = Tag::get_tag_objects('song', $input['filter']);
        $user  = User::get_from_username(Session::username($input['auth']));

        //Whatever format the user wants
        $outputFormat = $input['format'];

        if ($outputFormat == 'json') {
            JSON_Data::set_offset($input['offset']);
            JSON_Data::set_limit($input['limit']);

            ob_end_clean();
            echo JSON_Data::songs($songs);
        } else {  // Defaults to XML
            XML_Data::set_offset($input['offset']);
            XML_Data::set_limit($input['limit']);

            ob_end_clean();
            echo XML_Data::songs($songs, array(), true, $user->id);
        }
    } // tag_songs

    /**
     * songs
     * MINIMUM_API_VERSION=380001
     *
     * Returns songs based on the specified filter
     *
     * @param array $input
     */
    public static function songs($input)
    {
        self::$browse->reset_filters();
        self::$browse->set_type('song');
        self::$browse->set_sort('title', 'ASC');

        $method = $input['exact'] ? 'exact_match' : 'alpha_match';
        self::set_filter($method, $input['filter']);
        self::set_filter('add', $input['add']);
        self::set_filter('update', $input['update']);
        // Filter out disabled songs
        self::set_filter('enabled', '1');

        $songs = self::$browse->get_objects();
        $user  = User::get_from_username(Session::username($input['auth']));

        //TODO: Implement the JSON counterpart
        // Set the offset
        XML_Data::set_offset($input['offset']);
        XML_Data::set_limit($input['limit']);

        ob_end_clean();

        //Whatever format the user wants
        $outputFormat = $input['format'];

        if ($outputFormat == 'json') {
            echo JSON_Data::songs($songs);
        } else {  // Defaults to XML
            echo XML_Data::songs($songs);
        }
    } // songs

    /**
     * song
     * MINIMUM_API_VERSION=380001
     *
     * return a single song
     *
     * @param array $input
     */
    public static function song($input)
    {
        $song_id = scrub_in($input['filter']);
        $user    = User::get_from_username(Session::username($input['auth']));

        ob_end_clean();

        //Whatever format the user wants
        $outputFormat = $input['format'];

        if ($outputFormat == 'json') {
            echo JSON_Data::songs(array($song_id));
        } else { // Defaults to XML
            echo XML_Data::songs(array((int) $song_id), array(), true, $user->id);
        }
    } // song

    /**
     * url_to_song
     * MINIMUM_API_VERSION=380001
     *
     * This takes a url and returns the song object in question
     *
     * @param array $input
     */
    public static function url_to_song($input)
    {
        // Don't scrub, the function needs her raw and juicy
        $data = Stream_URL::parse($input['url']);
        $user = User::get_from_username(Session::username($input['auth']));
        ob_end_clean();

        //Whatever format the user wants
        $outputFormat = $input['format'];

        if ($outputFormat == 'json') {
            echo JSON_Data::songs(array($data['id']));
        } else { // Defaults to XML
            echo XML_Data::songs(array($data['id']));
        }
    }

    /**
     * playlists
     * MINIMUM_API_VERSION=380001
     *
     * This returns playlists based on the specified filter
     *
     * @param array $input
     */
    public static function playlists($input)
    {
        self::$browse->reset_filters();
        self::$browse->set_type('playlist');
        self::$browse->set_sort('name', 'ASC');

        $method = $input['exact'] ? 'exact_match' : 'alpha_match';
        self::set_filter($method, $input['filter']);
        self::$browse->set_filter('playlist_type', '1');

        $playlist_ids = self::$browse->get_objects();

        //Whatever format the user wants
        $outputFormat = $input['format'];

        if ($outputFormat == 'json') {
            JSON_Data::set_offset($input['offset']);
            JSON_Data::set_limit($input['limit']);

            ob_end_clean();
            echo JSON_Data::playlists($playlist_ids);
        } else {  // Defaults to XML
            XML_Data::set_offset($input['offset']);
            XML_Data::set_limit($input['limit']);

            ob_end_clean();
            echo XML_Data::playlists($playlist_ids);
        }
    } // playlists

    /**
     * playlist
     * MINIMUM_API_VERSION=380001
     *
     * This returns a single playlist
     *
     * @param array $input
     */
    public static function playlist($input)
    {
        $uid = scrub_in($input['filter']);

        ob_end_clean();

        //Whatever format the user wants
        $outputFormat = $input['format'];

        if ($outputFormat == 'json') {
            echo JSON_Data::playlists(array($uid));
        } else {  // Defaults to XML
            echo XML_Data::playlists(array($uid));
        }
    } // playlist

    /**
     * playlist_songs
     * MINIMUM_API_VERSION=380001
     *
     * This returns the songs for a playlist
     *
     * @param array $input
     */
    public static function playlist_songs($input)
    {
        $user = User::get_from_username(Session::username($input['auth']));
        debug_event('api.class', 'User ' . $user->id . ' loading playlist: ' . $input['filter'], '5');
        if (str_replace('smart_', '', (string) $input['filter']) === (string) $input['filter']) {
            // Playlists
            $playlist = new Playlist($input['filter']);
            $items    = $playlist->get_items();
        } else {
            //Smartlists
            $playlist = new Search(str_replace('smart_', '', $input['filter']), 'song', $user);
            $items    = $playlist->get_items();
        }

        $songs = array();
        foreach ($items as $object) {
            if ($object['object_type'] == 'song') {
                $songs[] = $object['object_id'];
            }
        } // end foreach

        //Whatever format the user wants
        $outputFormat = $input['format'];

        if ($outputFormat == 'json') {
            JSON_Data::set_offset($input['offset']);
            JSON_Data::set_limit($input['limit']);
            ob_end_clean();
            echo JSON_Data::songs($songs,$items);
        } else {  // Defaults to XML
            XML_Data::set_offset($input['offset']);
            XML_Data::set_limit($input['limit']);
            ob_end_clean();
            echo XML_Data::songs($songs,$items);
        }
    } // playlist_songs

    /**
     * playlist_create
     * MINIMUM_API_VERSION=380001
     *
     * This create a new playlist and return it
     *
     * @param array $input
     */
    public static function playlist_create($input)
    {
        $name = $input['name'];
        $type = $input['type'];
        $user = User::get_from_username(Session::username($input['auth']));
        if ($type != 'private') {
            $type = 'public';
        }

<<<<<<< HEAD
        $uid = Playlist::create($name, $type);

        //Whatever format the user wants
        $outputFormat = $input['format'];

        if ($outputFormat == 'json') {
            echo JSON_Data::playlists(array($uid));
        } else {  // Defaults to XML
            echo XML_Data::playlists(array($uid));
        }
=======
        $uid = Playlist::create($name, $type, $user->id);
        echo XML_Data::playlists(array($uid));
>>>>>>> d1646414
    } // playlist_create

    /**
     * playlist_edit
     * MINIMUM_API_VERSION=400001
     *
     * This modifies name and type of playlist
     *
     * @param array $input
     */
    public static function playlist_edit($input)
    {
        if (!self::check_parameter($input, array('name', 'type'))) {
            debug_event('api.class', "'name', 'type' required on playlist_edit function call.", 2);
            echo XML_Data::error('401', T_("Missing mandatory parameter") . " 'name', 'type'");

            return false;
        }
        $name = $input['name'];
        $type = $input['type'];
        ob_end_clean();
        $playlist = new Playlist($input['filter']);

        if (!$playlist->has_access()) {
            echo XML_Data::error('401', T_('Access denied to this playlist'));
        } else {
            $array = [
                "name" => $name,
                "pl_type" => $type,
            ];
            $playlist->update($array);
            echo XML_Data::success('playlist changes saved');
        }
    } // playlist_edit

    /**
     * playlist_delete
     * MINIMUM_API_VERSION=380001
     *
     * This deletes a playlist
     *
     * @param array $input
     */
    public static function playlist_delete($input)
    {
        ob_end_clean();
        $playlist = new Playlist($input['filter']);

        //Whatever format the user wants
        $outputFormat = $input['format'];

        if (!$playlist->has_access()) {
            if ($outputFormat == 'json') {
                echo JSON_Data::error('401', T_('Access denied to this playlist.'));
            } else {  // Defaults to XML
                echo XML_Data::error('401', T_('Access denied to this playlist.'));
            }
        } else {
            $playlist->delete();
            if ($outputFormat == 'json') {
                echo JSON_Data::success('success');
            } else {  // Defaults to XML
                echo XML_Data::success('success');
            }
        }
    } // playlist_delete

    /**
     * playlist_add_song
     * MINIMUM_API_VERSION=380001
     *
     * This adds a song to a playlist
     *
     * @param array $input
     */
    public static function playlist_add_song($input)
    {
        ob_end_clean();
        $playlist = new Playlist($input['filter']);
        $song     = $input['song'];

        //Whatever format the user wants
        $outputFormat = $input['format'];

        if ($outputFormat == 'json') {
            if (!$playlist->has_access()) {
                echo JSON_Data::error('401', T_('Access denied to this playlist.'));
            } else {
                $playlist->add_songs(array($song));
                echo JSON_Data::success('success');
            }
        } else {  // Defaults to XML
            if (!$playlist->has_access()) {
                echo XML_Data::error('401', T_('Access denied to this playlist.'));
            } else {
                $playlist->add_songs(array($song));
                echo XML_Data::success('success');
            }
        }
    } // playlist_add_song

    /**
     * playlist_remove_song
     * MINIMUM_API_VERSION=380001
     * CHANGED_IN_API_VERSION=400001
     *
     * This removes a song from a playlist.
     * Pre-400001 the api required 'track' instead of 'song'.
     *
     * @param array $input
     */
    public static function playlist_remove_song($input)
    {
        ob_end_clean();
        $playlist = new Playlist($input['filter']);
        if ($input['song']) {
            $track = scrub_in($input['song']);
        } else {
            $track = scrub_in($input['track']);
        }

        //Whatever format the user wants
        $outputFormat = $input['format'];

        if ($outputFormat == 'json') {
            if (!$playlist->has_access()) {
                echo JSON_Data::error('401', T_('Access denied to this playlist.'));
            } else {
                $playlist->delete_track_number($track);
                $playlist->regenerate_track_numbers();
                echo JSON_Data::success('success');
            }
        } else {  // Defaults to XML
            if (!$playlist->has_access()) {
                echo XML_Data::error('401', T_('Access denied to this playlist.'));
            } else {
                $playlist->delete_track_number($track);
                $playlist->regenerate_track_numbers();
                echo XML_Data::success('success');
            }
        }
    } // playlist_remove_song

    /**
     * search_songs
     * MINIMUM_API_VERSION=380001
     *
     * This searches the songs and returns... songs
     *
     * @param array $input
     */
    public static function search_songs($input)
    {
        $array                    = array();
        $array['type']            = 'song';
        $array['rule_1']          = 'anywhere';
        $array['rule_1_input']    = $input['filter'];
        $array['rule_1_operator'] = 0;

        ob_end_clean();

        //Whatever format the user wants
        $outputFormat = $input['format'];

        if ($outputFormat == 'json') {
            JSON_Data::set_offset($input['offset']);
            JSON_Data::set_limit($input['limit']);

            $results = Search::run($array);

            echo JSON_Data::songs($results);
        } else {  // Defaults to XML
            XML_Data::set_offset($input['offset']);
            XML_Data::set_limit($input['limit']);

            $results = Search::run($array);

            echo XML_Data::songs($results);
        }
    } // search_songs

    /**
     * advanced_search
     * MINIMUM_API_VERSION=380001
     *
     * Perform an advanced search given passed rules. This works in a similar way to the web/UI search pages.
     * You can pass multiple rules as well as joins to create in depth search results
     *
     * Rules must be sent in groups of 3 using an int (starting from 1) to designate which rules are combined.
     * Use operator ('and'|'or') to choose whether to join or separate each rule when searching.
     *
     * Rule arrays must contain the following:
     *   * rule name (e.g. rule_1, rule_2)
     *   * rule operator (e.g. rule_1_operator, rule_2_operator)
     *   * rule input (e.g. rule_1_input, rule_2_input)
     *
     * Refer to the wiki for firther information on rule_* types and data
     * https://github.com/ampache/ampache/wiki/XML-methods
     *
     * @param array $input
     * $input = array(operator        = (string) 'and'|'or' (whether to match one rule or all)
     *                rule_1          = (string)
     *                rule_1_operator = (integer) 0|1|2|3|4|5|6
     *                rule_1_input    = (mixed) The string, date, integer you are searching for
     *                type            = (string) 'song', 'album', 'artist', 'playlist', 'label', 'user', 'video' (song by default)
     *                offset          = (integer)
     *                limit           = (integer))
     */
    public static function advanced_search($input)
    {
        ob_end_clean();
<<<<<<< HEAD
        $results = Search::run($input);
=======

        XML_Data::set_offset($input['offset']);
        XML_Data::set_limit($input['limit']);

>>>>>>> d1646414
        $user    = User::get_from_username(Session::username($input['auth']));
        $results = Search::run($input, $user);

        //Whatever format the user wants
        $outputFormat = $input['format'];

        if ($outputFormat == 'json') {
            JSON_Data::set_offset($input['offset']);
            JSON_Data::set_limit($input['limit']);

            $type = 'song';
            if (isset($input['type'])) {
                $type = $input['type'];
            }

            switch ($type) {
                case 'artist':
                    echo JSON_Data::artists($results);
                    break;
                case 'album':
                    echo JSON_Data::albums($results);
                    break;
                default:
                    echo JSON_Data::songs($results);
                    break;
            }
        } else {  // Defaults to XML

            XML_Data::set_offset($input['offset']);
            XML_Data::set_limit($input['limit']);

            $results = Search::run($input);

            $type = 'song';
            if (isset($input['type'])) {
                $type = $input['type'];
            }

            switch ($type) {
                case 'artist':
                    echo XML_Data::artists($results, array());
                    break;
                case 'album':
                    echo XML_Data::albums($results, array());
                    break;
                default:
                    echo XML_Data::songs($results, array(), true, $user->id);
                    break;
            }
        }
    } // advanced_search

    /**
     * videos
     * This returns video objects!
     *
     * @param array $input
     */
    public static function videos($input)
    {
        self::$browse->reset_filters();
        self::$browse->set_type('video');
        self::$browse->set_sort('title', 'ASC');

        $method = $input['exact'] ? 'exact_match' : 'alpha_match';
        Api::set_filter($method, $input['filter']);

        $video_ids = self::$browse->get_objects();
        $user      = User::get_from_username(Session::username($input['auth']));

        //Whatever format the user wants
        $outputFormat = $input['format'];

        if ($outputFormat == 'json') {
            JSON_Data::set_offset($input['offset']);
            JSON_Data::set_limit($input['limit']);

            echo JSON_Data::videos($video_ids);
        } else {  // Defaults to XML
            XML_Data::set_offset($input['offset']);
            XML_Data::set_limit($input['limit']);

            echo XML_Data::videos($video_ids, $user->id);
        }
    } // videos

    /**
     * video
     * This returns a single video
     * @param array $input
     */
    public static function video($input)
    {
        $video_id = scrub_in($input['filter']);
        $user     = User::get_from_username(Session::username($input['auth']));
        
        //Whatever format the user wants
        $outputFormat = $input['format'];

        if ($outputFormat == 'json') {
            echo JSON_Data::videos(array($video_id));
        } else {  // Defaults to XML
            echo XML_Data::videos(array($video_id));
        }
    } // video

    /**
     * localplay
     * MINIMUM_API_VERSION=380001
     *
     * This is for controlling Localplay
     *
     * @param array $input
     */
    public static function localplay($input)
    {
        // Load their Localplay instance
        $localplay = new Localplay(AmpConfig::get('localplay_controller'));
        $localplay->connect();

        //Whatever format the user wants
        $outputFormat = $input['format'];


        switch ($input['command']) {
            case 'next':
            case 'prev':
            case 'play':
            case 'stop':
                $result_status   = $localplay->$input['command']();
                $outputArray     = array('localplay' => array('command' => array($input['command'] => make_bool($result_status))));
                if ($outputFormat == 'json') {
                    echo json_encode($outputArray, JSON_PRETTY_PRINT);
                } else {  // Defaults to XML
                    echo XML_Data::keyed_array($outputArray);
                }

            break;
            default:
                // They are doing it wrong
                if ($outputFormat == 'json') {
                    echo JSON_Data::error('405', T_('Invalid Request'));
                } else {  // Defaults to XML
                    echo XML_Data::error('405', T_('Invalid request'));
                }
            break;
        } // end switch on command
    } // localplay

    /**
     * democratic
     * MINIMUM_API_VERSION=380001
     *
     * This is for controlling democratic play
     *
     * @param array $input
     */
    public static function democratic($input)
    {
        // Load up democratic information
        $democratic = Democratic::get_current_playlist();
        $democratic->set_parent();

        //Whatever format the user wants
        $outputFormat = $input['format'];

        switch ($input['method']) {
            case 'vote':
                $type  = 'song';
                $media = new $type($input['oid']);
                if (!$media->id) {
                    echo XML_Data::error('400', T_('Media object invalid or not specified'));
                    break;
                }
                $democratic->add_vote(array(
                    array(
                        'object_type' => 'song',
                        'object_id' => $media->id
                    )
                ));

                // If everything was ok
                $outputArray = array('action' => $input['action'],'method' => $input['method'],'result' => true);

                if ($outputFormat == 'json') {
                    echo json_encode($outputArray, JSON_PRETTY_PRINT);
                } else {  // Defaults to XML
                    echo XML_Data::keyed_array($outputArray);
                }

            break;
            case 'devote':
                $type  = 'song';
                $media = new $type($input['oid']);
                if (!$media->id) {
                    if ($outputFormat == 'json') {
                        echo JSON_Data::error('400', T_('Media object invalid or not specified'));
                    } else {  // Defaults to XML
                        echo XML_Data::error('400', T_('Media object invalid or not specified'));
                    }
                }

                $uid = $democratic->get_uid_from_object_id($media->id, $type);
                $democratic->remove_vote($uid);

                // Everything was ok
                $outputArray = array('action' => $input['action'],'method' => $input['method'],'result' => true);
             
                if ($outputFormat == 'json') {
                    echo json_encode($outputArray, JSON_PRETTY_PRINT);
                } else {  // Defaults to XML
                    echo XML_Data::keyed_array($outputArray);
                }

            break;
            case 'playlist':
                $objects = $democratic->get_items();
                $user    = User::get_from_username(Session::username($input['auth']));
                Song::build_cache($democratic->object_ids);
                Democratic::build_vote_cache($democratic->vote_ids);
                
                if ($outputFormat == 'json') {
                    echo JSON_Data::democratic($objects, $user->id);
                } else {  // Defaults to XML
                    echo XML_Data::democratic($objects, $user->id);
                }

            break;
            case 'play':
                $url         = $democratic->play_url();
                $outputArray = array('url' => $url);
                
                if ($outputFormat == 'json') {
                    echo json_encode($outputArray, JSON_PRETTY_PRINT);
                } else {  // Defaults to XML
                    echo XML_Data::keyed_array($outputArray);
                }

            break;
            default:
                if ($outputFormat == 'json') {
                    echo JSON_Data::error('405', T_('Invalid request'));
                } else {  // Defaults to XML
                    echo XML_Data::error('405', T_('Invalid request'));
                }
            break;
        } // switch on method
    } // democratic

    /**
     * stats
     * MINIMUM_API_VERSION=380001
     * CHANGED_IN_API_VERSION=400001
     *
     * This get library stats for different object types.
     * When filter is null get some random items instead
     *
     * @param array $input
     * $input = array(type     = (string) 'song'|'album'|'artist'
     *                filter   = (string) 'newest'|'highest'|'frequent'|'recent'|'flagged'|null //optional
     *                offset   = (integer) //optional
     *                limit    = (integer) //optional
     *                user_id  = (integer) //optional
     *                username = (string) //optional
     */
    public static function stats($input)
    {
        if (!self::check_parameter($input, array('type'))) {
            debug_event('api.class', "'type' required on stats function call.", 2);
            echo XML_Data::error('401', T_("Missing mandatory parameter") . " 'type'");

            return false;
        }
        // set a default user
        $user    = User::get_from_username(Session::username($input['auth']));
        $user_id = $user->id;
        // override your user if you're looking at others
        if ($input['username']) {
            $username = $input['username'];
            $user_id  = User::get_from_username($username);
        } elseif ($input['user_id']) {
            $user_id  = $input['user_id'];
        }
        // moved type to filter and allowed multipe type selection
        $type   = $input['type'];
        $filter = $input['filter'];
        $offset = $input['offset'];
        $limit  = $input['limit'];
        // original method only searched albums and had poor method inputs
        if (in_array($type, array('newest', 'highest', 'frequent', 'recent', 'flagged'))) {
            $type   = 'album';
            $filter = $type;
        }
        if (!$limit) {
            $limit = AmpConfig::get('popular_threshold');
        }
        if (!$offset) {
            $offset = '';
        }

        //Whatever format the user wants
        $outputFormat = $input['format'];

        $results = null;
        if ($filter == "newest") {
            debug_event('api.class', 'stats newest', 5);
            $results = Stats::get_newest($type, $limit, $offset);
        } else {
            if ($filter == "highest") {
                debug_event('api.class', 'stats highest', 4);
                $results = Rating::get_highest($type, $limit, $offset);
            } else {
                if ($filter == "frequent") {
                    debug_event('api.class', 'stats frequent', 4);
                    $results = Stats::get_top($type, $limit, '', $offset);
                } else {
                    if ($filter == "recent") {
                        debug_event('api.class', 'stats recent', 4);
                        if ($user_id !== null) {
                            $results = $user_id->get_recently_played($limit, $type);
                        } else {
                            $results = Stats::get_recent($type, $limit, $offset);
                        }
                    } else {
                        if ($filter == "flagged") {
                            debug_event('api.class', 'stats flagged', 4);
                            $results = Userflag::get_latest($type, $user_id);
                        } else {
                            debug_event('api.class', 'stats random ' . $type, 4);
                            if ($type === 'song') {
                                $results = Random::get_default($limit);
                            }
                            if ($type === 'artist') {
                                $results = Artist::get_random($limit);
                            }
                            if ($type === 'album') {
                                $results = Album::get_random($limit);
                            }
                        }
                    }
                }
            }
        }

        if ($results !== null) {
            debug_event('api.class', 'stats found results searching for ' . $type, 5);
            ob_end_clean();
            if ($outputFormat == 'json') {
                if ($type === 'song') {
                    echo JSON_Data::songs($results, true, $user->id);
                }
                if ($type === 'artist') {
                    echo JSON_Data::artists($results, array());
                }
                if ($type === 'album') {
                    echo JSON_Data::albums($results, array());
                }
            } else {  // Defaults to XML
                if ($type === 'song') {
                    echo XML_Data::songs($results, true, $user->id);
                }
                if ($type === 'artist') {
                    echo XML_Data::artists($results, array());
                }
                if ($type === 'album') {
                    echo XML_Data::albums($results, array());
                }
            }
        }
    } // stats

    /**
     * user
     * MINIMUM_API_VERSION=380001
     *
     * This get an user public information
     *
     * @param array $input
     * $input = array(username = (string) $username)
     */
    public static function user($input)
    {
        if (!self::check_parameter($input, array('username'))) {
            debug_event('api.class', "'username' required on user function call.", 2);
            echo XML_Data::error('401', T_("Missing mandatory parameter") . " 'username'");

            return false;
        }
        $username = $input['username'];

        //Whatever format the user wants
        $outputFormat = $input['format'];

        if (!empty($username)) {
            $user = User::get_from_username($username);
            if ($user !== null) {
                ob_end_clean();
                if ($outputFormat == 'json') {
                    echo JSON_Data::user($user);
                } else {  // Defaults to XML
                    echo XML_Data::user($user);
                }
            } else {
                debug_event('api.class', 'User `' . $username . '` cannot be found.', 1);
            }
        }
    } // user

    /**
     * followers
     * MINIMUM_API_VERSION=380001
     *
     * This get an user followers
     *
     * @param array $input
     * $input = array(username = (string) $username)
     */
    public static function followers($input)
    {
        if (AmpConfig::get('sociable')) {
            if (!self::check_parameter($input, array('username'))) {
                debug_event('api.class', "'username' required on followers function call.", 2);
                echo XML_Data::error('401', T_("Missing mandatory parameter") . " 'username'");

                return false;
            }
            $username = $input['username'];
            if (!empty($username)) {
                $user = User::get_from_username($username);
                if ($user !== null) {

                    //Whatever format the user wants
                    $outputFormat = $input['format'];

                    $users = $user->get_followers();
                    ob_end_clean();

                    if ($outputFormat == 'json') {
                        echo JSON_Data::users($users);
                    } else {  // Defaults to XML
                        echo XML_Data::users($users);
                    }
                } else {
                    debug_event('api.class', 'User `' . $username . '` cannot be found.', 1);
                }
            }
        } else {
            debug_event('api.class', 'Sociable feature is not enabled.', 3);
        }
    } // followers

    /**
     * following
     * MINIMUM_API_VERSION=380001
     *
     * This get the user list followed by an user
     *
     * @param array $input
     * $input = array(username = (string) $username)
     */
    public static function following($input)
    {
        if (AmpConfig::get('sociable')) {
            if (!self::check_parameter($input, array('username'))) {
                debug_event('api.class', "'username' required on following function call.", 2);
                echo XML_Data::error('401', T_("Missing mandatory parameter") . " 'username'");

                return false;
            }
            $username = $input['username'];
            if (!empty($username)) {
                $user = User::get_from_username($username);
                if ($user !== null) {

                    //Whatever format the user wants
                    $outputFormat = $input['format'];

                    $users = $user->get_following();
                    debug_event('api.class', 'User is following:  ' . print_r($users), 1);
                    ob_end_clean();

                    if ($outputFormat == 'json') {
                        echo JSON_Data::users($users);
                    } else {  // Defaults to XML
                        echo XML_Data::users($users);
                    }
                } else {
                    debug_event('api.class', 'User `' . $username . '` cannot be found.', 1);
                }
            }
        } else {
            debug_event('api.class', 'Sociable feature is not enabled.', 3);
        }
    } // following

    /**
     * toggle_follow
     * MINIMUM_API_VERSION=380001
     *
     * This will follow/unfollow a user
     *
     * @param array $input
     * $input = array(username = (string) $username)
     */
    public static function toggle_follow($input)
    {
        if (AmpConfig::get('sociable')) {
            if (!self::check_parameter($input, array('username'))) {
                debug_event('api.class', "'username' required on toggle_follow function call.", 2);
                echo XML_Data::error('401', T_("Missing mandatory parameter") . " 'username'");

                return false;
            }
            $username = $input['username'];
            if (!empty($username)) {
                $user = User::get_from_username($username);
                if ($user !== null) {

                    //Whatever format the user wants
                    $outputFormat = $input['format'];

                    User::get_from_username(Session::username($input['auth']))->toggle_follow($user->id);
                    ob_end_clean();

                    if ($outputFormat == 'json') {
                        echo JSON_Data::success('success');
                    } else {  // Defaults to XML
                        echo XML_Data::success('follow toggled for: ' . $user->id);
                    }
                }
            }
        } else {
            debug_event('api.class', 'Sociable feature is not enabled.', 3);
        }
    } // toggle_follow

    /**
     * last_shouts
     * MINIMUM_API_VERSION=380001
     *
     * This get the latest posted shouts
     *
     * @param array $input
     * $input = array(limit = (integer) $limit //optional)
     */
    public static function last_shouts($input)
    {
        $limit = (int) ($input['limit']);
        if ($limit < 1) {
            $limit = AmpConfig::get('popular_threshold');
        }
        if (AmpConfig::get('sociable')) {
            $username = $input['username'];
            if (!empty($username)) {
                $shouts = Shoutbox::get_top($limit, $username);
            } else {
                $shouts = Shoutbox::get_top($limit);
            }

            //Whatever format the user wants
            $outputFormat = $input['format'];

            ob_end_clean();
            if ($outputFormat == 'json') {
                echo JSON_Data::shouts($shouts);
            } else {  // Defaults to XML
                echo XML_Data::shouts($shouts);
            }
        } else {
            debug_event('api.class', 'Sociable feature is not enabled.', 3);
        }
    } // last_shouts

    /**
     * rate
     * MINIMUM_API_VERSION=380001
     *
     * This rates a library item
     *
     * @param array $input
     * $input = array(type   = (string) 'song'|'album'|'artist' $type
     *                id     = (integer) $object_id
     *                rating = (integer) 0|1|2|3|4|5 $rating)
     */
    public static function rate($input)
    {
        if (!self::check_parameter($input, array('type', 'id', 'rating'))) {
            debug_event('api.class', "'type', 'id', 'rating' required on rate function call.", 2);
            echo XML_Data::error('401', T_("Missing mandatory parameter") . " 'type', 'id', 'rating'");

            return false;
        }
        ob_end_clean();
        $type      = (string) $input['type'];
        $object_id = $input['id'];
        $rating    = $input['rating'];
        $user      = User::get_from_username(Session::username($input['auth']));
        // confirm the correct data
        if (!in_array($type, array('song', 'album', 'artist'))) {
            echo XML_Data::error('401', T_('Wrong object type ' . $type));

            return;
        }

        //Whatever format the user wants
        $outputFormat = $input['format'];

        if (!Core::is_library_item($type) || !$object_id) {
            if ($outputFormat == 'json') {
                echo JSON_Data::error('401', T_('Wrong library item type.'));
            } else {  // Defaults to XML
                echo XML_Data::error('401', T_('Wrong library item type.'));
            }
        } else {
            $item = new $type($object_id);
            if (!$item->id) {
                if ($outputFormat == 'json') {
                    echo JSON_Data::error('404', T_('Library item not found.'));
                } else {  // Defaults to XML
                    echo XML_Data::error('404', T_('Library item not found.'));
                }
            } else {
                $rate = new Rating($object_id, $type);
                $rate->set_rating($rating);
                if ($outputFormat == 'json') {
                    echo JSON_Data::success('success');
                } else {  // Defaults to XML
                    echo XML_Data::success('rating set ' . $object_id);
                }
            }
<<<<<<< HEAD
=======
            $rate = new Rating($object_id, $type);
            $rate->set_rating($rating, $user->id);
            echo XML_Data::success('rating set ' . $object_id);
>>>>>>> d1646414
        }
    } // rate

    /**
     * flag
     * MINIMUM_API_VERSION=400001
     *
     * This flags a library item as a favorite
     * Setting flag to true (1) will set the flag
     * Setting flag to false (0) will remove the flag
     *
     * @param array $input
     * $input = array(type = (string) 'song'|'album'|'artist' $type
     *                id   = (integer) $object_id
     *                flag = (bool) 0|1 $flag)
     */
    public static function flag($input)
    {
        if (!self::check_parameter($input, array('type', 'id', 'flag'))) {
            debug_event('api.class', "'type', 'id', 'flag' required on flag function call.", 2);
            echo XML_Data::error('401', T_("Missing mandatory parameter") . " 'type', 'id', 'flag'");

            return false;
        }
        ob_end_clean();
        $type      = $input['type'];
        $object_id = $input['id'];
        $flag      = $input['flag'];
        $user      = User::get_from_apikey($input['auth']);
        $user_id   = null;
        if ($user) {
            $user_id = $user->id;
        }
        // confirm the correct data
        if (!in_array($type, array('song', 'album', 'artist'))) {
            echo XML_Data::error('401', T_('Wrong object type ' . $type));

            return;
        }

        if (!Core::is_library_item($type) || !$object_id) {
            echo XML_Data::error('401', T_('Wrong library item type'));
        } else {
            $item = new $type($object_id);
            if (!$item->id) {
                echo XML_Data::error('404', T_('Library item not found'));

                return;
            }
            $userflag = new Userflag($object_id, $type);
            if ($userflag->set_flag($flag, $user_id)) {
                echo XML_Data::success('flag set ' . $object_id);

                return;
            }
            echo XML_Data::error('400', 'flag failed ' . $object_id);
        }
    } // flag

    /**
     * record_play
     * MINIMUM_API_VERSION=400001
     *
     * Take a song_id and update the object_count and user_activity table with a play
     * This allows other sources to record play history to Ampache
     *
     * @param array $input
     * $input = array(id     = (integer) $object_id
     *                user   = (integer) $user_id
     *                client = (string) $agent //optional)
     */
    public static function record_play($input)
    {
        if (!self::check_parameter($input, array('id', 'user'))) {
            debug_event('api.class', "'id', 'user' required on record_play function call.", 2);
            echo XML_Data::error('401', T_("Missing mandatory parameter") . " 'id', 'user'");

            return false;
        }
        ob_end_clean();
        $object_id = $input['id'];
        $user_id   = (int) $input['user'];
        $type      = 'song';
        $user      = new User($user_id);
        $valid     = in_array($user->id, User::get_valid_users());

        // validate supplied user
        if ($valid === false) {
            echo XML_Data::error('404', T_('User_id not found'));

            return;
        }

        // validate client string or fall back to 'api'
        if ($input['client']) {
            $agent = $input['client'];
        } else {
            $agent = 'api';
        }

        if (!Core::is_library_item($type) || !$object_id) {
            echo XML_Data::error('401', T_('Wrong library item type'));
        } else {
            $item = new $type($object_id);
            if (!$item->id) {
                echo XML_Data::error('404', T_('Library item not found'));

                return;
            }
            $user->update_stats($type, $object_id, $agent);
            echo XML_Data::success('successfully recorded play: ' . $object_id);
        }
    } // record_play

    /**
     * scrobble
     * MINIMUM_API_VERSION=400001
     *
     * Search for a song using text info and then record a play if found.
     * This allows other sources to record play history to Ampache
     *
     * @param array $input
     * $input = array(song       = (string) $song_name
     *                artist     = (string) $artist_name
     *                album      = (string) $album_name
     *                songmbid   = (string) $song_mbid //optional
     *                artistmbid = (string) $artist_mbid //optional
     *                albummbid  = (string) $album_mbid //optional
     *                date       = (integer) UNIXTIME() //optional
     *                client     = (string) $agent //optional)
     */
    public static function scrobble($input)
    {
        if (!self::check_parameter($input, array('song', 'artist', 'album'))) {
            debug_event('api.class', "'song', 'artist', 'album' required on scrobble function call.", 2);
            echo XML_Data::error('401', T_("Missing mandatory parameter") . " 'song', 'artist', 'album'");

            return false;
        }
        ob_end_clean();
        $charset     = AmpConfig::get('site_charset');
        $song_name   = (string) html_entity_decode(scrub_out($input['song']), ENT_QUOTES, $charset);
        $artist_name = (string) html_entity_decode(scrub_in((string) $input['artist']), ENT_QUOTES, $charset);
        $album_name  = (string) html_entity_decode(scrub_in((string) $input['album']), ENT_QUOTES, $charset);
        $song_mbid   = (string) scrub_in($input['song_mbid']); //optional
        $artist_mbid = (string) scrub_in($input['artist_mbid']); //optional
        $album_mbid  = (string) scrub_in($input['album_mbid']); //optional
        $date        = scrub_in($input['date']); //optional
        $user_id     = User::get_from_username(Session::username($input['auth']))->id;
        $user        = new User($user_id);
        $valid       = in_array($user->id, User::get_valid_users());

        // set time to now if not included
        if (!$date) {
            $date = time();
        }
        // validate supplied user
        if ($valid === false) {
            echo XML_Data::error('404', T_('User_id not found'));

            return;
        }

        //validate minimum required options
        debug_event('api.class', 'scrobble searching for:' . $song_name . ' - ' . $artist_name . ' - ' . $album_name, 4);
        if (!$song_name || !$album_name || !$artist_name) {
            echo XML_Data::error('401', T_('Invalid input options'));

            return;
        }

        // validate client string or fall back to 'api'
        if ($input['client']) {
            $agent = $input['client'];
        } else {
            $agent = 'api';
        }
        $scrobble_id = Song::can_scrobble($song_name, $artist_name, $album_name, (string) $song_mbid, (string) $artist_mbid, (string) $album_mbid);

        if ($scrobble_id === '') {
            echo XML_Data::error('401', T_('Failed to scrobble: No item found!'));
        } else {
            $item = new Song((int) $scrobble_id);
            if (!$item->id) {
                echo XML_Data::error('404', T_('Library item not found'));

                return;
            }
            $user->update_stats('song', $scrobble_id, $agent, array(), false, $date);
            echo XML_Data::success('successfully scrobbled: ' . $scrobble_id);
        }
    } // scrobble

    /**
     * timeline
     * MINIMUM_API_VERSION=380001
     *
     * This gets a user timeline from their username
     *
     * @param array $input
     * $input = array(username = (string)
     *                limit    = (integer) //optional
     *                since    = (integer) UNIXTIME() //optional)
     */
    public static function timeline($input)
    {
        if (AmpConfig::get('sociable')) {
            if (!self::check_parameter($input, array('username'))) {
                debug_event('api.class', "'username' required on timeline function call.", 2);
                echo XML_Data::error('401', T_("Missing mandatory parameter") . " 'username'");

                return false;
            }
            $username = $input['username'];
            $limit    = (int) ($input['limit']);
            $since    = (int) ($input['since']);

            if (!empty($username)) {
                $user = User::get_from_username($username);
                if ($user !== null) {
                    if (Preference::get_by_user($user->id, 'allow_personal_info_recent')) {
                        
                        //Whatever format the user wants
                        $outputFormat = $input['format'];

                        $activities = Useractivity::get_activities($user->id, $limit, $since);
                        ob_end_clean();

                        if ($outputFormat == 'json') {
                            echo JSON_Data::timeline($activities);
                        } else {  // Defaults to XML
                            echo XML_Data::timeline($activities);
                        }
                    }
                }
            }
        } else {
            debug_event('api.class', 'Sociable feature is not enabled.', 3);
        }
    } // timeline

    /**
     * friends_timeline
     * MINIMUM_API_VERSION=380001
     *
     * This get current user friends timeline
     *
     * @param array $input
     * $input = array(limit = (integer) //optional
     *                since = (integer) UNIXTIME() //optional)
     */
    public static function friends_timeline($input)
    {
        if (AmpConfig::get('sociable')) {
            $limit = (int) ($input['limit']);
            $since = (int) ($input['since']);
            $user  = User::get_from_username(Session::username($input['auth']))->id;

            //Whatever format the user wants
            $outputFormat = $input['format'];

            if ($user > 0) {
                $activities = Useractivity::get_friends_activities($user, $limit, $since);
                ob_end_clean();
                if ($outputFormat == 'json') {
                    echo JSON_Data::timeline($activities);
                } else {  // Defaults to XML
                    echo XML_Data::timeline($activities);
                }
            }
        } else {
            debug_event('api.class', 'Sociable feature is not enabled.', 3);
        }
    } // friends_timeline

    /**
     * catalog_action
     * MINIMUM_API_VERSION=400001
     *
     * Kick off a catalog update or clean for the selected catalog
     *
     * @param array $input
     * $input = array(task    = (string) 'add_to_catalog'|'clean_catalog'
     *                catalog = (integer) $catalog_id)
     */
    public static function catalog_action($input)
    {
        if (!self::check_parameter($input, array('catalog', 'task'))) {
            debug_event('api.class', "'catalog', 'task' required on catalog_action function call.", 2);
            echo XML_Data::error('401', T_("Missing mandatory parameter") . " 'catalog', 'task'");

            return false;
        }
        $task = (string) $input['task'];
        // confirm the correct data
        if (!in_array($task, array('add_to_catalog', 'clean_catalog'))) {
            echo XML_Data::error('401', T_('Wrong catalog task ' . $task));

            return;
        }
        $catalog = Catalog::create_from_id((int) $input['catalog']);

        if ($catalog && ($task === 'add_to_catalog' || $task === 'clean_catalog')) {
            $catalog->process_action($task, (int) $input['catalog']);
            echo XML_Data::success('successfully started: ' . $task);
        }
    }

    /**
     * update_from_tags
     * MINIMUM_API_VERSION=400001
     *
     * updates a single album, artist, song from the tag data
     *
     * @param array $input
     * $input = array(type = (string) 'artist'|'album'|'song'
     *                id   = (integer) $artist_id, $album_id, $song_id)
     */
    public static function update_from_tags($input)
    {
        if (!self::check_parameter($input, array('type', 'id'))) {
            debug_event('api.class', "'type', 'id' required on update_from_tags function call.", 2);
            echo XML_Data::error('401', T_("Missing mandatory parameter") . " 'type', 'id'");

            return false;
        }
        $type   = (string) $input['type'];
        $object = (int) $input['id'];

        // confirm the correct data
        if (!in_array($type, array('artist', 'album', 'song'))) {
            echo XML_Data::error('401', T_('Wrong item type ' . $type));

            return;
        }
        $item = new $type($object);
        if (!$item->id) {
            echo XML_Data::error('404', T_('The requested item was not found'));

            return;
        }
        // update your object
        Catalog::update_single_item($type, $object, true);

        echo XML_Data::success('Updated tags for: ' . (string) $object . ' (' . $type . ')');
    }

    /**
     * update_art
     * MINIMUM_API_VERSION=400001
     *
     * updates a single album, artist, song running the gather_art process
     * Doesn't overwrite existing art by default.
     *
     * @param array $input
     * $input = array(type      = (string) 'artist'|'album'
     *                id        = (integer) $artist_id, $album_id)
     *                overwrite = (boolean) 0|1 //optional
     */
    public static function update_art($input)
    {
        if (!self::check_parameter($input, array('type', 'id'))) {
            debug_event('api.class', "'type', 'id' required on update_from_tags function call.", 2);
            echo XML_Data::error('401', T_("Missing mandatory parameter") . " 'type', 'id'");

            return false;
        }
        $type      = (string) $input['type'];
        $object    = (int) $input['id'];
        $overwrite = ((int) $input['overwrite'] == 0) ? true : false;

        // confirm the correct data
        if (!in_array($type, array('artist', 'album'))) {
            echo XML_Data::error('401', T_('Wrong item type ' . $type));

            return;
        }
        $item = new $type($object);
        if (!$item->id) {
            echo XML_Data::error('404', T_('The requested item was not found'));

            return;
        }
        // update your object
        if (Access::check('interface', 75, User::get_from_username(Session::username($input['auth']))->id)) {
            Catalog::gather_art_item($type, $object, $overwrite, true);
            echo XML_Data::success('Gathered art for: ' . (string) $object . ' (' . $type . ')');

            return;
        }
        //need at least catalog_manager access to the db
        echo XML_Data::error('400', T_('failed to update_art for ' . (string) $object));
    }

    /**
     * update_artist_info
     * MINIMUM_API_VERSION=400001
     *
     * Update artist information and fetch similar artists from last.fm
     * Make sure lastfm_api_key is set in your configuration file
     *
     * @param array $input
     * $input = array(id   = (integer) $artist_id)
     */
    public static function update_artist_info($input)
    {
        if (!self::check_parameter($input, array('id'))) {
            debug_event('api.class', "'id' required on update_from_tags function call.", 2);
            echo XML_Data::error('401', T_("Missing mandatory parameter") . " 'id'");

            return false;
        }
        $object = (int) $input['id'];

        // confirm the correct data
        if (!in_array($type, array('artist'))) {
            echo XML_Data::error('401', T_('Wrong item type ' . $type));

            return;
        }
        $item = new $type($object);
        if (!$item->id) {
            echo XML_Data::error('404', T_('The requested item was not found'));

            return;
        }
        // update your object
        if (Access::check('interface', 75, User::get_from_username(Session::username($input['auth']))->id)) {
            Recommendation::get_artist_info($object);
            Recommendation::get_artists_like($object);

            echo XML_Data::success('Updated artist info: ' . (string) $object);

            return;
        }
        //need at least catalog_manager access to the db
        echo XML_Data::error('400', T_('failed to update_artist_info for ' . (string) $object));
    }

    /**
     * stream
     * MINIMUM_API_VERSION=400001
     *
     * Streams a given media file.
     * Takes the file id in parameter with optional max bit rate, file format, time offset, size and estimate content length option.
     *
     * @param array $input
     * $input = array(id      = (string) $song_id / $podcast_episode_id
     *                type    = (string) 'song'|'podcast'
     *                bitrate = (integer) max bitrate for transcoding
     *                format  = (string) 'mp3'|'ogg', etc use 'raw' to skip transcoding
     *                offset  = (integer) time offset in seconds
     *                length  = (boolean) 0|1
     */
    public static function stream($input)
    {
        if (!self::check_parameter($input, array('id', 'type'))) {
            debug_event('api.class', "'id', 'type' required on stream function call.", 2);
            echo XML_Data::error('401', T_("Missing mandatory parameter") . " 'id', 'type'");

            return false;
        }
        $fileid  = $input['id'];
        $type    = $input['type'];
        $user_id = User::get_from_username(Session::username($input['auth']))->id;

        $maxBitRate    = $input['bitrate'];
        $format        = $input['format']; // mp3, flv or raw
        $timeOffset    = $input['offset'];
        $contentLength = (int) $input['length']; // Force content-length guessing if transcode

        $params = '&client=api';
        if ($contentLength == 1) {
            $params .= '&content_length=required';
        }
        if ($format && $format != "raw") {
            $params .= '&transcode_to=' . $format;
        }
        if ((int) $maxBitRate > 0) {
            $params .= '&bitrate=' . $maxBitRate;
        }
        if ($timeOffset) {
            $params .= '&frame=' . $timeOffset;
        }

        $url = '';
        if ($type == 'song') {
            $url = Song::generic_play_url('song', $fileid, $params, 'api', function_exists('curl_version'), $user_id);
        }
        if ($type == 'podcast') {
            $url = Song::generic_play_url('podcast_episode', $fileid, $params, 'api', function_exists('curl_version'), $user_id);
        }
        if (!empty($url)) {
            header("Location: " . str_replace(':443/play', '/play', $url));

            return true;
        }
        echo XML_Data::error('400', 'failed to create: ' . $url);
    }

    /**
     * download
     * MINIMUM_API_VERSION=400001
     *
     * Downloads a given media file. set format=raw to download the full file
     *
     * @param array $input
     * $input = array(id     = (string) $song_id / $podcast_episode_id
     *                type   = (string) 'song'|'podcast'
     *                format = (string) 'mp3'|'ogg', etc //optional)
     */
    public static function download($input)
    {
        if (!self::check_parameter($input, array('id', 'type'))) {
            debug_event('api.class', "'id', 'type' required on download function call.", 2);
            echo XML_Data::error('401', T_("Missing mandatory parameter") . " 'id', 'type'");

            return false;
        }
        $fileid   = $input['id'];
        $type     = $input['type'];
        $format   = $input['format'];
        $original = ($format && $format != "raw") ? true : false;
        $user_id  = User::get_from_username(Session::username($input['auth']))->id;

        $url    = '';
        $params = '&action=download' . '&client=api' . '&noscrobble=1';
        if ($original) {
            $params .= '&transcode_to=' . $format;
        }
        if ($format) {
            $params .= '&format=' . $format;
        }
        if ($type == 'song') {
            $url = Song::generic_play_url('song', $fileid, $params, 'api', function_exists('curl_version'), $user_id, $original);
        }
        if ($type == 'podcast') {
            $url = Song::generic_play_url('podcast_episode', $fileid, $params, 'api', function_exists('curl_version'), $user_id, $original);
        }
        if (!empty($url)) {
            header("Location: " . str_replace(':443/play', '/play', $url));

            return true;
        }
        echo XML_Data::error('400', 'failed to create: ' . $url);
    }

    /**
     * get_art
     * MINIMUM_API_VERSION=400001
     *
     * Get an art image.
     *
     * @param array $input
     * $input = array(id   = (string) $object_id
     *                type = (string) 'song'|'artist'|'album'|'playlist'|'search'|'podcast')
     */
    public static function get_art($input)
    {
        if (!self::check_parameter($input, array('id', 'type'))) {
            debug_event('api.class', "'id', 'type' required on get_art function call.", 2);
            echo XML_Data::error('401', T_("Missing mandatory parameter") . " 'id', 'type'");

            return false;
        }
        $object_id = $input['id'];
        $type      = $input['type'];
        $size      = $input['size'];
        $user      = User::get_from_username(Session::username($input['auth']));

        // confirm the correct data
        if (!in_array($type, array('song', 'album', 'artist', 'playlist', 'search', 'podcast'))) {
            echo XML_Data::error('401', T_('Wrong object type ' . $type));

            return;
        }

        $art = null;
        if ($type == 'artist') {
            $art = new Art($object_id, "artist");
        } elseif ($type == 'album') {
            $art = new Art($object_id, "album");
        } elseif ($type == 'song') {
            $art = new Art($object_id, "song");
            if ($art != null && $art->id == null) {
                // in most cases the song doesn't have a picture, but the album where it belongs to has
                // if this is the case, we take the album art
                $song = new Song($object_id);
                $art  = new Art($song->album, "album");
            }
        } elseif ($type == 'podcast') {
            $art = new Art($object_id, "podcast");
        } elseif ($type == 'search') {
            $smartlist = new Search($object_id . 'song', $user);
            $listitems = $smartlist->get_items();
            $item      = $listitems[array_rand($listitems)];
            $art       = new Art($item['object_id'], $item['object_type']);
            if ($art != null && $art->id == null) {
                $song = new Song($item['object_id']);
                $art  = new Art($song->album, "album");
            }
        } elseif ($type == 'playlist') {
            $playlist  = new Playlist($object_id);
            $listitems = $playlist->get_items();
            $item      = $listitems[array_rand($listitems)];
            $art       = new Art($item['object_id'], $item['object_type']);
            if ($art != null && $art->id == null) {
                $song = new Song($item['object_id']);
                $art  = new Art($song->album, "album");
            }
        }

        header("Access-Control-Allow-Origin: *");
        if ($art != null) {
            if ($art->has_db_info() && $size && AmpConfig::get('resize_images')) {
                $dim           = array();
                $dim['width']  = $size;
                $dim['height'] = $size;
                $thumb         = $art->get_thumb($dim);
                if (!empty($thumb)) {
                    header('Content-type: ' . $thumb['thumb_mime']);
                    header('Content-Length: ' . strlen($thumb['thumb']));
                    echo $thumb['thumb'];

                    return;
                }
            }

            header('Content-type: ' . $art->raw_mime);
            header('Content-Length: ' . strlen($art->raw));
            echo $art->raw;
        }
    }

    /**
     * user_create
     * MINIMUM_API_VERSION=400001
     *
     * Create a new user.
     * Requires the username, password and email.
     *
     * @param array $input
     * $input = array(username = (string) $username
     *                fullname = (string) $fullname //optional
     *                password = (string) hash('sha256', $password))
     *                email    = (string) $email
     *                disable  = (integer) 0|1 //optional)
     */
    public static function user_create($input)
    {
        if (!self::check_parameter($input, array('username', 'password', 'email'))) {
            debug_event('api.class', "'username', 'password', 'email' required on user_create function call.", 2);
            echo XML_Data::error('401', T_("Missing mandatory parameter") . " 'username', 'password', 'email'");

            return false;
        }
        $username = $input['username'];
        $fullname = $input['fullname'] ?: $username;
        $email    = $input['email'];
        $password = $input['password'];
        $disable  = ((int) $input['disable'] == 1);

        if (Access::check('interface', 100, User::get_from_username(Session::username($input['auth']))->id)) {
            $access  = 25;
            $user_id = User::create($username, $fullname, $email, null, $password, $access, null, null, $disable, true);
            if ($user_id > 0) {
                echo XML_Data::success('successfully created: ' . $username);

                return true;
            }
        }
        echo XML_Data::error('400', 'failed to create: ' . $username);
    }

    /**
     * user_update
     * MINIMUM_API_VERSION=400001
     *
     * Update an existing user.
     * Takes the username with optional parameters.
     *
     * @param array $input
     * $input = array(username   = (string) $username
     *                password   = (string) hash('sha256', $password)) //optional
     *                fullname   = (string) $fullname //optional
     *                email      = (string) $email //optional
     *                website    = (string) $website //optional
     *                state      = (string) $state //optional
     *                city       = (string) $city //optional
     *                disable    = (integer) 0|1 //optional
     *                maxbitrate = (integer) $maxbitrate //optional
     */
    public static function user_update($input)
    {
        if (!self::check_parameter($input, array('username'))) {
            debug_event('api.class', "'username' required on user_update function call.", 2);
            echo XML_Data::error('401', T_("Missing mandatory parameter") . " 'username'");

            return false;
        }
        $username   = $input['username'];
        $fullname   = $input['fullname'];
        $email      = $input['email'];
        $website    = $input['website'];
        $password   = $input['password'];
        $state      = $input['state'];
        $city       = $input['city'];
        $disable    = $input['disable'];
        $maxbitrate = $input['maxbitrate'];

        // if you didn't send anything to update don't do anything
        if (!$fullname || !$email || !$website || !$password || !$state || !$city || !$disable || !$maxbitrate) {
            echo XML_Data::error('401', T_('Nothing to update'));

            return false;
        }
        // identify the user to modify
        $user    = User::get_from_username($username);
        $user_id = $user->id;

        if ($password && Access::check('interface', 100, $user_id)) {
            echo XML_Data::error('400', 'Do not update passwords for admin users! ' . $username);

            return false;
        }

        if (Access::check('interface', 100, User::get_from_username(Session::username($input['auth']))->id) && $user_id > 0) {
            if ($password) {
                $user->update_password('', $password);
            }
            if ($fullname) {
                $user->update_fullname($fullname);
            }
            if (Mailer::validate_address($email)) {
                $user->update_email($email);
            }
            if ($website) {
                $user->update_website($website);
            }
            if ($state) {
                $user->update_state($state);
            }
            if ($city) {
                $user->update_city($city);
            }
            if ((int) $disable == 1) {
                $user->disable();
            } elseif ((int)$disable == 0) {
                $user->enable();
            }
            if ((int) $maxbitrate > 0) {
                Preference::update('transcode_bitrate', $user_id, $maxbitrate);
            }
            echo XML_Data::success('successfully updated: ' . $username);

            return true;
        }
        echo XML_Data::error('400', 'failed to update: ' . $username);
    }

    /**
     * user_delete
     * MINIMUM_API_VERSION=400001
     *
     * Delete an existing user.
     * Takes the username in parameter.
     *
     * @param array $input
     * $input = array(username = (string) $username)
     */
    public static function user_delete($input)
    {
        if (!self::check_parameter($input, array('username'))) {
            debug_event('api.class', "'username' required on user_delete function call.", 2);
            echo XML_Data::error('401', T_("Missing mandatory parameter") . " 'username'");

            return false;
        }
        $username = $input['username'];
        if (Access::check('interface', 100, User::get_from_username(Session::username($input['auth']))->id)) {
            $user = User::get_from_username($username);
            // don't delete yourself or admins
            if ($user->id && Session::username($input['auth']) != $username && !Access::check('interface', 100, $user->id)) {
                $user->delete();
                echo XML_Data::success('successfully deleted: ' . $username);

                return true;
            }
        }
        echo XML_Data::error('400', 'failed to delete: ' . $username);
    }
} // API class<|MERGE_RESOLUTION|>--- conflicted
+++ resolved
@@ -1098,8 +1098,7 @@
             $type = 'public';
         }
 
-<<<<<<< HEAD
-        $uid = Playlist::create($name, $type);
+        $uid = Playlist::create($name, $type, $user->id);
 
         //Whatever format the user wants
         $outputFormat = $input['format'];
@@ -1109,10 +1108,6 @@
         } else {  // Defaults to XML
             echo XML_Data::playlists(array($uid));
         }
-=======
-        $uid = Playlist::create($name, $type, $user->id);
-        echo XML_Data::playlists(array($uid));
->>>>>>> d1646414
     } // playlist_create
 
     /**
@@ -1324,14 +1319,6 @@
     public static function advanced_search($input)
     {
         ob_end_clean();
-<<<<<<< HEAD
-        $results = Search::run($input);
-=======
-
-        XML_Data::set_offset($input['offset']);
-        XML_Data::set_limit($input['limit']);
-
->>>>>>> d1646414
         $user    = User::get_from_username(Session::username($input['auth']));
         $results = Search::run($input, $user);
 
@@ -1955,19 +1942,13 @@
                 }
             } else {
                 $rate = new Rating($object_id, $type);
-                $rate->set_rating($rating);
+                $rate->set_rating($rating, $user->id);
                 if ($outputFormat == 'json') {
                     echo JSON_Data::success('success');
                 } else {  // Defaults to XML
                     echo XML_Data::success('rating set ' . $object_id);
                 }
             }
-<<<<<<< HEAD
-=======
-            $rate = new Rating($object_id, $type);
-            $rate->set_rating($rating, $user->id);
-            echo XML_Data::success('rating set ' . $object_id);
->>>>>>> d1646414
         }
     } // rate
 
