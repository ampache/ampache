<?php

/* vim:set softtabstop=4 shiftwidth=4 expandtab: */
/**
 *
 * LICENSE: GNU Affero General Public License, version 3 (AGPLv3)
 * Copyright 2001 - 2019 Ampache.org
 *
 * This program is free software: you can redistribute it and/or modify
 * it under the terms of the GNU Affero General Public License as published by
 * the Free Software Foundation, either version 3 of the License, or
 * (at your option) any later version.
 *
 * This program is distributed in the hope that it will be useful,
 * but WITHOUT ANY WARRANTY; without even the implied warranty of
 * MERCHANTABILITY or FITNESS FOR A PARTICULAR PURPOSE.  See the
 * GNU Affero General Public License for more details.
 *
 * You should have received a copy of the GNU Affero General Public License
 * along with this program.  If not, see <http://www.gnu.org/licenses/>.
 *
 */

/**
 * Subsonic Class
 *
 * This class wrap Ampache to Subsonic API functions. See http://www.subsonic.org/pages/api.jsp
 * These are all static calls.
 *
 * @SuppressWarnings("unused")
 */
class Subsonic_Api
{

    /**
     * constructor
     * This really isn't anything to do here, so it's private
     */
    private function __construct()
    {
    }

    /**
     * @param string $parameter
     */
    public static function check_parameter($input, $parameter, $addheader = false)
    {
        if (empty($input[$parameter])) {
            ob_end_clean();
            if ($addheader) {
                self::setHeader($input['f']);
            }
            self::apiOutput($input, Subsonic_XML_Data::createError(Subsonic_XML_Data::SSERROR_MISSINGPARAM, '', $input['v'], 'check_parameter'));

            return false;
        }

        return $input[$parameter];
    }

    public static function decrypt_password($password)
    {
        // Decode hex-encoded password
        $encpwd = strpos($password, "enc:");
        if ($encpwd !== false) {
            $hex    = substr($password, 4);
            $decpwd = '';
            for ($count = 0; $count < strlen($hex); $count += 2) {
                $decpwd .= chr((int) hexdec(substr($hex, $count, 2)));
            }
            $password = $decpwd;
        }

        return $password;
    }

    public static function output_body($curl, $data)
    {
        echo $data;
        ob_flush();

        return strlen($data);
    }

    public static function output_header($curl, $header)
    {
        $rheader = trim($header);
        $rhpart  = explode(':', $rheader);
        if (!empty($rheader) && count($rhpart) > 1) {
            if ($rhpart[0] != "Transfer-Encoding") {
                header($rheader);
            }
        } else {
            if (substr($header, 0, 5) === "HTTP/") {
                // if $header starts with HTTP/ assume it's the status line
                http_response_code(curl_getinfo($curl, CURLINFO_HTTP_CODE));
            }
        }

        return strlen($header);
    }

    /**
     * @param string $url
     */
    public static function follow_stream($url)
    {
        set_time_limit(0);
        ob_end_clean();
        header("Access-Control-Allow-Origin: *");
        if (function_exists('curl_version')) {
            // Here, we use curl from the Ampache server to download data from
            // the Ampache server, which can be a bit counter-intuitive.
            // We use the curl `writefunction` and `headerfunction` callbacks
            // to write the fetched data back to the open stream from the
            // client.
            $headers      = apache_request_headers();
            $reqheaders   = array();
            $reqheaders[] = "User-Agent: " . $headers['User-Agent'];
            if (isset($headers['Range'])) {
                $reqheaders[] = "Range: " . $headers['Range'];
            }
            // Curl support, we stream transparently to avoid redirect. Redirect can fail on few clients
            debug_event('subsonic_api.class', 'Stream proxy: ' . $url, 5);
            $curl = curl_init($url);
            curl_setopt_array($curl, array(
                CURLOPT_FAILONERROR => true,
                CURLOPT_HTTPHEADER => $reqheaders,
                CURLOPT_HEADER => false,
                CURLOPT_RETURNTRANSFER => false,
                CURLOPT_FOLLOWLOCATION => true,
                CURLOPT_WRITEFUNCTION => array('Subsonic_Api', 'output_body'),
                CURLOPT_HEADERFUNCTION => array('Subsonic_Api', 'output_header'),
                // Ignore invalid certificate
                // Default trusted chain is crap anyway and currently no custom CA option
                CURLOPT_SSL_VERIFYPEER => false,
                CURLOPT_SSL_VERIFYHOST => false,
                CURLOPT_TIMEOUT => 0
            ));
            if (curl_exec($curl) === false) {
                debug_event('subsonic_api.class', 'Stream error: ' . curl_error($curl), 1);
            }
            curl_close($curl);
        } else {
            // Stream media using http redirect if no curl support
            // Bug fix for android clients looking for /rest/ in destination url
            // Warning: external catalogs will not work!
            $url = str_replace('/play/', '/rest/fake/', $url);
            header("Location: " . $url);
        }
    }

    public static function setHeader($filetype)
    {
        if (strtolower($filetype) == "json") {
            header("Content-type: application/json; charset=" . AmpConfig::get('site_charset'));
            Subsonic_XML_Data::$enable_json_checks = true;
        } elseif (strtolower($filetype) == "jsonp") {
            header("Content-type: text/javascript; charset=" . AmpConfig::get('site_charset'));
            Subsonic_XML_Data::$enable_json_checks = true;
        } else {
            header("Content-type: text/xml; charset=" . AmpConfig::get('site_charset'));
        }
        header("Access-Control-Allow-Origin: *");
    }

    /**
     * @param SimpleXMLElement $xml
     */
    public static function apiOutput($input, $xml, $alwaysArray = array('musicFolder', 'artist', 'child', 'playlist', 'song', 'album'))
    {
        $type     = $input['f'];
        $callback = $input['callback'];
        self::apiOutput2(strtolower($type), $xml, $callback, $alwaysArray);
    }

    /**
     * @param SimpleXMLElement $xml
     * @param string $outputtype
     */
    public static function apiOutput2($outputtype, $xml, $callback = '', $alwaysArray = array('musicFolder', 'artist', 'child', 'playlist', 'song', 'album'))
    {
        $conf = array('alwaysArray' => $alwaysArray);
        if ($outputtype == "json") {
            $output = json_encode(self::xml2json($xml, $conf), JSON_PRETTY_PRINT | JSON_UNESCAPED_SLASHES | JSON_NUMERIC_CHECK);
        } else {
            if ($outputtype == "jsonp") {
                $output = $callback . '(' . json_encode(self::xml2json($xml, $conf), JSON_PRETTY_PRINT) . ')';
            } else {
                $xmlstr = $xml->asXml();
                //clean illegal XML characters.
                $clean_xml = preg_replace('/[^\x{0009}\x{000a}\x{000d}\x{0020}-\x{D7FF}\x{E000}-\x{FFFD}]+/u', '_', $xmlstr);               // Format xml output
                $dom       = new DOMDocument();
                $dom->loadXML($clean_xml, LIBXML_PARSEHUGE);
                $dom->formatOutput = true;
                $output            = $dom->saveXML();
            }
        }

        echo $output;
    }

    /**
     * xml2json based from http://outlandish.com/blog/xml-to-json/
     * Because we cannot use only json_encode to respect JSON Subsonic API
     * @param SimpleXMLElement $xml
     */
    private static function xml2json($xml, $input_options = array())
    {
        $defaults = array(
            'namespaceSeparator' => ' :', //you may want this to be something other than a colon
            'attributePrefix' => '', //to distinguish between attributes and nodes with the same name
            'alwaysArray' => array('musicFolder', 'artist', 'child', 'playlist', 'song', 'album'), //array of xml tag names which should always become arrays
            'autoArray' => true, //only create arrays for tags which appear more than once
            'textContent' => 'value', //key used for the text content of elements
            'autoText' => true, //skip textContent key if node has no attributes or child nodes
            'keySearch' => false, //optional search and replace on tag and attribute names
            'keyReplace' => false, //replace values for above search values (as passed to str_replace())
            'boolean' => true           //replace true and false string with boolean values
        );
        $options        = array_merge($defaults, $input_options);
        $namespaces     = $xml->getDocNamespaces();
        $namespaces[''] = null; //add base (empty) namespace
        //get attributes from all namespaces
        $attributesArray = array();
        foreach ($namespaces as $prefix => $namespace) {
            foreach ($xml->attributes($namespace) as $attributeName => $attribute) {
                //replace characters in attribute name
                if ($options['keySearch']) {
                    $attributeName = str_replace($options['keySearch'], $options['keyReplace'], $attributeName);
                }
                $attributeKey = $options['attributePrefix']
                        . ($prefix ? $prefix . $options['namespaceSeparator'] : '')
                        . $attributeName;
                $strattr = (string) $attribute;
                if ($options['boolean'] && ($strattr == "true" || $strattr == "false")) {
                    $vattr = ($strattr == "true");
                } else {
                    $vattr = $strattr;
                }
                $attributesArray[$attributeKey] = $vattr;
            }
        }

        //get child nodes from all namespaces
        $tagsArray = array();
        foreach ($namespaces as $prefix => $namespace) {
            foreach ($xml->children($namespace) as $childXml) {
                //recurse into child nodes
                $childArray = self::xml2json($childXml, $options);
                foreach ($childArray as $childTagName => $childProperties) {
                    //replace characters in tag name
                    if ($options['keySearch']) {
                        $childTagName = str_replace($options['keySearch'], $options['keyReplace'], $childTagName);
                    }
                    //add namespace prefix, if any
                    if ($prefix) {
                        $childTagName = $prefix . $options['namespaceSeparator'] . $childTagName;
                    }

                    if (!isset($tagsArray[$childTagName])) {
                        //only entry with this key

                        if (count($childProperties) === 0) {
                            $tagsArray[$childTagName] = (object) $childProperties;
                        } elseif (self::has_Nested_Array($childProperties)) {
                            $tagsArray[$childTagName] = (object) $childProperties;
                        } else {

                            //test if tags of this type should always be arrays, no matter the element count
                            $tagsArray[$childTagName] = in_array($childTagName, $options['alwaysArray']) || !$options['autoArray'] ? array($childProperties) : $childProperties;
                        }
                    } elseif (
                            is_array($tagsArray[$childTagName]) && array_keys($tagsArray[$childTagName]) === range(0, count($tagsArray[$childTagName]) - 1)
                    ) {
                        //key already exists and is integer indexed array
                        $tagsArray[$childTagName][] = $childProperties;
                    } else {
                        //key exists so convert to integer indexed array with previous value in position 0
                        $tagsArray[$childTagName] = array($tagsArray[$childTagName], $childProperties);
                    }
                }
            } //REPLACING list($childTagName, $childProperties) = each($childArray);
        }

        //get text content of node
        $textContentArray = array();
        $plainText        = (string) $xml;
        if ($plainText !== '') {
            $textContentArray[$options['textContent']] = $plainText;
        }

        //stick it all together
        $propertiesArray = !$options['autoText'] || ! empty($attributesArray) || ! empty($tagsArray) || ($plainText === '') ? array_merge($attributesArray, $tagsArray, $textContentArray) : $plainText;

        if (isset($propertiesArray['xmlns'])) {
            unset($propertiesArray['xmlns']);
        }

        //return node as array
        return array(
            $xml->getName() => $propertiesArray
        );
    }

    private static function has_Nested_Array($properties)
    {
        foreach ($properties as $property) {
            if (is_array($property)) {
                return true;
            }
        }

        return false;
    }

    /**
     * ping
     * Simple server ping to test connectivity with the server.
     * Takes no parameter.
     */
    public static function ping($input)
    {
        // Don't check client API version here. Some client give version 0.0.0 for ping command

        self::apiOutput($input, Subsonic_XML_Data::createSuccessResponse($input['v'], 'ping'));
    }

    /**
     * getLicense
     * Get details about the software license. Always return a valid default license.
     * Takes no parameter.
     */
    public static function getlicense($input)
    {
        $response = Subsonic_XML_Data::createSuccessResponse($input['v'], 'getlicense');
        Subsonic_XML_Data::addLicense($response);
        self::apiOutput($input, $response);
    }

    /**
     * getMusicFolders
     * Get all configured top-level music folders (= Ampache catalogs).
     * Takes no parameter.
     */
    public static function getmusicfolders($input)
    {
<<<<<<< HEAD
        $response = Subsonic_XML_Data::createSuccessResponse();
=======
        $response = Subsonic_XML_Data::createSuccessResponse($input['v'], 'getmusicfolders');
>>>>>>> ea8f194f
        Subsonic_XML_Data::addMusicFolders($response, Catalog::get_catalogs());
        self::apiOutput($input, $response);
    }

    /**
     * getIndexes
     * Get an indexed structure of all artists.
     * Takes optional musicFolderId and optional ifModifiedSince in parameters.
     */
    public static function getindexes($input)
    {
        set_time_limit(300);

        $musicFolderId   = $input['musicFolderId'];
        $ifModifiedSince = $input['ifModifiedSince'];

        $catalogs = array();
        if (!empty($musicFolderId) && $musicFolderId != '-1') {
            $catalogs[] = $musicFolderId;
        } else {
            $catalogs = Catalog::get_catalogs();
        }

        $lastmodified = 0;
        $fcatalogs    = array();

        foreach ($catalogs as $catalogid) {
            $clastmodified = 0;
            $catalog       = Catalog::create_from_id($catalogid);

            if ($catalog->last_update > $clastmodified) {
                $clastmodified = $catalog->last_update;
            }
            if ($catalog->last_add > $clastmodified) {
                $clastmodified = $catalog->last_add;
            }
            if ($catalog->last_clean > $clastmodified) {
                $clastmodified = $catalog->last_clean;
            }

            if ($clastmodified > $lastmodified) {
                $lastmodified = $clastmodified;
            }
            if (!empty($ifModifiedSince) && $clastmodified > ($ifModifiedSince / 1000)) {
                $fcatalogs[] = $catalogid;
            }
        }
        if (empty($ifModifiedSince)) {
            $fcatalogs = $catalogs;
        }

<<<<<<< HEAD
        $response = Subsonic_XML_Data::createSuccessResponse();
=======
        $response = Subsonic_XML_Data::createSuccessResponse($input['v'], 'getindexes');
>>>>>>> ea8f194f
        if (count($fcatalogs) > 0) {
            $artists = Catalog::get_artists($fcatalogs);
            Subsonic_XML_Data::addArtistsIndexes($response, $artists, $lastmodified);
        }
        self::apiOutput($input, $response);
    }

    /**
     * getMusicDirectory
     * Get a list of all files in a music directory.
     * Takes the directory id in parameters.
     */
    public static function getmusicdirectory($input)
    {
        $id = self::check_parameter($input, 'id');

<<<<<<< HEAD
        $response = Subsonic_XML_Data::createSuccessResponse();
=======
        $response = Subsonic_XML_Data::createSuccessResponse($input['v'], 'getmusicdirectory');
>>>>>>> ea8f194f
        if (Subsonic_XML_Data::isArtist($id)) {
            $artist = new Artist(Subsonic_XML_Data::getAmpacheId($id));
            Subsonic_XML_Data::addArtistDirectory($response, $artist);
        } else {
            if (Subsonic_XML_Data::isAlbum($id)) {
                $album = new Album(Subsonic_XML_Data::getAmpacheId($id));
                Subsonic_XML_Data::addAlbumDirectory($response, $album);
            }
        }
        self::apiOutput($input, $response);
    }

    /**
     * getGenres
     * Get all genres.
     * Takes no parameter.
     */
    public static function getgenres($input)
    {
<<<<<<< HEAD
        $response = Subsonic_XML_Data::createSuccessResponse();
=======
        $response = Subsonic_XML_Data::createSuccessResponse($input['v'], 'getgenres');
>>>>>>> ea8f194f
        Subsonic_XML_Data::addGenres($response, Tag::get_tags('song'));
        self::apiOutput($input, $response);
    }

    /**
     * getArtists
     * Get all artists.
     * Takes no parameter.
     */
    public static function getartists($input)
    {
<<<<<<< HEAD
        $response = Subsonic_XML_Data::createSuccessResponse();
=======
        $response = Subsonic_XML_Data::createSuccessResponse($input['v'], 'getartists');
>>>>>>> ea8f194f
        $artists  = Catalog::get_artists(Catalog::get_catalogs());
        Subsonic_XML_Data::addArtistsRoot($response, $artists, true);
        self::apiOutput($input, $response);
    }

    /**
     * getArtist
     * Get details fro an artist, including a list of albums.
     * Takes the artist id in parameter.
     */
    public static function getartist($input)
    {
        $artistid = self::check_parameter($input, 'id');

        $artist = new Artist(Subsonic_XML_Data::getAmpacheId($artistid));
        if (empty($artist->name)) {
            $response = Subsonic_XML_Data::createError(Subsonic_XML_Data::SSERROR_DATA_NOTFOUND, "Artist not found.", $input['v'], 'getartist');
        } else {
            $response = Subsonic_XML_Data::createSuccessResponse($input['v'], 'getartist');
            Subsonic_XML_Data::addArtist($response, $artist, true, true);
        }
        self::apiOutput($input, $response, array('musicFolder', 'child', 'playlist', 'song', 'album'));
    }

    /**
     * getAlbum
     * Get details for an album, including a list of songs.
     * Takes the album id in parameter.
     */
    public static function getalbum($input)
    {
        $albumid = self::check_parameter($input, 'id');

        $addAmpacheInfo = ($input['ampache'] == "1");

        $album = new Album(Subsonic_XML_Data::getAmpacheId($albumid));
        if (empty($album->name)) {
<<<<<<< HEAD
            $response = Subsonic_XML_Data::createError(Subsonic_XML_Data::SSERROR_DATA_NOTFOUND, "Album not found.");
        } else {
            $response = Subsonic_XML_Data::createSuccessResponse();
=======
            $response = Subsonic_XML_Data::createError(Subsonic_XML_Data::SSERROR_DATA_NOTFOUND, "Album not found.", $input['v'], 'getalbum');
        } else {
            $response = Subsonic_XML_Data::createSuccessResponse($input['v'], 'getalbum');
>>>>>>> ea8f194f
            Subsonic_XML_Data::addAlbum($response, $album, true, $addAmpacheInfo);
        }

        self::apiOutput($input, $response, array('musicFolder', 'artist', 'child', 'playlist', 'song'));
    }

    /**
     * getVideos
     * Get all videos.
     * Takes no parameter.
     */
    public static function getvideos($input)
    {
        $response = Subsonic_XML_Data::createSuccessResponse($input['v'], 'getvideos');
        $videos   = Catalog::get_videos();
        Subsonic_XML_Data::addVideos($response, $videos);
        self::apiOutput($input, $response);
    }

    /**
     * getAlbumList
     * Get a list of random, newest, highest rated etc. albums.
     * Takes the list type with optional size and offset in parameters.
     */
    public static function getalbumlist($input, $elementName = "albumList")
    {
        $type = self::check_parameter($input, 'type');

        $size          = $input['size'];
        $offset        = $input['offset'];
        $musicFolderId = $input['musicFolderId'] ?: 0;

        // Get albums from all catalogs by default
        // Catalog filter is not supported for all request type for now.
        $catalogs = null;
        if ($musicFolderId > 0) {
            $catalogs   = array();
            $catalogs[] = $musicFolderId;
        }

        $response     = Subsonic_XML_Data::createSuccessResponse($input['v'], 'getalbumlist');
        $errorOccured = false;
        $albums       = array();

        switch ($type) {
            case "random":
                $albums = Album::get_random($size);
                break;
            case "newest":
                $albums = Stats::get_newest("album", $size, $offset, $musicFolderId);
                break;
            case "highest":
                $albums = Rating::get_highest("album", $size, $offset);
                break;
            case "frequent":
                $albums = Stats::get_top("album", $size, '', $offset);
                break;
            case "recent":
                $albums = Stats::get_recent("album", $size, $offset);
                break;
            case "starred":
                $albums = Userflag::get_latest('album', null, $size);
                break;
            case "alphabeticalByName":
                $albums = Catalog::get_albums($size, $offset, $catalogs);
                break;
            case "alphabeticalByArtist":
                $albums = Catalog::get_albums_by_artist($size, $offset, $catalogs);
                break;
            case "byYear":
                $fromYear = $input['fromYear'];
                $toYear   = $input['toYear'];

                if ($fromYear || $toYear) {
                    $search = Search::year_search($fromYear, $toYear, $size, $offset);
                    $query  = new Search(null, 'album');
                    $albums = $query->run($search);
                }
                break;
            case "byGenre":
                $genre = self::check_parameter($input, 'genre');

                $tag_id = Tag::tag_exists($genre);
                if ($tag_id) {
                    $albums = Tag::get_tag_objects('album', $tag_id, $size, $offset);
                }
                break;
            default:
                $response     = Subsonic_XML_Data::createError(Subsonic_XML_Data::SSERROR_GENERIC, "Invalid list type: " . scrub_out($type), $input['v'], 'getalbumlist');
                $errorOccured = true;
        }

        if (!$errorOccured) {
            Subsonic_XML_Data::addAlbumList($response, $albums, $elementName);
        }
        self::apiOutput($input, $response);
    }

    /**
     * getAlbumList2
     * See getAlbumList.
     */
    public static function getalbumlist2($input)
    {
        self::getAlbumList($input, "albumList2");
    }

    /**
     * getRandomSongs
     * Get random songs matching the given criteria.
     * Takes the optional size, genre, fromYear, toYear and music folder id in parameters.
     */
    public static function getrandomsongs($input)
    {
        $size = $input['size'];
        if (!$size) {
            $size = 10;
        }
        $genre         = $input['genre'];
        $fromYear      = $input['fromYear'];
        $toYear        = $input['toYear'];
        $musicFolderId = $input['musicFolderId'];

        $search           = array();
        $search['limit']  = $size;
        $search['random'] = $size;
        $search['type']   = "song";
        $count            = 0;
        if ($genre) {
            $search['rule_' . $count . '_input']    = $genre;
            $search['rule_' . $count . '_operator'] = 0;
            $search['rule_' . $count . '']          = "tag";
            ++$count;
        }
        if ($fromYear) {
            $search['rule_' . $count . '_input']    = $fromYear;
            $search['rule_' . $count . '_operator'] = 0;
            $search['rule_' . $count . '']          = "year";
            ++$count;
        }
        if ($toYear) {
            $search['rule_' . $count . '_input']    = $toYear;
            $search['rule_' . $count . '_operator'] = 1;
            $search['rule_' . $count . '']          = "year";
            ++$count;
        }
        if ($musicFolderId) {
            if (Subsonic_XML_Data::isArtist($musicFolderId)) {
                $artist   = new Artist(Subsonic_XML_Data::getAmpacheId($musicFolderId));
                $finput   = $artist->name;
                $operator = 4;
                $ftype    = "artist";
            } else {
                if (Subsonic_XML_Data::isAlbum($musicFolderId)) {
                    $album    = new Album(Subsonic_XML_Data::getAmpacheId($musicFolderId));
                    $finput   = $album->name;
                    $operator = 4;
                    $ftype    = "artist";
                } else {
                    $finput   = (int) ($musicFolderId);
                    $operator = 0;
                    $ftype    = "catalog";
                }
            }
            $search['rule_' . $count . '_input']    = $finput;
            $search['rule_' . $count . '_operator'] = $operator;
            $search['rule_' . $count . '']          = $ftype;
            ++$count;
        }
        if ($count > 0) {
            $songs = Random::advanced('song', $search);
        } else {
            $songs = Random::get_default($size);
        }

<<<<<<< HEAD
        $response = Subsonic_XML_Data::createSuccessResponse();
=======
        $response = Subsonic_XML_Data::createSuccessResponse($input['v'], 'getrandomsongs');
>>>>>>> ea8f194f
        Subsonic_XML_Data::addRandomSongs($response, $songs);
        self::apiOutput($input, $response);
    }

    /**
     * getSong
     * Get details for a song
     * Takes the song id in parameter.
     */
    public static function getsong($input)
    {
        $songid   = self::check_parameter($input, 'id');
<<<<<<< HEAD
        $response = Subsonic_XML_Data::createSuccessResponse();
=======
        $response = Subsonic_XML_Data::createSuccessResponse($input['v'], 'getsong');
>>>>>>> ea8f194f
        $song     = Subsonic_XML_Data::getAmpacheId($songid);
        Subsonic_XML_Data::addSong($response, $song);
        self::apiOutput($input, $response, array('musicFolder', 'artist', 'child', 'playlist', 'album'));
    }

    /**
     * getTopSongs
     * Get most popular songs for a given artist.
     * Takes the genre with optional count and offset in parameters.
     */
    public static function gettopsongs($input)
    {
        $artist_id = self::check_parameter($input, 'artist');
        $artist    = new Artist(Subsonic_XML_Data::getAmpacheId($artist_id));
        $count     = (int) $input['count'];
        if ($count <= 0) {
            $count = 50;
        }
        if ($artist->id) {
            $songs = Artist::get_top_songs($artist->id, $count);
        } else {
            $songs = array();
        }
        $response = Subsonic_XML_Data::createSuccessResponse($input['v'], 'gettopsongs');
        Subsonic_XML_Data::addTopSongs($response, $songs);
        self::apiOutput($input, $response);
    }

    /**
     * getSongsByGenre
     * Get songs in a given genre.
     * Takes the genre with optional count and offset in parameters.
     */
    public static function getsongsbygenre($input)
    {
        $genre  = self::check_parameter($input, 'genre');
        $count  = $input['count'];
        $offset = $input['offset'];

        $tag = Tag::construct_from_name($genre);
        if ($tag->id) {
            $songs = Tag::get_tag_objects("song", $tag->id, $count, $offset);
        } else {
            $songs = array();
        }
<<<<<<< HEAD
        $response = Subsonic_XML_Data::createSuccessResponse();
=======
        $response = Subsonic_XML_Data::createSuccessResponse($input['v'], 'getsongsbygenre');
>>>>>>> ea8f194f
        Subsonic_XML_Data::addSongsByGenre($response, $songs);
        self::apiOutput($input, $response);
    }

    /**
     * getNowPlaying
     * Get what is currently being played by all users.
     * Takes no parameter.
     */
    public static function getnowplaying($input)
    {
        $data     = Stream::get_now_playing();
<<<<<<< HEAD
        $response = Subsonic_XML_Data::createSuccessResponse();
=======
        $response = Subsonic_XML_Data::createSuccessResponse($input['v'], 'getnowplaying');
>>>>>>> ea8f194f
        Subsonic_XML_Data::addNowPlaying($response, $data);
        self::apiOutput($input, $response);
    }

    /**
     * search2
     * Get albums, artists and songs matching the given criteria.
     * Takes query with optional artist count, artist offset, album count, album offset, song count and song offset in parameters.
     */
    public static function search2($input, $elementName = "searchResult2")
    {
        $query    = self::check_parameter($input, 'query');
        $artists  = array();
        $albums   = array();
        $songs    = array();
        $operator = 0;

        if (strlen($query) > 1) {
            if (substr($query, -1) == "*") {
                $query    = substr($query, 0, -1);
                $operator = 2; // Start with
            }
        }

        $artistCount  = isset($input['artistCount']) ? $input['artistCount'] : 20;
        $artistOffset = $input['artistOffset'];
        $albumCount   = isset($input['albumCount']) ? $input['albumCount'] : 20;
        $albumOffset  = $input['albumOffset'];
        $songCount    = isset($input['songCount']) ? $input['songCount'] : 20;
        $songOffset   = $input['songOffset'];

        $sartist          = array();
        $sartist['limit'] = $artistCount;
        if ($artistOffset) {
            $sartist['offset'] = $artistOffset;
        }
        $sartist['rule_1_input']    = $query;
        $sartist['rule_1_operator'] = $operator;
        $sartist['rule_1']          = "name";
        $sartist['type']            = "artist";
        if ($artistCount > 0) {
            $artists = Search::run($sartist);
        }

        $salbum          = array();
        $salbum['limit'] = $albumCount;
        if ($albumOffset) {
            $salbum['offset'] = $albumOffset;
        }
        $salbum['rule_1_input']    = $query;
        $salbum['rule_1_operator'] = $operator;
        $salbum['rule_1']          = "title";
        $salbum['type']            = "album";
        if ($albumCount > 0) {
            $albums = Search::run($salbum);
        }

        $ssong          = array();
        $ssong['limit'] = $songCount;
        if ($songOffset) {
            $ssong['offset'] = $songOffset;
        }
        $ssong['rule_1_input']    = $query;
        $ssong['rule_1_operator'] = $operator;
        $ssong['rule_1']          = "anywhere";
        $ssong['type']            = "song";
        if ($songCount > 0) {
            $songs = Search::run($ssong);
        }

        $response = Subsonic_XML_Data::createSuccessResponse($input['v'], 'search2');
        Subsonic_XML_Data::addSearchResult($response, $artists, $albums, $songs, $elementName);
        self::apiOutput($input, $response);
    }

    /**
     * search3
     * See search2.
     */
    public static function search3($input)
    {
        self::search2($input, "searchResult3");
    }

    /**
     * getPlaylists
     * Get all playlists a user is allowed to play.
     * Takes optional user in parameter.
     */
    public static function getplaylists($input)
    {
<<<<<<< HEAD
        $response = Subsonic_XML_Data::createSuccessResponse();
=======
        $response = Subsonic_XML_Data::createSuccessResponse($input['v'], 'getplaylists');
>>>>>>> ea8f194f
        $username = $input['username'];

        // Don't allow playlist listing for another user
        if (empty($username) || $username == Core::get_global('user')->username) {
            Subsonic_XML_Data::addPlaylists($response, Playlist::get_playlists(), Search::get_searches());
        } else {
            $user = User::get_from_username($username);
            if ($user->id) {
                Subsonic_XML_Data::addPlaylists($response, Playlist::get_users($user->id));
            } else {
                Subsonic_XML_Data::addPlaylists($response, array());
            }
        }
        self::apiOutput($input, $response);
    }

    /**
     * getPlaylist
     * Get the list of files in a saved playlist.
     * Takes the playlist id in parameters.
     */
    public static function getplaylist($input)
    {
        $playlistid = self::check_parameter($input, 'id');

<<<<<<< HEAD
        $response = Subsonic_XML_Data::createSuccessResponse();
=======
        $response = Subsonic_XML_Data::createSuccessResponse($input['v'], 'getplaylist');
>>>>>>> ea8f194f
        if (Subsonic_XML_Data::isSmartPlaylist($playlistid)) {
            $playlist = new Search(Subsonic_XML_Data::getAmpacheId($playlistid), 'song');
            Subsonic_XML_Data::addSmartPlaylist($response, $playlist, true);
        } else {
<<<<<<< HEAD
            $playlist = new Playlist($playlistid);
=======
            $playlist = new Playlist(Subsonic_XML_Data::getAmpacheId($playlistid));
>>>>>>> ea8f194f
            Subsonic_XML_Data::addPlaylist($response, $playlist, true);
        }
        self::apiOutput($input, $response);
    }

    /**
     * createPlaylist
     * Create (or updates) a playlist.
     * Takes playlist id in parameter if updating, name in parameter if creating and a list of song id for the playlist.
     */
    public static function createplaylist($input)
    {
        $playlistId = $input['playlistId'];
        $name       = $input['name'];
        $songId     = $input['songId'];

        if ($playlistId) {
            self::_updatePlaylist($playlistId, $name, $songId);
<<<<<<< HEAD
            $response = Subsonic_XML_Data::createSuccessResponse();
=======
            $response = Subsonic_XML_Data::createSuccessResponse($input['v'], 'createplaylist');
>>>>>>> ea8f194f
        } else {
            if (!empty($name)) {
                $playlistId = Playlist::create($name, 'private');
                if (count($songId) > 0) {
                    self::_updatePlaylist($playlistId, "", $songId);
                }
<<<<<<< HEAD
                $response = Subsonic_XML_Data::createSuccessResponse();
            } else {
                $response = Subsonic_XML_Data::createError(Subsonic_XML_Data::SSERROR_MISSINGPARAM);
=======
                $response = Subsonic_XML_Data::createSuccessResponse($input['v'], 'createplaylist');
            } else {
                $response = Subsonic_XML_Data::createError(Subsonic_XML_Data::SSERROR_MISSINGPARAM, '', $input['v'], 'createplaylist');
>>>>>>> ea8f194f
            }
        }
        self::apiOutput($input, $response);
    }

    private static function _updatePlaylist($id, $name, $songsIdToAdd = array(), $songIndexToRemove = array(), $public = true)
    {
        $playlist           = new Playlist($id);
        $songsIdToAdd_count = 0;

        $newdata            = array();
        $newdata['name']    = (!empty($name)) ? $name : $playlist->name;
        $newdata['pl_type'] = ($public) ? "public" : "private";
        $playlist->update($newdata);

        if (!empty($songsIdToAdd)) {
            if (!is_array($songsIdToAdd)) {
                $songsIdToAdd       = array($songsIdToAdd);
                $songsIdToAdd_count = count($songsIdToAdd);
            }
            if ($songsIdToAdd_count > 0) {
                for ($i = 0; $i < $songsIdToAdd_count; ++$i) {
                    $songsIdToAdd[$i] = Subsonic_XML_Data::getAmpacheId($songsIdToAdd[$i]);
                }
                $playlist->add_songs($songsIdToAdd);
            }
        }

        if (!empty($songIndexToRemove)) {
            if (!is_array($songIndexToRemove)) {
                $songIndexToRemove = array($songIndexToRemove);
            }
            if (count($songIndexToRemove) > 0) {
                foreach ($songIndexToRemove as $track) {
                    $playlist->delete_track_number($track);
                }
                $playlist->regenerate_track_numbers();
            }
        }
    }

    /**
     * updatePlaylist
     * Update a playlist.
     * Takes playlist id in parameter with optional name, comment, public level and a list of song id to add/remove.
     */
    public static function updateplaylist($input)
    {
        $playlistId = self::check_parameter($input, 'playlistId');
        $name       = $input['name'];
        // Not supported. $comment = $input['comment'];
        $public = ($input['public'] === "true");

        if (!Subsonic_XML_Data::isSmartPlaylist($playlistId)) {
            $songIdToAdd       = $input['songIdToAdd'];
            $songIndexToRemove = $input['songIndexToRemove'];

            self::_updatePlaylist(Subsonic_XML_Data::getAmpacheId($playlistId), $name, $songIdToAdd, $songIndexToRemove, $public);

            $response = Subsonic_XML_Data::createSuccessResponse($input['v'], 'updateplaylist');
        } else {
            $response = Subsonic_XML_Data::createError(Subsonic_XML_Data::SSERROR_UNAUTHORIZED, 'Cannot edit a smart playlist.', $input['v'], 'updateplaylist');
        }
        self::apiOutput($input, $response);
    }

    /**
     * deletePlaylist
     * Delete a saved playlist.
     * Takes playlist id in parameter.
     */
    public static function deleteplaylist($input)
    {
        $playlistId = self::check_parameter($input, 'id');

        if (Subsonic_XML_Data::isSmartPlaylist($playlistId)) {
            $playlist = new Search(Subsonic_XML_Data::getAmpacheId($playlistId), 'song');
            $playlist->delete();
        } else {
            $playlist = new Playlist(Subsonic_XML_Data::getAmpacheId($playlistId));
            $playlist->delete();
        }

        $response = Subsonic_XML_Data::createSuccessResponse($input['v'], 'deleteplaylist');
        self::apiOutput($input, $response);
    }

    /**
     * stream
     * Streams a given media file.
     * Takes the file id in parameter with optional max bit rate, file format, time offset, size and estimate content length option.
     */
    public static function stream($input)
    {
        $fileid = self::check_parameter($input, 'id', true);

        $maxBitRate    = $input['maxBitRate'];
        $format        = $input['format']; // mp3, flv or raw
        $timeOffset    = $input['timeOffset'];
        $contentLength = $input['estimateContentLength']; // Force content-length guessing if transcode

        $params = '&client=' . rawurlencode($input['c']);
        if ($contentLength == 'true') {
            $params .= '&content_length=required';
        }
        if ($format && $format != "raw") {
            $params .= '&transcode_to=' . $format;
        }
        if ($maxBitRate) {
            $params .= '&bitrate=' . $maxBitRate;
        }
        if ($timeOffset) {
            $params .= '&frame=' . $timeOffset;
        }

        $url = '';
        if (Subsonic_XML_Data::isSong($fileid)) {
            $url = Song::play_url(Subsonic_XML_Data::getAmpacheId($fileid), $params, 'api', function_exists('curl_version'));
        } elseif (Subsonic_XML_Data::isPodcastEp($fileid)) {
            $url = Podcast_Episode::play_url(Subsonic_XML_Data::getAmpacheId($fileid), $params, 'api', function_exists('curl_version'));
        }

        if (!empty($url)) {
            self::follow_stream($url);
        }
    }

    /**
     * download
     * Downloads a given media file.
     * Takes the file id in parameter.
     */
    public static function download($input)
    {
        $fileid = self::check_parameter($input, 'id', true);

        $url = Song::play_url(Subsonic_XML_Data::getAmpacheId($fileid), '&action=download' . '&client=' . rawurlencode($input['c']) . '&noscrobble=1', 'api', function_exists('curl_version'));
        self::follow_stream($url);
    }

    /**
     * hls
     * Create an HLS playlist.
     * Takes the file id in parameter with optional max bit rate.
     */
    public static function hls($input)
    {
        $fileid = self::check_parameter($input, 'id', true);

        $bitRate = $input['bitRate'];

        $media                = array();
        $media['object_type'] = 'song';
        $media['object_id']   = Subsonic_XML_Data::getAmpacheId($fileid);

        $medias            = array();
        $medias[]          = $media;
        $stream            = new Stream_Playlist();
        $additional_params = '';
        if ($bitRate) {
            $additional_params .= '&bitrate=' . $bitRate;
        }
        //$additional_params .= '&transcode_to=ts';
        $stream->add($medias, $additional_params);

        header('Content-Type: application/vnd.apple.mpegurl;');
        $stream->create_m3u();
    }

    /**
     * getCoverArt
     * Get a cover art image.
     * Takes the cover art id in parameter.
     */
    public static function getcoverart($input)
    {
        $id   = str_replace('al-', '', self::check_parameter($input, 'id', true));
        $id   = str_replace('pl-', '', $id);
        $size = $input['size'];

        $art = null;
        if (Subsonic_XML_Data::isArtist($id)) {
            $art = new Art(Subsonic_XML_Data::getAmpacheId($id), "artist");
        } elseif (Subsonic_XML_Data::isAlbum($id)) {
            $art = new Art(Subsonic_XML_Data::getAmpacheId($id), "album");
        } elseif (Subsonic_XML_Data::isSong($id)) {
            $art = new Art(Subsonic_XML_Data::getAmpacheId($id), "song");
            if ($art != null && $art->id == null) {
                // in most cases the song doesn't have a picture, but the album where it belongs to has
                // if this is the case, we take the album art
                $song = new Song(Subsonic_XML_Data::getAmpacheId(Subsonic_XML_Data::getAmpacheId($id)));
                $art  = new Art(Subsonic_XML_Data::getAmpacheId($song->album), "album");
            }
        } elseif (Subsonic_XML_Data::isPodcast($id)) {
            $art = new Art(Subsonic_XML_Data::getAmpacheId($id), "podcast");
        } elseif (Subsonic_XML_Data::isSmartPlaylist($id)) {
            $smartlist = new Search(Subsonic_XML_Data::getAmpacheId($id));
            $listitems = $smartlist->get_items();
            $item      = $listitems[array_rand($listitems)];
            $art       = new Art($item['object_id'], $item['object_type']);
            if ($art != null && $art->id == null) {
                $song = new Song($item['object_id']);
                $art  = new Art(Subsonic_XML_Data::getAmpacheId($song->album), "album");
            }
        } elseif (Subsonic_XML_Data::isPlaylist($id)) {
            $playlist  = new Playlist(Subsonic_XML_Data::getAmpacheId($id));
            $listitems = $playlist->get_items();
            $item      = $listitems[array_rand($listitems)];
            $art       = new Art($item['object_id'], $item['object_type']);
            if ($art != null && $art->id == null) {
                $song = new Song($item['object_id']);
                $art  = new Art(Subsonic_XML_Data::getAmpacheId($song->album), "album");
            }
        }

        header("Access-Control-Allow-Origin: *");
        if ($art != null) {
            $art->has_db_info();
            if ($size && AmpConfig::get('resize_images')) {
                $dim           = array();
                $dim['width']  = $size;
                $dim['height'] = $size;
                $thumb         = $art->get_thumb($dim);
                if (!empty($thumb)) {
                    header('Content-type: ' . $thumb['thumb_mime']);
                    header('Content-Length: ' . strlen($thumb['thumb']));
                    echo $thumb['thumb'];

                    return;
                }
            }

            header('Content-type: ' . $art->raw_mime);
            header('Content-Length: ' . strlen($art->raw));
            echo $art->raw;
        }
    }

    /**
     * setRating
     * Sets the rating for a music file.
     * Takes the file id and rating in parameters.
     */
    public static function setrating($input)
    {
        $object_id = self::check_parameter($input, 'id');
        $rating    = $input['rating'];

        $robj = null;
        if (Subsonic_XML_Data::isArtist($object_id)) {
            $robj = new Rating(Subsonic_XML_Data::getAmpacheId($object_id), "artist");
        } else {
            if (Subsonic_XML_Data::isAlbum($object_id)) {
                $robj = new Rating(Subsonic_XML_Data::getAmpacheId($object_id), "album");
            } else {
                if (Subsonic_XML_Data::isSong($object_id)) {
                    $robj = new Rating(Subsonic_XML_Data::getAmpacheId($object_id), "song");
                }
            }
        }

        if ($robj != null) {
            $robj->set_rating($rating);

            $response = Subsonic_XML_Data::createSuccessResponse($input['v'], 'setrating');
        } else {
            $response = Subsonic_XML_Data::createError(Subsonic_XML_Data::SSERROR_DATA_NOTFOUND, "Media not found.", $input['v'], 'setrating');
        }

        self::apiOutput($input, $response);
    }

    /**
     * getStarred
     * Get starred songs, albums and artists.
     * Takes no parameter.
     * Not supported.
     */
    public static function getstarred($input, $elementName = "starred")
    {
        $user_id = Core::get_global('user')->id;

        $response = Subsonic_XML_Data::createSuccessResponse($input['v'], 'getstarred');
        Subsonic_XML_Data::addStarred($response, Userflag::get_latest('artist', $user_id, 10000), Userflag::get_latest('album', $user_id, 10000), Userflag::get_latest('song', $user_id, 10000), $elementName);
        self::apiOutput($input, $response);
    }

    /**
     * getStarred2
     * See getStarred.
     */
    public static function getstarred2($input)
    {
        self::getStarred($input, "starred2");
    }

    /**
     * star
     * Attaches a star to a song, album or artist.
     * Takes the optional file id, album id or artist id in parameters.
     * Not supported.
     */
    public static function star($input)
    {
        self::_setStar($input, true);
    }

    /**
     * unstar
     * Removes the star from a song, album or artist.
     * Takes the optional file id, album id or artist id in parameters.
     * Not supported.
     */
    public static function unstar($input)
    {
        self::_setStar($input, false);
    }

    /**
     * @param boolean $star
     */
    private static function _setStar($input, $star)
    {
        $object_id = $input['id'];
        $albumId   = $input['albumId'];
        $artistId  = $input['artistId'];

        // Normalize all in one array
        $ids = array();

        $response = Subsonic_XML_Data::createSuccessResponse($input['v'], '_setStar');
        if ($object_id) {
            if (!is_array($object_id)) {
                $object_id = array($object_id);
            }
            foreach ($object_id as $item) {
                $aid = Subsonic_XML_Data::getAmpacheId($item);
                if (Subsonic_XML_Data::isArtist($item)) {
                    $type = 'artist';
                } else {
                    if (Subsonic_XML_Data::isAlbum($item)) {
                        $type = 'album';
                    } else {
                        if (Subsonic_XML_Data::isSong($item)) {
                            $type = 'song';
                        } else {
                            $type = "";
                        }
                    }
                }
                $ids[] = array('id' => $aid, 'type' => $type);
            }
        } else {
            if ($albumId) {
                if (!is_array($albumId)) {
                    $albumId = array($albumId);
                }
                foreach ($albumId as $album) {
                    $aid   = Subsonic_XML_Data::getAmpacheId($album);
                    $ids[] = array('id' => $aid, 'type' => 'album');
                }
            } else {
                if ($artistId) {
                    if (!is_array($artistId)) {
                        $artistId = array($artistId);
                    }
                    foreach ($artistId as $artist) {
                        $aid   = Subsonic_XML_Data::getAmpacheId($artist);
                        $ids[] = array('id' => $aid, 'type' => 'artist');
                    }
                } else {
                    $response = Subsonic_XML_Data::createError(Subsonic_XML_Data::SSERROR_MISSINGPARAM, 'Missing parameter', $input['v'], '_setStar');
                }
            }
        }

        foreach ($ids as $object_id) {
            $flag = new Userflag($object_id['id'], $object_id['type']);
            $flag->set_flag($star);
        }
        self::apiOutput($input, $response);
    }

    /**
     * getUser
     * Get details about a given user.
     * Takes the username in parameter.
     * Not supported.
     */
    public static function getuser($input)
    {
        $username = self::check_parameter($input, 'username');

        if (Core::get_global('user')->access >= 100 || Core::get_global('user')->username == $username) {
            $response = Subsonic_XML_Data::createSuccessResponse($input['v'], 'getuser');
            if (Core::get_global('user')->username == $username) {
                $user = Core::get_global('user');
            } else {
                $user = User::get_from_username($username);
            }
            Subsonic_XML_Data::addUser($response, $user);
        } else {
            $response = Subsonic_XML_Data::createError(Subsonic_XML_Data::SSERROR_UNAUTHORIZED, Core::get_global('user')->username . ' is not authorized to get details for other users.', $input['v'], 'getuser');
        }
        self::apiOutput($input, $response);
    }

    /**
     * getUsers
     * Get details about a given user.
     * Takes no parameter.
     * Not supported.
     */
    public static function getusers($input)
    {
        if (Core::get_global('user')->access >= 100) {
<<<<<<< HEAD
            $response = Subsonic_XML_Data::createSuccessResponse();
            $users    = User::get_valid_users();
=======
            $response     = Subsonic_XML_Data::createSuccessResponse($input['v'], 'getusers');
            $users        = User::get_valid_users();
>>>>>>> ea8f194f
            Subsonic_XML_Data::addUsers($response, $users);
        } else {
            $response = Subsonic_XML_Data::createError(Subsonic_XML_Data::SSERROR_UNAUTHORIZED, Core::get_global('user')->username . ' is not authorized to get details for other users.', $input['v'], 'getusers');
        }
        self::apiOutput($input, $response);
    }

    /**
     * getAvatar
     * Return the user avatar in bytes.
     */
    public static function getavatar($input)
    {
        $username = self::check_parameter($input, 'username');

        $response = null;
        if (Core::get_global('user')->access >= 100 || Core::get_global('user')->username == $username) {
            if (Core::get_global('user')->username == $username) {
                $user = Core::get_global('user');
            } else {
                $user = User::get_from_username($username);
            }

            if ($user !== null) {
                $avatar = $user->get_avatar(true);
                if (isset($avatar['url']) && !empty($avatar['url'])) {
                    $request = Requests::get($avatar['url'], array(), Core::requests_options());
                    header("Content-Type: " . $request->headers['Content-Type']);
                    echo $request->body;
                }
            } else {
                $response = Subsonic_XML_Data::createError(Subsonic_XML_Data::SSERROR_DATA_NOTFOUND, '', $input['v'], 'getavatar');
            }
        } else {
            $response = Subsonic_XML_Data::createError(Subsonic_XML_Data::SSERROR_UNAUTHORIZED, Core::get_global('user')->username . ' is not authorized to get avatar for other users.', $input['v'], 'getavatar');
        }

        if ($response != null) {
            self::apiOutput($input, $response);
        }
    }

    /**
     * getInternetRadioStations
     * Get all internet radio stations
     * Takes no parameter.
     */
    public static function getinternetradiostations($input)
    {
<<<<<<< HEAD
        $response = Subsonic_XML_Data::createSuccessResponse();
=======
        $response = Subsonic_XML_Data::createSuccessResponse($input['v'], 'getinternetradiostations');
>>>>>>> ea8f194f
        $radios   = Live_Stream::get_all_radios();
        Subsonic_XML_Data::addRadios($response, $radios);
        self::apiOutput($input, $response);
    }

    /**
     * getShares
     * Get information about shared media this user is allowed to manage.
     * Takes no parameter.
     */
    public static function getshares($input)
    {
<<<<<<< HEAD
        $response = Subsonic_XML_Data::createSuccessResponse();
=======
        $response = Subsonic_XML_Data::createSuccessResponse($input['v'], 'getshares');
>>>>>>> ea8f194f
        $shares   = Share::get_share_list();
        Subsonic_XML_Data::addShares($response, $shares);
        self::apiOutput($input, $response);
    }

    /**
     * createShare
     * Create a public url that can be used by anyone to stream media.
     * Takes the file id with optional description and expires parameters.
     */
    public static function createshare($input)
    {
        $id          = self::check_parameter($input, 'id');
        $description = $input['description'];

        if (AmpConfig::get('share')) {
            if (isset($input['expires'])) {
                $expires = $input['expires'];
                // Parse as a string to work on 32-bit computers
                if (strlen($expires) > 3) {
                    $expires = (int) (substr($expires, 0, - 3));
                }
                $expire_days = round(($expires - time()) / 86400, 0, PHP_ROUND_HALF_EVEN);
            } else {
                $expire_days = AmpConfig::get('share_expire');
            }

            $object_id = Subsonic_XML_Data::getAmpacheId($id);
            if (Subsonic_XML_Data::isAlbum($id)) {
                $object_type = 'album';
            } else {
                if (Subsonic_XML_Data::isSong($id)) {
                    $object_type = 'song';
                }
            }

            if (!empty($object_type)) {
<<<<<<< HEAD
                $response = Subsonic_XML_Data::createSuccessResponse();
                $shares   = array();
                $shares[] = Share::create_share($object_type, $object_id, true, Access::check_function('download'), $expire_days, Share::generate_secret(), 0, $description);
=======
                $response        = Subsonic_XML_Data::createSuccessResponse($input['v'], 'createshare');
                $shares          = array();
                $shares[]        = Share::create_share($object_type, $object_id, true, Access::check_function('download'), $expire_days, Share::generate_secret(), 0, $description);
>>>>>>> ea8f194f
                Subsonic_XML_Data::addShares($response, $shares);
            } else {
                $response = Subsonic_XML_Data::createError(Subsonic_XML_Data::SSERROR_DATA_NOTFOUND, '', $input['v'], 'createshare');
            }
        } else {
            $response = Subsonic_XML_Data::createError(Subsonic_XML_Data::SSERROR_UNAUTHORIZED, '', $input['v'], 'createshare');
        }
        self::apiOutput($input, $response);
    }

    /**
     * deleteShare
     * Delete an existing share.
     * Takes the share id to delete in parameters.
     */
    public static function deleteshare($input)
    {
        $id = self::check_parameter($input, 'id');

        if (AmpConfig::get('share')) {
            if (Share::delete_share($id)) {
                $response = Subsonic_XML_Data::createSuccessResponse($input['v'], 'deleteshare');
            } else {
                $response = Subsonic_XML_Data::createError(Subsonic_XML_Data::SSERROR_DATA_NOTFOUND, '', $input['v'], 'deleteshare');
            }
        } else {
            $response = Subsonic_XML_Data::createError(Subsonic_XML_Data::SSERROR_UNAUTHORIZED, '', $input['v'], 'deleteshare');
        }
        self::apiOutput($input, $response);
    }

    /**
     * updateShare
     * Update the description and/or expiration date for an existing share.
     * Takes the share id to update with optional description and expires parameters.
     * Not supported.
     */
    public static function updateshare($input)
    {
        $id          = self::check_parameter($input, 'id');
        $description = $input['description'];

        if (AmpConfig::get('share')) {
            $share = new Share($id);
            if ($share->id > 0) {
                $expires = $share->expire_days;
                if (isset($input['expires'])) {
                    // Parse as a string to work on 32-bit computers
                    $expires = $input['expires'];
                    if (strlen($expires) > 3) {
                        $expires = (int) (substr($expires, 0, - 3));
                    }
                    if ($expires > 0) {
                        $expires = ($expires - $share->creation_date) / 86400;
                        $expires = ceil($expires);
                    }
                }

                $data = array(
                    'max_counter' => $share->max_counter,
                    'expire' => $expires,
                    'allow_stream' => $share->allow_stream,
                    'allow_download' => $share->allow_download,
                    'description' => $description ?: $share->description,
                );
                if ($share->update($data)) {
                    $response = Subsonic_XML_Data::createSuccessResponse($input['v'], 'updateshare');
                } else {
                    $response = Subsonic_XML_Data::createError(Subsonic_XML_Data::SSERROR_UNAUTHORIZED, '', $input['v'], 'updateshare');
                }
            } else {
                $response = Subsonic_XML_Data::createError(Subsonic_XML_Data::SSERROR_DATA_NOTFOUND, '', $input['v'], 'updateshare');
            }
        } else {
            $response = Subsonic_XML_Data::createError(Subsonic_XML_Data::SSERROR_UNAUTHORIZED, '', $input['v'], 'updateshare');
        }

        self::apiOutput($input, $response);
    }

    /**
     * createUser
     * Create a new user.
     * Takes the username, password and email with optional roles in parameters.
     */
    public static function createuser($input)
    {
        $username     = self::check_parameter($input, 'username');
        $password     = self::check_parameter($input, 'password');
        $email        = self::check_parameter($input, 'email');
        $adminRole    = ($input['adminRole'] == 'true');
        $downloadRole = ($input['downloadRole'] == 'true');
        $uploadRole   = ($input['uploadRole'] == 'true');
        $coverArtRole = ($input['coverArtRole'] == 'true');
        $shareRole    = ($input['shareRole'] == 'true');
        //$ldapAuthenticated = $input['ldapAuthenticated'];
        //$settingsRole = $input['settingsRole'];
        //$streamRole = $input['streamRole'];
        //$jukeboxRole = $input['jukeboxRole'];
        //$playlistRole = $input['playlistRole'];
        //$commentRole = $input['commentRole'];
        //$podcastRole = $input['podcastRole'];

        if (Access::check('interface', 100)) {
            $access = 25;
            if ($adminRole) {
                $access = 100;
            } elseif ($coverArtRole) {
                $access = 75;
            }
            $password = self::decrypt_password($password);
            $user_id  = User::create($username, $username, $email, null, $password, $access);
            if ($user_id > 0) {
                if ($downloadRole) {
                    Preference::update('download', $user_id, 1);
                }
                if ($uploadRole) {
                    Preference::update('allow_upload', $user_id, 1);
                }
                if ($shareRole) {
                    Preference::update('share', $user_id, 1);
                }
                $response = Subsonic_XML_Data::createSuccessResponse($input['v'], 'createuser');
            } else {
                $response = Subsonic_XML_Data::createError(Subsonic_XML_Data::SSERROR_DATA_NOTFOUND, '', $input['v'], 'createuser');
            }
        } else {
            $response = Subsonic_XML_Data::createError(Subsonic_XML_Data::SSERROR_UNAUTHORIZED, '', $input['v'], 'createuser');
        }

        self::apiOutput($input, $response);
    }

    /**
     * updateUser
     * Update an existing user.
     * Takes the username with optional parameters.
     */
    public static function updateuser($input)
    {
        $username = self::check_parameter($input, 'username');
        $password = $input['password'];
        $email    = $input['email'];
        //$ldapAuthenticated = $input['ldapAuthenticated'];
        $adminRole    = ($input['adminRole'] == 'true');
        $downloadRole = ($input['downloadRole'] == 'true');
        $uploadRole   = ($input['uploadRole'] == 'true');
        $coverArtRole = ($input['coverArtRole'] == 'true');
        $shareRole    = ($input['shareRole'] == 'true');
        //$musicfolderid = $input['musicFolderId'];
        $maxbitrate = $input['maxBitRate'];

        if (Access::check('interface', 100)) {
            $access = 25;
            if ($adminRole) {
                $access = 100;
            } elseif ($coverArtRole) {
                $access = 75;
            }
            // identify the user to modify
            $user_id  = User::get_from_username($username);
            $user     = new User($user_id);

            if ($user_id > 0) {
                // update password
                if ($password) {
                    $password = self::decrypt_password($password);
                    $user->update_password($password);
                }
                // update e-mail
                if (Mailer::validate_address($email)) {
                    $user->update_email($email);
                }
                // set preferences
                if ($downloadRole) {
                    Preference::update('download', $user_id, 1);
                }
                if ($uploadRole) {
                    Preference::update('allow_upload', $user_id, 1);
                }
                if ($shareRole) {
                    Preference::update('share', $user_id, 1);
                }
                if ((int) $maxbitrate > 0) {
                    Preference::update('transcode_bitrate', $user_id, $maxbitrate);
                }
                $response = Subsonic_XML_Data::createSuccessResponse($input['v'], 'updateuser');
            } else {
                $response = Subsonic_XML_Data::createError(Subsonic_XML_Data::SSERROR_DATA_NOTFOUND, '', $input['v'], 'updateuser');
            }
        } else {
            $response = Subsonic_XML_Data::createError(Subsonic_XML_Data::SSERROR_UNAUTHORIZED, '', $input['v'], 'updateuser');
        }

        self::apiOutput($input, $response);
    }

    /**
     * deleteUser
     * Delete an existing user.
     * Takes the username in parameter.
     */
    public static function deleteuser($input)
    {
        $username = self::check_parameter($input, 'username');
        if (Access::check('interface', 100)) {
            $user = User::get_from_username($username);
            if ($user->id) {
                $user->delete();
                $response = Subsonic_XML_Data::createSuccessResponse($input['v'], 'deleteuser');
            } else {
                $response = Subsonic_XML_Data::createError(Subsonic_XML_Data::SSERROR_DATA_NOTFOUND, '', $input['v'], 'deleteuser');
            }
        } else {
            $response = Subsonic_XML_Data::createError(Subsonic_XML_Data::SSERROR_UNAUTHORIZED, '', $input['v'], 'deleteuser');
        }

        self::apiOutput($input, $response);
    }

    /**
     * change password
     * Change the password of an existing user.
     * Takes the username with new password in parameters.
     */
    public static function changepassword($input)
    {
        $username     = self::check_parameter($input, 'username');
        $inp_pass     = self::check_parameter($input, 'password');
        $password     = self::decrypt_password($inp_pass);

        if (Core::get_global('user')->username == $username || Access::check('interface', 100)) {
            $user = User::get_from_username($username);
            if ($user->id) {
                $user->update_password($password);
                $response = Subsonic_XML_Data::createSuccessResponse($input['v'], 'changepassword');
            } else {
                $response = Subsonic_XML_Data::createError(Subsonic_XML_Data::SSERROR_DATA_NOTFOUND, '', $input['v'], 'changepassword');
            }
        } else {
            $response = Subsonic_XML_Data::createError(Subsonic_XML_Data::SSERROR_UNAUTHORIZED, '', $input['v'], 'changepassword');
        }
        self::apiOutput($input, $response);
    }

    /**
     * jukeboxControl
     * Control the jukebox.
     * Takes the action with optional index, offset, song id and volume gain in parameters.
     * Not supported.
     */
    public static function jukeboxcontrol($input)
    {
        $action = self::check_parameter($input, 'action');
        $id     = $input['id'];
        $gain   = $input['gain'];

        $response = Subsonic_XML_Data::createError(Subsonic_XML_Data::SSERROR_DATA_NOTFOUND, '', $input['v'], 'jukeboxcontrol');
        debug_event('subsonic_api.class', 'Using Localplay controller: ' . AmpConfig::get('localplay_controller'), 5);
        $localplay = new Localplay(AmpConfig::get('localplay_controller'));

        if ($localplay->connect()) {
            $ret = false;
            switch ($_REQUEST['action']) {
                case 'get':
                case 'status':
                    $ret = true;
                    break;
                case 'start':
                    $ret = $localplay->play();
                    break;
                case 'stop':
                    $ret = $localplay->stop();
                    break;
                case 'skip':
                    if (isset($input['index'])) {
                        if ($localplay->skip($input['index'])) {
                            $ret = $localplay->play();
                        }
                    } elseif (isset($input['offset'])) {
                        debug_event('subsonic_api.class', 'Skip with offset is not supported on JukeboxControl.', 5);
                    } else {
                        $response = Subsonic_XML_Data::createError(Subsonic_XML_Data::SSERROR_MISSINGPARAM, '', $input['v'], 'jukeboxcontrol');
                    }
                    break;
                case 'set':
                    $localplay->delete_all();
                // Intentional break fall-through
                case 'add':
                    if ($id) {
                        if (!is_array($id)) {
                            $rid   = array();
                            $rid[] = $id;
                            $id    = $rid;
                        }

                        foreach ($id as $i) {
                            $url = null;
                            if (Subsonic_XML_Data::isSong($i)) {
                                $url = Song::generic_play_url('song', Subsonic_XML_Data::getAmpacheId($i), '', 'api');
                            }

                            if ($url !== null) {
                                debug_event('subsonic_api.class', 'Adding ' . $url, 5);
                                $stream        = array();
                                $stream['url'] = $url;
                                $ret           = $localplay->add_url(new Stream_URL($stream));
                            }
                        }
                    }
                    break;
                case 'clear':
                    $ret = $localplay->delete_all();
                    break;
                case 'remove':
                    if (isset($input['index'])) {
                        $ret = $localplay->delete_track($input['index']);
                    } else {
                        $response = Subsonic_XML_Data::createError(Subsonic_XML_Data::SSERROR_MISSINGPARAM, '', $input['v'], 'jukeboxcontrol');
                    }
                    break;
                case 'shuffle':
                    $ret = $localplay->random(true);
                    break;
                case 'setGain':
                    $ret = $localplay->volume_set($gain * 100);
                    break;
            }

            if ($ret) {
                $response = Subsonic_XML_Data::createSuccessResponse($input['v'], 'jukeboxcontrol');
                if ($action == 'get') {
                    Subsonic_XML_Data::addJukeboxPlaylist($response, $localplay);
                } else {
                    Subsonic_XML_Data::createJukeboxStatus($response, $localplay);
                }
            }
        }

        self::apiOutput($input, $response);
    }

    /**
     * scrobble
     * Scrobbles a given music file on last.fm.
     * Takes the file id with optional time and submission parameters.
     */
    public static function scrobble($input)
    {
        $id         = self::check_parameter($input, 'id');
        $submission = $input['submission'];
        //$time = $input['time'];

        if ($submission === 'false' || $submission === '0') {
            $response = Subsonic_XML_Data::createSuccessResponse($input['v'], 'scrobble');
            self::apiOutput($input, $response);
        } else {
            if (!is_array($id)) {
                $rid   = array();
                $rid[] = $id;
                $id    = $rid;
            }

            foreach ($id as $i) {
                $aid  = Subsonic_XML_Data::getAmpacheId($i);
                $type = 'song';

                $media = new $type($aid);
                $media->format();
                User::save_mediaplay(Core::get_global('user'), $media);
            }

            $response = Subsonic_XML_Data::createSuccessResponse($input['v'], 'scrobble');
            self::apiOutput($input, $response);
        }
    }

    /**
     * getLyrics
     * Searches and returns lyrics for a given song.
     * Takes the optional artist and title in parameters.
     */
    public static function getlyrics($input)
    {
        $artist = $input['artist'];
        $title  = $input['title'];

        if (!$artist && !$title) {
            $response = Subsonic_XML_Data::createError(Subsonic_XML_Data::SSERROR_MISSINGPARAM, '', $input['v'], 'getlyrics');
        } else {
            $search           = array();
            $search['limit']  = 1;
            $search['offset'] = 0;
            $search['type']   = "song";

            $count = 0;
            if ($artist) {
                $search['rule_' . $count . '_input']    = $artist;
                $search['rule_' . $count . '_operator'] = 5;
                $search['rule_' . $count . '']          = "artist";
                ++$count;
            }
            if ($title) {
                $search['rule_' . $count . '_input']    = $title;
                $search['rule_' . $count . '_operator'] = 5;
                $search['rule_' . $count . '']          = "title";
                ++$count;
            }

            $query = new Search(null, 'song');
            $songs = $query->run($search);

            $response = Subsonic_XML_Data::createSuccessResponse($input['v'], 'getlyrics');
            if (count($songs) > 0) {
                Subsonic_XML_Data::addLyrics($response, $artist, $title, $songs[0]);
            }
        }

        self::apiOutput($input, $response);
    }

    /**
     * getArtistInfo
     * Returns artist info with biography, image URLs and similar artists, using data from last.fm.
     * Takes artist id in parameter with optional similar artist count and if not present similar artist should be returned.
     */
    public static function getartistinfo($input)
    {
        $id                = self::check_parameter($input, 'id');
        $count             = $input['count'] ?: 20;
        $includeNotPresent = ($input['includeNotPresent'] === "true");

        if (Subsonic_XML_Data::isArtist($id)) {
<<<<<<< HEAD
            $artist_id = Subsonic_XML_Data::getAmpacheId($id);
            $info      = Recommendation::get_artist_info($artist_id);
            $similars  = Recommendation::get_artists_like($artist_id, $count, !$includeNotPresent);
            $response  = Subsonic_XML_Data::createSuccessResponse();
=======
            $artist_id        = Subsonic_XML_Data::getAmpacheId($id);
            $info             = Recommendation::get_artist_info($artist_id);
            $similars         = Recommendation::get_artists_like($artist_id, $count, !$includeNotPresent);
            $response         = Subsonic_XML_Data::createSuccessResponse($input['v'], 'getartistinfo');
>>>>>>> ea8f194f
            Subsonic_XML_Data::addArtistInfo($response, $info, $similars);
        } else {
            $response = Subsonic_XML_Data::createError(Subsonic_XML_Data::SSERROR_DATA_NOTFOUND, '', $input['v'], 'getartistinfo');
        }

        self::apiOutput($input, $response);
    }

    /**
     * getArtistInfo2
     * See getArtistInfo.
     */
    public static function getartistinfo2($input)
    {
        return self::getartistinfo($input);
    }

    /**
     * getSimilarSongs
     * Returns a random collection of songs from the given artist and similar artists, using data from last.fm. Typically used for artist radio features.
     * Takes song/album/artist id in parameter with optional similar songs count.
     */
    public static function getsimilarsongs($input)
    {
        if (!AmpConfig::get('show_similar')) {
            $response = Subsonic_XML_Data::createError(Subsonic_XML_Data::SSERROR_DATA_NOTFOUND, "Show similar must be enabled", $input['v'], 'getsimilarsongs');
            self::apiOutput($input, $response);

            return;
        }

        $id    = self::check_parameter($input, 'id');
        $count = $input['count'] ?: 50;

        $songs = array();
        if (Subsonic_XML_Data::isArtist($id)) {
            $similars = Recommendation::get_artists_like(Subsonic_XML_Data::getAmpacheId($id));
            if (!empty($similars)) {
                debug_event('subsonic_api.class', 'Found: ' . count($similars) . ' similar artists', 4);
                foreach ($similars as $similar) {
                    debug_event('subsonic_api.class', $similar['name'] . ' (id=' . $similar['id'] . ')', 5);
                    if ($similar['id']) {
                        $artist = new Artist($similar['id']);
                        // get the songs in a random order for even more chaos
                        $artist_songs = $artist->get_random_songs();
                        foreach ($artist_songs as $song) {
                            $songs[] = array('id' => $song);
                        }
                    }
                }
            }
            // randomize and slice
            shuffle($songs);
            $songs = array_slice($songs, 0, $count);
        } elseif (Subsonic_XML_Data::isAlbum($id)) {
            // TODO: support similar songs for albums
        } elseif (Subsonic_XML_Data::isSong($id)) {
            $songs = Recommendation::get_songs_like(Subsonic_XML_Data::getAmpacheId($id), $count);
        }

        if (count($songs) == 0) {
            $response = Subsonic_XML_Data::createError(Subsonic_XML_Data::SSERROR_DATA_NOTFOUND, '', $input['v'], 'getsimilarsongs');
        } else {
            $response = Subsonic_XML_Data::createSuccessResponse($input['v'], 'getsimilarsongs');
            Subsonic_XML_Data::addSimilarSongs($response, $songs);
        }

        self::apiOutput($input, $response);
    }

    /**
     * getSimilarSongs2
     * See getSimilarSongs.
     */
    public static function getsimilarsongs2($input)
    {
        self::getsimilarsongs($input);
    }

    /**
     * getPodcasts
     * Get all podcast channels.
     * Takes the optional includeEpisodes and channel id in parameters
     */
    public static function getpodcasts($input)
    {
        $id              = $input['id'];
        $includeEpisodes = isset($input['includeEpisodes']) ? $input['includeEpisodes'] : true;

        if (AmpConfig::get('podcast')) {
            if ($id) {
                $podcast = new Podcast(Subsonic_XML_Data::getAmpacheId($id));
                if ($podcast->id) {
                    $response = Subsonic_XML_Data::createSuccessResponse($input['v'], 'getpodcasts');
                    Subsonic_XML_Data::addPodcasts($response, array($podcast), $includeEpisodes);
                } else {
                    $response = Subsonic_XML_Data::createError(Subsonic_XML_Data::SSERROR_DATA_NOTFOUND, '', $input['v'], 'getpodcasts');
                }
            } else {
<<<<<<< HEAD
                $podcasts = Catalog::get_podcasts();
                $response = Subsonic_XML_Data::createSuccessResponse();
=======
                $podcasts        = Catalog::get_podcasts();
                $response        = Subsonic_XML_Data::createSuccessResponse($input['v'], 'getpodcasts');
>>>>>>> ea8f194f
                Subsonic_XML_Data::addPodcasts($response, $podcasts, $includeEpisodes);
            }
        } else {
            $response = Subsonic_XML_Data::createError(Subsonic_XML_Data::SSERROR_UNAUTHORIZED, '', $input['v'], 'getpodcasts');
        }
        self::apiOutput($input, $response);
    }

    /**
     * getNewestPodcasts
     * Get the most recently published podcast episodes.
     * Takes the optional count in parameters
     */
    public static function getnewestpodcasts($input)
    {
        //$count = $input['count'] ?: 20; // Seems to be useless code

        if (AmpConfig::get('podcast')) {
            $response = Subsonic_XML_Data::createSuccessResponse($input['v'], 'getnewestpodcasts');
            $episodes = Catalog::get_newest_podcasts(null);
            Subsonic_XML_Data::addNewestPodcastEpisodes($response, $episodes);
        } else {
            $response = Subsonic_XML_Data::createError(Subsonic_XML_Data::SSERROR_UNAUTHORIZED, '', $input['v'], 'getnewestpodcasts');
        }
        self::apiOutput($input, $response);
    }

    /**
     * refreshPodcasts
     * Request the server to check for new podcast episodes.
     * Takes no parameters.
     */
    public static function refreshpodcasts($input)
    {
        if (AmpConfig::get('podcast') && Access::check('interface', 75)) {
            $podcasts = Catalog::get_podcasts();
            foreach ($podcasts as $podcast) {
                $podcast->sync_episodes(true);
            }
            $response = Subsonic_XML_Data::createSuccessResponse($input['v'], 'refreshpodcasts');
        } else {
            $response = Subsonic_XML_Data::createError(Subsonic_XML_Data::SSERROR_UNAUTHORIZED, '', $input['v'], 'refreshpodcasts');
        }
        self::apiOutput($input, $response);
    }

    /**
     * createPodcastChannel
     * Add a new podcast channel.
     * Takes the podcast url in parameter.
     */
    public static function createpodcastchannel($input)
    {
        $url = self::check_parameter($input, 'url');

        if (AmpConfig::get('podcast') && Access::check('interface', 75)) {
            $catalogs = Catalog::get_catalogs('podcast');
            if (count($catalogs) > 0) {
                $data            = array();
                $data['feed']    = $url;
                $data['catalog'] = $catalogs[0];
                if (Podcast::create($data)) {
                    $response = Subsonic_XML_Data::createSuccessResponse($input['v'], 'createpodcastchannel');
                } else {
                    $response = Subsonic_XML_Data::createError(Subsonic_XML_Data::SSERROR_GENERIC, '', $input['v'], 'createpodcastchannel');
                }
            } else {
                $response = Subsonic_XML_Data::createError(Subsonic_XML_Data::SSERROR_UNAUTHORIZED, '', $input['v'], 'createpodcastchannel');
            }
        } else {
            $response = Subsonic_XML_Data::createError(Subsonic_XML_Data::SSERROR_UNAUTHORIZED, '', $input['v'], 'createpodcastchannel');
        }
        self::apiOutput($input, $response);
    }

    /**
     * deletePodcastChannel
     * Delete an existing podcast channel
     * Takes the podcast id in parameter.
     */
    public static function deletepodcastchannel($input)
    {
        $id = self::check_parameter($input, 'id');

        if (AmpConfig::get('podcast') && Access::check('interface', 75)) {
            $podcast = new Podcast(Subsonic_XML_Data::getAmpacheId($id));
            if ($podcast->id) {
                if ($podcast->remove()) {
                    $response = Subsonic_XML_Data::createSuccessResponse($input['v'], 'deletepodcastchannel');
                } else {
                    $response = Subsonic_XML_Data::createError(Subsonic_XML_Data::SSERROR_GENERIC, '', $input['v'], 'deletepodcastchannel');
                }
            } else {
                $response = Subsonic_XML_Data::createError(Subsonic_XML_Data::SSERROR_DATA_NOTFOUND, '', $input['v'], 'deletepodcastchannel');
            }
        } else {
            $response = Subsonic_XML_Data::createError(Subsonic_XML_Data::SSERROR_UNAUTHORIZED, '', $input['v'], 'deletepodcastchannel');
        }
        self::apiOutput($input, $response);
    }

    /**
     * deletePodcastEpisode
     * Delete a podcast episode
     * Takes the podcast episode id in parameter.
     */
    public static function deletepodcastepisode($input)
    {
        $id = self::check_parameter($input, 'id');

        if (AmpConfig::get('podcast') && Access::check('interface', 75)) {
            $episode = new Podcast_Episode(Subsonic_XML_Data::getAmpacheId($id));
            if ($episode->id !== null) {
                if ($episode->remove()) {
                    $response = Subsonic_XML_Data::createSuccessResponse($input['v'], 'deletepodcastepisode');
                } else {
                    $response = Subsonic_XML_Data::createError(Subsonic_XML_Data::SSERROR_GENERIC, '', $input['v'], 'deletepodcastepisode');
                }
            } else {
                $response = Subsonic_XML_Data::createError(Subsonic_XML_Data::SSERROR_DATA_NOTFOUND, '', $input['v'], 'deletepodcastepisode');
            }
        } else {
            $response = Subsonic_XML_Data::createError(Subsonic_XML_Data::SSERROR_UNAUTHORIZED, '', $input['v'], 'deletepodcastepisode');
        }
        self::apiOutput($input, $response);
    }

    /**
     * downloadPodcastEpisode
     * Request the server to download a podcast episode
     * Takes the podcast episode id in parameter.
     */
    public static function downloadpodcastepisode($input)
    {
        $id = self::check_parameter($input, 'id');

        if (AmpConfig::get('podcast') && Access::check('interface', 75)) {
            $episode = new Podcast_Episode(Subsonic_XML_Data::getAmpacheId($id));
            if ($episode->id) {
                $episode->gather();
                $response = Subsonic_XML_Data::createSuccessResponse($input['v'], 'downloadpodcastepisode');
            } else {
                $response = Subsonic_XML_Data::createError(Subsonic_XML_Data::SSERROR_DATA_NOTFOUND, '', $input['v'], 'downloadpodcastepisode');
            }
        } else {
            $response = Subsonic_XML_Data::createError(Subsonic_XML_Data::SSERROR_UNAUTHORIZED, '', $input['v'], 'downloadpodcastepisode');
        }
        self::apiOutput($input, $response);
    }

    /**
     * getBookmarks
     * Get all user bookmarks.
     * Takes no parameter.
     * Not supported.
     */
    public static function getbookmarks($input)
    {
<<<<<<< HEAD
        $response  = Subsonic_XML_Data::createSuccessResponse();
        $bookmarks = Bookmark::get_bookmarks();
=======
        $response         = Subsonic_XML_Data::createSuccessResponse($input['v'], 'getbookmarks');
        $bookmarks        = Bookmark::get_bookmarks();
>>>>>>> ea8f194f
        Subsonic_XML_Data::addBookmarks($response, $bookmarks);
        self::apiOutput($input, $response);
    }

    /**
     * createBookmark
     * Creates or updates a bookmark.
     * Takes the file id and position with optional comment in parameters.
     * Not supported.
     */
    public static function createbookmark($input)
    {
        $id       = self::check_parameter($input, 'id');
        $position = self::check_parameter($input, 'position');
        $comment  = $input['comment'];
        $type     = Subsonic_XML_Data::getAmpacheType($id);

        if (!empty($type)) {
            $bookmark = new Bookmark(Subsonic_XML_Data::getAmpacheId($id), $type);
            if ($bookmark->id) {
                $bookmark->update($position);
            } else {
                Bookmark::create(array(
                    'object_id' => Subsonic_XML_Data::getAmpacheId($id),
                    'object_type' => $type,
                    'comment' => $comment,
                    'position' => $position
                ));
            }
            $response = Subsonic_XML_Data::createSuccessResponse($input['v'], 'createbookmark');
        } else {
            $response = Subsonic_XML_Data::createError(Subsonic_XML_Data::SSERROR_DATA_NOTFOUND, '', $input['v'], 'createbookmark');
        }
        self::apiOutput($input, $response);
    }

    /**
     * deleteBookmark
     * Delete an existing bookmark.
     * Takes the file id in parameter.
     * Not supported.
     */
    public static function deletebookmark($input)
    {
        $id   = self::check_parameter($input, 'id');
        $type = Subsonic_XML_Data::getAmpacheType($id);

        $bookmark = new Bookmark(Subsonic_XML_Data::getAmpacheId($id), $type);
        if ($bookmark->id) {
            $bookmark->remove();
            $response = Subsonic_XML_Data::createSuccessResponse($input['v'], 'deletebookmark');
        } else {
            $response = Subsonic_XML_Data::createError(Subsonic_XML_Data::SSERROR_DATA_NOTFOUND, '', $input['v'], 'deletebookmark');
        }
        self::apiOutput($input, $response);
    }
    /*     * **   CURRENT UNSUPPORTED FUNCTIONS   *** */

    /**
     * getChatMessages
     * Get the current chat messages.
     * Takes no parameter.
     * Not supported.
     */
    public static function getchatmessages($input)
    {
        $response = Subsonic_XML_Data::createError(Subsonic_XML_Data::SSERROR_DATA_NOTFOUND, '', $input['v'], 'getchatmessages');
        self::apiOutput($input, $response);
    }

    /**
     * addChatMessages
     * Add a message to the chat.
     * Takes the message in parameter.
     * Not supported.
     */
    public static function addchatmessages($input)
    {
        $response = Subsonic_XML_Data::createError(Subsonic_XML_Data::SSERROR_DATA_NOTFOUND, '', $input['v'], 'addchatmessages');
        self::apiOutput($input, $response);
    }

    /**
     * getPlayQueue
     * Returns the state of the play queue for the authenticated user.
     * Takes no parameter.
     * Not supported.
     */
    public static function getplayqueue($input)
    {
        $response = Subsonic_XML_Data::createError(Subsonic_XML_Data::SSERROR_DATA_NOTFOUND, '', $input['v'], 'getplayqueue');
        self::apiOutput($input, $response);
    }

    /**
     * savePlayQueue
     * Save the state of the play queue for the authenticated user.
     * Takes multiple song id in parameter with optional current id playing song and position.
     * Not supported.
     */
    public static function saveplayqueue($input)
    {
        $response = Subsonic_XML_Data::createError(Subsonic_XML_Data::SSERROR_DATA_NOTFOUND, '', $input['v'], 'saveplayqueue');
        self::apiOutput($input, $response);
    }
}<|MERGE_RESOLUTION|>--- conflicted
+++ resolved
@@ -345,11 +345,7 @@
      */
     public static function getmusicfolders($input)
     {
-<<<<<<< HEAD
-        $response = Subsonic_XML_Data::createSuccessResponse();
-=======
         $response = Subsonic_XML_Data::createSuccessResponse($input['v'], 'getmusicfolders');
->>>>>>> ea8f194f
         Subsonic_XML_Data::addMusicFolders($response, Catalog::get_catalogs());
         self::apiOutput($input, $response);
     }
@@ -401,11 +397,7 @@
             $fcatalogs = $catalogs;
         }
 
-<<<<<<< HEAD
-        $response = Subsonic_XML_Data::createSuccessResponse();
-=======
         $response = Subsonic_XML_Data::createSuccessResponse($input['v'], 'getindexes');
->>>>>>> ea8f194f
         if (count($fcatalogs) > 0) {
             $artists = Catalog::get_artists($fcatalogs);
             Subsonic_XML_Data::addArtistsIndexes($response, $artists, $lastmodified);
@@ -422,11 +414,7 @@
     {
         $id = self::check_parameter($input, 'id');
 
-<<<<<<< HEAD
-        $response = Subsonic_XML_Data::createSuccessResponse();
-=======
         $response = Subsonic_XML_Data::createSuccessResponse($input['v'], 'getmusicdirectory');
->>>>>>> ea8f194f
         if (Subsonic_XML_Data::isArtist($id)) {
             $artist = new Artist(Subsonic_XML_Data::getAmpacheId($id));
             Subsonic_XML_Data::addArtistDirectory($response, $artist);
@@ -446,11 +434,7 @@
      */
     public static function getgenres($input)
     {
-<<<<<<< HEAD
-        $response = Subsonic_XML_Data::createSuccessResponse();
-=======
         $response = Subsonic_XML_Data::createSuccessResponse($input['v'], 'getgenres');
->>>>>>> ea8f194f
         Subsonic_XML_Data::addGenres($response, Tag::get_tags('song'));
         self::apiOutput($input, $response);
     }
@@ -462,11 +446,7 @@
      */
     public static function getartists($input)
     {
-<<<<<<< HEAD
-        $response = Subsonic_XML_Data::createSuccessResponse();
-=======
         $response = Subsonic_XML_Data::createSuccessResponse($input['v'], 'getartists');
->>>>>>> ea8f194f
         $artists  = Catalog::get_artists(Catalog::get_catalogs());
         Subsonic_XML_Data::addArtistsRoot($response, $artists, true);
         self::apiOutput($input, $response);
@@ -504,15 +484,9 @@
 
         $album = new Album(Subsonic_XML_Data::getAmpacheId($albumid));
         if (empty($album->name)) {
-<<<<<<< HEAD
-            $response = Subsonic_XML_Data::createError(Subsonic_XML_Data::SSERROR_DATA_NOTFOUND, "Album not found.");
-        } else {
-            $response = Subsonic_XML_Data::createSuccessResponse();
-=======
             $response = Subsonic_XML_Data::createError(Subsonic_XML_Data::SSERROR_DATA_NOTFOUND, "Album not found.", $input['v'], 'getalbum');
         } else {
             $response = Subsonic_XML_Data::createSuccessResponse($input['v'], 'getalbum');
->>>>>>> ea8f194f
             Subsonic_XML_Data::addAlbum($response, $album, true, $addAmpacheInfo);
         }
 
@@ -688,11 +662,7 @@
             $songs = Random::get_default($size);
         }
 
-<<<<<<< HEAD
-        $response = Subsonic_XML_Data::createSuccessResponse();
-=======
         $response = Subsonic_XML_Data::createSuccessResponse($input['v'], 'getrandomsongs');
->>>>>>> ea8f194f
         Subsonic_XML_Data::addRandomSongs($response, $songs);
         self::apiOutput($input, $response);
     }
@@ -705,11 +675,7 @@
     public static function getsong($input)
     {
         $songid   = self::check_parameter($input, 'id');
-<<<<<<< HEAD
-        $response = Subsonic_XML_Data::createSuccessResponse();
-=======
         $response = Subsonic_XML_Data::createSuccessResponse($input['v'], 'getsong');
->>>>>>> ea8f194f
         $song     = Subsonic_XML_Data::getAmpacheId($songid);
         Subsonic_XML_Data::addSong($response, $song);
         self::apiOutput($input, $response, array('musicFolder', 'artist', 'child', 'playlist', 'album'));
@@ -755,11 +721,7 @@
         } else {
             $songs = array();
         }
-<<<<<<< HEAD
-        $response = Subsonic_XML_Data::createSuccessResponse();
-=======
         $response = Subsonic_XML_Data::createSuccessResponse($input['v'], 'getsongsbygenre');
->>>>>>> ea8f194f
         Subsonic_XML_Data::addSongsByGenre($response, $songs);
         self::apiOutput($input, $response);
     }
@@ -772,11 +734,7 @@
     public static function getnowplaying($input)
     {
         $data     = Stream::get_now_playing();
-<<<<<<< HEAD
-        $response = Subsonic_XML_Data::createSuccessResponse();
-=======
         $response = Subsonic_XML_Data::createSuccessResponse($input['v'], 'getnowplaying');
->>>>>>> ea8f194f
         Subsonic_XML_Data::addNowPlaying($response, $data);
         self::apiOutput($input, $response);
     }
@@ -868,11 +826,7 @@
      */
     public static function getplaylists($input)
     {
-<<<<<<< HEAD
-        $response = Subsonic_XML_Data::createSuccessResponse();
-=======
         $response = Subsonic_XML_Data::createSuccessResponse($input['v'], 'getplaylists');
->>>>>>> ea8f194f
         $username = $input['username'];
 
         // Don't allow playlist listing for another user
@@ -898,20 +852,12 @@
     {
         $playlistid = self::check_parameter($input, 'id');
 
-<<<<<<< HEAD
-        $response = Subsonic_XML_Data::createSuccessResponse();
-=======
         $response = Subsonic_XML_Data::createSuccessResponse($input['v'], 'getplaylist');
->>>>>>> ea8f194f
         if (Subsonic_XML_Data::isSmartPlaylist($playlistid)) {
             $playlist = new Search(Subsonic_XML_Data::getAmpacheId($playlistid), 'song');
             Subsonic_XML_Data::addSmartPlaylist($response, $playlist, true);
         } else {
-<<<<<<< HEAD
-            $playlist = new Playlist($playlistid);
-=======
             $playlist = new Playlist(Subsonic_XML_Data::getAmpacheId($playlistid));
->>>>>>> ea8f194f
             Subsonic_XML_Data::addPlaylist($response, $playlist, true);
         }
         self::apiOutput($input, $response);
@@ -930,26 +876,16 @@
 
         if ($playlistId) {
             self::_updatePlaylist($playlistId, $name, $songId);
-<<<<<<< HEAD
-            $response = Subsonic_XML_Data::createSuccessResponse();
-=======
             $response = Subsonic_XML_Data::createSuccessResponse($input['v'], 'createplaylist');
->>>>>>> ea8f194f
         } else {
             if (!empty($name)) {
                 $playlistId = Playlist::create($name, 'private');
                 if (count($songId) > 0) {
                     self::_updatePlaylist($playlistId, "", $songId);
                 }
-<<<<<<< HEAD
-                $response = Subsonic_XML_Data::createSuccessResponse();
-            } else {
-                $response = Subsonic_XML_Data::createError(Subsonic_XML_Data::SSERROR_MISSINGPARAM);
-=======
                 $response = Subsonic_XML_Data::createSuccessResponse($input['v'], 'createplaylist');
             } else {
                 $response = Subsonic_XML_Data::createError(Subsonic_XML_Data::SSERROR_MISSINGPARAM, '', $input['v'], 'createplaylist');
->>>>>>> ea8f194f
             }
         }
         self::apiOutput($input, $response);
@@ -1366,13 +1302,8 @@
     public static function getusers($input)
     {
         if (Core::get_global('user')->access >= 100) {
-<<<<<<< HEAD
-            $response = Subsonic_XML_Data::createSuccessResponse();
+            $response = Subsonic_XML_Data::createSuccessResponse($input['v'], 'getusers');
             $users    = User::get_valid_users();
-=======
-            $response     = Subsonic_XML_Data::createSuccessResponse($input['v'], 'getusers');
-            $users        = User::get_valid_users();
->>>>>>> ea8f194f
             Subsonic_XML_Data::addUsers($response, $users);
         } else {
             $response = Subsonic_XML_Data::createError(Subsonic_XML_Data::SSERROR_UNAUTHORIZED, Core::get_global('user')->username . ' is not authorized to get details for other users.', $input['v'], 'getusers');
@@ -1422,11 +1353,7 @@
      */
     public static function getinternetradiostations($input)
     {
-<<<<<<< HEAD
-        $response = Subsonic_XML_Data::createSuccessResponse();
-=======
         $response = Subsonic_XML_Data::createSuccessResponse($input['v'], 'getinternetradiostations');
->>>>>>> ea8f194f
         $radios   = Live_Stream::get_all_radios();
         Subsonic_XML_Data::addRadios($response, $radios);
         self::apiOutput($input, $response);
@@ -1439,11 +1366,7 @@
      */
     public static function getshares($input)
     {
-<<<<<<< HEAD
-        $response = Subsonic_XML_Data::createSuccessResponse();
-=======
         $response = Subsonic_XML_Data::createSuccessResponse($input['v'], 'getshares');
->>>>>>> ea8f194f
         $shares   = Share::get_share_list();
         Subsonic_XML_Data::addShares($response, $shares);
         self::apiOutput($input, $response);
@@ -1481,15 +1404,9 @@
             }
 
             if (!empty($object_type)) {
-<<<<<<< HEAD
-                $response = Subsonic_XML_Data::createSuccessResponse();
+                $response = Subsonic_XML_Data::createSuccessResponse($input['v'], 'createshare');
                 $shares   = array();
                 $shares[] = Share::create_share($object_type, $object_id, true, Access::check_function('download'), $expire_days, Share::generate_secret(), 0, $description);
-=======
-                $response        = Subsonic_XML_Data::createSuccessResponse($input['v'], 'createshare');
-                $shares          = array();
-                $shares[]        = Share::create_share($object_type, $object_id, true, Access::check_function('download'), $expire_days, Share::generate_secret(), 0, $description);
->>>>>>> ea8f194f
                 Subsonic_XML_Data::addShares($response, $shares);
             } else {
                 $response = Subsonic_XML_Data::createError(Subsonic_XML_Data::SSERROR_DATA_NOTFOUND, '', $input['v'], 'createshare');
@@ -1923,17 +1840,10 @@
         $includeNotPresent = ($input['includeNotPresent'] === "true");
 
         if (Subsonic_XML_Data::isArtist($id)) {
-<<<<<<< HEAD
             $artist_id = Subsonic_XML_Data::getAmpacheId($id);
             $info      = Recommendation::get_artist_info($artist_id);
             $similars  = Recommendation::get_artists_like($artist_id, $count, !$includeNotPresent);
-            $response  = Subsonic_XML_Data::createSuccessResponse();
-=======
-            $artist_id        = Subsonic_XML_Data::getAmpacheId($id);
-            $info             = Recommendation::get_artist_info($artist_id);
-            $similars         = Recommendation::get_artists_like($artist_id, $count, !$includeNotPresent);
-            $response         = Subsonic_XML_Data::createSuccessResponse($input['v'], 'getartistinfo');
->>>>>>> ea8f194f
+            $response  = Subsonic_XML_Data::createSuccessResponse($input['v'], 'getartistinfo');
             Subsonic_XML_Data::addArtistInfo($response, $info, $similars);
         } else {
             $response = Subsonic_XML_Data::createError(Subsonic_XML_Data::SSERROR_DATA_NOTFOUND, '', $input['v'], 'getartistinfo');
@@ -2033,13 +1943,8 @@
                     $response = Subsonic_XML_Data::createError(Subsonic_XML_Data::SSERROR_DATA_NOTFOUND, '', $input['v'], 'getpodcasts');
                 }
             } else {
-<<<<<<< HEAD
                 $podcasts = Catalog::get_podcasts();
-                $response = Subsonic_XML_Data::createSuccessResponse();
-=======
-                $podcasts        = Catalog::get_podcasts();
-                $response        = Subsonic_XML_Data::createSuccessResponse($input['v'], 'getpodcasts');
->>>>>>> ea8f194f
+                $response = Subsonic_XML_Data::createSuccessResponse($input['v'], 'getpodcasts');
                 Subsonic_XML_Data::addPodcasts($response, $podcasts, $includeEpisodes);
             }
         } else {
@@ -2198,13 +2103,8 @@
      */
     public static function getbookmarks($input)
     {
-<<<<<<< HEAD
-        $response  = Subsonic_XML_Data::createSuccessResponse();
+        $response  = Subsonic_XML_Data::createSuccessResponse($input['v'], 'getbookmarks');
         $bookmarks = Bookmark::get_bookmarks();
-=======
-        $response         = Subsonic_XML_Data::createSuccessResponse($input['v'], 'getbookmarks');
-        $bookmarks        = Bookmark::get_bookmarks();
->>>>>>> ea8f194f
         Subsonic_XML_Data::addBookmarks($response, $bookmarks);
         self::apiOutput($input, $response);
     }
