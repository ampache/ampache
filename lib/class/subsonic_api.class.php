--- conflicted
+++ resolved
@@ -1408,15 +1408,9 @@
             }
 
             if (!empty($object_type)) {
-<<<<<<< HEAD
-                $response = Subsonic_XML_Data::createSuccessResponse($input['v'], 'createshare');
+                $response = Subsonic_XML_Data::createSuccessResponse('createshare');
                 $shares   = array();
                 $shares[] = Share::create_share($object_type, $object_id, true, Access::check_function('download'), $expire_days, Share::generate_secret(), 0, $description);
-=======
-                $response        = Subsonic_XML_Data::createSuccessResponse('createshare');
-                $shares          = array();
-                $shares[]        = Share::create_share($object_type, $object_id, true, Access::check_function('download'), $expire_days, Share::generate_secret(), 0, $description);
->>>>>>> c5ec3c90
                 Subsonic_XML_Data::addShares($response, $shares);
             } else {
                 $response = Subsonic_XML_Data::createError(Subsonic_XML_Data::SSERROR_DATA_NOTFOUND, '', 'createshare');
@@ -1854,17 +1848,10 @@
         $includeNotPresent = ($input['includeNotPresent'] === "true");
 
         if (Subsonic_XML_Data::isArtist($id)) {
-<<<<<<< HEAD
             $artist_id = Subsonic_XML_Data::getAmpacheId($id);
             $info      = Recommendation::get_artist_info($artist_id);
             $similars  = Recommendation::get_artists_like($artist_id, $count, !$includeNotPresent);
-            $response  = Subsonic_XML_Data::createSuccessResponse($input['v'], 'getartistinfo');
-=======
-            $artist_id        = Subsonic_XML_Data::getAmpacheId($id);
-            $info             = Recommendation::get_artist_info($artist_id);
-            $similars         = Recommendation::get_artists_like($artist_id, $count, !$includeNotPresent);
-            $response         = Subsonic_XML_Data::createSuccessResponse('getartistinfo');
->>>>>>> c5ec3c90
+            $response  = Subsonic_XML_Data::createSuccessResponse('getartistinfo');
             Subsonic_XML_Data::addArtistInfo($response, $info, $similars);
         } else {
             $response = Subsonic_XML_Data::createError(Subsonic_XML_Data::SSERROR_DATA_NOTFOUND, '', 'getartistinfo');
@@ -1964,13 +1951,8 @@
                     $response = Subsonic_XML_Data::createError(Subsonic_XML_Data::SSERROR_DATA_NOTFOUND, '', 'getpodcasts');
                 }
             } else {
-<<<<<<< HEAD
                 $podcasts = Catalog::get_podcasts();
-                $response = Subsonic_XML_Data::createSuccessResponse($input['v'], 'getpodcasts');
-=======
-                $podcasts        = Catalog::get_podcasts();
-                $response        = Subsonic_XML_Data::createSuccessResponse('getpodcasts');
->>>>>>> c5ec3c90
+                $response = Subsonic_XML_Data::createSuccessResponse('getpodcasts');
                 Subsonic_XML_Data::addPodcasts($response, $podcasts, $includeEpisodes);
             }
         } else {
@@ -2129,13 +2111,8 @@
      */
     public static function getbookmarks($input)
     {
-<<<<<<< HEAD
-        $response  = Subsonic_XML_Data::createSuccessResponse($input['v'], 'getbookmarks');
+        $response  = Subsonic_XML_Data::createSuccessResponse('getbookmarks');
         $bookmarks = Bookmark::get_bookmarks();
-=======
-        $response         = Subsonic_XML_Data::createSuccessResponse('getbookmarks');
-        $bookmarks        = Bookmark::get_bookmarks();
->>>>>>> c5ec3c90
         Subsonic_XML_Data::addBookmarks($response, $bookmarks);
         self::apiOutput($input, $response);
     }
