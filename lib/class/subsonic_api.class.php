<?php

/* vim:set softtabstop=4 shiftwidth=4 expandtab: */
/**
 *
 * LICENSE: GNU Affero General Public License, version 3 (AGPLv3)
 * Copyright 2001 - 2019 Ampache.org
 *
 * This program is free software: you can redistribute it and/or modify
 * it under the terms of the GNU Affero General Public License as published by
 * the Free Software Foundation, either version 3 of the License, or
 * (at your option) any later version.
 *
 * This program is distributed in the hope that it will be useful,
 * but WITHOUT ANY WARRANTY; without even the implied warranty of
 * MERCHANTABILITY or FITNESS FOR A PARTICULAR PURPOSE.  See the
 * GNU Affero General Public License for more details.
 *
 * You should have received a copy of the GNU Affero General Public License
 * along with this program.  If not, see <http://www.gnu.org/licenses/>.
 *
 */

/**
 * Subsonic Class
 *
 * This class wrap Ampache to Subsonic API functions. See http://www.subsonic.org/pages/api.jsp
 * These are all static calls.
 *
 * @SuppressWarnings("unused")
 */
class Subsonic_Api
{

    /**
     * constructor
     * This really isn't anything to do here, so it's private
     */
    private function __construct()
    {
    }

    /**
     * @param string $parameter
     */
    public static function check_parameter($input, $parameter, $addheader = false)
    {
        if (empty($input[$parameter])) {
            ob_end_clean();
            if ($addheader) {
                self::setHeader($input['f']);
            }
            self::apiOutput($input, Subsonic_XML_Data::createError(Subsonic_XML_Data::SSERROR_MISSINGPARAM, '', 'check_parameter'));

            return false;
        }

        return $input[$parameter];
    }

    public static function decrypt_password($password)
    {
        // Decode hex-encoded password
        $encpwd = strpos($password, "enc:");
        if ($encpwd !== false) {
            $hex    = substr($password, 4);
            $decpwd = '';
            for ($count = 0; $count < strlen($hex); $count += 2) {
                $decpwd .= chr((int) hexdec(substr($hex, $count, 2)));
            }
            $password = $decpwd;
        }

        return $password;
    }

    public static function output_body($curl, $data)
    {
        echo $data;
        ob_flush();

        return strlen($data);
    }

    public static function output_header($curl, $header)
    {
        $rheader = trim($header);
        $rhpart  = explode(':', $rheader);
        if (!empty($rheader) && count($rhpart) > 1) {
            if ($rhpart[0] != "Transfer-Encoding") {
                header($rheader);
            }
        } else {
            if (substr($header, 0, 5) === "HTTP/") {
                // if $header starts with HTTP/ assume it's the status line
                http_response_code(curl_getinfo($curl, CURLINFO_HTTP_CODE));
            }
        }

        return strlen($header);
    }

    /**
     * @param string $url
     */
    public static function follow_stream($url)
    {
        set_time_limit(0);
        ob_end_clean();
        header("Access-Control-Allow-Origin: *");
        if (function_exists('curl_version')) {
            // Here, we use curl from the Ampache server to download data from
            // the Ampache server, which can be a bit counter-intuitive.
            // We use the curl `writefunction` and `headerfunction` callbacks
            // to write the fetched data back to the open stream from the
            // client.
            $headers      = apache_request_headers();
            $reqheaders   = array();
            $reqheaders[] = "User-Agent: " . $headers['User-Agent'];
            if (isset($headers['Range'])) {
                $reqheaders[] = "Range: " . $headers['Range'];
            }
            // Curl support, we stream transparently to avoid redirect. Redirect can fail on few clients
            debug_event('subsonic_api.class', 'Stream proxy: ' . $url, 5);
            $curl = curl_init($url);
            curl_setopt_array($curl, array(
                CURLOPT_FAILONERROR => true,
                CURLOPT_HTTPHEADER => $reqheaders,
                CURLOPT_HEADER => false,
                CURLOPT_RETURNTRANSFER => false,
                CURLOPT_FOLLOWLOCATION => true,
                CURLOPT_WRITEFUNCTION => array('Subsonic_Api', 'output_body'),
                CURLOPT_HEADERFUNCTION => array('Subsonic_Api', 'output_header'),
                // Ignore invalid certificate
                // Default trusted chain is crap anyway and currently no custom CA option
                CURLOPT_SSL_VERIFYPEER => false,
                CURLOPT_SSL_VERIFYHOST => false,
                CURLOPT_TIMEOUT => 0
            ));
            if (curl_exec($curl) === false) {
                debug_event('subsonic_api.class', 'Stream error: ' . curl_error($curl), 1);
            }
            curl_close($curl);
        } else {
            // Stream media using http redirect if no curl support
            // Bug fix for android clients looking for /rest/ in destination url
            // Warning: external catalogs will not work!
            $url = str_replace('/play/', '/rest/fake/', $url);
            header("Location: " . $url);
        }
    }

    public static function setHeader($filetype)
    {
        if (strtolower($filetype) == "json") {
            header("Content-type: application/json; charset=" . AmpConfig::get('site_charset'));
            Subsonic_XML_Data::$enable_json_checks = true;
        } elseif (strtolower($filetype) == "jsonp") {
            header("Content-type: text/javascript; charset=" . AmpConfig::get('site_charset'));
            Subsonic_XML_Data::$enable_json_checks = true;
        } else {
            header("Content-type: text/xml; charset=" . AmpConfig::get('site_charset'));
        }
        header("Access-Control-Allow-Origin: *");
    }

    /**
     * @param SimpleXMLElement $xml
     */
    public static function apiOutput($input, $xml, $alwaysArray = array('musicFolder', 'channel', 'artist', 'child', 'playlist', 'song', 'album', 'entry'))
    {
        $type     = $input['f'];
        $callback = $input['callback'];
        self::apiOutput2(strtolower($type), $xml, $callback, $alwaysArray);
    }

    /**
     * @param SimpleXMLElement $xml
     * @param string $outputtype
     */
    public static function apiOutput2($outputtype, $xml, $callback = '', $alwaysArray = array('musicFolder', 'channel', 'artist', 'child', 'playlist', 'song', 'album', 'entry'))
    {
        $conf = array('alwaysArray' => $alwaysArray);
        if ($outputtype == "json") {
            $output = json_encode(self::xml2json($xml, $conf), JSON_PRETTY_PRINT | JSON_UNESCAPED_SLASHES | JSON_NUMERIC_CHECK);
        } else {
            if ($outputtype == "jsonp") {
                $output = $callback . '(' . json_encode(self::xml2json($xml, $conf), JSON_PRETTY_PRINT) . ')';
            } else {
                $xmlstr = $xml->asXml();
                //clean illegal XML characters.
                $clean_xml = preg_replace('/[^\x{0009}\x{000a}\x{000d}\x{0020}-\x{D7FF}\x{E000}-\x{FFFD}]+/u', '_', $xmlstr);               // Format xml output
                $dom       = new DOMDocument();
                $dom->loadXML($clean_xml, LIBXML_PARSEHUGE);
                $dom->formatOutput = true;
                $output            = $dom->saveXML();
            }
        }

        echo $output;
    }

    /**
     * xml2json based from http://outlandish.com/blog/xml-to-json/
     * Because we cannot use only json_encode to respect JSON Subsonic API
     * @param SimpleXMLElement $xml
     */
    private static function xml2json($xml, $input_options = array())
    {
        $defaults = array(
            'namespaceSeparator' => ' :', //you may want this to be something other than a colon
            'attributePrefix' => '', //to distinguish between attributes and nodes with the same name
            'alwaysArray' => array('musicFolder', 'channel', 'artist', 'child', 'playlist', 'song', 'album', 'entry'), //array of xml tag names which should always become arrays
            'autoArray' => true, //only create arrays for tags which appear more than once
            'textContent' => 'value', //key used for the text content of elements
            'autoText' => true, //skip textContent key if node has no attributes or child nodes
            'keySearch' => false, //optional search and replace on tag and attribute names
            'keyReplace' => false, //replace values for above search values (as passed to str_replace())
            'boolean' => true           //replace true and false string with boolean values
        );
        $options        = array_merge($defaults, $input_options);
        $namespaces     = $xml->getDocNamespaces();
        $namespaces[''] = null; //add base (empty) namespace
        //get attributes from all namespaces
        $attributesArray = array();
        foreach ($namespaces as $prefix => $namespace) {
            foreach ($xml->attributes($namespace) as $attributeName => $attribute) {
                //replace characters in attribute name
                if ($options['keySearch']) {
                    $attributeName = str_replace($options['keySearch'], $options['keyReplace'], $attributeName);
                }
                $attributeKey = $options['attributePrefix']
                        . ($prefix ? $prefix . $options['namespaceSeparator'] : '')
                        . $attributeName;
                $strattr = (string) $attribute;
                if ($options['boolean'] && ($strattr == "true" || $strattr == "false")) {
                    $vattr = ($strattr == "true");
                } else {
                    $vattr = $strattr;
                }
                $attributesArray[$attributeKey] = $vattr;
            }
        }

        // these children must be in an array.
        $forceArray = array('channel');
        //get child nodes from all namespaces
        $tagsArray = array();
        foreach ($namespaces as $prefix => $namespace) {
            foreach ($xml->children($namespace) as $childXml) {
                //recurse into child nodes
                $childArray = self::xml2json($childXml, $options);
                foreach ($childArray as $childTagName => $childProperties) {
                    //replace characters in tag name
                    if ($options['keySearch']) {
                        $childTagName = str_replace($options['keySearch'], $options['keyReplace'], $childTagName);
                    }
                    //add namespace prefix, if any
                    if ($prefix) {
                        $childTagName = $prefix . $options['namespaceSeparator'] . $childTagName;
                    }

                    if (!isset($tagsArray[$childTagName])) {
                        //only entry with this key
                        if (count($childProperties) === 0) {
                            $tagsArray[$childTagName] = (object) $childProperties;
                        } elseif (self::has_Nested_Array($childProperties) && !in_array($childTagName, $forceArray)) {
                            $tagsArray[$childTagName] = (object) $childProperties;
                        } else {

                            //test if tags of this type should always be arrays, no matter the element count
                            $tagsArray[$childTagName] = in_array($childTagName, $options['alwaysArray']) || !$options['autoArray'] ? array($childProperties) : $childProperties;
                        }
                    } elseif (
                            is_array($tagsArray[$childTagName]) && array_keys($tagsArray[$childTagName]) === range(0, count($tagsArray[$childTagName]) - 1)
                    ) {
                        //key already exists and is integer indexed array
                        $tagsArray[$childTagName][] = $childProperties;
                    } else {
                        //key exists so convert to integer indexed array with previous value in position 0
                        $tagsArray[$childTagName] = array($tagsArray[$childTagName], $childProperties);
                    }
                }
            } //REPLACING list($childTagName, $childProperties) = each($childArray);
        }

        //get text content of node
        $textContentArray = array();
        $plainText        = (string) $xml;
        if ($plainText !== '') {
            $textContentArray[$options['textContent']] = $plainText;
        }

        //stick it all together
        $propertiesArray = !$options['autoText'] || ! empty($attributesArray) || ! empty($tagsArray) || ($plainText === '') ? array_merge($attributesArray, $tagsArray, $textContentArray) : $plainText;

        if (isset($propertiesArray['xmlns'])) {
            unset($propertiesArray['xmlns']);
        }

        //return node as array
        return array(
            $xml->getName() => $propertiesArray
        );
    }

    private static function has_Nested_Array($properties)
    {
        foreach ($properties as $property) {
            if (is_array($property)) {
                return true;
            }
        }

        return false;
    }

    /**
     * ping
     * Simple server ping to test connectivity with the server.
     * Takes no parameter.
     */
    public static function ping($input)
    {
        // Don't check client API version here. Some client give version 0.0.0 for ping command

        self::apiOutput($input, Subsonic_XML_Data::createSuccessResponse('ping'));
    }

    /**
     * getLicense
     * Get details about the software license. Always return a valid default license.
     * Takes no parameter.
     */
    public static function getlicense($input)
    {
        $response = Subsonic_XML_Data::createSuccessResponse('getlicense');
        Subsonic_XML_Data::addLicense($response);
        self::apiOutput($input, $response);
    }

    /**
     * getMusicFolders
     * Get all configured top-level music folders (= Ampache catalogs).
     * Takes no parameter.
     */
    public static function getmusicfolders($input)
    {
        $response = Subsonic_XML_Data::createSuccessResponse('getmusicfolders');
        Subsonic_XML_Data::addMusicFolders($response, Catalog::get_catalogs());
        self::apiOutput($input, $response);
    }

    /**
     * getIndexes
     * Get an indexed structure of all artists.
     * Takes optional musicFolderId and optional ifModifiedSince in parameters.
     */
    public static function getindexes($input)
    {
        set_time_limit(300);

        $musicFolderId   = $input['musicFolderId'];
        $ifModifiedSince = $input['ifModifiedSince'];

        $catalogs = array();
        if (!empty($musicFolderId) && $musicFolderId != '-1') {
            $catalogs[] = $musicFolderId;
        } else {
            $catalogs = Catalog::get_catalogs();
        }

        $lastmodified = 0;
        $fcatalogs    = array();

        foreach ($catalogs as $catalogid) {
            $clastmodified = 0;
            $catalog       = Catalog::create_from_id($catalogid);

            if ($catalog->last_update > $clastmodified) {
                $clastmodified = $catalog->last_update;
            }
            if ($catalog->last_add > $clastmodified) {
                $clastmodified = $catalog->last_add;
            }
            if ($catalog->last_clean > $clastmodified) {
                $clastmodified = $catalog->last_clean;
            }

            if ($clastmodified > $lastmodified) {
                $lastmodified = $clastmodified;
            }
            if (!empty($ifModifiedSince) && $clastmodified > ($ifModifiedSince / 1000)) {
                $fcatalogs[] = $catalogid;
            }
        }
        if (empty($ifModifiedSince)) {
            $fcatalogs = $catalogs;
        }

        $response = Subsonic_XML_Data::createSuccessResponse('getindexes');
        if (count($fcatalogs) > 0) {
            $artists = Catalog::get_artists($fcatalogs);
            Subsonic_XML_Data::addArtistsIndexes($response, $artists, $lastmodified);
        }
        self::apiOutput($input, $response);
    }

    /**
     * getMusicDirectory
     * Get a list of all files in a music directory.
     * Takes the directory id in parameters.
     */
    public static function getmusicdirectory($input)
    {
        $id = self::check_parameter($input, 'id');

        $response = Subsonic_XML_Data::createSuccessResponse('getmusicdirectory');
        if (Subsonic_XML_Data::isArtist($id)) {
            $artist = new Artist(Subsonic_XML_Data::getAmpacheId($id));
            Subsonic_XML_Data::addArtistDirectory($response, $artist);
        } else {
            if (Subsonic_XML_Data::isAlbum($id)) {
                $album = new Album(Subsonic_XML_Data::getAmpacheId($id));
                Subsonic_XML_Data::addAlbumDirectory($response, $album);
            }
        }
        self::apiOutput($input, $response);
    }

    /**
     * getGenres
     * Get all genres.
     * Takes no parameter.
     */
    public static function getgenres($input)
    {
        $response = Subsonic_XML_Data::createSuccessResponse('getgenres');
        Subsonic_XML_Data::addGenres($response, Tag::get_tags('song'));
        self::apiOutput($input, $response);
    }

    /**
     * getArtists
     * Get all artists.
     * Takes no parameter.
     */
    public static function getartists($input)
    {
        $response = Subsonic_XML_Data::createSuccessResponse('getartists');
        $artists  = Catalog::get_artists(Catalog::get_catalogs());
        Subsonic_XML_Data::addArtistsRoot($response, $artists, true);
        self::apiOutput($input, $response);
    }

    /**
     * getArtist
     * Get details for an artist, including a list of albums.
     * Takes the artist id in parameter.
     */
    public static function getartist($input)
    {
        $artistid = self::check_parameter($input, 'id');

        $artist = new Artist(Subsonic_XML_Data::getAmpacheId($artistid));
        if (empty($artist->name)) {
            $response = Subsonic_XML_Data::createError(Subsonic_XML_Data::SSERROR_DATA_NOTFOUND, "Artist not found.", 'getartist');
        } else {
            $response = Subsonic_XML_Data::createSuccessResponse('getartist');
            Subsonic_XML_Data::addArtist($response, $artist, true, true);
        }
        self::apiOutput($input, $response);
    }

    /**
     * getAlbum
     * Get details for an album, including a list of songs.
     * Takes the album id in parameter.
     */
    public static function getalbum($input)
    {
        $albumid = self::check_parameter($input, 'id');

        $addAmpacheInfo = ($input['ampache'] == "1");

        $album = new Album(Subsonic_XML_Data::getAmpacheId($albumid));
        if (empty($album->name)) {
            $response = Subsonic_XML_Data::createError(Subsonic_XML_Data::SSERROR_DATA_NOTFOUND, "Album not found.", 'getalbum');
        } else {
            $response = Subsonic_XML_Data::createSuccessResponse('getalbum');
            Subsonic_XML_Data::addAlbum($response, $album, true, $addAmpacheInfo);
        }

        self::apiOutput($input, $response);
    }

    /**
     * getVideos
     * Get all videos.
     * Takes no parameter.
     */
    public static function getvideos($input)
    {
        $response = Subsonic_XML_Data::createSuccessResponse('getvideos');
        $videos   = Catalog::get_videos();
        Subsonic_XML_Data::addVideos($response, $videos);
        self::apiOutput($input, $response);
    }

    /**
     * getAlbumList
     * Get a list of random, newest, highest rated etc. albums.
     * Takes the list type with optional size and offset in parameters.
     */
    public static function getalbumlist($input, $elementName = "albumList")
    {
        $type     = self::check_parameter($input, 'type');
        $username = self::check_parameter($input, 'u');

        $size          = $input['size'];
        $offset        = $input['offset'];
        $musicFolderId = $input['musicFolderId'] ?: 0;

        // Get albums from all catalogs by default
        // Catalog filter is not supported for all request type for now.
        $catalogs = null;
        if ($musicFolderId > 0) {
            $catalogs   = array();
            $catalogs[] = $musicFolderId;
        }

        $response     = Subsonic_XML_Data::createSuccessResponse('getalbumlist');
        $errorOccured = false;
        $albums       = array();
        $user         = User::get_from_username($username);

        switch ($type) {
            case "random":
                $albums = Album::get_random($size, false, $user->id);
                break;
            case "newest":
                $albums = Stats::get_newest("album", $size, $offset, $musicFolderId);
                break;
            case "highest":
                $albums = Rating::get_highest("album", $size, $offset);
                break;
            case "frequent":
                $albums = Stats::get_top("album", $size, '', $offset);
                break;
            case "recent":
                $albums = Stats::get_recent("album", $size, $offset);
                break;
            case "starred":
                $albums = Userflag::get_latest('album', null, $size);
                break;
            case "alphabeticalByName":
                $albums = Catalog::get_albums($size, $offset, $catalogs);
                break;
            case "alphabeticalByArtist":
                $albums = Catalog::get_albums_by_artist($size, $offset, $catalogs);
                break;
            case "byYear":
                $fromYear = $input['fromYear'] < $input['toYear'] ? $input['fromYear']: $input['toYear'] ;
                $toYear   = $input['toYear'] > $input['fromYear'] ? $input['toYear'] : $input['fromYear'];

                if ($fromYear || $toYear) {
                    $search = Search::year_search($fromYear, $toYear, $size, $offset);
                    $query  = new Search(null, 'album');
                    $albums = $query->run($search);
                }
                break;
            case "byGenre":
                $genre = self::check_parameter($input, 'genre');

                $tag_id = Tag::tag_exists($genre);
                if ($tag_id) {
                    $albums = Tag::get_tag_objects('album', $tag_id, $size, $offset);
                }
                break;
            default:
                $response     = Subsonic_XML_Data::createError(Subsonic_XML_Data::SSERROR_GENERIC, "Invalid list type: " . scrub_out((string) $type), 'getalbumlist');
                $errorOccured = true;
        }

        if (!$errorOccured) {
            Subsonic_XML_Data::addAlbumList($response, $albums, $elementName);
        }
        self::apiOutput($input, $response);
    }

    /**
     * getAlbumList2
     * See getAlbumList.
     */
    public static function getalbumlist2($input)
    {
        self::getAlbumList($input, "albumList2");
    }

    /**
     * getRandomSongs
     * Get random songs matching the given criteria.
     * Takes the optional size, genre, fromYear, toYear and music folder id in parameters.
     */
    public static function getrandomsongs($input)
    {
        $size = $input['size'];
        if (!$size) {
            $size = 10;
        }

        $username      = self::check_parameter($input, 'u');
        $genre         = $input['genre'];
        $fromYear      = $input['fromYear'];
        $toYear        = $input['toYear'];
        $musicFolderId = $input['musicFolderId'];

        $search           = array();
        $search['limit']  = $size;
        $search['random'] = $size;
        $search['type']   = "song";
        $count            = 0;
        if ($genre) {
            $search['rule_' . $count . '_input']    = $genre;
            $search['rule_' . $count . '_operator'] = 0;
            $search['rule_' . $count . '']          = "tag";
            ++$count;
        }
        if ($fromYear) {
            $search['rule_' . $count . '_input']    = $fromYear;
            $search['rule_' . $count . '_operator'] = 0;
            $search['rule_' . $count . '']          = "year";
            ++$count;
        }
        if ($toYear) {
            $search['rule_' . $count . '_input']    = $toYear;
            $search['rule_' . $count . '_operator'] = 1;
            $search['rule_' . $count . '']          = "year";
            ++$count;
        }
        if ($musicFolderId) {
            if (Subsonic_XML_Data::isArtist($musicFolderId)) {
                $artist   = new Artist(Subsonic_XML_Data::getAmpacheId($musicFolderId));
                $finput   = $artist->name;
                $operator = 4;
                $ftype    = "artist";
            } else {
                if (Subsonic_XML_Data::isAlbum($musicFolderId)) {
                    $album    = new Album(Subsonic_XML_Data::getAmpacheId($musicFolderId));
                    $finput   = $album->name;
                    $operator = 4;
                    $ftype    = "artist";
                } else {
                    $finput   = (int) ($musicFolderId);
                    $operator = 0;
                    $ftype    = "catalog";
                }
            }
            $search['rule_' . $count . '_input']    = $finput;
            $search['rule_' . $count . '_operator'] = $operator;
            $search['rule_' . $count . '']          = $ftype;
            ++$count;
        }
        $user = User::get_from_username($username);
        if ($count > 0) {
            $songs = Random::advanced('song', $search);
        } else {
            $songs = Random::get_default($size, $user->id);
        }

        $response = Subsonic_XML_Data::createSuccessResponse('getrandomsongs');
        Subsonic_XML_Data::addRandomSongs($response, $songs);
        self::apiOutput($input, $response);
    }

    /**
     * getSong
     * Get details for a song
     * Takes the song id in parameter.
     */
    public static function getsong($input)
    {
        $songid   = self::check_parameter($input, 'id');
        $response = Subsonic_XML_Data::createSuccessResponse('getsong');
        $song     = Subsonic_XML_Data::getAmpacheId($songid);
        Subsonic_XML_Data::addSong($response, $song);
        self::apiOutput($input, $response);
    }

    /**
     * getTopSongs
     * Get most popular songs for a given artist.
     * Takes the genre with optional count and offset in parameters.
     */
    public static function gettopsongs($input)
    {
        $artist_id = self::check_parameter($input, 'artist');
        $artist    = new Artist(Subsonic_XML_Data::getAmpacheId($artist_id));
        $count     = (int) $input['count'];
        if ($count <= 0) {
            $count = 50;
        }
        if ($artist->id) {
            $songs = Artist::get_top_songs($artist->id, $count);
        } else {
            $songs = array();
        }
        $response = Subsonic_XML_Data::createSuccessResponse('gettopsongs');
        Subsonic_XML_Data::addTopSongs($response, $songs);
        self::apiOutput($input, $response);
    }

    /**
     * getSongsByGenre
     * Get songs in a given genre.
     * Takes the genre with optional count and offset in parameters.
     */
    public static function getsongsbygenre($input)
    {
        $genre  = self::check_parameter($input, 'genre');
        $count  = $input['count'];
        $offset = $input['offset'];

        $tag = Tag::construct_from_name($genre);
        if ($tag->id) {
            $songs = Tag::get_tag_objects("song", $tag->id, $count, $offset);
        } else {
            $songs = array();
        }
        $response = Subsonic_XML_Data::createSuccessResponse('getsongsbygenre');
        Subsonic_XML_Data::addSongsByGenre($response, $songs);
        self::apiOutput($input, $response);
    }

    /**
     * getNowPlaying
     * Get what is currently being played by all users.
     * Takes no parameter.
     */
    public static function getnowplaying($input)
    {
        $data     = Stream::get_now_playing();
        $response = Subsonic_XML_Data::createSuccessResponse('getnowplaying');
        Subsonic_XML_Data::addNowPlaying($response, $data);
        self::apiOutput($input, $response);
    }

    /**
     * search2
     * Get albums, artists and songs matching the given criteria.
     * Takes query with optional artist count, artist offset, album count, album offset, song count and song offset in parameters.
     */
    public static function search2($input, $elementName = "searchResult2")
    {
        $query    = self::check_parameter($input, 'query');
        $artists  = array();
        $albums   = array();
        $songs    = array();
        $operator = 0;

        if (strlen($query) > 1) {
            if (substr($query, -1) == "*") {
                $query    = substr($query, 0, -1);
                $operator = 2; // Start with
            }
        }

        $artistCount  = isset($input['artistCount']) ? $input['artistCount'] : 20;
        $artistOffset = $input['artistOffset'];
        $albumCount   = isset($input['albumCount']) ? $input['albumCount'] : 20;
        $albumOffset  = $input['albumOffset'];
        $songCount    = isset($input['songCount']) ? $input['songCount'] : 20;
        $songOffset   = $input['songOffset'];

        $sartist          = array();
        $sartist['limit'] = $artistCount;
        if ($artistOffset) {
            $sartist['offset'] = $artistOffset;
        }
        $sartist['rule_1_input']    = $query;
        $sartist['rule_1_operator'] = $operator;
        $sartist['rule_1']          = "name";
        $sartist['type']            = "artist";
        if ($artistCount > 0) {
            $artists = Search::run($sartist);
        }

        $salbum          = array();
        $salbum['limit'] = $albumCount;
        if ($albumOffset) {
            $salbum['offset'] = $albumOffset;
        }
        $salbum['rule_1_input']    = $query;
        $salbum['rule_1_operator'] = $operator;
        $salbum['rule_1']          = "title";
        $salbum['type']            = "album";
        if ($albumCount > 0) {
            $albums = Search::run($salbum);
        }

        $ssong          = array();
        $ssong['limit'] = $songCount;
        if ($songOffset) {
            $ssong['offset'] = $songOffset;
        }
        $ssong['rule_1_input']    = $query;
        $ssong['rule_1_operator'] = $operator;
        $ssong['rule_1']          = "anywhere";
        $ssong['type']            = "song";
        if ($songCount > 0) {
            $songs = Search::run($ssong);
        }

        $response = Subsonic_XML_Data::createSuccessResponse('search2');
        Subsonic_XML_Data::addSearchResult($response, $artists, $albums, $songs, $elementName);
        self::apiOutput($input, $response);
    }

    /**
     * search3
     * See search2.
     */
    public static function search3($input)
    {
        self::search2($input, "searchResult3");
    }

    /**
     * getPlaylists
     * Get all playlists a user is allowed to play.
     * Takes optional user in parameter.
     */
    public static function getplaylists($input)
    {
        $response = Subsonic_XML_Data::createSuccessResponse('getplaylists');
        $username = $input['username'];

        // Don't allow playlist listing for another user
        if (empty($username) || $username == $input['u']) {
            Subsonic_XML_Data::addPlaylists($response, Playlist::get_playlists(), Search::get_searches());
        } else {
            $user = User::get_from_username($username);
            if ($user->id) {
                Subsonic_XML_Data::addPlaylists($response, Playlist::get_users($user->id));
            } else {
                Subsonic_XML_Data::addPlaylists($response, array());
            }
        }
        self::apiOutput($input, $response);
    }

    /**
     * getPlaylist
     * Get the list of files in a saved playlist.
     * Takes the playlist id in parameters.
     */
    public static function getplaylist($input)
    {
        $playlistid = self::check_parameter($input, 'id');

        $response = Subsonic_XML_Data::createSuccessResponse('getplaylist');
        if (Subsonic_XML_Data::isSmartPlaylist($playlistid)) {
            $playlist = new Search(Subsonic_XML_Data::getAmpacheId($playlistid), 'song');
            Subsonic_XML_Data::addSmartPlaylist($response, $playlist, true);
        } else {
            $playlist = new Playlist(Subsonic_XML_Data::getAmpacheId($playlistid));
            Subsonic_XML_Data::addPlaylist($response, $playlist, true);
        }
        self::apiOutput($input, $response);
    }

    /**
     * createPlaylist
     * Create (or updates) a playlist.
     * Takes playlist id in parameter if updating, name in parameter if creating and a list of song id for the playlist.
     */
    public static function createplaylist($input)
    {
        $playlistId = $input['playlistId'];
        $name       = $input['name'];
        $songId     = $input['songId'];

        if ($playlistId) {
            self::_updatePlaylist($playlistId, $name, $songId);
            $response = Subsonic_XML_Data::createSuccessResponse('createplaylist');
        } else {
            if (!empty($name)) {
                $playlistId = Playlist::create($name, 'private');
                if (count($songId) > 0) {
                    self::_updatePlaylist($playlistId, "", $songId);
                }
                $response = Subsonic_XML_Data::createSuccessResponse('createplaylist');
            } else {
                $response = Subsonic_XML_Data::createError(Subsonic_XML_Data::SSERROR_MISSINGPARAM, '', 'createplaylist');
            }
        }
        self::apiOutput($input, $response);
    }

    private static function _updatePlaylist($id, $name, $songsIdToAdd = array(), $songIndexToRemove = array(), $public = true)
    {
        $playlist           = new Playlist($id);
        $songsIdToAdd_count = 0;

        $newdata            = array();
        $newdata['name']    = (!empty($name)) ? $name : $playlist->name;
        $newdata['pl_type'] = ($public) ? "public" : "private";
        $playlist->update($newdata);

        if (!empty($songsIdToAdd)) {
            if (!is_array($songsIdToAdd)) {
                $songsIdToAdd       = array($songsIdToAdd);
                $songsIdToAdd_count = count($songsIdToAdd);
            }
            if ($songsIdToAdd_count > 0) {
                for ($i = 0; $i < $songsIdToAdd_count; ++$i) {
                    $songsIdToAdd[$i] = Subsonic_XML_Data::getAmpacheId($songsIdToAdd[$i]);
                }
                $playlist->add_songs($songsIdToAdd);
            }
        }

        if (!empty($songIndexToRemove)) {
            if (!is_array($songIndexToRemove)) {
                $songIndexToRemove = array($songIndexToRemove);
            }
            if (count($songIndexToRemove) > 0) {
                foreach ($songIndexToRemove as $track) {
                    $playlist->delete_track_number($track);
                }
                $playlist->regenerate_track_numbers();
            }
        }
    }

    /**
     * updatePlaylist
     * Update a playlist.
     * Takes playlist id in parameter with optional name, comment, public level and a list of song id to add/remove.
     */
    public static function updateplaylist($input)
    {
        $playlistId = self::check_parameter($input, 'playlistId');
        $name       = $input['name'];
        // Not supported. $comment = $input['comment'];
        $public = ($input['public'] === "true");

        if (!Subsonic_XML_Data::isSmartPlaylist($playlistId)) {
            $songIdToAdd       = $input['songIdToAdd'];
            $songIndexToRemove = $input['songIndexToRemove'];

            self::_updatePlaylist(Subsonic_XML_Data::getAmpacheId($playlistId), $name, $songIdToAdd, $songIndexToRemove, $public);

            $response = Subsonic_XML_Data::createSuccessResponse('updateplaylist');
        } else {
            $response = Subsonic_XML_Data::createError(Subsonic_XML_Data::SSERROR_UNAUTHORIZED, 'Cannot edit a smart playlist.', 'updateplaylist');
        }
        self::apiOutput($input, $response);
    }

    /**
     * deletePlaylist
     * Delete a saved playlist.
     * Takes playlist id in parameter.
     */
    public static function deleteplaylist($input)
    {
        $playlistId = self::check_parameter($input, 'id');

        if (Subsonic_XML_Data::isSmartPlaylist($playlistId)) {
            $playlist = new Search(Subsonic_XML_Data::getAmpacheId($playlistId), 'song');
            $playlist->delete();
        } else {
            $playlist = new Playlist(Subsonic_XML_Data::getAmpacheId($playlistId));
            $playlist->delete();
        }

        $response = Subsonic_XML_Data::createSuccessResponse('deleteplaylist');
        self::apiOutput($input, $response);
    }

    /**
     * stream
     * Streams a given media file.
     * Takes the file id in parameter with optional max bit rate, file format, time offset, size and estimate content length option.
     */
    public static function stream($input)
    {
        $fileid = self::check_parameter($input, 'id', true);

        $maxBitRate    = $input['maxBitRate'];
        $format        = $input['format']; // mp3, flv or raw
        $timeOffset    = $input['timeOffset'];
        $contentLength = $input['estimateContentLength']; // Force content-length guessing if transcode
        $user_id       = User::get_from_username($input['u'])->id;

        $params = '&client=' . rawurlencode($input['c']);
        if ($contentLength == 'true') {
            $params .= '&content_length=required';
        }
        if ($format && $format != "raw") {
            $params .= '&transcode_to=' . $format;
        }
        if ((int) $maxBitRate > 0) {
            $params .= '&bitrate=' . $maxBitRate;
        }
        if ($timeOffset) {
            $params .= '&frame=' . $timeOffset;
        }
        if (AmpConfig::get('subsonic_stream_scrobble') == 'false') {
            $params .= '&cache=1';
        }

        $url = '';
        if (Subsonic_XML_Data::isSong($fileid)) {
            $url = Song::play_url(Subsonic_XML_Data::getAmpacheId($fileid), $params, 'api', function_exists('curl_version'), $user_id);
        } elseif (Subsonic_XML_Data::isPodcastEp($fileid)) {
            $url = Podcast_Episode::play_url(Subsonic_XML_Data::getAmpacheId($fileid), $params, 'api', function_exists('curl_version'), $user_id);
        }

        if (!empty($url)) {
            self::follow_stream($url);
        }
    }

    /**
     * download
     * Downloads a given media file.
     * Takes the file id in parameter.
     */
    public static function download($input)
    {
        $fileid = self::check_parameter($input, 'id', true);

        $url = Song::play_url(Subsonic_XML_Data::getAmpacheId($fileid), '&action=download' . '&client=' . rawurlencode($input['c']) . '&cache=1', 'api', function_exists('curl_version'));
        self::follow_stream($url);
    }

    /**
     * hls
     * Create an HLS playlist.
     * Takes the file id in parameter with optional max bit rate.
     */
    public static function hls($input)
    {
        $fileid = self::check_parameter($input, 'id', true);

        $bitRate = $input['bitRate'];

        $media                = array();
        $media['object_type'] = 'song';
        $media['object_id']   = Subsonic_XML_Data::getAmpacheId($fileid);

        $medias            = array();
        $medias[]          = $media;
        $stream            = new Stream_Playlist();
        $additional_params = '';
        if ($bitRate) {
            $additional_params .= '&bitrate=' . $bitRate;
        }
        //$additional_params .= '&transcode_to=ts';
        $stream->add($medias, $additional_params);

        header('Content-Type: application/vnd.apple.mpegurl;');
        $stream->create_m3u();
    }

    /**
     * getCoverArt
     * Get a cover art image.
     * Takes the cover art id in parameter.
     */
    public static function getcoverart($input)
    {
        $id   = str_replace('al-', '', self::check_parameter($input, 'id', true));
        $id   = str_replace('pl-', '', $id);
        $size = $input['size'];

        $art = null;
        if (Subsonic_XML_Data::isArtist($id)) {
            $art = new Art(Subsonic_XML_Data::getAmpacheId($id), "artist");
        } elseif (Subsonic_XML_Data::isAlbum($id)) {
            $art = new Art(Subsonic_XML_Data::getAmpacheId($id), "album");
        } elseif (Subsonic_XML_Data::isSong($id)) {
            $art = new Art(Subsonic_XML_Data::getAmpacheId($id), "song");
            if ($art != null && $art->id == null) {
                // in most cases the song doesn't have a picture, but the album where it belongs to has
                // if this is the case, we take the album art
                $song = new Song(Subsonic_XML_Data::getAmpacheId(Subsonic_XML_Data::getAmpacheId($id)));
                $art  = new Art(Subsonic_XML_Data::getAmpacheId($song->album), "album");
            }
        } elseif (Subsonic_XML_Data::isPodcast($id)) {
            $art = new Art(Subsonic_XML_Data::getAmpacheId($id), "podcast");
        } elseif (Subsonic_XML_Data::isSmartPlaylist($id)) {
            $smartlist = new Search(Subsonic_XML_Data::getAmpacheId($id));
            $listitems = $smartlist->get_items();
            $item      = $listitems[array_rand($listitems)];
            $art       = new Art($item['object_id'], $item['object_type']);
            if ($art != null && $art->id == null) {
                $song = new Song($item['object_id']);
                $art  = new Art(Subsonic_XML_Data::getAmpacheId($song->album), "album");
            }
        } elseif (Subsonic_XML_Data::isPlaylist($id)) {
            $playlist  = new Playlist(Subsonic_XML_Data::getAmpacheId($id));
            $listitems = $playlist->get_items();
            $item      = $listitems[array_rand($listitems)];
            $art       = new Art($item['object_id'], $item['object_type']);
            if ($art != null && $art->id == null) {
                $song = new Song($item['object_id']);
                $art  = new Art(Subsonic_XML_Data::getAmpacheId($song->album), "album");
            }
        }

        header("Access-Control-Allow-Origin: *");
        if ($art != null) {
            $art->has_db_info();
            if ($size && AmpConfig::get('resize_images')) {
                $dim           = array();
                $dim['width']  = $size;
                $dim['height'] = $size;
                $thumb         = $art->get_thumb($dim);
                if (!empty($thumb)) {
                    header('Content-type: ' . $thumb['thumb_mime']);
                    header('Content-Length: ' . strlen($thumb['thumb']));
                    echo $thumb['thumb'];

                    return;
                }
            }

            header('Content-type: ' . $art->raw_mime);
            header('Content-Length: ' . strlen($art->raw));
            echo $art->raw;
        }
    }

    /**
     * setRating
     * Sets the rating for a music file.
     * Takes the file id and rating in parameters.
     */
    public static function setrating($input)
    {
        $object_id = self::check_parameter($input, 'id');
        $rating    = $input['rating'];

        $robj = null;
        if (Subsonic_XML_Data::isArtist($object_id)) {
            $robj = new Rating(Subsonic_XML_Data::getAmpacheId($object_id), "artist");
        } else {
            if (Subsonic_XML_Data::isAlbum($object_id)) {
                $robj = new Rating(Subsonic_XML_Data::getAmpacheId($object_id), "album");
            } else {
                if (Subsonic_XML_Data::isSong($object_id)) {
                    $robj = new Rating(Subsonic_XML_Data::getAmpacheId($object_id), "song");
                }
            }
        }

        if ($robj != null) {
            $robj->set_rating($rating);

            $response = Subsonic_XML_Data::createSuccessResponse('setrating');
        } else {
            $response = Subsonic_XML_Data::createError(Subsonic_XML_Data::SSERROR_DATA_NOTFOUND, "Media not found.", 'setrating');
        }

        self::apiOutput($input, $response);
    }

    /**
     * getStarred
     * Get starred songs, albums and artists.
     * Takes no parameter.
     * Not supported.
     */
    public static function getstarred($input, $elementName = "starred")
    {
        $user_id = User::get_from_username($input['u'])->id;

        $response = Subsonic_XML_Data::createSuccessResponse('getstarred');
        Subsonic_XML_Data::addStarred($response, Userflag::get_latest('artist', $user_id, 10000), Userflag::get_latest('album', $user_id, 10000), Userflag::get_latest('song', $user_id, 10000), $elementName);
        self::apiOutput($input, $response);
    }

    /**
     * getStarred2
     * See getStarred.
     */
    public static function getstarred2($input)
    {
        self::getStarred($input, "starred2");
    }

    /**
     * star
     * Attaches a star to a song, album or artist.
     * Takes the optional file id, album id or artist id in parameters.
     * Not supported.
     */
    public static function star($input)
    {
        self::_setStar($input, true);
    }

    /**
     * unstar
     * Removes the star from a song, album or artist.
     * Takes the optional file id, album id or artist id in parameters.
     * Not supported.
     */
    public static function unstar($input)
    {
        self::_setStar($input, false);
    }

    /**
     * @param boolean $star
     */
    private static function _setStar($input, $star)
    {
        $object_id = $input['id'];
        $albumId   = $input['albumId'];
        $artistId  = $input['artistId'];

        // Normalize all in one array
        $ids = array();

        $response = Subsonic_XML_Data::createSuccessResponse('_setStar');
        if ($object_id) {
            if (!is_array($object_id)) {
                $object_id = array($object_id);
            }
            foreach ($object_id as $item) {
                $aid = Subsonic_XML_Data::getAmpacheId($item);
                if (Subsonic_XML_Data::isArtist($item)) {
                    $type = 'artist';
                } else {
                    if (Subsonic_XML_Data::isAlbum($item)) {
                        $type = 'album';
                    } else {
                        if (Subsonic_XML_Data::isSong($item)) {
                            $type = 'song';
                        } else {
                            $type = "";
                        }
                    }
                }
                $ids[] = array('id' => $aid, 'type' => $type);
            }
        } else {
            if ($albumId) {
                if (!is_array($albumId)) {
                    $albumId = array($albumId);
                }
                foreach ($albumId as $album) {
                    $aid   = Subsonic_XML_Data::getAmpacheId($album);
                    $ids[] = array('id' => $aid, 'type' => 'album');
                }
            } else {
                if ($artistId) {
                    if (!is_array($artistId)) {
                        $artistId = array($artistId);
                    }
                    foreach ($artistId as $artist) {
                        $aid   = Subsonic_XML_Data::getAmpacheId($artist);
                        $ids[] = array('id' => $aid, 'type' => 'artist');
                    }
                } else {
                    $response = Subsonic_XML_Data::createError(Subsonic_XML_Data::SSERROR_MISSINGPARAM, 'Missing parameter', '_setStar');
                }
            }
        }

        foreach ($ids as $object_id) {
            $flag = new Userflag($object_id['id'], $object_id['type']);
            $flag->set_flag($star);
        }
        self::apiOutput($input, $response);
    }

    /**
     * getUser
     * Get details about a given user.
     * Takes the username in parameter.
     * Not supported.
     */
    public static function getuser($input)
    {
        $username = self::check_parameter($input, 'username');
        $myuser   = User::get_from_username($input['u']);

        if ($myuser->access >= 100 || $myuser->username == $username) {
            $response = Subsonic_XML_Data::createSuccessResponse('getuser');
            if ($myuser->username == $username) {
                $user = $myuser;
            } else {
                $user = User::get_from_username($username);
            }
            Subsonic_XML_Data::addUser($response, $user);
        } else {
            $response = Subsonic_XML_Data::createError(Subsonic_XML_Data::SSERROR_UNAUTHORIZED, $input['u'] . ' is not authorized to get details for other users.', 'getuser');
        }
        self::apiOutput($input, $response);
    }

    /**
     * getUsers
     * Get details about a given user.
     * Takes no parameter.
     * Not supported.
     */
    public static function getusers($input)
    {
        $myuser = User::get_from_username($input['u']);
        if ($myuser->access >= 100) {
            $response     = Subsonic_XML_Data::createSuccessResponse('getusers');
            $users        = User::get_valid_users();
            Subsonic_XML_Data::addUsers($response, $users);
        } else {
            $response = Subsonic_XML_Data::createError(Subsonic_XML_Data::SSERROR_UNAUTHORIZED, $input['u'] . ' is not authorized to get details for other users.', 'getusers');
        }
        self::apiOutput($input, $response);
    }

    /**
     * getAvatar
     * Return the user avatar in bytes.
     */
    public static function getavatar($input)
    {
        $username = self::check_parameter($input, 'username');
        $myuser   = User::get_from_username($input['u']);

        $response = null;
        if ($myuser->access >= 100 || $myuser->username == $username) {
            if ($myuser->username == $username) {
                $user = $myuser;
            } else {
                $user = User::get_from_username($username);
            }

            if ($user !== null) {
                // Get Session key
                $avatar = $user->get_avatar(true, $input);
                if (isset($avatar['url']) && !empty($avatar['url'])) {
                    $request = Requests::get($avatar['url'], array(), Core::requests_options());
                    header("Content-Type: " . $request->headers['Content-Type']);
                    echo $request->body;
                }
            } else {
                $response = Subsonic_XML_Data::createError(Subsonic_XML_Data::SSERROR_DATA_NOTFOUND, '', 'getavatar');
            }
        } else {
            $response = Subsonic_XML_Data::createError(Subsonic_XML_Data::SSERROR_UNAUTHORIZED, $input['u'] . ' is not authorized to get avatar for other users.', 'getavatar');
        }

        if ($response != null) {
            self::apiOutput($input, $response);
        }
    }

    /**
     * getInternetRadioStations
     * Get all internet radio stations
     * Takes no parameter.
     */
    public static function getinternetradiostations($input)
    {
        $response = Subsonic_XML_Data::createSuccessResponse('getinternetradiostations');
        $radios   = Live_Stream::get_all_radios();
        Subsonic_XML_Data::addRadios($response, $radios);
        self::apiOutput($input, $response);
    }

    /**
     * getShares
     * Get information about shared media this user is allowed to manage.
     * Takes no parameter.
     */
    public static function getshares($input)
    {
        $response = Subsonic_XML_Data::createSuccessResponse('getshares');
        $shares   = Share::get_share_list();
        Subsonic_XML_Data::addShares($response, $shares);
        self::apiOutput($input, $response);
    }

    /**
     * createShare
     * Create a public url that can be used by anyone to stream media.
     * Takes the file id with optional description and expires parameters.
     */
    public static function createshare($input)
    {
        $id          = self::check_parameter($input, 'id');
        $description = $input['description'];

        if (AmpConfig::get('share')) {
            if (isset($input['expires'])) {
                $expires = $input['expires'];
                // Parse as a string to work on 32-bit computers
                if (strlen($expires) > 3) {
                    $expires = (int) (substr($expires, 0, - 3));
                }
                $expire_days = round(($expires - time()) / 86400, 0, PHP_ROUND_HALF_EVEN);
            } else {
                $expire_days = AmpConfig::get('share_expire');
            }

            $object_id = Subsonic_XML_Data::getAmpacheId($id);
            if (Subsonic_XML_Data::isAlbum($id)) {
                $object_type = 'album';
            } else {
                if (Subsonic_XML_Data::isSong($id)) {
                    $object_type = 'song';
                }
            }

            if (!empty($object_type)) {
                $response = Subsonic_XML_Data::createSuccessResponse('createshare');
                $shares   = array();
                $shares[] = Share::create_share($object_type, $object_id, true, Access::check_function('download'), $expire_days, Share::generate_secret(), 0, $description);
                Subsonic_XML_Data::addShares($response, $shares);
            } else {
                $response = Subsonic_XML_Data::createError(Subsonic_XML_Data::SSERROR_DATA_NOTFOUND, '', 'createshare');
            }
        } else {
            $response = Subsonic_XML_Data::createError(Subsonic_XML_Data::SSERROR_UNAUTHORIZED, '', 'createshare');
        }
        self::apiOutput($input, $response);
    }

    /**
     * deleteShare
     * Delete an existing share.
     * Takes the share id to delete in parameters.
     */
    public static function deleteshare($input)
    {
        $id = self::check_parameter($input, 'id');

        if (AmpConfig::get('share')) {
            if (Share::delete_share($id)) {
                $response = Subsonic_XML_Data::createSuccessResponse('deleteshare');
            } else {
                $response = Subsonic_XML_Data::createError(Subsonic_XML_Data::SSERROR_DATA_NOTFOUND, '', 'deleteshare');
            }
        } else {
            $response = Subsonic_XML_Data::createError(Subsonic_XML_Data::SSERROR_UNAUTHORIZED, '', 'deleteshare');
        }
        self::apiOutput($input, $response);
    }

    /**
     * updateShare
     * Update the description and/or expiration date for an existing share.
     * Takes the share id to update with optional description and expires parameters.
     * Not supported.
     */
    public static function updateshare($input)
    {
        $id          = self::check_parameter($input, 'id');
        $description = $input['description'];

        if (AmpConfig::get('share')) {
            $share = new Share($id);
            if ($share->id > 0) {
                $expires = $share->expire_days;
                if (isset($input['expires'])) {
                    // Parse as a string to work on 32-bit computers
                    $expires = $input['expires'];
                    if (strlen($expires) > 3) {
                        $expires = (int) (substr($expires, 0, - 3));
                    }
                    if ($expires > 0) {
                        $expires = ($expires - $share->creation_date) / 86400;
                        $expires = ceil($expires);
                    }
                }

                $data = array(
                    'max_counter' => $share->max_counter,
                    'expire' => $expires,
                    'allow_stream' => $share->allow_stream,
                    'allow_download' => $share->allow_download,
                    'description' => $description ?: $share->description,
                );
                if ($share->update($data)) {
                    $response = Subsonic_XML_Data::createSuccessResponse('updateshare');
                } else {
                    $response = Subsonic_XML_Data::createError(Subsonic_XML_Data::SSERROR_UNAUTHORIZED, '', 'updateshare');
                }
            } else {
                $response = Subsonic_XML_Data::createError(Subsonic_XML_Data::SSERROR_DATA_NOTFOUND, '', 'updateshare');
            }
        } else {
            $response = Subsonic_XML_Data::createError(Subsonic_XML_Data::SSERROR_UNAUTHORIZED, '', 'updateshare');
        }

        self::apiOutput($input, $response);
    }

    /**
     * createUser
     * Create a new user.
     * Takes the username, password and email with optional roles in parameters.
     */
    public static function createuser($input)
    {
        $username     = self::check_parameter($input, 'username');
        $password     = self::check_parameter($input, 'password');
        $email        = urldecode(self::check_parameter($input, 'email'));
        $adminRole    = ($input['adminRole'] == 'true');
        $downloadRole = ($input['downloadRole'] == 'true');
        $uploadRole   = ($input['uploadRole'] == 'true');
        $coverArtRole = ($input['coverArtRole'] == 'true');
        $shareRole    = ($input['shareRole'] == 'true');
        //$ldapAuthenticated = $input['ldapAuthenticated'];
        //$settingsRole = $input['settingsRole'];
        //$streamRole = $input['streamRole'];
        //$jukeboxRole = $input['jukeboxRole'];
        //$playlistRole = $input['playlistRole'];
        //$commentRole = $input['commentRole'];
        //$podcastRole = $input['podcastRole'];
        if ($email) {
            $email = urldecode($email);
        }

        if (Access::check('interface', 100)) {
            $access = 25;
            if ($adminRole) {
                $access = 100;
            } elseif ($coverArtRole) {
                $access = 75;
            }
            $password = self::decrypt_password($password);
            $user_id  = User::create($username, $username, $email, null, $password, $access);
            if ($user_id > 0) {
                if ($downloadRole) {
                    Preference::update('download', $user_id, 1);
                }
                if ($uploadRole) {
                    Preference::update('allow_upload', $user_id, 1);
                }
                if ($shareRole) {
                    Preference::update('share', $user_id, 1);
                }
                $response = Subsonic_XML_Data::createSuccessResponse('createuser');
            } else {
                $response = Subsonic_XML_Data::createError(Subsonic_XML_Data::SSERROR_DATA_NOTFOUND, '', 'createuser');
            }
        } else {
            $response = Subsonic_XML_Data::createError(Subsonic_XML_Data::SSERROR_UNAUTHORIZED, '', 'createuser');
        }

        self::apiOutput($input, $response);
    }

    /**
     * updateUser
     * Update an existing user.
     * Takes the username with optional parameters.
     */
    public static function updateuser($input)
    {
        $username = self::check_parameter($input, 'username');
        $password = $input['password'];
        $email    = urldecode($input['email']);
        //$ldapAuthenticated = $input['ldapAuthenticated'];
        $adminRole    = ($input['adminRole'] == 'true');
        $downloadRole = ($input['downloadRole'] == 'true');
        $uploadRole   = ($input['uploadRole'] == 'true');
        $coverArtRole = ($input['coverArtRole'] == 'true');
        $shareRole    = ($input['shareRole'] == 'true');
        //$musicfolderid = $input['musicFolderId'];
        $maxbitrate = $input['maxBitRate'];

        if (Access::check('interface', 100)) {
            $access = 25;
            if ($adminRole) {
                $access = 100;
            } elseif ($coverArtRole) {
                $access = 75;
            }
            // identify the user to modify
            $user    = User::get_from_username($username);
            $user_id = $user->id;

            if ($user_id > 0) {
                // update password
                if ($password) {
                    $password = self::decrypt_password($password);
                    $user->update_password($password);
                }
                // update e-mail
                if (Mailer::validate_address($email)) {
                    $user->update_email($email);
                }
                // set preferences
                if ($downloadRole) {
                    Preference::update('download', $user_id, 1);
                }
                if ($uploadRole) {
                    Preference::update('allow_upload', $user_id, 1);
                }
                if ($shareRole) {
                    Preference::update('share', $user_id, 1);
                }
                if ((int) $maxbitrate > 0) {
                    Preference::update('transcode_bitrate', $user_id, $maxbitrate);
                }
                $response = Subsonic_XML_Data::createSuccessResponse('updateuser');
            } else {
                $response = Subsonic_XML_Data::createError(Subsonic_XML_Data::SSERROR_DATA_NOTFOUND, '', 'updateuser');
            }
        } else {
            $response = Subsonic_XML_Data::createError(Subsonic_XML_Data::SSERROR_UNAUTHORIZED, '', 'updateuser');
        }

        self::apiOutput($input, $response);
    }

    /**
     * deleteUser
     * Delete an existing user.
     * Takes the username in parameter.
     */
    public static function deleteuser($input)
    {
        $username = self::check_parameter($input, 'username');
        if (Access::check('interface', 100)) {
            $user = User::get_from_username($username);
            if ($user->id) {
                $user->delete();
                $response = Subsonic_XML_Data::createSuccessResponse('deleteuser');
            } else {
                $response = Subsonic_XML_Data::createError(Subsonic_XML_Data::SSERROR_DATA_NOTFOUND, '', 'deleteuser');
            }
        } else {
            $response = Subsonic_XML_Data::createError(Subsonic_XML_Data::SSERROR_UNAUTHORIZED, '', 'deleteuser');
        }

        self::apiOutput($input, $response);
    }

    /**
     * change password
     * Change the password of an existing user.
     * Takes the username with new password in parameters.
     */
    public static function changepassword($input)
    {
        $username     = self::check_parameter($input, 'username');
        $inp_pass     = self::check_parameter($input, 'password');
        $password     = self::decrypt_password($inp_pass);
        $myuser       = User::get_from_username($input['u']);

        if ($myuser->username == $username || Access::check('interface', 100)) {
            $user = User::get_from_username($username);
            if ($user->id) {
                $user->update_password($password);
                $response = Subsonic_XML_Data::createSuccessResponse('changepassword');
            } else {
                $response = Subsonic_XML_Data::createError(Subsonic_XML_Data::SSERROR_DATA_NOTFOUND, '', 'changepassword');
            }
        } else {
            $response = Subsonic_XML_Data::createError(Subsonic_XML_Data::SSERROR_UNAUTHORIZED, '', 'changepassword');
        }
        self::apiOutput($input, $response);
    }

    /**
     * jukeboxControl
     * Control the jukebox.
     * Takes the action with optional index, offset, song id and volume gain in parameters.
     * Not supported.
     */
    public static function jukeboxcontrol($input)
    {
        $action = self::check_parameter($input, 'action');
        $id     = $input['id'];
        $gain   = $input['gain'];

        $response = Subsonic_XML_Data::createError(Subsonic_XML_Data::SSERROR_DATA_NOTFOUND, '', 'jukeboxcontrol');
        debug_event('subsonic_api.class', 'Using Localplay controller: ' . AmpConfig::get('localplay_controller'), 5);
        $localplay = new Localplay(AmpConfig::get('localplay_controller'));

        if ($localplay->connect()) {
            $ret = false;
            switch ($_REQUEST['action']) {
                case 'get':
                case 'status':
                    $ret = true;
                    break;
                case 'start':
                    $ret = $localplay->play();
                    break;
                case 'stop':
                    $ret = $localplay->stop();
                    break;
                case 'skip':
                    if (isset($input['index'])) {
                        if ($localplay->skip($input['index'])) {
                            $ret = $localplay->play();
                        }
                    } elseif (isset($input['offset'])) {
                        debug_event('subsonic_api.class', 'Skip with offset is not supported on JukeboxControl.', 5);
                    } else {
                        $response = Subsonic_XML_Data::createError(Subsonic_XML_Data::SSERROR_MISSINGPARAM, '', 'jukeboxcontrol');
                    }
                    break;
                case 'set':
                    $localplay->delete_all();
                // Intentional break fall-through
                case 'add':
                    if ($id) {
                        if (!is_array($id)) {
                            $rid   = array();
                            $rid[] = $id;
                            $id    = $rid;
                        }

                        foreach ($id as $i) {
                            $url = null;
                            if (Subsonic_XML_Data::isSong($i)) {
                                $url = Song::generic_play_url('song', Subsonic_XML_Data::getAmpacheId($i), '', 'api');
                            }

                            if ($url !== null) {
                                debug_event('subsonic_api.class', 'Adding ' . $url, 5);
                                $stream        = array();
                                $stream['url'] = $url;
                                $ret           = $localplay->add_url(new Stream_URL($stream));
                            }
                        }
                    }
                    break;
                case 'clear':
                    $ret = $localplay->delete_all();
                    break;
                case 'remove':
                    if (isset($input['index'])) {
                        $ret = $localplay->delete_track($input['index']);
                    } else {
                        $response = Subsonic_XML_Data::createError(Subsonic_XML_Data::SSERROR_MISSINGPARAM, '', 'jukeboxcontrol');
                    }
                    break;
                case 'shuffle':
                    $ret = $localplay->random(true);
                    break;
                case 'setGain':
                    $ret = $localplay->volume_set($gain * 100);
                    break;
            }

            if ($ret) {
                $response = Subsonic_XML_Data::createSuccessResponse('jukeboxcontrol');
                if ($action == 'get') {
                    Subsonic_XML_Data::addJukeboxPlaylist($response, $localplay);
                } else {
                    Subsonic_XML_Data::createJukeboxStatus($response, $localplay);
                }
            }
        }

        self::apiOutput($input, $response);
    }

    /**
     * scrobble
     * Scrobbles a given music file on last.fm.
     * Takes the file id with optional time and submission parameters.
     */
    public static function scrobble($input)
    {
        $oid        = self::check_parameter($input, 'id');
        $submission = $input['submission'];
        $user       = User::get_from_username($input['u']);
        $time       = time();

        if (!is_array($oid)) {
            $rid   = array();
            $rid[] = $oid;
            $oid   = $rid;
        }

        $counter = 0;
        foreach ($oid as $object) {
            $aid   = Subsonic_XML_Data::getAmpacheId($object);
            $type  = Subsonic_XML_Data::getAmpacheType($object);
            $media = new $type($aid);
            $media->format();
<<<<<<< HEAD
            // internal scrobbling (user_activity and object_count tables)
            if (($submission === 'true' || $submission === '1') && $counter == 0) {
                $media->set_played($user->id, $input['c'], array(), time());
                $counter++;
            }
            //scrobble plugins
            if ($submission === 'true' || $submission === '1') {
                // stream has finished
                debug_event('subsonic_api.class', 'scrobble: ' . $media->id . ' for ' . $user->username . ' using ' . $input['c'] . ' ' . (string) time(), 5);
                User::save_mediaplay($user, $media);
=======

            if (($submission === 'true' || $submission === '1') && $media->check_play_history($user->id)) {
                // stream has finished
                debug_event('subsonic_api.class', 'scrobble: ' . $media->id . ' for ' . $user->username . ' using ' . $input['c'] . ' ' . (string) $time, 5);
                // scrobble plugins
                User::save_mediaplay($user, $media);
                // Ampache data
                $media->set_played($user->id, $input['c'], array(), $time);
>>>>>>> de2c8b6e
            } elseif ($submission === 'false' || $submission === '0') {
                // stream is in progress
                debug_event('subsonic_api.class', 'now_playing: ' . $media->id . ' for ' . $user->username . ' using ' . $input['c'] . ' ' . (string) $time, 5);
                Stream::garbage_collection();
                Stream::insert_now_playing((int) $media->id, (int) $user->id, (int) $media->time, $user->username, $type);
            }
        }

        $response = Subsonic_XML_Data::createSuccessResponse('scrobble');
        self::apiOutput($input, $response);
    }

    /**
     * getLyrics
     * Searches and returns lyrics for a given song.
     * Takes the optional artist and title in parameters.
     */
    public static function getlyrics($input)
    {
        $artist = $input['artist'];
        $title  = $input['title'];

        if (!$artist && !$title) {
            $response = Subsonic_XML_Data::createError(Subsonic_XML_Data::SSERROR_MISSINGPARAM, '', 'getlyrics');
        } else {
            $search           = array();
            $search['limit']  = 1;
            $search['offset'] = 0;
            $search['type']   = "song";

            $count = 0;
            if ($artist) {
                $search['rule_' . $count . '_input']    = $artist;
                $search['rule_' . $count . '_operator'] = 5;
                $search['rule_' . $count . '']          = "artist";
                ++$count;
            }
            if ($title) {
                $search['rule_' . $count . '_input']    = $title;
                $search['rule_' . $count . '_operator'] = 5;
                $search['rule_' . $count . '']          = "title";
                ++$count;
            }

            $query = new Search(null, 'song');
            $songs = $query->run($search);

            $response = Subsonic_XML_Data::createSuccessResponse('getlyrics');
            if (count($songs) > 0) {
                Subsonic_XML_Data::addLyrics($response, $artist, $title, $songs[0]);
            }
        }

        self::apiOutput($input, $response);
    }

    /**
     * getArtistInfo
     * Returns artist info with biography, image URLs and similar artists, using data from last.fm.
     * Takes artist id in parameter with optional similar artist count and if not present similar artist should be returned.
     */
    public static function getartistinfo($input)
    {
        $id                = self::check_parameter($input, 'id');
        $count             = $input['count'] ?: 20;
        $includeNotPresent = ($input['includeNotPresent'] === "true");

        if (Subsonic_XML_Data::isArtist($id)) {
            $artist_id = Subsonic_XML_Data::getAmpacheId($id);
            $info      = Recommendation::get_artist_info($artist_id);
            $similars  = Recommendation::get_artists_like($artist_id, $count, !$includeNotPresent);
            $response  = Subsonic_XML_Data::createSuccessResponse('getartistinfo');
            Subsonic_XML_Data::addArtistInfo($response, $info, $similars);
        } else {
            $response = Subsonic_XML_Data::createError(Subsonic_XML_Data::SSERROR_DATA_NOTFOUND, '', 'getartistinfo');
        }

        self::apiOutput($input, $response);
    }

    /**
     * getArtistInfo2
     * See getArtistInfo.
     */
    public static function getartistinfo2($input)
    {
        return self::getartistinfo($input);
    }

    /**
     * getSimilarSongs
     * Returns a random collection of songs from the given artist and similar artists, using data from last.fm. Typically used for artist radio features.
     * Takes song/album/artist id in parameter with optional similar songs count.
     */
    public static function getsimilarsongs($input)
    {
        if (!AmpConfig::get('show_similar')) {
            $response = Subsonic_XML_Data::createError(Subsonic_XML_Data::SSERROR_DATA_NOTFOUND, "Show similar must be enabled", 'getsimilarsongs');
            self::apiOutput($input, $response);

            return;
        }

        $id    = self::check_parameter($input, 'id');
        $count = $input['count'] ?: 50;

        $songs = array();
        if (Subsonic_XML_Data::isArtist($id)) {
            $similars = Recommendation::get_artists_like(Subsonic_XML_Data::getAmpacheId($id));
            if (!empty($similars)) {
                debug_event('subsonic_api.class', 'Found: ' . count($similars) . ' similar artists', 4);
                foreach ($similars as $similar) {
                    debug_event('subsonic_api.class', $similar['name'] . ' (id=' . $similar['id'] . ')', 5);
                    if ($similar['id']) {
                        $artist = new Artist($similar['id']);
                        // get the songs in a random order for even more chaos
                        $artist_songs = $artist->get_random_songs();
                        foreach ($artist_songs as $song) {
                            $songs[] = array('id' => $song);
                        }
                    }
                }
            }
            // randomize and slice
            shuffle($songs);
            $songs = array_slice($songs, 0, $count);
        } elseif (Subsonic_XML_Data::isAlbum($id)) {
            // TODO: support similar songs for albums
        } elseif (Subsonic_XML_Data::isSong($id)) {
            $songs = Recommendation::get_songs_like(Subsonic_XML_Data::getAmpacheId($id), $count);
        }

        if (count($songs) == 0) {
            $response = Subsonic_XML_Data::createError(Subsonic_XML_Data::SSERROR_DATA_NOTFOUND, '', 'getsimilarsongs');
        } else {
            $response = Subsonic_XML_Data::createSuccessResponse('getsimilarsongs');
            Subsonic_XML_Data::addSimilarSongs($response, $songs);
        }

        self::apiOutput($input, $response);
    }

    /**
     * getSimilarSongs2
     * See getSimilarSongs.
     */
    public static function getsimilarsongs2($input)
    {
        self::getsimilarsongs($input);
    }

    /**
     * getPodcasts
     * Get all podcast channels.
     * Takes the optional includeEpisodes and channel id in parameters
     */
    public static function getpodcasts($input)
    {
        $id              = $input['id'];
        $includeEpisodes = isset($input['includeEpisodes']) ? $input['includeEpisodes'] : true;

        if (AmpConfig::get('podcast')) {
            if ($id) {
                $podcast = new Podcast(Subsonic_XML_Data::getAmpacheId($id));
                if ($podcast->id) {
                    $response = Subsonic_XML_Data::createSuccessResponse('getpodcasts');
                    Subsonic_XML_Data::addPodcasts($response, array($podcast), $includeEpisodes);
                } else {
                    $response = Subsonic_XML_Data::createError(Subsonic_XML_Data::SSERROR_DATA_NOTFOUND, '', 'getpodcasts');
                }
            } else {
                $podcasts = Catalog::get_podcasts();
                $response = Subsonic_XML_Data::createSuccessResponse('getpodcasts');
                Subsonic_XML_Data::addPodcasts($response, $podcasts, $includeEpisodes);
            }
        } else {
            $response = Subsonic_XML_Data::createError(Subsonic_XML_Data::SSERROR_UNAUTHORIZED, '', 'getpodcasts');
        }
        self::apiOutput($input, $response);
    }

    /**
     * getNewestPodcasts
     * Get the most recently published podcast episodes.
     * Takes the optional count in parameters
     */
    public static function getnewestpodcasts($input)
    {
        $count = $input['count'] ?: AmpConfig::get('podcast_new_download');

        if (AmpConfig::get('podcast')) {
            $response = Subsonic_XML_Data::createSuccessResponse('getnewestpodcasts');
            $episodes = Catalog::get_newest_podcasts($count);
            Subsonic_XML_Data::addNewestPodcastEpisodes($response, $episodes);
        } else {
            $response = Subsonic_XML_Data::createError(Subsonic_XML_Data::SSERROR_UNAUTHORIZED, '', 'getnewestpodcasts');
        }
        self::apiOutput($input, $response);
    }

    /**
     * refreshPodcasts
     * Request the server to check for new podcast episodes.
     * Takes no parameters.
     */
    public static function refreshpodcasts($input)
    {
        if (AmpConfig::get('podcast') && Access::check('interface', 75)) {
            $podcasts = Catalog::get_podcasts();
            foreach ($podcasts as $podcast) {
                $podcast->sync_episodes(true);
            }
            $response = Subsonic_XML_Data::createSuccessResponse('refreshpodcasts');
        } else {
            $response = Subsonic_XML_Data::createError(Subsonic_XML_Data::SSERROR_UNAUTHORIZED, '', 'refreshpodcasts');
        }
        self::apiOutput($input, $response);
    }

    /**
     * createPodcastChannel
     * Add a new podcast channel.
     * Takes the podcast url in parameter.
     */
    public static function createpodcastchannel($input)
    {
        $url = self::check_parameter($input, 'url');

        if (AmpConfig::get('podcast') && Access::check('interface', 75)) {
            $catalogs = Catalog::get_catalogs('podcast');
            if (count($catalogs) > 0) {
                $data            = array();
                $data['feed']    = $url;
                $data['catalog'] = $catalogs[0];
                if (Podcast::create($data)) {
                    $response = Subsonic_XML_Data::createSuccessResponse('createpodcastchannel');
                } else {
                    $response = Subsonic_XML_Data::createError(Subsonic_XML_Data::SSERROR_GENERIC, '', 'createpodcastchannel');
                }
            } else {
                $response = Subsonic_XML_Data::createError(Subsonic_XML_Data::SSERROR_UNAUTHORIZED, '', 'createpodcastchannel');
            }
        } else {
            $response = Subsonic_XML_Data::createError(Subsonic_XML_Data::SSERROR_UNAUTHORIZED, '', 'createpodcastchannel');
        }
        self::apiOutput($input, $response);
    }

    /**
     * deletePodcastChannel
     * Delete an existing podcast channel
     * Takes the podcast id in parameter.
     */
    public static function deletepodcastchannel($input)
    {
        $id = self::check_parameter($input, 'id');

        if (AmpConfig::get('podcast') && Access::check('interface', 75)) {
            $podcast = new Podcast(Subsonic_XML_Data::getAmpacheId($id));
            if ($podcast->id) {
                if ($podcast->remove()) {
                    $response = Subsonic_XML_Data::createSuccessResponse('deletepodcastchannel');
                } else {
                    $response = Subsonic_XML_Data::createError(Subsonic_XML_Data::SSERROR_GENERIC, '', 'deletepodcastchannel');
                }
            } else {
                $response = Subsonic_XML_Data::createError(Subsonic_XML_Data::SSERROR_DATA_NOTFOUND, '', 'deletepodcastchannel');
            }
        } else {
            $response = Subsonic_XML_Data::createError(Subsonic_XML_Data::SSERROR_UNAUTHORIZED, '', 'deletepodcastchannel');
        }
        self::apiOutput($input, $response);
    }

    /**
     * deletePodcastEpisode
     * Delete a podcast episode
     * Takes the podcast episode id in parameter.
     */
    public static function deletepodcastepisode($input)
    {
        $id = self::check_parameter($input, 'id');

        if (AmpConfig::get('podcast') && Access::check('interface', 75)) {
            $episode = new Podcast_Episode(Subsonic_XML_Data::getAmpacheId($id));
            if ($episode->id !== null) {
                if ($episode->remove()) {
                    $response = Subsonic_XML_Data::createSuccessResponse('deletepodcastepisode');
                } else {
                    $response = Subsonic_XML_Data::createError(Subsonic_XML_Data::SSERROR_GENERIC, '', 'deletepodcastepisode');
                }
            } else {
                $response = Subsonic_XML_Data::createError(Subsonic_XML_Data::SSERROR_DATA_NOTFOUND, '', 'deletepodcastepisode');
            }
        } else {
            $response = Subsonic_XML_Data::createError(Subsonic_XML_Data::SSERROR_UNAUTHORIZED, '', 'deletepodcastepisode');
        }
        self::apiOutput($input, $response);
    }

    /**
     * downloadPodcastEpisode
     * Request the server to download a podcast episode
     * Takes the podcast episode id in parameter.
     */
    public static function downloadpodcastepisode($input)
    {
        $id = self::check_parameter($input, 'id');

        if (AmpConfig::get('podcast') && Access::check('interface', 75)) {
            $episode = new Podcast_Episode(Subsonic_XML_Data::getAmpacheId($id));
            if ($episode->id !== null) {
                $episode->gather();
                $response = Subsonic_XML_Data::createSuccessResponse('downloadpodcastepisode');
            } else {
                $response = Subsonic_XML_Data::createError(Subsonic_XML_Data::SSERROR_DATA_NOTFOUND, '', 'downloadpodcastepisode');
            }
        } else {
            $response = Subsonic_XML_Data::createError(Subsonic_XML_Data::SSERROR_UNAUTHORIZED, '', 'downloadpodcastepisode');
        }
        self::apiOutput($input, $response);
    }

    /**
     * getBookmarks
     * Get all user bookmarks.
     * Takes no parameter.
     * Not supported.
     */
    public static function getbookmarks($input)
    {
        $response  = Subsonic_XML_Data::createSuccessResponse('getbookmarks');
        $bookmarks = Bookmark::get_bookmarks();
        Subsonic_XML_Data::addBookmarks($response, $bookmarks);
        self::apiOutput($input, $response);
    }

    /**
     * createBookmark
     * Creates or updates a bookmark.
     * Takes the file id and position with optional comment in parameters.
     * Not supported.
     */
    public static function createbookmark($input)
    {
        $id       = self::check_parameter($input, 'id');
        $position = self::check_parameter($input, 'position');
        $comment  = $input['comment'];
        $type     = Subsonic_XML_Data::getAmpacheType($id);

        if (!empty($type)) {
            $bookmark = new Bookmark(Subsonic_XML_Data::getAmpacheId($id), $type);
            if ($bookmark->id) {
                $bookmark->update($position);
            } else {
                Bookmark::create(array(
                    'object_id' => Subsonic_XML_Data::getAmpacheId($id),
                    'object_type' => $type,
                    'comment' => $comment,
                    'position' => $position
                ));
            }
            $response = Subsonic_XML_Data::createSuccessResponse('createbookmark');
        } else {
            $response = Subsonic_XML_Data::createError(Subsonic_XML_Data::SSERROR_DATA_NOTFOUND, '', 'createbookmark');
        }
        self::apiOutput($input, $response);
    }

    /**
     * deleteBookmark
     * Delete an existing bookmark.
     * Takes the file id in parameter.
     * Not supported.
     */
    public static function deletebookmark($input)
    {
        $id   = self::check_parameter($input, 'id');
        $type = Subsonic_XML_Data::getAmpacheType($id);

        $bookmark = new Bookmark(Subsonic_XML_Data::getAmpacheId($id), $type);
        if ($bookmark->id) {
            $bookmark->remove();
            $response = Subsonic_XML_Data::createSuccessResponse('deletebookmark');
        } else {
            $response = Subsonic_XML_Data::createError(Subsonic_XML_Data::SSERROR_DATA_NOTFOUND, '', 'deletebookmark');
        }
        self::apiOutput($input, $response);
    }

    /**
     * getChatMessages
     * Get the current chat messages.
     * Takes no parameter.
     * Not supported.
     */
    public static function getchatmessages($input)
    {
        $since     = (int) $input['since'];
        $messages  = PrivateMsg::get_chat_msgs($since);
        $response  = Subsonic_XML_Data::createSuccessResponse('getchatmessages');
        Subsonic_XML_Data::addMessages($response, $messages);
        self::apiOutput($input, $response);
    }

    /**
     * addChatMessages
     * Add a message to the chat.
     * Takes the message in parameter.
     * Not supported.
     */
    public static function addchatmessage($input)
    {
        $message = self::check_parameter($input, 'message');
        $user_id = User::get_from_username($input['u'])->id;
        if (PrivateMsg::send_chat_msg($message, $user_id) !== null) {
            $response = Subsonic_XML_Data::createSuccessResponse('addchatmessage');
        } else {
            $response = Subsonic_XML_Data::createError(Subsonic_XML_Data::SSERROR_DATA_NOTFOUND, '', 'addChatMessage');
        }
        self::apiOutput($input, $response);
    }

    /*     * **   CURRENT UNSUPPORTED FUNCTIONS   *** */

    /**
     * getPlayQueue
     * Returns the state of the play queue for the authenticated user.
     * Takes no parameter.
     * Not supported.
     */
    public static function getplayqueue($input)
    {
        $response = Subsonic_XML_Data::createError(Subsonic_XML_Data::SSERROR_DATA_NOTFOUND, '', 'getplayqueue');
        self::apiOutput($input, $response);
    }

    /**
     * savePlayQueue
     * Save the state of the play queue for the authenticated user.
     * Takes multiple song id in parameter with optional current id playing song and position.
     * Not supported.
     */
    public static function saveplayqueue($input)
    {
        $response = Subsonic_XML_Data::createError(Subsonic_XML_Data::SSERROR_DATA_NOTFOUND, '', 'saveplayqueue');
        self::apiOutput($input, $response);
    }
}<|MERGE_RESOLUTION|>--- conflicted
+++ resolved
@@ -1791,7 +1791,7 @@
             $type  = Subsonic_XML_Data::getAmpacheType($object);
             $media = new $type($aid);
             $media->format();
-<<<<<<< HEAD
+
             // internal scrobbling (user_activity and object_count tables)
             if (($submission === 'true' || $submission === '1') && $counter == 0) {
                 $media->set_played($user->id, $input['c'], array(), time());
@@ -1802,16 +1802,6 @@
                 // stream has finished
                 debug_event('subsonic_api.class', 'scrobble: ' . $media->id . ' for ' . $user->username . ' using ' . $input['c'] . ' ' . (string) time(), 5);
                 User::save_mediaplay($user, $media);
-=======
-
-            if (($submission === 'true' || $submission === '1') && $media->check_play_history($user->id)) {
-                // stream has finished
-                debug_event('subsonic_api.class', 'scrobble: ' . $media->id . ' for ' . $user->username . ' using ' . $input['c'] . ' ' . (string) $time, 5);
-                // scrobble plugins
-                User::save_mediaplay($user, $media);
-                // Ampache data
-                $media->set_played($user->id, $input['c'], array(), $time);
->>>>>>> de2c8b6e
             } elseif ($submission === 'false' || $submission === '0') {
                 // stream is in progress
                 debug_event('subsonic_api.class', 'now_playing: ' . $media->id . ' for ' . $user->username . ' using ' . $input['c'] . ' ' . (string) $time, 5);
