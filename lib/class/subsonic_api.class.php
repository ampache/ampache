--- conflicted
+++ resolved
@@ -1303,16 +1303,10 @@
      */
     public static function getusers($input)
     {
-<<<<<<< HEAD
-        if (Core::get_global('user')->access >= 100) {
-            $response = Subsonic_XML_Data::createSuccessResponse($input['v'], 'getusers');
-            $users    = User::get_valid_users();
-=======
         $myuser = User::get_from_username($input['u']);
         if ($myuser->access >= 100) {
             $response     = Subsonic_XML_Data::createSuccessResponse($input['v'], 'getusers');
             $users        = User::get_valid_users();
->>>>>>> 2c2b1084
             Subsonic_XML_Data::addUsers($response, $users);
         } else {
             $response = Subsonic_XML_Data::createError(Subsonic_XML_Data::SSERROR_UNAUTHORIZED, $input['u'] . ' is not authorized to get details for other users.', $input['v'], 'getusers');
