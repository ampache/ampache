--- conflicted
+++ resolved
@@ -1302,13 +1302,8 @@
     public static function getusers($input)
     {
         if (Core::get_global('user')->access >= 100) {
-<<<<<<< HEAD
-            $response     = Subsonic_XML_Data::createSuccessResponse($input['v'], 'getusers');
-            $users        = User::get_valid_users();
-=======
             $response = Subsonic_XML_Data::createSuccessResponse($input['v'], 'getusers');
             $users    = User::get_valid_users();
->>>>>>> 501b1023
             Subsonic_XML_Data::addUsers($response, $users);
         } else {
             $response = Subsonic_XML_Data::createError(Subsonic_XML_Data::SSERROR_UNAUTHORIZED, Core::get_global('user')->username . ' is not authorized to get details for other users.', $input['v'], 'getusers');
@@ -1409,15 +1404,9 @@
             }
 
             if (!empty($object_type)) {
-<<<<<<< HEAD
-                $response        = Subsonic_XML_Data::createSuccessResponse($input['v'], 'createshare');
-                $shares          = array();
-                $shares[]        = Share::create_share($object_type, $object_id, true, Access::check_function('download'), $expire_days, Share::generate_secret(), 0, $description);
-=======
                 $response = Subsonic_XML_Data::createSuccessResponse($input['v'], 'createshare');
                 $shares   = array();
                 $shares[] = Share::create_share($object_type, $object_id, true, Access::check_function('download'), $expire_days, Share::generate_secret(), 0, $description);
->>>>>>> 501b1023
                 Subsonic_XML_Data::addShares($response, $shares);
             } else {
                 $response = Subsonic_XML_Data::createError(Subsonic_XML_Data::SSERROR_DATA_NOTFOUND, '', $input['v'], 'createshare');
@@ -1851,17 +1840,10 @@
         $includeNotPresent = ($input['includeNotPresent'] === "true");
 
         if (Subsonic_XML_Data::isArtist($id)) {
-<<<<<<< HEAD
-            $artist_id        = Subsonic_XML_Data::getAmpacheId($id);
-            $info             = Recommendation::get_artist_info($artist_id);
-            $similars         = Recommendation::get_artists_like($artist_id, $count, !$includeNotPresent);
-            $response         = Subsonic_XML_Data::createSuccessResponse($input['v'], 'getartistinfo');
-=======
             $artist_id = Subsonic_XML_Data::getAmpacheId($id);
             $info      = Recommendation::get_artist_info($artist_id);
             $similars  = Recommendation::get_artists_like($artist_id, $count, !$includeNotPresent);
             $response  = Subsonic_XML_Data::createSuccessResponse($input['v'], 'getartistinfo');
->>>>>>> 501b1023
             Subsonic_XML_Data::addArtistInfo($response, $info, $similars);
         } else {
             $response = Subsonic_XML_Data::createError(Subsonic_XML_Data::SSERROR_DATA_NOTFOUND, '', $input['v'], 'getartistinfo');
@@ -1961,13 +1943,8 @@
                     $response = Subsonic_XML_Data::createError(Subsonic_XML_Data::SSERROR_DATA_NOTFOUND, '', $input['v'], 'getpodcasts');
                 }
             } else {
-<<<<<<< HEAD
-                $podcasts        = Catalog::get_podcasts();
-                $response        = Subsonic_XML_Data::createSuccessResponse($input['v'], 'getpodcasts');
-=======
                 $podcasts = Catalog::get_podcasts();
                 $response = Subsonic_XML_Data::createSuccessResponse($input['v'], 'getpodcasts');
->>>>>>> 501b1023
                 Subsonic_XML_Data::addPodcasts($response, $podcasts, $includeEpisodes);
             }
         } else {
@@ -2126,13 +2103,8 @@
      */
     public static function getbookmarks($input)
     {
-<<<<<<< HEAD
-        $response         = Subsonic_XML_Data::createSuccessResponse($input['v'], 'getbookmarks');
-        $bookmarks        = Bookmark::get_bookmarks();
-=======
         $response  = Subsonic_XML_Data::createSuccessResponse($input['v'], 'getbookmarks');
         $bookmarks = Bookmark::get_bookmarks();
->>>>>>> 501b1023
         Subsonic_XML_Data::addBookmarks($response, $bookmarks);
         self::apiOutput($input, $response);
     }
