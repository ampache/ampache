--- conflicted
+++ resolved
@@ -149,34 +149,6 @@
     } // tags_string
 
     /**
-<<<<<<< HEAD
-=======
-     * playlist_song_tracks_string
-     *
-     * This returns the formatted 'playlistTrack' string for an JSON document
-     *
-     * @param Song $song
-     * @param array $playlist_data
-     * @return string
-     */
-    private static function playlist_song_tracks_string($song, $playlist_data)
-    {
-        if (empty($playlist_data)) {
-            return "";
-        }
-        $playlist_track = "";
-
-        foreach ($playlist_data as $playlist) {
-            if ($playlist["object_id"] == $song->id) {
-                return $playlist["track"];
-            }
-        }
-
-        return "";
-    } // playlist_song_tracks_string
-
-    /**
->>>>>>> b51e31b2
      * indexes
      *
      * This returns tags to the user, in a pretty JSON document with the information
