<?php
declare(strict_types=0);
/* vim:set softtabstop=4 shiftwidth=4 expandtab: */
/**
 *
 * LICENSE: GNU Affero General Public License, version 3 (AGPLv3)
 * Copyright 2001 - 2016 Ampache.org
 *
 * This program is free software: you can redistribute it and/or modify
 * it under the terms of the GNU Affero General Public License as published by
 * the Free Software Foundation, either version 3 of the License, or
 * (at your option) any later version.
 *
 * This program is distributed in the hope that it will be useful,
 * but WITHOUT ANY WARRANTY; without even the implied warranty of
 * MERCHANTABILITY or FITNESS FOR A PARTICULAR PURPOSE.  See the
 * GNU Affero General Public License for more details.
 *
 * You should have received a copy of the GNU Affero General Public License
 * along with this program.  If not, see <http://www.gnu.org/licenses/>.
 *
 */

/**
 * JSON_Data Class
 *
 * This class takes care of all of the JSON document stuff in Ampache these
 * are all static calls
 *
 */
class JSON_Data
{
    // This is added so that we don't pop any webservers
    private static $limit  = 5000;
    private static $offset = 0;
    private static $type   = '';

    /**
     * constructor
     *
     * We don't use this, as its really a static class
     */
    private function __construct()
    {
        // Rien a faire
    } // constructor

    /**
     * set_offset
     *
     * This takes an int and changes the offset
     *
     * @param    integer    $offset    (description here...)
     */
    public static function set_offset($offset)
    {
        self::$offset = (int) $offset;
    } // set_offset

    /**
     * set_limit
     *
     * This sets the limit for any ampache transactions
     *
     * @param    integer    $limit    (description here...)
     * @return    boolean
     */
    public static function set_limit($limit)
    {
        if (!$limit) {
            return false;
        }

        if (strtolower($limit) == "none") {
            self::$limit = null;
        } else {
            self::$limit = (int) ($limit);
        }

        return true;
    } // set_limit

    /**
     * error
     *
     * This generates a JSON Error message
     * nothing fancy here...
     *
     * @param    integer    $code    Error code
     * @param    string    $string    Error message
     * @return    string    return error message JSON
     */
    public static function error($code, $string)
    {
        return json_encode(array("error" => array("code" => $code, "message" => $string)), JSON_PRETTY_PRINT);
    } // error

    /**
     * success
     *
     * This generates a standard JSON Success message
     * nothing fancy here...
     *
     * @param    string    $string    success message
     * @return    string    return success message JSON
     */
    public static function success($string)
    {
        return json_encode(array("success" => $string), JSON_PRETTY_PRINT);
    } // success

    /**
     * tags_string
     *
     * This returns the formatted 'tags' string for an JSON document
     * @param $tags
     * @return string
     */
    private static function tags_string($tags)
    {
        $JSON = array();

        if (is_array($tags)) {
            $atags = array();
            foreach ($tags as $tag_id => $data) {
                if (array_key_exists($data['id'], $atags)) {
                    $atags[$data['id']]['count']++;
                } else {
                    $atags[$data['id']] = array('name' => $data['name'],
                        'count' => 1);
                }
            }

            foreach ($atags as $id => $data) {
                $JSON['id']    = $id;
                $JSON['count'] = $data['count'];
                $JSON['name']  = $data['name'];
            }
        }

        return json_encode($JSON, JSON_PRETTY_PRINT);
    } // tags_string

    /**
     * indexes
     *
     * This returns tags to the user, in a pretty JSON document with the information
     *
     * @param    array    $objects    (description here...)
     * @param    string    $type    (description here...)
     * @return string return JSON
     */
    public static function indexes($objects, $type)
    {
        //here is where we call the object type
        // 'artist'|'album'|'song'|'playlist'|'share'|'podcast'
        switch ($type) {
            case 'song':
                return self::songs($objects);
            case 'album':
                return self::albums($objects);
            case 'artist':
                return self::artists($objects);
            case 'playlist':
                return self::playlists($objects);
            case 'share':
                return self::shares($objects);
            case 'podcast':
                return self::podcasts($objects);
            default:
                return self::error('401', T_('Wrong object type ' . $type));
        }
    } // indexes

    /**
     * licenses
     *
     * This returns licenses to the user, in a pretty JSON document with the information
     *
     * @param    array    $licenses    (description here...)
     * @return string return JSON
     */
    public static function licenses($licenses)
    {
        if (count($licenses) > self::$limit or self::$offset > 0) {
            $licenses = array_splice($licenses, self::$offset, self::$limit);
        }

        $JSON = [];

        foreach ($licenses as $license_id) {
            $license = new License($license_id);
            array_push($JSON, array(
                "id" => $license_id,
                "name" => $license->name,
                "description" => $license->description,
                "external_link" => $license->external_link
            ));
        } // end foreach

        return json_encode($JSON, JSON_PRETTY_PRINT);
    } // licenses

    /**
     * tags
     *
     * This returns tags to the user, in a pretty JSON document with the information
     *
     * @param    array    $tags    (description here...)
     * @return string return JSON
     */
    public static function tags($tags)
    {
        if (count($tags) > self::$limit or self::$offset > 0) {
            $tags = array_splice($tags, self::$offset, self::$limit);
        }

        $JSON = [];
        $TAGS = [];

        foreach ($tags as $tag_id) {
            $tag    = new Tag($tag_id);
            $counts = $tag->count();
<<<<<<< HEAD
            array_push($JSON, array(
                "id" => $tag_id,
=======
            array_push($TAGS, array(
                "id" => (string) $tag_id,
>>>>>>> 2fbd4622
                "name" => $tag->name,
                "albums" => (int) $counts['album'],
                "artists" => (int) $counts['artist'],
                "songs" => (int) $counts['song'],
                "videos" => (int) $counts['video'],
                "playlists" => (int) $counts['playlist'],
                "stream" => (int) $counts['live_stream']
            ));
        } // end foreach

        // return a tag object
        array_push($JSON, array(
            "tag" => $TAGS
        ));

        return json_encode($JSON, JSON_PRETTY_PRINT);
    } // tags

    /**
     * artists
     *
     * This takes an array of artists and then returns a pretty JSON document with the information
     * we want
     *
     * @param array $artists (description here...)
     * @param array $include
     * @param boolean $user_id
     * @param bool $encode
     * @return array|string return JSON
     */
    public static function artists($artists, $include = [], $user_id = false, $encode = true)
    {
        if (count($artists) > self::$limit or self::$offset > 0) {
            $artists = array_splice($artists, self::$offset, self::$limit);
        }

        $JSON = [];

        Rating::build_cache('artist', $artists);

        foreach ($artists as $artist_id) {
            $artist = new Artist($artist_id);
            $artist->format();


            $rating     = new Rating($artist_id, 'artist');
            $flag       = new Userflag($artist_id, 'artist');
            $tag_string = self::tags_string($artist->tags);

            // Build the Art URL, include session
            $art_url = AmpConfig::get('web_path') . '/image.php?object_id=' . $artist_id . '&object_type=artist&auth=' . scrub_out(Core::get_request('auth'));

            // Handle includes
            if (in_array("albums", $include)) {
                $albums = self::albums($artist->get_albums(), $include, false, false);
            } else {
                $albums = ($artist->albums ?: 0);
            }
            if (in_array("songs", $include)) {
                $songs = self::songs($artist->get_songs(), false, false);
            } else {
                $songs = ($artist->songs ?: 0);
            }

            array_push($JSON, array(
                "id" => $artist->id,
                "name" => $artist->f_full_name,
                "tags" => $tag_string,
                "albums" => ($albums ?: null),
                "songs" => ($songs ?: null),
                "art" => $art_url,
                "flag" => (!$flag->get_flag($user_id, false) ? 0 : 1),
                "preciserating" => ($rating->get_user_rating() ?: 0),
                "rating" => ($rating->get_user_rating() ?: 0),
                "averagerating" => ($rating->get_average_rating() ?: 0),
                "mbid" => $artist->mbid,
                "summary" => $artist->summary,
                "yearformed" => $artist->yearformed,
                "placeformed" => $artist->placeformed
            ));
        } // end foreach artists

        if ($encode) {
            return json_encode($JSON, JSON_PRETTY_PRINT);
        }

        return $JSON;
    } // artists

    /**
     * albums
     *
     * This echos out a standard albums JSON document, it pays attention to the limit
     *
     * @param array $albums (description here...)
     * @param array $include
     * @param boolean $user_id
     * @param bool $encode
     * @return array|string
     */
    public static function albums($albums, $include = [], $user_id = false, $encode = true)
    {
        if (count($albums) > self::$limit or self::$offset > 0) {
            $albums = array_splice($albums, self::$offset, self::$limit);
        }

        Rating::build_cache('album', $albums);

        $JSON = [];
        foreach ($albums as $album_id) {
            $album = new Album($album_id);
            $album->format();

            $disk   = $album->disk;
            $rating = new Rating($album_id, 'album');
            $flag   = new Userflag($album_id, 'album');

            // Build the Art URL, include session
            $art_url = AmpConfig::get('web_path') . '/image.php?object_id=' . $album->id . '&object_type=album&auth=' . scrub_out($_REQUEST['auth']);

            $theArray = [];

            $theArray["id"]   = $album->id;
            $theArray["name"] = $album->name;

            // Do a little check for artist stuff
            if ($album->album_artist_name != "") {
                $theArray['artist'] = array(
                    "id" => $album->artist_id,
                    "name" => $album->album_artist_name
                );
            } elseif ($album->artist_count != 1) {
                $theArray['artist'] = array(
                    "id" => 0,
                    "name" => 'Various'
                );
            } else {
                $theArray['artist'] = array(
                    "id" => $album->artist_id,
                    "name" => $album->artist_name
                );
            }

            // Handle includes
            if (in_array("songs", $include)) {
                $songs = self::songs($album->get_songs(), false, false);
            } else {
                $songs = $album->song_count;
            }

            //count multiple disks
            if ($album->allow_group_disks) {
                $disk = (count($album->album_suite) <= 1) ? $album->disk : count($album->album_suite);
            }

            $theArray['year']          = $album->year;
            $theArray['tracks']        = $songs;
            $theArray['disk']          = $disk;
            $theArray['tags']          = self::tags_string($album->tags);
            $theArray['art']           = $art_url;
            $theArray['flag']          = (!$flag->get_flag($user_id, false) ? 0 : 1);
            $theArray['preciserating'] = ($rating->get_user_rating() ?: 0);
            $theArray['rating']        = ($rating->get_user_rating() ?: 0);
            $theArray['averagerating'] = $rating->get_average_rating();
            $theArray['mbid']          = $album->mbid;

            array_push($JSON, $theArray);
        } // end foreach

        if ($encode) {
            return json_encode($JSON, JSON_PRETTY_PRINT);
        }

        return $JSON;
    } // albums

    /**
     * playlists
     *
     * This takes an array of playlist ids and then returns a nice pretty XML document
     *
     * @param array $playlists (description here...)
     * @return string return JSON
     */
    public static function playlists($playlists)
    {
        if (count($playlists) > self::$limit || self::$offset > 0) {
            $playlists = array_slice($playlists, self::$offset, self::$limit);
        }

        $allPlaylists = [];

        // Foreach the playlist ids
        foreach ($playlists as $playlist_id) {
            /**
             * Strip smart_ from playlist id and compare to original
             * smartlist = 'smart_1'
             * playlist  = 1000000
             */
            if (str_replace('smart_', '', (string) $playlist_id) === (string) $playlist_id) {
                $playlist     = new Playlist($playlist_id);
                $playlist_id  = $playlist->id;
                $playlist->format();

                $playlist_name  = $playlist->name;
                $playlist_user  = $playlist->f_user;
                $playitem_total = $playlist->get_media_count('song');
                $playlist_type  = $playlist->type;
            } else {
                $playlist     = new Search(str_replace('smart_', '', (string) $playlist_id));
                $playlist->format();

                $playlist_name  = Search::get_name_byid(str_replace('smart_', '', (string) $playlist_id));
                if ($playlist->type !== 'public') {
                    $playlist_user  = $playlist->f_user;
                } else {
                    $playlist_user  = $playlist->type;
                }
                $last_count     = ((int) $playlist->last_count > 0) ? $playlist->last_count : 5000;
                $playitem_total = ($playlist->limit == 0) ? $last_count : $playlist->limit;
                $playlist_type  = $playlist->type;
            }
            // Build this element
            array_push($allPlaylists, [
                "id" => $playlist_id,
                "name" => $playlist_name,
                "owner" => $playlist_user,
                "items" => $playitem_total,
                "type" => $playlist_type]);
        } // end foreach

        return json_encode($allPlaylists, JSON_PRETTY_PRINT);
    } // playlists

    /**
     * shares
     *
     * This returns shares to the user, in a pretty json document with the information
     *
     * @param array $shares (description here...)
     * @return string return JSON
     */
    public static function shares($shares)
    {
        if (count($shares) > self::$limit || self::$offset > 0) {
            $shares = array_splice($shares, self::$offset, self::$limit);
        }

        $allShares = [];
        foreach ($shares as $share_id) {
            $share = new Share($share_id);
            $share->format();
            $share_name           = $share->f_name;
            $share_user           = $share->f_user;
            $share_allow_stream   = $share->f_allow_stream;
            $share_allow_download = $share->f_allow_download;
            $share_creation_date  = $share->f_creation_date;
            $share_lastvisit_date = $share->f_lastvisit_date;
            $share_object_type    = $share->object_type;
            $share_object_id      = $share->object_id;
            $share_expire_days    = $share->expire_days;
            $share_max_counter    = $share->max_counter;
            $share_counter        = $share->counter;
            $share_secret         = $share->secret;
            $share_public_url     = $share->public_url;
            $share_description    = $share->description;
            // Build this element
            array_push($allShares, [
                "id" => $share_id,
                "name" => $share_name,
                "owner" => $share_user,
                "allow_stream" => $share_allow_stream,
                "allow_download" => $share_allow_download,
                "creation_date" => $share_creation_date,
                "lastvisit_date" => $share_lastvisit_date,
                "object_type" => $share_object_type,
                "object_id" => $share_object_id,
                "expire_days" => $share_expire_days,
                "max_counter" => $share_max_counter,
                "counter" => $share_counter,
                "secret" => $share_secret,
                "public_url" => $share_public_url,
                "description" => $share_description]);
        } // end foreach

        return json_encode($allShares, JSON_PRETTY_PRINT);
    } // shares

    /**
     * catalogs
     *
     * This returns catalogs to the user, in a pretty json document with the information
     *
     * @param integer[] $catalogs group of catalog id's
     * @return string return JSON
     */
    public static function catalogs($catalogs)
    {
        if (count($catalogs) > self::$limit || self::$offset > 0) {
            $catalogs = array_splice($catalogs, self::$offset, self::$limit);
        }

        $allCatalogs = [];
        foreach ($catalogs as $catalog_id) {
            $catalog = Catalog::create_from_id($catalog_id);
            $catalog->format();
            $catalog_name           = $catalog->name;
            $catalog_type           = $catalog->catalog_type;
            $catalog_gather_types   = $catalog->gather_types;
            $catalog_enabled        = $catalog->enabled;
            $catalog_last_add       = $catalog->f_add;
            $catalog_last_clean     = $catalog->f_clean;
            $catalog_last_update    = $catalog->f_update;
            $catalog_path           = $catalog->f_info;
            $catalog_rename_pattern = $catalog->rename_pattern;
            $catalog_sort_pattern   = $catalog->sort_pattern;
            // Build this element
            array_push($allCatalogs, [
                "id" => $catalog_id,
                "name" => $catalog_name,
                "type" => $catalog_type,
                "gather_types" => $catalog_gather_types,
                "last_add" => $catalog_enabled,
                "allow_download" => $catalog_last_add,
                "last_clean" => $catalog_last_clean,
                "last_update" => $catalog_last_update,
                "path" => $catalog_path,
                "rename_pattern" => $catalog_rename_pattern,
                "sort_pattern" => $catalog_sort_pattern]);
        } // end foreach

        return json_encode($allCatalogs, JSON_PRETTY_PRINT);
    } // catalogs

    /**
     * podcasts
     *
     * This returns podcasts to the user, in a pretty json document with the information
     *
     * @param array $podcasts (description here...)
     * @param boolean $episodes include the episodes of the podcast
     * @return string return JSON
     */
    public static function podcasts($podcasts, $episodes = false)
    {
        if (count($podcasts) > self::$limit || self::$offset > 0) {
            $podcasts = array_splice($podcasts, self::$offset, self::$limit);
        }

        $allPodcasts = [];
        foreach ($podcasts as $podcast_id) {
            $podcast = new Podcast($podcast_id);
            $podcast->format();
            $podcast_name        = $podcast->f_title;
            $podcast_description = $podcast->description;
            $podcast_language    = $podcast->f_language;
            $podcast_copyright   = $podcast->f_copyright;
            $podcast_feed_url    = $podcast->feed;
            $podcast_generator   = $podcast->f_generator;
            $podcast_website     = $podcast->f_website;
            $podcast_build_date  = $podcast->f_lastbuilddate;
            $podcast_sync_date   = $podcast->f_lastsync;
            $podcast_public_url  = $podcast->link;
            $podcast_episodes    = array();
            if ($episodes) {
                $items            = $podcast->get_episodes();
                $podcast_episodes = self::podcast_episodes($items, true);
            }
            // Build this element
            array_push($allPodcasts, [
                "id" => $podcast_id,
                "name" => $podcast_name,
                "description" => $podcast_description,
                "language" => $podcast_language,
                "copyright" => $podcast_copyright,
                "feed_url" => $podcast_feed_url,
                "generator" => $podcast_generator,
                "website" => $podcast_website,
                "build_date" => $podcast_build_date,
                "sync_date" => $podcast_sync_date,
                "public_url" => $podcast_public_url,
                "podcast_episode" => $podcast_episodes]);
        } // end foreach

        return json_encode($allPodcasts, JSON_PRETTY_PRINT);
    } // podcasts

    /**
     * podcast_episodes
     *
     * This returns podcasts to the user, in a pretty json document with the information
     *
     * @param  array   $podcast_episodes    (description here...)
     * @param  boolean $simple just return the data as an array for pretty somewhere else
     * @return array|string return JSON
     */
    public static function podcast_episodes($podcast_episodes, $simple = false)
    {
        if (count($podcast_episodes) > self::$limit || self::$offset > 0) {
            $podcast_episodes = array_splice($podcast_episodes, self::$offset, self::$limit);
        }
        $allEpisodes = array();
        foreach ($podcast_episodes as $episode_id) {
            $episode = new Podcast_Episode($episode_id);
            $episode->format();
            array_push($allEpisodes, [
                "id" => $episode_id,
                "name" => $episode->f_title,
                "description" => $episode->f_description,
                "category" => $episode->f_category,
                "author" => $episode->f_author,
                "author_full" => $episode->f_artist_full,
                "website" => $episode->f_website,
                "pubdate" => $episode->f_pubdate,
                "state" => $episode->f_state,
                "filelength" => $episode->f_time_h,
                "filesize" => $episode->f_size,
                "filename" => $episode->f_file,
                "url" => $episode->link]);
        }
        if ($simple) {
            return $allEpisodes;
        }

        return json_encode($allEpisodes, JSON_PRETTY_PRINT);
    } // podcast_episodes

    /**
     * songs
     *
     * This returns an array of songs populated from an array of song ids.
     * (Spiffy isn't it!)
     * @param $songs
     * @param boolean $user_id
     * @param bool $encode
     * @return array|string
     */
    public static function songs($songs, $user_id = false, $encode = true)
    {
        if (count($songs) > self::$limit or self::$offset > 0) {
            $songs = array_slice($songs, self::$offset, self::$limit);
        }

        Song::build_cache($songs);
        Stream::set_session($_REQUEST['auth']);

        $JSON           = [];
        $playlist_track = 0;

        // Foreach the ids!
        foreach ($songs as $song_id) {
            $song = new Song($song_id);

            // If the song id is invalid/null
            if (!$song->id) {
                continue;
            }


            $song->format();
            //TODO: $tag_string
            $rating  = new Rating($song_id, 'song');
            $flag    = new Userflag($song_id, 'song');
            $art_url = Art::url($song->album, 'album', $_REQUEST['auth']);
            $playlist_track++;

            $ourSong = array(
                "id" => $song->id,
                "title" => $song->title,
                "name" => $song->title,
                "artist" => array(
                    "id" => $song->artist,
                    "name" => $song->get_artist_name()),
                "album" => array(
                    "id" => $song->album,
                    "name" => $song->get_album_name()),
            );
            if ($song->albumartist) {
                $ourSong['albumartist'] = array(
                    "id" => $song->albumartist,
                    "name" => $song->get_album_artist_name()
                );
            }

            $ourSong['filename']         = $song->file;
            $ourSong['track']            = $song->track;
            $ourSong['playlisttrack']    = $playlist_track;
            $ourSong['time']             = (int) $song->time;
            $ourSong['year']             = $song->year;
            $ourSong['bitrate']          = $song->bitrate;
            $ourSong['rate']             = $song->rate;
            $ourSong['mode']             = $song->mode;
            $ourSong['mime']             = $song->mime;
            $ourSong['url']              = Song::play_url($song->id, '', 'api', false, $user_id);
            $ourSong['size']             = $song->size;
            $ourSong['mbid']             = $song->mbid;
            $ourSong['album_mbid']       = $song->album_mbid;
            $ourSong['artist_mbid']      = $song->artist_mbid;
            $ourSong['albumartist_mbid'] = $song->albumartist_mbid;
            $ourSong['art']              = $art_url;
            $ourSong['flag']             = (!$flag->get_flag($user_id, false) ? 0 : 1);
            $ourSong['preciserating']    = ($rating->get_user_rating() ?: 0);
            $ourSong['rating']           = ($rating->get_user_rating() ?: 0);
            $ourSong['averagerating']    = ($rating->get_average_rating() ?: 0);
            $ourSong['playcount']        = (int) $song->played;
            $ourSong['catalog']          = (int) $song->catalog;
            $ourSong['composer']         = $song->composer;
            $ourSong['channels']         = $song->channels;
            $ourSong['comment']          = $song->comment;
            if (AmpConfig::get('licensing')) {
                $ourSong['license'] = $song->f_license;
            }
            $ourSong['publisher']             = $song->label;
            $ourSong['language']              = $song->language;
            $ourSong['replaygain_album_gain'] = $song->replaygain_album_gain;
            $ourSong['replaygain_album_peak'] = $song->replaygain_album_peak;
            $ourSong['replaygain_track_gain'] = $song->replaygain_track_gain;
            $ourSong['replaygain_track_peak'] = $song->replaygain_track_peak;

            if (Song::isCustomMetadataEnabled()) {
                foreach ($song->getMetadata() as $metadata) {
                    $meta_name           = str_replace(array(' ', '(', ')', '/', '\\', '#'), '_', $metadata->getField()->getName());
                    $ourSong[$meta_name] = $metadata->getData();
                }
            }
            $genre = [];
            foreach ($song->tags as $tag) {
                array_push($genre, $tag['name']);
            }
            $ourSong['genre'] = $genre;

            array_push($JSON, $ourSong);
        } // end foreach

        if ($encode) {
            return json_encode($JSON, JSON_PRETTY_PRINT);
        }

        return $JSON;
    } // songs

    /**
     * videos
     *
     * This builds the JSON document for displaying video objects
     *
     * @param    array    $videos    (description here...)
     * @param integer $user_id
     * @return string return JSON
     */
    public static function videos($videos, $user_id)
    {
        if (count($videos) > self::$limit or self::$offset > 0) {
            $videos = array_slice($videos, self::$offset, self::$limit);
        }

        $JSON   = [];
        foreach ($videos as $video_id) {
            $video = new Video($video_id);
            $video->format();
            array_push($JSON, array(
                "id" => $video->id,
                "title" => $video->title,
                "mime" => $video->mime,
                "resolution" => $video->f_resolution,
                "size" => $video->size,
                "tags" => self::tags_string($video->tags),
                "url" => Video::play_url($video->id, '', 'api', false, $user_id)
            ));
        } // end foreach

        return json_encode($JSON, JSON_PRETTY_PRINT);
    } // videos

    /**
     * democratic
     *
     * This handles creating an JSON document for democratic items, this can be a little complicated
     * due to the votes and all of that
     *
     * @param integer[] $object_ids Object IDs
     * @param boolean $user_id
     * @return string    return JSON
     */
    public static function democratic($object_ids=array(), $user_id = false)
    {
        if (!is_array($object_ids)) {
            $object_ids = array();
        }

        $democratic = Democratic::get_current_playlist();

        $JSON = [];

        foreach ($object_ids as $row_id => $data) {
            $song = new $data['object_type']($data['object_id']);
            $song->format();

            //FIXME: This is duplicate code and so wrong, functions need to be improved
            $tag           = new Tag($song->tags['0']);
            $song->genre   = $tag->id;
            $song->f_genre = $tag->name;

            $tag_string = self::tags_string($song->tags); //TODO

            $rating = new Rating($song->id, 'song');

            $art_url = Art::url($song->album, 'album', $_REQUEST['auth']);

            array_push($JSON, array(
                "id" => $song->id,
                "title" => $song->title,
                "artist" => array("id" => $song->artist, "name" => $song->f_artist_full),
                "album" => array("id" => $song->album, "name" => $song->f_album_full),
                "genre" => array("id" => $song->genre, "name" => $song->f_genre),
                "track" => $song->track,
                "time" => $song->time,
                "mime" => $song->mime,
                "url" => Song::play_url($song->id, '', 'api', false, $user_id),
                "size" => $song->size,
                "art" => $art_url,
                "preciserating" => $rating->get_user_rating(),
                "rating" => $rating->get_user_rating(),
                "averagerating" => $rating->get_average_rating(),
                "vote" => $democratic->get_vote($row_id)
            ));
        } // end foreach

        return json_encode($JSON, JSON_PRETTY_PRINT);
    } // democratic

    /**
     * user
     *
     * This handles creating an JSON document for a user
     *
     * @param  User    $user    User
     * @param  boolean $fullinfo
     * @return string  return JSON
     */
    public static function user(User $user, $fullinfo)
    {
        $JSON = array();
        $user->format();
        if ($fullinfo) {
            $JSON['user'] = array(
                "id" => $user->id,
                "username" => $user->username,
                "auth" => $user->apikey,
                "email" => $user->email,
                "access" => (string) $user->access,
                "fullname_public" => (string) $user->fullname_public,
                "validation" => $user->validation,
                "disabled" => (string) $user->disabled,
                "create_date" => $user->create_date,
                "last_seen" => $user->last_seen,
                "website" => $user->website,
                "state" => $user->state,
                "city" => $user->city
            );
        } else {
            $JSON['user'] = array(
                "id" => $user->id,
                "username" => $user->username,
                "create_date" => $user->create_date,
                "last_seen" => $user->last_seen,
                "website" => $user->website,
                "state" => $user->state,
                "city" => $user->city
            );
        }

        if ($user->fullname_public) {
            $JSON['user']['fullname'] = $user->fullname;
        }

        return json_encode($JSON, JSON_PRETTY_PRINT);
    } // user

    /**
     * users
     *
     * This handles creating an JSON document for an user list
     *
     * @param    integer[]    $users    User identifier list
     * @return string return JSON
     */
    public static function users($users)
    {
        $JSON = [];
        foreach ($users as $user_id) {
            $user = new User($user_id);
            array_push($JSON, $user->username);
        }

        return json_encode($JSON, JSON_PRETTY_PRINT);
    } // users

    /**
     * shouts
     *
     * This handles creating an JSON document for a shout list
     *
     * @param    integer[]    $shouts    Shout identifier list
     * @return string return JSON
     */
    public static function shouts($shouts)
    {
        $JSON = [];
        foreach ($shouts as $shout_id) {
            $shout = new Shoutbox($shout_id);
            $shout->format();
            $user     = new User($shout->user);
            $ourArray = array(
                "id" => $shout_id,
                "date" => $shout->date,
                "text" => $shout->text
            );
            if ($user->id) {
                $ourArray['username'] = $user->username;
            }
            array_push($JSON, $ourArray);
        }

        return json_encode($JSON, JSON_PRETTY_PRINT);
    } // shouts

    /**
     * timeline
     *
     * This handles creating an JSON document for an activity list
     *
     * @param    integer[]    $activities    Activity identifier list
     * @return string return JSON
     */
    public static function timeline($activities)
    {
        $JSON             = array();
        $JSON['timeline'] = []; // To match the XML style, IMO kinda uselesss
        foreach ($activities as $aid) {
            $activity = new Useractivity($aid);
            $user     = new User($activity->user);
            $ourArray = array(
                "id" => $aid,
                "data" => $activity->activity_date,
                "object_type" => $activity->object_type,
                "object_id" => $activity->object_id,
                "action" => $activity->action
            );

            if ($user->id) {
                $ourArray['username'] = $user->username;
            }
            array_push($JSON['timeline'], $ourArray);
        }

        return json_encode($JSON, JSON_PRETTY_PRINT);
    } // timeline

    //TODO: Podcast
} // end json_data.class<|MERGE_RESOLUTION|>--- conflicted
+++ resolved
@@ -221,13 +221,8 @@
         foreach ($tags as $tag_id) {
             $tag    = new Tag($tag_id);
             $counts = $tag->count();
-<<<<<<< HEAD
-            array_push($JSON, array(
-                "id" => $tag_id,
-=======
             array_push($TAGS, array(
                 "id" => (string) $tag_id,
->>>>>>> 2fbd4622
                 "name" => $tag->name,
                 "albums" => (int) $counts['album'],
                 "artists" => (int) $counts['artist'],
