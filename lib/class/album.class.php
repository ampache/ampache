<?php

/* vim:set softtabstop=4 shiftwidth=4 expandtab: */
/**
 *
 * LICENSE: GNU Affero General Public License, version 3 (AGPLv3)
 * Copyright 2001 - 2019 Ampache.org
 *
 * This program is free software: you can redistribute it and/or modify
 * it under the terms of the GNU Affero General Public License as published by
 * the Free Software Foundation, either version 3 of the License, or
 * (at your option) any later version.
 *
 * This program is distributed in the hope that it will be useful,
 * but WITHOUT ANY WARRANTY; without even the implied warranty of
 * MERCHANTABILITY or FITNESS FOR A PARTICULAR PURPOSE.  See the
 * GNU Affero General Public License for more details.
 *
 * You should have received a copy of the GNU Affero General Public License
 * along with this program.  If not, see <http://www.gnu.org/licenses/>.
 *
 */

/**
 * Album Class
 *
 * This is the class responsible for handling the Album object
 * it is related to the album table in the database.
 *
 */
class Album extends database_object implements library_item
{
    /* Variables from DB */

    /**
     *  @var int $id
     */
    public $id;

    /**
     *  @var string $name
     */
    public $name;

    /**
     *  @var int $album_artist
     */
    public $album_artist;

    /**
     *  @var int $disk
     */
    public $disk;

    /**
     *  @var int $year
     */
    public $year;

    /**
     *  @var string $prefix
     */
    public $prefix;

    /**
     *  @var string $mbid
     */
    public $mbid; // MusicBrainz ID

    /**
     *  @var string $mbid_group
     */
    public $mbid_group; // MusicBrainz Release Group ID

    /**
     * @var string $release_type
     */
    public $release_type;

    /**
     * @var int $catalog_id
     */
    public $catalog_id;

    /**
     *  @var int $song_count
     */
    public $song_count;

    /**
     *  @var string $artist_prefix
     */
    public $artist_prefix;

    /**
     *  @var string $artist_name
     */
    public $artist_name;

    /**
     *  @var int $artist_id
     */
    public $artist_id;

    /**
     *  @var array $tags
     */
    public $tags;

    /**
     *  @var string $full_name
     */
    public $full_name; // Prefix + Name, generated

    /**
     *  @var int $artist_count
     */
    public $artist_count;

    /**
     *  @var string $f_artist_name
     */
    public $f_artist_name;

    /**
     *  @var string $f_artist_link
     */
    public $f_artist_link;

    /**
     *  @var string $f_artist
     */
    public $f_artist;

    /**
     *  @var string $album_artist_name
     */
    public $album_artist_name;

    /**
     *  @var string $f_album_artist_name
     */
    public $f_album_artist_name;

    /**
     *  @var string $f_album_artist_link
     */
    public $f_album_artist_link;

    /**
     *  @var string $f_name
     */
    public $f_name;

    /**
     *  @var string $link
     */
    public $link;

    /**
     *  @var string $f_link
     */
    public $f_link;

    /**
     *  @var string $f_tags
     */
    public $f_tags;

    /**
     * @var string $f_year
     */
    public $f_year;

<<<<<<< HEAD
=======
    /**
     * @var string f_year_link
     */
    public $f_year_link;

>>>>>>> 58103d52
    /**
     *  @var string $f_title
     */
    public $f_title;

    /**
     *  @var string $f_release_type
     */
    public $f_release_type;

    // cached information

    /**
     *  @var boolean $_fake
     */
    public $_fake;

    /**
     *  @var array $_songs
     */
    public $_songs = array();

    /**
     *  @var array $_mapcache
     */
    private static $_mapcache = array();

    /**
     *  @var array $album_suite
     */
    public $album_suite = array();

    /**
     *  @var boolean $allow_group_disks
     */
    public $allow_group_disks = false;

    /**
     * __construct
     * Album constructor it loads everything relating
     * to this album from the database it does not
     * pull the album or thumb art by default or
     * get any of the counts.
     * @param integer|null $album_id
     */
    public function __construct($album_id = null)
    {
        if ($album_id === null) {
            return false;
        }

        /* Get the information from the db */
        $info = $this->get_info($album_id);

        // Foreach what we've got
        foreach ($info as $key => $value) {
            $this->$key = $value;
        }

        // Little bit of formatting here
        $this->full_name = trim(trim($info['prefix']) . ' ' . trim($info['name']));

        // Looking for other albums with same mbid, ordering by disk ascending
        if ($this->disk && !empty($this->mbid) && AmpConfig::get('album_group')) {
            $this->album_suite = $this->get_album_suite();
        }

        return true;
    } // constructor

    /**
     * construct_from_array
     * This is often used by the metadata class, it fills out an album object from a
     * named array, _fake is set to true
     * @param array $data
     * @return Album
     */
    public static function construct_from_array(array $data)
    {
        $album = new Album(0);
        foreach ($data as $key => $value) {
            $album->$key = $value;
        }

        $album->_fake = true;   // Make sure that we tell em it's fake

        return $album;
    } // construct_from_array

    /**
     * garbage_collection
     *
     * Cleans out unused albums
     */
    public static function garbage_collection()
    {
        Dba::write('DELETE FROM `album` USING `album` LEFT JOIN `song` ON `song`.`album` = `album`.`id` WHERE `song`.`id` IS NULL');
    }

    /**
     * build_cache
     * This takes an array of object ids and caches all of their information
     * with a single query
     * @param array $ids
     * @return boolean
     */
    public static function build_cache(array $ids)
    {
        // Nothing to do if they pass us nothing
        if (!is_array($ids) or !count($ids)) {
            return false;
        }

        $idlist = '(' . implode(',', $ids) . ')';

        $sql        = "SELECT * FROM `album` WHERE `id` IN $idlist";
        $db_results = Dba::read($sql);

        while ($row = Dba::fetch_assoc($db_results)) {
            parent::add_to_cache('album', $row['id'], $row);
        }

        return true;
    } // build_cache

    /**
     * _get_extra_info
     * This pulls the extra information from our tables, this is a 3 table join, which is why we don't normally
     * do it
     * @return array
     */
    private function _get_extra_info($limit_threshold = '')
    {
        if (!$this->id) {
            return array();
        }

        if (parent::is_cached('album_extra', $this->id)) {
            return parent::get_from_cache('album_extra', $this->id);
        }

        // Calculation
        $sql = "SELECT " .
                "COUNT(DISTINCT(`song`.`artist`)) AS `artist_count`, " .
                "COUNT(`song`.`id`) AS `song_count`, " .
                "SUM(`song`.`time`) as `total_duration` " .
                "FROM `song` ";

        $sqlj = '';
        if (AmpConfig::get('catalog_disable')) {
            $sqlj = "LEFT JOIN `catalog` ON `catalog`.`id` = `song`.`catalog` ";
        }

        $suite_array = array();
        if ($this->allow_group_disks) {
            $suite_array = $this->album_suite;
        }
        if (!count($suite_array)) {
            $suite_array[] = $this->id;
        }

        $idlist = '(' . implode(',', $suite_array) . ')';
        $sqlw   = "WHERE `song`.`album` IN $idlist ";

        if (AmpConfig::get('catalog_disable')) {
            $sqlw .= "AND `catalog`.`enabled` = '1' ";
        }
        $sql .= $sqlj . $sqlw;
        if (!count($this->album_suite)) {
            $sql .= "GROUP BY `song`.`album` ";
        } else {
            $sql .= "GROUP BY `song`.`artist` ";
        }

        $db_results = Dba::read($sql);
        $results    = Dba::fetch_assoc($db_results);


        // Get associated information from first song only
        $sql = "SELECT " .
                "`song`.`catalog` as `catalog_id`," .
                "`artist`.`name` AS `artist_name`, " .
                "`artist`.`prefix` AS `artist_prefix`, " .
                "`artist`.`id` AS `artist_id` " .
                "FROM `song` INNER JOIN `artist` " .
                "ON `artist`.`id`=`song`.`artist` ";
        $sql .= $sqlj . $sqlw . "LIMIT 1";

        $db_results = Dba::read($sql);
        $results    = array_merge($results, Dba::fetch_assoc($db_results));

        $art = new Art($this->id, 'album');
        $art->has_db_info();
        $results['has_art']   = make_bool($art->raw);
        $results['has_thumb'] = make_bool($art->thumb);

        if (AmpConfig::get('show_played_times')) {
            $results['object_cnt'] = Stats::get_object_count('album', $this->id, $limit_threshold);
        }

        parent::add_to_cache('album_extra', $this->id, $results);

        return $results;
    } // _get_extra_info

    public function can_edit($user = null)
    {
        if (!$user) {
            $user = Core::get_global('user')->id;
        }

        if (!$user) {
            return false;
        }

        if ($this->user !== null && $user == $this->user) {
            return true;
        }

        if (Access::check('interface', 50, $user)) {
            return true;
        }

        if (!$this->album_artist) {
            return false;
        }

        if (!AmpConfig::get('upload_allow_edit')) {
            return false;
        }

        $owner = $this->get_user_owner();

        return ($owner !== null && $owner === $user);
    }

    /**
     * check
     *
     * Searches for an album; if none is found, insert a new one.
     * @param string $name
     * @param integer $year
     * @param integer $disk
     * @param string $mbid
     * @param string $mbid_group
     * @param string $album_artist
     * @param string $release_type
     * @param boolean $readonly
     * @return int|null
     */
    public static function check($name, $year = 0, $disk = 0, $mbid = null, $mbid_group = null, $album_artist = null, $release_type = null, $readonly = false)
    {
        $trimmed      = Catalog::trim_prefix(trim($name));
        $name         = $trimmed['string'];
        $prefix       = $trimmed['prefix'];
        $album_artist = (int) ($album_artist);
        $album_artist = ($album_artist <= 0) ? null : $album_artist;
        $mbid         = empty($mbid) ? null : $mbid;
        $mbid_group   = empty($mbid_group) ? null : $mbid_group;
        $release_type = empty($release_type) ? null : $release_type;

        if (!$name) {
            $name         = T_('Unknown (Orphaned)');
            $year         = 0;
            $disk         = 0;
            $album_artist = null;
        }
        if (isset(self::$_mapcache[$name][$disk][$mbid][$album_artist])) {
            return self::$_mapcache[$name][$disk][$mbid][$album_artist];
        }

        $sql    = 'SELECT `album`.`id` FROM `album` WHERE `album`.`name` = ? AND `album`.`disk` = ? ';
        $params = array($name, $disk);

        if ($mbid) {
            $sql .= 'AND `album`.`mbid` = ? ';
            $params[] = $mbid;
        } else {
            $sql .= 'AND `album`.`mbid` IS NULL ';
        }
        if ($prefix !== null) {
            $sql .= 'AND `album`.`prefix` = ? ';
            $params[] = $prefix;
        }

        if ($album_artist !== null) {
            $sql .= 'AND `album`.`album_artist` = ? ';
            $params[] = $album_artist;
        }

        $db_results = Dba::read($sql, $params);

        if ($row = Dba::fetch_assoc($db_results)) {
            $album_id                                            = $row['id'];
            self::$_mapcache[$name][$disk][$mbid][$album_artist] = $album_id;

            return $album_id;
        }

        if ($readonly) {
            return null;
        }

        $sql = 'INSERT INTO `album` (`name`, `prefix`, `year`, `disk`, `mbid`, `mbid_group`, `release_type`, `album_artist`) VALUES (?, ?, ?, ?, ?, ?, ?, ?)';

        $db_results = Dba::write($sql, array($name, $prefix, $year, $disk, $mbid, $mbid_group, $release_type, $album_artist));
        if (!$db_results) {
            return null;
        }

        $album_id = Dba::insert_id();

        // Remove from wanted album list if any request on it
        if (!empty($mbid) && AmpConfig::get('wanted')) {
            try {
                Wanted::delete_wanted_release($mbid);
            } catch (Exception $e) {
                debug_event('album.class', 'Cannot process wanted releases auto-removal check: ' . $e->getMessage(), '1');
            }
        }


        self::$_mapcache[$name][$disk][$mbid][$album_artist] = $album_id;

        return (int) $album_id;
    }

    /**
     * get_songs
     * gets the songs for this album takes an optional limit
     * and an optional artist, if artist is passed it only gets
     * songs with this album + specified artist
     * @param integer $limit
     * @param string $artist
     * @return integer[]
     */
    public function get_songs($limit = 0, $artist = '')
    {
        $results = array();

        $sql = "SELECT `song`.`id` FROM `song` ";
        if (AmpConfig::get('catalog_disable')) {
            $sql .= "LEFT JOIN `catalog` ON `catalog`.`id` = `song`.`catalog` ";
        }
        $sql .= "WHERE `song`.`album` = ? ";
        $params = array($this->id);
        if (strlen($artist)) {
            $sql .= "AND `artist` = ? ";
            $params[] = $artist;
        }
        if (AmpConfig::get('catalog_disable')) {
            $sql .= "AND `catalog`.`enabled` = '1' ";
        }
        $sql .= "ORDER BY `song`.`track`, `song`.`title`";
        if ($limit) {
            $sql .= " LIMIT " . (string) $limit;
        }
        $db_results = Dba::read($sql, $params);

        while ($row = Dba::fetch_assoc($db_results)) {
            $results[] = $row['id'];
        }

        return $results;
    } // get_songs

    /**
     * get_http_album_query_ids
     * return the html album parameters with all album suite ids
     * @param string $url_param_name
     * @return string
     */
    public function get_http_album_query_ids($url_param_name)
    {
        if ($this->allow_group_disks) {
            $suite_array = $this->get_group_disks_ids();
        } else {
            $suite_array = array($this->id);
        }

        return http_build_query(array($url_param_name => $suite_array));
    }

    /**
     * get_group_disks_ids
     * return all album suite ids or current album if no albums
     * @return integer[]
     */
    public function get_group_disks_ids()
    {
        $suite_array = $this->album_suite;
        if (!count($suite_array)) {
            $suite_array[] = $this->id;
        }

        return $suite_array;
    }

    /**
     * get_album_suite
     * gets the album ids with the same musicbrainz identifier
     * @param integer $catalog
     * return int[]
     */
    public function get_album_suite($catalog = 0)
    {
        $results = array();

        $catalog_where = "";
        $catalog_join  = "LEFT JOIN `catalog` ON `catalog`.`id` = `song`.`catalog`";
        if ($catalog) {
            $catalog_where .= " AND `catalog`.`id` = '$catalog'";
        }
        if (AmpConfig::get('catalog_disable')) {
            $catalog_where .= " AND `catalog`.`enabled` = '1'";
        }

        $sql = "SELECT DISTINCT `album`.`id`, `album`.`disk` FROM album LEFT JOIN `song` ON `song`.`album`=`album`.`id` $catalog_join " .
                "WHERE `album`.`mbid`='$this->mbid' $catalog_where ORDER BY `album`.`disk` ASC";

        $db_results = Dba::read($sql);

        while ($row = Dba::fetch_assoc($db_results)) {
            $results[] = $row['id'];
        }

        return $results;
    } // get_album_suite

    /**
     * has_track
     * This checks to see if this album has a track of the specified title
     * @param string $title
     * @return array
     */
    public function has_track($title)
    {
        $sql        = "SELECT `id` FROM `song` WHERE `album` = ? AND `title` = ?";
        $db_results = Dba::read($sql, array($this->id, $title));

        $data = Dba::fetch_assoc($db_results);

        return $data;
    } // has_track

    /**
     * get_addtime_first_song
     * Get the add date of first added song.
     * @return int
     */
    public function get_addtime_first_song()
    {
        $time = 0;

        $sql        = "SELECT MIN(`addition_time`) FROM `song` WHERE `album` = ?";
        $db_results = Dba::read($sql, array($this->id));
        if ($data = Dba::fetch_row($db_results)) {
            $time = $data[0];
        }

        return $time;
    }

    /**
     * format
     * This is the format function for this object. It sets cleaned up
     * album information with the base required
     * f_link, f_name
     */
    public function format($details = true, $limit_threshold = '')
    {
        $web_path = AmpConfig::get('web_path');

        if ($details) {
            /* Pull the advanced information */
            $data = $this->_get_extra_info($limit_threshold);
            foreach ($data as $key => $value) {
                $this->$key = $value;
            }

            if ($this->album_artist) {
                $Album_artist = new Artist($this->album_artist);
                $Album_artist->format();
                $this->album_artist_name   = $Album_artist->name;
                $this->f_album_artist_name = $Album_artist->f_name;
                $this->f_album_artist_link = "<a href=\"" . $web_path . "/artists.php?action=show&artist=" . $this->album_artist . "\" title=\"" . scrub_out($this->album_artist_name) . "\">" . $this->f_album_artist_name . "</a>";
            }

            $this->tags   = Tag::get_top_tags('album', $this->id);
            $this->f_tags = Tag::get_display($this->tags, true, 'album');
        }

        /* Truncate the string if it's to long */
        $this->f_name = $this->full_name;

        $this->link   = $web_path . '/albums.php?action=show&album=' . scrub_out($this->id);
        $this->f_link = "<a href=\"" . $this->link . "\" title=\"" . scrub_out($this->full_name) . "\">" . scrub_out($this->f_name);

        // Looking if we need to combine or display disks
        if ($this->disk && (!$this->allow_group_disks || ($this->allow_group_disks && !AmpConfig::get('album_group')))) {
            $this->f_link .= " <span class=\"discnb\">[" . T_('Disk') . " " . $this->disk . "]</span>";
        }

        $this->f_link .= "</a>";

        $this->f_title = $this->full_name;
        if ($this->artist_count == '1') {
            $artist              = trim(trim($this->artist_prefix) . ' ' . trim($this->artist_name));
            $this->f_artist_name = $artist;
            $this->f_artist_link = "<a href=\"$web_path/artists.php?action=show&artist=" . $this->artist_id . "\" title=\"" . scrub_out($this->artist_name) . "\">" . $artist . "</a>";
            $this->f_artist      = $artist;
        } else {
            $this->f_artist_link = "<span title=\"$this->artist_count " . T_('Artists') . "\">" . T_('Various') . "</span>";
            $this->f_artist      = T_('Various');
            $this->f_artist_name = $this->f_artist;
        }

        if (!$this->year) {
            $this->f_year = "N/A";
        } else {
            $year              = $this->year;
            $this->f_year_link = "<a href=\"$web_path/albums.php?action=showyear&year=" . $year . "\">" . $year . "</a>";
        }

        $this->f_release_type = ucwords($this->release_type);
    } // format

    /**
     * Get item keywords for metadata searches.
     * @return array
     */
    public function get_keywords()
    {
        $keywords               = array();
        $keywords['mb_albumid'] = array('important' => false,
            'label' => T_('Album MusicBrainzID'),
            'value' => $this->mbid);
        $keywords['mb_albumid_group'] = array('important' => false,
            'label' => T_('Release Group MusicBrainzID'),
            'value' => $this->mbid_group);
        $keywords['artist'] = array('important' => true,
            'label' => T_('Artist'),
            'value' => (($this->artist_count < 2) ? $this->f_artist_name : ''));
        $keywords['album'] = array('important' => true,
            'label' => T_('Album'),
            'value' => $this->f_name);

        return $keywords;
    }

    /**
     * Get item fullname.
     * @return string
     */
    public function get_fullname()
    {
        return $this->f_name;
    }

    /**
     * Get parent item description.
     * @return array|null
     */
    public function get_parent()
    {
        if ($this->artist_count == 1) {
            return array('object_type' => 'artist', 'object_id' => $this->artist_id);
        }

        return null;
    }

    /**
     * Get item children.
     * @return array
     */
    public function get_childrens()
    {
        return $this->get_medias();
    }

    /**
     * Search for item childrens.
     * @param string $name
     * @return array
     */
    public function search_childrens($name)
    {
        $search                    = array();
        $search['type']            = "song";
        $search['rule_0_input']    = $name;
        $search['rule_0_operator'] = 4;
        $search['rule_0']          = "title";
        $search['rule_1_input']    = $this->name;
        $search['rule_1_operator'] = 4;
        $search['rule_1']          = "album";
        $search['rule_2_input']    = $this->album_artist_name;
        $search['rule_2_operator'] = 4;
        $search['rule_2']          = "artist";
        $songs                     = Search::run($search);

        $childrens = array();
        foreach ($songs as $song) {
            $childrens[] = array(
                'object_type' => 'song',
                'object_id' => $song
            );
        }

        return $childrens;
    }

    /**
     * Get all children and sub-children media.
     * @param string $filter_type
     * @return array
     */
    public function get_medias($filter_type = null)
    {
        $medias = array();
        if ($filter_type !== null || $filter_type == 'song') {
            $songs = $this->get_songs();
            foreach ($songs as $song_id) {
                $medias[] = array(
                    'object_type' => 'song',
                    'object_id' => $song_id
                );
            }
        }

        return $medias;
    }

    /**
     * get_catalogs
     *
     * Get all catalog ids related to this item.
     * @return integer[]
     */
    public function get_catalogs()
    {
        return array($this->catalog_id);
    }

    /**
     * Get item's owner.
     * @return int|null
     */
    public function get_user_owner()
    {
        if (!$this->album_artist) {
            return null;
        }

        $artist = new Artist($this->album_artist);

        return $artist->get_user_owner();
    }

    /**
     * Get default art kind for this item.
     * @return string
     */
    public function get_default_art_kind()
    {
        return 'default';
    }

    public function get_description()
    {
        // Album description is not supported yet, always return artist description
        $artist = new Artist($this->artist_id);

        return $artist->get_description();
    }

    public function display_art($thumb = 2, $force = false)
    {
        $album_id = null;
        $type     = null;

        if (Art::has_db($this->id, 'album')) {
            $album_id = $this->id;
            $type     = 'album';
        } else {
            if (Art::has_db($this->artist_id, 'artist') || $force) {
                $album_id = $this->artist_id;
                $type     = 'artist';
            }
        }

        if ($album_id !== null && $type !== null) {
            $title = '[' . ($this->f_album_artist_name ?: $this->f_artist) . '] ' . $this->f_name;
            Art::display($type, $album_id, $title, $thumb, $this->link);
        }
    }

    /**
     * get_random_songs
     * gets a random number, and a random assortment of songs from this album
     * @return integer[]
     */
    public function get_random_songs()
    {
        $sql = "SELECT `song`.`id` FROM `song` ";
        if (AmpConfig::get('catalog_disable')) {
            $sql .= "LEFT JOIN `catalog` ON `catalog`.`id` = `song`.`catalog` ";
        }
        $sql .= "WHERE `song`.`album` = ? ";
        if (AmpConfig::get('catalog_disable')) {
            $sql .= "AND `catalog`.`enabled` = '1' ";
        }
        $sql .= "ORDER BY RAND()";
        $db_results = Dba::read($sql, array($this->id));

        $results = array();
        while ($row = Dba::fetch_row($db_results)) {
            $results[] = $row['0'];
        }

        return $results;
    } // get_random_songs

    /**
     * update
     * This function takes a key'd array of data and updates this object
     * as needed
     * @param array $data
     * @return int
     */
    public function update(array $data)
    {
        $year         = isset($data['year']) ? $data['year'] : $this->year;
        $artist       = isset($data['artist']) ? (int) $data['artist'] : $this->artist_id;
        $album_artist = isset($data['album_artist']) ? (int) ($data['album_artist']) : $this->album_artist;
        $name         = isset($data['name']) ? $data['name'] : $this->name;
        $disk         = isset($data['disk']) ? $data['disk'] : $this->disk;
        $mbid         = isset($data['mbid']) ? $data['mbid'] : $this->mbid;
        $mbid_group   = isset($data['mbid_group']) ? $data['mbid_group'] : $this->mbid_group;
        $release_type = isset($data['release_type']) ? $data['release_type'] : $this->release_type;

        $current_id = $this->id;

        $updated = false;
        $songs   = null;
        if ($artist != $this->artist_id && $artist) {
            // Update every song
            $songs = $this->get_songs();
            foreach ($songs as $song_id) {
                Song::update_artist($artist, $song_id);
            }
            $updated = true;
            Artist::garbage_collection();
        }

        if (!empty($data['album_artist_name'])) {
            // Need to create new artist according the name
            $album_artist = Artist::check($data['album_artist_name']);
        }

        $album_id = self::check($name, $year, $disk, $mbid, $mbid_group, $album_artist, $release_type);
        if ($album_id != $this->id) {
            if (!is_array($songs)) {
                $songs = $this->get_songs();
            }
            foreach ($songs as $song_id) {
                Song::update_album($album_id, $song_id);
                Song::update_year($year, $song_id);
                Song::write_id3_for_song($song_id);
            }
            $current_id = $album_id;
            $updated    = true;
            Stats::migrate('album', $this->id, $album_id);
            Art::migrate('album', $this->id, $album_id);
            self::garbage_collection();
        } else {
            self::update_year($year, $album_id);
            self::update_mbid_group($mbid_group, $album_id);
            self::update_release_type($release_type, $album_id);
        }
        $this->year         = $year;
        $this->mbid_group   = $mbid_group;
        $this->release_type = $release_type;
        $this->name         = $name;
        $this->disk         = $disk;
        $this->mbid         = $mbid;
        $this->album_artist = $album_artist;

        if ($updated && is_array($songs)) {
            foreach ($songs as $song_id) {
                Song::update_utime($song_id);
            } // foreach song of album
            Stats::garbage_collection();
            Rating::garbage_collection();
            Userflag::garbage_collection();
            Useractivity::garbage_collection();
        } // if updated

        $override_childs = false;
        if ($data['overwrite_childs'] == 'checked') {
            $override_childs = true;
        }

        $add_to_childs = false;
        if ($data['add_to_childs'] == 'checked') {
            $add_to_childs = true;
        }

        if (isset($data['edit_tags'])) {
            $this->update_tags($data['edit_tags'], $override_childs, $add_to_childs, $current_id, true);
        }

        return $current_id;
    }
    // update

    /**
     * update_tags
     *
     * Update tags of albums and/or songs
     * @param string $tags_comma
     * @param boolean $override_childs
     * @param boolean $add_to_childs
     * @param integer|null $current_id
     */
    public function update_tags($tags_comma, $override_childs, $add_to_childs, $current_id = null, $force_update = false)
    {
        if ($current_id === null) {
            $current_id = $this->id;
        }

        // When current_id not empty we force to overwrite current object
        Tag::update_tag_list($tags_comma, 'album', $current_id, $force_update ? true : $override_childs);

        if ($override_childs || $add_to_childs) {
            $songs = $this->get_songs();
            foreach ($songs as $song_id) {
                Tag::update_tag_list($tags_comma, 'song', $song_id, $override_childs);
            }
        }
    }

    public function remove_from_disk()
    {
        $deleted  = true;
        $song_ids = $this->get_songs();
        foreach ($song_ids as $song_id) {
            $song    = new Song($song_id);
            $deleted = $song->remove_from_disk();
            if (!$deleted) {
                debug_event('album.class', 'Error when deleting the song `' . $song_id . '`.', 1);
                break;
            }
        }

        if ($deleted) {
            $sql     = "DELETE FROM `album` WHERE `id` = ?";
            $deleted = Dba::write($sql, array($this->id));
            if ($deleted) {
                Art::garbage_collection('album', $this->id);
                Userflag::garbage_collection('album', $this->id);
                Rating::garbage_collection('album', $this->id);
                Shoutbox::garbage_collection('album', $this->id);
                Useractivity::garbage_collection('album', $this->id);
            }
        }

        return $deleted;
    }

    /**
     * Update album year.
     * @param integer $year
     * @param integer $album_id
     */
    public static function update_year($year, $album_id)
    {
        self::update_field('year', $year, $album_id);
    }

    /**
     * Update album mbid group.
     * @param string $mbid_group
     * @param integer $album_id
     */
    public static function update_mbid_group($mbid_group, $album_id)
    {
        $mbid_group = (!empty($mbid_group)) ? $mbid_group : null;
        self::update_field('mbid_group', $mbid_group, $album_id);
    }

    /**
     * Update album release type.
     * @param string $release_type
     * @param integer $album_id
     */
    public static function update_release_type($release_type, $album_id)
    {
        $release_type = (!empty($release_type)) ? $release_type : null;
        self::update_field('release_type', $release_type, $album_id);
    }

    /**
     * Update an album field.
     * @param string $field
     * @param integer $album_id
     * @return boolean
     */
    private static function update_field($field, $value, $album_id)
    {
        $sql = "UPDATE `album` SET `" . $field . "` = ? WHERE `id` = ?";

        return Dba::write($sql, array($value, $album_id));
    }

    /**
     * get_random
     *
     * This returns a number of random albums.
     * @param integer $count
     * @param boolean $with_art
     * @return integer[]
     */
    public static function get_random($count = 1, $with_art = false)
    {
        $results = array();

        if (!$count) {
            $count = 1;
        }

        $sql = "SELECT DISTINCT `album`.`id` FROM `album` " .
                "LEFT JOIN `song` ON `song`.`album` = `album`.`id` ";
        if (AmpConfig::get('catalog_disable')) {
            $sql .= "LEFT JOIN `catalog` ON `catalog`.`id` = `song`.`catalog` ";
            $where = "WHERE `catalog`.`enabled` = '1' ";
        } else {
            $where = "WHERE '1' = '1' ";
        }
        if ($with_art) {
            $sql .= "LEFT JOIN `image` ON (`image`.`object_type` = 'album' AND `image`.`object_id` = `album`.`id`) ";
            $where .= "AND `image`.`id` IS NOT NULL ";
        }
        $sql .= $where;

        $rating_filter = AmpConfig::get_rating_filter();
        if ($rating_filter > 0 && $rating_filter <= 5) {
            $user_id = Core::get_global('user')->id;
            $sql .= " AND `album`.`id` NOT IN" .
                    " (SELECT `object_id` FROM `rating`" .
                    " WHERE `rating`.`object_type` = 'album'" .
                    " AND `rating`.`rating` <=" . $rating_filter .
                    " AND `rating`.`user` = " . $user_id . ")";
        }

        $sql .= "ORDER BY RAND() LIMIT " . (string) $count;
        $db_results = Dba::read($sql);

        while ($row = Dba::fetch_assoc($db_results)) {
            $results[] = $row['id'];
        }

        return $results;
    }
} //end of album class<|MERGE_RESOLUTION|>--- conflicted
+++ resolved
@@ -172,14 +172,11 @@
      */
     public $f_year;
 
-<<<<<<< HEAD
-=======
-    /**
-     * @var string f_year_link
-     */
+    /**
+      * @var string f_year_link
+      */
     public $f_year_link;
 
->>>>>>> 58103d52
     /**
      *  @var string $f_title
      */
@@ -497,7 +494,7 @@
             try {
                 Wanted::delete_wanted_release($mbid);
             } catch (Exception $e) {
-                debug_event('album.class', 'Cannot process wanted releases auto-removal check: ' . $e->getMessage(), '1');
+                debug_event('album.class', 'Cannot process wanted releases auto-removal check: ' . $e->getMessage(), 2);
             }
         }
 
@@ -646,7 +643,7 @@
     /**
      * format
      * This is the format function for this object. It sets cleaned up
-     * album information with the base required
+     * album information with the base required
      * f_link, f_name
      */
     public function format($details = true, $limit_threshold = '')
