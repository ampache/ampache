--- conflicted
+++ resolved
@@ -676,11 +676,7 @@
             $catalog_where .= "AND `catalog`.`enabled` = '1'";
         }
 
-<<<<<<< HEAD
-        $sql = "SELECT DISTINCT `album`.`id`, `album`.`disk` FROM `album` LEFT JOIN `song` ON `song`.`album`=`album`.`id` $catalog_join " .
-=======
         $sql = "SELECT DISTINCT `album`.`id`, MAX(`album`.`disk`) AS `disk` FROM `album` LEFT JOIN `song` ON `song`.`album`=`album`.`id` $catalog_join " .
->>>>>>> 2fbd4622
                 "$where $catalog_where GROUP BY `album`.`id` ORDER BY `album`.`disk` ASC";
         $db_results = Dba::read($sql);
 
@@ -1211,11 +1207,7 @@
             $sql .= "LEFT JOIN `catalog` ON `catalog`.`id` = `song`.`catalog` ";
             $where = "WHERE `catalog`.`enabled` = '1' " . $sort_disk;
         } else {
-<<<<<<< HEAD
-            $where = "WHERE '1' = '1' ";
-=======
             $where = "WHERE 1=1 " . $sort_disk;
->>>>>>> 2fbd4622
         }
         if ($with_art) {
             $sql .= "LEFT JOIN `image` ON (`image`.`object_type` = 'album' AND `image`.`object_id` = `album`.`id`) ";
