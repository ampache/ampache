--- conflicted
+++ resolved
@@ -1195,7 +1195,6 @@
 
         return $results;
     }
-<<<<<<< HEAD
 
     /**
      * sanitize_disk
@@ -1213,7 +1212,4 @@
 
         return (int) $disk;
     }
-} //end of album class
-=======
-} // end of album class
->>>>>>> 6338998c
+} // end of album class