--- conflicted
+++ resolved
@@ -1211,8 +1211,4 @@
 
         return (int) $disk;
     }
-<<<<<<< HEAD
-} //end of album class
-=======
-} // end of album class
->>>>>>> 028dbfa9
+} // end of album class