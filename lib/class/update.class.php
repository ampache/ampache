--- conflicted
+++ resolved
@@ -446,16 +446,14 @@
         $update_string = '- Add session_remember table to store remember tokens.<br />';
         $version[] = array('version' => '370015','description' => $update_string);
 
-<<<<<<< HEAD
         $update_string = '- Add limit of media count for direct play preference.<br />';
         $version[] = array('version' => '370016','description' => $update_string);
 
         $update_string = '- Add home display settings.<br />';
         $version[] = array('version' => '370017','description' => $update_string);
-=======
+
         $update_string = '- Enhance tag persistent merge reference.<br />';
         $version[] = array('version' => '370018','description' => $update_string);
->>>>>>> 18b6fceb
 
         return $version;
     }
@@ -2965,7 +2963,6 @@
     }
 
     /**
-<<<<<<< HEAD
      * update 370016
      *
      * Add limit of media count for direct play preference
@@ -3028,7 +3025,10 @@
         $sql = "INSERT INTO `user_preference` VALUES (-1,?,'')";
         $retval = Dba::write($sql, array($id)) ? $retval : false;
 
-=======
+        return $retval;
+    }
+
+    /*
      * update 370018
      *
      * Enhance tag persistent merge reference.
@@ -3043,20 +3043,19 @@
                "FOREIGN KEY (`merged_to`) REFERENCES `tag` (`tag_id`), " .
                "PRIMARY KEY (`tag_id`, `merged_to`)) ENGINE = MYISAM";
         $retval = Dba::write($sql) ? $retval : false;
-        
+
         $sql = "INSERT INTO `tag_merge` (`tag_id`, `merged_to`) " .
                "SELECT `tag`.`id`, `tag`.`merged_to` " .
                "FROM `tag` " .
                "WHERE `merged_to` IS NOT NULL";
         $retval = Dba::write($sql) ? $retval : false;
-        
+
         $sql = "ALTER TABLE `tag` DROP COLUMN `merged_to`";
         $retval = Dba::write($sql) ? $retval : false;
-        
+
         $sql = "ALTER TABLE `tag` ADD COLUMN `is_hidden` TINYINT(1) NOT NULL DEFAULT 0";
         $retval = Dba::write($sql) ? $retval : false;
-               
->>>>>>> 18b6fceb
+
         return $retval;
     }
 }