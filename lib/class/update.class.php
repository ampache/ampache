<?php
/* vim:set softtabstop=4 shiftwidth=4 expandtab: */
/**
 *
 * LICENSE: GNU General Public License, version 2 (GPLv2)
 * Copyright 2001 - 2015 Ampache.org
 *
 * This program is free software; you can redistribute it and/or
 * modify it under the terms of the GNU General Public License v2
 * as published by the Free Software Foundation.
 *
 * This program is distributed in the hope that it will be useful,
 * but WITHOUT ANY WARRANTY; without even the implied warranty of
 * MERCHANTABILITY or FITNESS FOR A PARTICULAR PURPOSE.  See the
 * GNU General Public License for more details.
 *
 * You should have received a copy of the GNU General Public License
 * along with this program; if not, write to the Free Software
 * Foundation, Inc., 59 Temple Place - Suite 330, Boston, MA  02111-1307, USA.
 *
 */

/**
 * Update Class
 *
 * This class mainly handles schema updates for the database.
 * Versions are a monotonically increasing integer: First column(s) are the
 * major version, followed by a single column for the minor version and four
 * columns for the build number. 3.6 build 1 is 360000; 10.9 build 17 is
 * 1090017.
 */


class Update
{
    public $key;
    public $value;
    public static $versions; // array containing version information

    /*
     * Constructor
     *
     * This should never be called
     */
    private function __construct()
    {
        // static class
    }

    /**
     * get_version
     *
     * This checks to see what version you are currently running.
     * Because we may not have the update_info table we have to check
     * for its existence first.
     */
    public static function get_version()
    {
        $version = "";
        /* Make sure that update_info exits */
        $sql = "SHOW TABLES LIKE 'update_info'";
        $db_results = Dba::read($sql);
        if (!Dba::dbh()) {
            header("Location: test.php");
        }

        // If no table
        if (!Dba::num_rows($db_results)) {
            // They can't upgrade, they are too old
            header("Location: test.php");
        } // if table isn't found

        else {
            // If we've found the update_info table, let's get the version from it
            $sql = "SELECT * FROM `update_info` WHERE `key`='db_version'";
            $db_results = Dba::read($sql);
            $results = Dba::fetch_assoc($db_results);
            $version = $results['value'];
        }

        return $version;
    } // get_version

    /**
     * format_version
     *
     * Make the version number pretty.
     */
    public static function format_version($data)
    {
        $new_version =
            substr($data, 0, strlen($data) - 5) . '.' .
            substr($data, strlen($data) - 5, 1) . ' Build:' .
            substr($data, strlen($data) - 4, strlen($data));

        return $new_version;
    }

    /**
     * need_update
     *
     * Checks to see if we need to update ampache at all.
     */
    public static function need_update()
    {
        $current_version = self::get_version();

        if (!is_array(self::$versions)) {
            self::$versions = self::populate_version();
        }

        // Iterate through the versions and see if we need to apply any updates
        foreach (self::$versions as $update) {
            if ($update['version'] > $current_version) {
                return true;
            }
        }

        return false;
    }

    /**
     * populate_version
     * just sets an array the current differences
     * that require an update
     */
    public static function populate_version()
    {
        /* Define the array */
        $version = array();

        $update_string = '- Moved back to ID for user tracking internally.<br />' .
                '- Added date to user_vote to allow sorting by vote time.<br />' .
                '- Added Random Method and Object Count Preferences.<br />' .
                '- Removed some unused tables/fields.<br />' .
                '- Added Label, Catalog # and Language to Extended Song Data Table.';
        $version[] = array('version' => '340001','description' => $update_string);

        $update_string = '- Added Offset Limit to Preferences and removed from user table.';
        $version[] = array('version' => '340002','description' => $update_string);

        $update_string = '- Moved Art from the Album table into album_data to improve performance.<br />' .
                '- Made some minor changes to song table to reduce size of each row.<br />' .
                '- Moved song_ext_data to song_data to match album_data pattern.<br />' .
                '- Added Playlist Method and Rate Limit Preferences.<br />' .
                '- Renamed preferences and ratings to preference and rating to fit table pattern.<br />' .
                '- Fixed rating table, renamed user_rating to rating and switched 00 for -1.<br />';
        $version[] = array('version' => '340003','description' => $update_string);

        $update_string = '- Alter the Session.id to be VARCHAR(64) to account for all potential configs.<br />' .
                '- Added new user_shout table for Sticky objects / shoutbox.<br />' .
                '- Added new playlist preferences, and new preference catagory of playlist.<br />' .
                '- Tweaked Now Playing Table.<br />';
        $version[] = array('version' => '340004','description' => $update_string);

        $update_string = '- Altered Ratings table so the fields make more sense.<br />' .
                '- Moved Random Method to Playlist catagory.<br />' .
                '- Added Transcode Method to Streaming.<br />';
        $version[] = array('version' => '340005','description' => $update_string);

        $update_string = '- Remove Random Method config option, ended up being useless.<br />' .
                '- Check and change album_data.art to a MEDIUMBLOB if needed.<br />';
        $version[] = array('version' => '340006','description' => $update_string);

        $update_string = '- Altered the session table, making value a LONGTEXT.<br />';
        $version[] = array('version' => '340007','description' => $update_string);

        $update_string = '- Modified Playlist_Data table to account for multiple object types.<br />' .
                '- Verified previous updates, adjusting as needed.<br />' .
                '- Dropped Allow Downsampling pref, configured in cfg file.<br />' .
                '- Renamed Downsample Rate --> Transcode Rate to reflect new terminiology.<br />';
        $version[] = array('version' => '340008','description' => $update_string);

        $update_string = '- Added disk to Album table.<br />' .
                '- Added artist_data for artist images and bios.<br />' .
                '- Added DNS to access list to allow for dns based ACLs.<br />';
        $version[] = array('version' => '340009','description' => $update_string);

        $update_string = '- Removed Playlist Add preference.<br />' .
                '- Moved Localplay* preferences to options.<br />' .
                '- Tweaked Default Playlist Method.<br />' .
                '- Change wording on Localplay preferences.<br />';
        $version[] = array('version' => '340010','description'=>$update_string);

        $update_string = '- Added Democratic Table for new democratic play features.<br />' .
                '- Added Add Path to Catalog to improve add speeds on large catalogs.<br />';
        $version[] = array('version' => '340012','description'=>$update_string);

        $update_string = '- Removed Unused Preferences.<br />' .
                '- Changed Localplay Config to Localplay Access.<br />' .
                '- Changed all XML-RPC acls to RPC to reflect inclusion of new API.<br />';
        $version[] = array('version' => '340013','description'=>$update_string);

        $update_string = '- Removed API Session table, been a nice run....<br />' .
                '- Alterted Session table to handle API sessions correctly.<br />';
        $version[] = array('version' => '340014','description'=>$update_string);

        $update_string = '- Alter Playlist Date Field to fix issues with some MySQL configurations.<br />' .
                '- Alter Rating type to correct AVG issue on searching.<br />';
        $version[] = array('version' => '340015','description'=>$update_string);

        $update_string = '- Alter the Democratic Playlist table, adding base_playlist.<br />' .
                '- Alter tmp_playlist to account for Democratic changes.<br />' .
                '- Cleared Existing Democratic playlists due to changes.<br />';
        $version[] = array('version' => '340016','description'=>$update_string);

        $update_string = '- Fix Tables for new Democratic Play methodology.<br />';
        $version[] = array('version' => '340017','description'=>$update_string);

        $update_string = '- Modify the Tag tables so that they actually work.<br />' .
                '- Alter the Prefix fields to allow for more prefixs.<br />';
        $version[] = array('version' => '350001','description'=>$update_string);

        $update_string = '- Remove Genre Field from song table.<br />' .
                '- Add user_catalog table for tracking user<-->catalog mappings.<br />' .
                '- Add tmp_browse to handle caching rather then session table.<br />';
        $version[] = array('version' => '350002','description'=>$update_string);

        $update_string = '- Modify Tag tables.<br />' .
                '- Remove useless config preferences.<br />';
        $version[] = array('version'=> '350003','description'=>$update_string);

        $update_string = '- Modify ACL table to enable IPv6 ACL support<br />' .
                '- Modify Session Tables to store IPv6 addresses if provided<br />' .
                '- Modify IP History table to store IPv6 addresses and User Agent<br />';
        $version[] = array('version'=>'350004','description'=>$update_string);

        $update_string = "- Add table for Video files<br />";
        $version[] = array('version'=>'350005','description'=>$update_string);

        $update_string = "- Add data for Lyrics<br />";
        $version[] = array('version'=>'350006','description'=>$update_string);

        $update_string = '- Remove unused fields from catalog, playlist, playlist_data<br />' .
                '- Add tables for dynamic playlists<br />' .
                '- Add last_clean to catalog table<br />' .
                '- Add track to tmp_playlist_data<br />' .
                '- Increase Thumbnail blob size<br />';
        $version[] = array('version'=>'350007','description'=>$update_string);

        $update_string = '- Modify Now Playing table to handle Videos<br />' .
                '- Modify tmp_browse to make it easier to prune<br />' .
                '- Add missing indexes to the _data tables<br />' .
                '- Drop unused song.hash<br />' .
                '- Add addition_time and update_time to video table<br />';
        $version[] = array('version'=>'350008','description'=>$update_string);

        $update_string = '- Add MBID (MusicBrainz ID) fields<br />' .
                '- Remove useless preferences<br />';
        $version[] = array('version'=>'360001','description'=>$update_string);

        $update_string = '- Add Bandwidth and Feature preferences to simplify how interface is presented<br />' .
                '- Change Tables to FULLTEXT() for improved searching<br />' .
                '- Increase Filename lengths to 4096<br />' .
                '- Remove useless "KEY" reference from ACL and Catalog tables<br />' .
                '- Add new Remote User / Remote Password fields to Catalog<br />';
        $version[] = array('version'=>'360002','description'=>$update_string);

        $update_string = '- Add image table to store images.<br />' .
                '- Drop album_data and artist_data.<br />';
        $version[] = array('version'=>'360003','description'=>$update_string);

        $update_string = '- Add uniqueness constraint to ratings.<br />';
        $version[] = array('version' => '360004','description' => $update_string);

        $update_string = '- Modify tmp_browse to allow caching of multiple browses per session.<br />';
        $version[] = array('version' => '360005','description' => $update_string);

        $update_string = '- Add table for dynamic playlists.<br />';
        $version[] = array('version' => '360006','description' => $update_string);

        $update_string = '- Verify remote_username and remote_password were added correctly to catalog table.<br />';
        $version[] = array('version' => '360008','description' => $update_string);

        $update_string = '- Allow long sessionids in tmp_playlist table.<br />';
        $version[] = array('version' => '360009', 'description' => $update_string);

        $update_string = '- Allow compound MBIDs in the artist table.<br />';
        $version[] = array('version' => '360010', 'description' => $update_string);

        $update_string = '- Add table to store stream session playlist.<br />';
        $version[] = array('version' => '360011', 'description' => $update_string);

        $update_string = '- Drop enum for the type field in session.<br />';
        $version[] = array('version' => '360012', 'description' => $update_string);

        $update_string = '- Update stream_playlist table to address performance issues.<br />';
        $version[] = array('version' => '360013', 'description' => $update_string);

        $update_string = '- Increase the length of sessionids again.<br />';
        $version[] = array('version' => '360014', 'description' => $update_string);

        $update_string = '- Add iframes parameter to preferences.<br />';
        $version[] = array('version' => '360015', 'description' => $update_string);

        $update_string = '- Optionally filter Now Playing to return only the last song per user.<br />';
        $version[] = array('version' => '360016', 'description' => $update_string);

        $update_string = '- Add user flags on objects.<br />';
        $version[] = array('version' => '360017', 'description' => $update_string);

        $update_string = '- Add album default sort value to preferences.<br />';
        $version[] = array('version' => '360018', 'description' => $update_string);

        $update_string = '- Add option to show number of times a song was played.<br />';
        $version[] = array('version' => '360019', 'description' => $update_string);

        $update_string = '- Catalog types are plugins now.<br />';
        $version[] = array('version' => '360020', 'description' => $update_string);

        $update_string = '- Add insertion date on Now Playing and option to show the current song in page title for Web player.<br />';
        $version[] = array('version' => '360021', 'description' => $update_string);

        $update_string = '- Remove unused live_stream fields and add codec field.<br />';
        $version[] = array('version' => '360022', 'description' => $update_string);

        $update_string = '- Enable/Disable SubSonic and Plex backend.<br />';
        $version[] = array('version' => '360023', 'description' => $update_string);

        $update_string = '- Drop flagged table.<br />';
        $version[] = array('version' => '360024', 'description' => $update_string);

        $update_string = '- Add options to enable HTML5 / Flash on web players.<br />';
        $version[] = array('version' => '360025', 'description' => $update_string);

        $update_string = '- Added agent to `object_count` table.<br />';
        $version[] = array('version' => '360026','description' => $update_string);

        $update_string = '- Add option to allow/disallow to show personnal information to other users (now playing and recently played).<br />';
        $version[] = array('version' => '360027','description' => $update_string);

        $update_string = '- Personnal information: allow/disallow to show in now playing.<br />'.
                '- Personnal information: allow/disallow to show in recently played.<br />'.
                '- Personnal information: allow/disallow to show time and/or agent in recently played.<br />';
        $version[] = array('version' => '360028','description' => $update_string);

        $update_string = '- Add new table to store wanted releases.<br />';
        $version[] = array('version' => '360029','description' => $update_string);

        $update_string = '- New table to store song previews.<br />';
        $version[] = array('version' => '360030','description' => $update_string);

        $update_string = '- Add option to fix header position on compatible themes.<br />';
        $version[] = array('version' => '360031','description' => $update_string);

        $update_string = '- Add check update automatically option.<br />';
        $version[] = array('version' => '360032','description' => $update_string);

        $update_string = '- Add song waveform as song data.<br />';
        $version[] = array('version' => '360033','description' => $update_string);

        $update_string = '- Add settings for confirmation when closing window and auto-pause between tabs.<br />';
        $version[] = array('version' => '360034','description' => $update_string);

        $update_string = '- Add beautiful stream url setting.<br />';
        $version[] = array('version' => '360035','description' => $update_string);

        $update_string = '- Remove unused parameters.<br />';
        $version[] = array('version' => '360036','description' => $update_string);

        $update_string = '- Add sharing features.<br />';
        $version[] = array('version' => '360037','description' => $update_string);

        $update_string = '- Add missing albums browse on missing artists.<br />';
        $version[] = array('version' => '360038','description' => $update_string);

        $update_string = '- Add website field on users.<br />';
        $version[] = array('version' => '360039','description' => $update_string);

        $update_string = '- Add channels.<br />';
        $version[] = array('version' => '360041','description' => $update_string);

        $update_string = '- Add broadcasts and player control.<br />';
        $version[] = array('version' => '360042','description' => $update_string);

        $update_string = '- Add slideshow on currently played artist preference.<br />';
        $version[] = array('version' => '360043','description' => $update_string);

        $update_string = '- Add artist description/recommendation external service data cache.<br />';
        $version[] = array('version' => '360044','description' => $update_string);

        $update_string = '- Set user field on playlists as optional.<br />';
        $version[] = array('version' => '360045','description' => $update_string);

        $update_string = '- Add broadcast web player by default preference.<br />';
        $version[] = array('version' => '360046','description' => $update_string);

        $update_string = '- Add apikey field on users.<br />';
        $version[] = array('version' => '360047','description' => $update_string);

        $update_string = '- Add concerts options.<br />';
        $version[] = array('version' => '360048','description' => $update_string);

        $update_string = '- Add album group multiple disks setting.<br />';
        $version[] = array('version' => '360049','description' => $update_string);

        $update_string = '- Add top menu setting.<br />';
        $version[] = array('version' => '360050','description' => $update_string);

        $update_string = '- Copy default .htaccess configurations.<br />';
        $version[] = array('version' => '360051','description' => $update_string);

        $update_string = '- Drop unused dynamic_playlist tables and add session id to votes.<br />';
        $version[] = array('version' => '370001','description' => $update_string);

        $update_string = '- Add tag persistent merge reference.<br />';
        $version[] = array('version' => '370002','description' => $update_string);

        $update_string = '- Add show/hide donate button preference.<br />';
        $version[] = array('version' => '370003','description' => $update_string);

        $update_string = '- Add license information and user\'s artist association.<br />';
        $version[] = array('version' => '370004','description' => $update_string);

        $update_string = '- Add new column album_artist into table song.<br />';
        $version[] = array('version' => '370005','description' => $update_string);

        $update_string = '- Add random and limit options to smart playlists.<br />';
        $version[] = array('version' => '370006','description' => $update_string);

        $update_string = '- Add DAAP backend preference.<br />';
        $version[] = array('version' => '370007','description' => $update_string);

        $update_string = '- Add UPnP backend preference.<br />';
        $version[] = array('version' => '370008','description' => $update_string);

        $update_string = '- Enhance video support with TVShows and Movies.<br />';
        $version[] = array('version' => '370009','description' => $update_string);

        $update_string = '- Add MusicBrainz Album Release Group identifier.<br />';
        $version[] = array('version' => '370010','description' => $update_string);

        $update_string = '- Add Prefix to TVShows and Movies.<br />';
        $version[] = array('version' => '370011','description' => $update_string);

        $update_string = '- Add metadata information to albums / songs / videos.<br />';
        $version[] = array('version' => '370012','description' => $update_string);

        $update_string = '- Replace iframe with ajax page load.<br />';
        $version[] = array('version' => '370013','description' => $update_string);

        $update_string = '- Modified release_date in video table to signed int.<br />';
        $version[] = array('version' => '370014','description' => $update_string);

        $update_string = '- Add session_remember table to store remember tokens.<br />';
        $version[] = array('version' => '370015','description' => $update_string);

        $update_string = '- Add limit of media count for direct play preference.<br />';
        $version[] = array('version' => '370016','description' => $update_string);

        $update_string = '- Add home display settings.<br />';
        $version[] = array('version' => '370017','description' => $update_string);

        $update_string = '- Enhance tag persistent merge reference.<br />';
        $version[] = array('version' => '370018','description' => $update_string);

        $update_string = '- Add album group order setting.<br />';
        $version[] = array('version' => '370019','description' => $update_string);

        $update_string = '- Add webplayer browser notification settings.<br />';
        $version[] = array('version' => '370020','description' => $update_string);

        $update_string = '- Add rating to playlists, tvshows and tvshows seasons.<br />';
        $version[] = array('version' => '370021','description' => $update_string);

        $update_string = '- Add users geolocation.<br />';
        $version[] = array('version' => '370022','description' => $update_string);

        $update_string = " - Add Aurora.js webplayer option.<br />";
        $version[] = array('version' => '370023','description' => $update_string);

        $update_string = " - Add count_type column to object_count table.<br />";
        $version[] = array('version' => '370024','description' => $update_string);

        $update_string = " - Add state and city fields to user table.<br />";
        $version[] = array('version' => '370025','description' => $update_string);

        $update_string = " - Add replay gain fields to song_data table.<br />";
        $version[] = array('version' => '370026','description' => $update_string);

        $update_string = " - Move column album_artist from table song to table album.<br />";
        $version[] = array('version' => '370027','description' => $update_string);

        $update_string = " - Add width and height in table image.<br />";
        $version[] = array('version' => '370028','description' => $update_string);

        $update_string = " - Set image column from image table as nullable.<br />";
        $version[] = array('version' => '370029','description' => $update_string);

        $update_string = " - Add an option to allow users to remove uploaded songs.<br />";
        $version[] = array('version' => '370030','description' => $update_string);

        $update_string = " - Add an option to customize login art, favicon and text footer.<br />";
        $version[] = array('version' => '370031','description' => $update_string);

        $update_string = " - Add WebDAV backend preference.<br />";
        $version[] = array('version' => '370032','description' => $update_string);

        $update_string = " - Add Label tables.<br />";
        $version[] = array('version' => '370033','description' => $update_string);

        $update_string = " - Add User messages and user follow tables.<br />";
        $version[] = array('version' => '370034','description' => $update_string);

        $update_string = " - Add option on user fullname to show/hide it publicly.<br />";
        $version[] = array('version' => '370035','description' => $update_string);

        $update_string = " - Add track number field to stream_playlist table.<br />";
        $version[] = array('version' => '370036','description' => $update_string);

        $update_string = " - Delete http_port preference (use ampache.cfg.php configuration instead).<br />";
        $version[] = array('version' => '370037','description' => $update_string);

        $update_string = " - Add theme color option.<br />";
        $version[] = array('version' => '370038','description' => $update_string);

<<<<<<< HEAD
        $update_string = "- Add basic metadata tables<br />";
        $version[] = array('version' => '370039', 'description' => $update_string);
=======
        $update_string = " - Renamed false named sample_rate option name in preference table.<br />";
        $version[] = array('version' => '370039','description' => $update_string);
>>>>>>> a3c2a433

        return $version;
    }

    /**
     * display_update
     * This displays a list of the needed
     * updates to the database. This will actually
     * echo out the list...
     */
    public static function display_update()
    {
        $current_version = self::get_version();
        if (!is_array(self::$versions)) {
            self::$versions = self::populate_version();
        }
        $update_needed = false;

        if (!defined('CLI')) {
            echo "<ul>\n";
        }

        foreach (self::$versions as $update) {
            if ($update['version'] > $current_version) {
                $update_needed = true;
                if (!defined('CLI')) {
                    echo '<li><b>';
                }
                echo 'Version: ', self::format_version($update['version']);
                if (defined('CLI')) {
                    echo "\n", str_replace('<br />', "\n", $update['description']), "\n";
                } else {
                    echo '</b><br />', $update['description'], "<br /></li>\n";
                }
            } // if newer
        } // foreach versions

        if (!defined('CLI')) {
            echo "</ul>\n";
        }

        if (!$update_needed) {
            if (!defined('CLI')) {
                echo '<p align="center">';
            }
            echo T_('No updates needed.');
            if (!defined('CLI')) {
                echo ' [<a href="', AmpConfig::get('web_path'), '">', T_('Return to main page'), '</a>]</p>';
            } else {
                echo "\n";
            }
        }
    } // display_update

    /**
     * run_update
     * This function actually updates the db.
     * it goes through versions and finds the ones
     * that need to be run. Checking to make sure
     * the function exists first.
     */
    public static function run_update()
    {
        /* Nuke All Active session before we start the mojo */
        $sql = "TRUNCATE session";
        Dba::write($sql);

        // Prevent the script from timing out, which could be bad
        set_time_limit(0);

        $current_version = self::get_version();

        // Run a check to make sure that they don't try to upgrade from a version that
        // won't work.
        if ($current_version < '340002') {
            echo "<p align=\"center\">Database version too old, please upgrade to <a href=\"http://ampache.org/downloads/ampache-3.3.3.5.tar.gz\">Ampache-3.3.3.5</a> first</p>";
            return false;
        }


        $methods = get_class_methods('Update');

        if (!is_array((self::$versions))) {
            self::$versions = self::populate_version();
        }

        foreach (self::$versions as $version) {
            // If it's newer than our current version let's see if a function
            // exists and run the bugger.
            if ($version['version'] > $current_version) {
                $update_function = "update_" . $version['version'];
                if (in_array($update_function,$methods)) {
                    $success = call_user_func(array('Update',$update_function));

                    // If the update fails drop out
                    if ($success) {
                        self::set_version('db_version', $version['version']);
                    } else {
                        Error::display('update');
                        return false;
                    }
                }
            }
        } // end foreach version

        // Once we've run all of the updates let's re-sync the character set as
        // the user can change this between updates and cause mis-matches on any
        // new tables.
        Dba::reset_db_charset();

        // Let's also clean up the preferences unconditionally
        User::rebuild_all_preferences();
    } // run_update

    /**
     * set_version
     *
     * This updates the 'update_info' which is used by the updater
     * and plugins
     */
    private static function set_version($key, $value)
    {
        $sql = "UPDATE update_info SET value='$value' WHERE `key`='$key'";
        Dba::write($sql);
    }

    /**
     * update_340003
     * This update moves the album art out of the album table
     * and puts it in an album_data table. It also makes some
     * minor changes to the song table in an attempt to reduce
     * the size of each row
     */
    public static function update_340003()
    {
        $retval = true;
        $sql = "ALTER TABLE `song` CHANGE `mode` `mode` ENUM( 'abr', 'vbr', 'cbr' ) NULL DEFAULT 'cbr'";
        $retval = Dba::write($sql) ? $retval : false;

        $sql = "ALTER TABLE `song` CHANGE `time` `time` SMALLINT( 5 ) UNSIGNED NOT NULL DEFAULT '0'";
        $retval = Dba::write($sql) ? $retval : false;

        $sql = "ALTER TABLE `song` CHANGE `rate` `rate` MEDIUMINT( 8 ) UNSIGNED NOT NULL DEFAULT '0'";
        $retval = Dba::write($sql) ? $retval : false;

        $sql = "ALTER TABLE `song` CHANGE `bitrate` `bitrate` MEDIUMINT( 8 ) UNSIGNED NOT NULL DEFAULT '0'";
        $retval = Dba::write($sql) ? $retval : false;

        $sql = "ALTER TABLE `song` CHANGE `track` `track` SMALLINT( 5 ) UNSIGNED NULL DEFAULT NULL ";
        $retval = Dba::write($sql) ? $retval : false;

        $sql = "ALTER TABLE `user` CHANGE `disabled` `disabled` TINYINT( 1 ) UNSIGNED NOT NULL DEFAULT '0'";
        $retval = Dba::write($sql) ? $retval : false;

        $sql = "CREATE TABLE `album_data` (" .
            "`album_id` INT( 11 ) UNSIGNED NOT NULL , " .
            "`art` MEDIUMBLOB NULL , " .
            "`art_mime` VARCHAR( 64 ) NULL , " .
            "`thumb` BLOB NULL , " .
            "`thumb_mime` VARCHAR( 64 ) NULL , " .
            "UNIQUE ( `album_id` )" .
            ") ENGINE = MYISAM";
        $retval = Dba::write($sql) ? $retval : false;

        /* Foreach the Albums and move the data into the new album_data table */
        $sql = "SELECT * FROM album";
        $db_results = Dba::write($sql);

        while ($data = Dba::fetch_assoc($db_results)) {
            $id = $data['id'];
            $art = Dba::escape($data['art']);
            $art_mime = Dba::escape($data['art_mime']);
            $sql = "INSERT INTO `album_data` (`album_id`,`art`,`art_mime`)" .
                " VALUES ('$id','$art','$art_mime')";
            $retval = Dba::write($sql) ? $retval : false;
        } // end while

        $sql = "RENAME TABLE `song_ext_data`  TO `song_data`";
        $retval = Dba::write($sql) ? $retval : false;

        $sql = "RENAME TABLE `preferences` TO `preference`";
        $retval = Dba::write($sql) ? $retval : false;

        $sql = "RENAME TABLE `ratings` TO `rating`";
        $retval = Dba::write($sql) ? $retval : false;

        // Go ahead and drop the art/thumb stuff
        $sql = "ALTER TABLE `album`  DROP `art`,  DROP `art_mime`,  DROP `thumb`,  DROP `thumb_mime`";
        $retval = Dba::write($sql) ? $retval : false;

        // We need to fix the user_vote table
        $sql = "ALTER TABLE `user_vote` CHANGE `user` `user` INT( 11 ) UNSIGNED NOT NULL";
        $retval = Dba::write($sql) ? $retval : false;

        // Remove offset limit from the user
        $sql = "ALTER TABLE `user` DROP `offset_limit`";
        $retval = Dba::write($sql) ? $retval : false;

        $sql = "ALTER TABLE `rating` CHANGE `user_rating` `rating` ENUM( '-1', '0', '1', '2', '3', '4', '5' ) NOT NULL DEFAULT '0'";
        $retval = Dba::write($sql) ? $retval : false;

        /* Add the rate_limit preference */
        $sql = "INSERT INTO `preference` (`name`,`value`,`description`,`level`,`type`,`catagory`) " .
            "VALUES ('rate_limit','8192','Rate Limit','100','integer','streaming')";
        $retval = Dba::write($sql) ? $retval : false;

        /* Add the playlist_method preference and remove it from the user table */
        $sql = "INSERT INTO `preference` (`name`,`value`,`description`,`level`,`type`,`catagory`) " .
            "VALUES ('playlist_method','normal','Playlist Method','5','string','streaming')";
        $retval = Dba::write($sql) ? $retval : false;

        $sql = "ALTER TABLE `update_info` ADD UNIQUE (`key`)";
        $retval = Dba::write($sql) ? $retval : false;

        return $retval;
    } // update_340003

    /**
      * update_340004
     * Update the session.id to varchar(64) to handle
     * newer configs
     */
    public static function update_340004()
    {
        $retval = true;
        /* Alter the session.id so that it's 64 */
        $sql = "ALTER TABLE `session` CHANGE `id` `id` VARCHAR( 64 ) NOT NULL";
        $retval = Dba::write($sql) ? $retval : false;

        /* Add Playlist Related Preferences */
        $sql = "INSERT INTO `preference` (`name`,`value`,`description`,`level`,`type`,`catagory`) " .
            "VALUES ('playlist_add','append','Add Behavior','5','string','playlist')";
        $retval = Dba::write($sql) ? $retval : false;

        // Switch the existing preferences over to this new catagory
        $sql = "UPDATE `preference` SET `catagory`='playlist' WHERE `name`='playlist_method' " .
            " OR `name`='playlist_type'";
        $retval = Dba::write($sql) ? $retval : false;

        // Change the default value for playlist_method
        $sql = "UPDATE `preference` SET `value`='normal' WHERE `name`='playlist_method'";
        $retval = Dba::write($sql) ? $retval : false;

        // Add in the shoutbox
        $sql = "CREATE TABLE `user_shout` (`id` INT( 11 ) UNSIGNED NOT NULL AUTO_INCREMENT PRIMARY KEY , " .
            "`user` INT( 11 ) NOT NULL , " .
            "`text` TEXT NOT NULL , " .
            "`date` INT( 11 ) UNSIGNED NOT NULL , " .
            "`sticky` TINYINT( 1 ) UNSIGNED NOT NULL DEFAULT '0', " .
            "`object_id` INT( 11 ) UNSIGNED NOT NULL , " .
            "`object_type` VARCHAR( 32 ) NOT NULL " .
            ") ENGINE = MYISAM";
        $retval = Dba::write($sql) ? $retval : false;

        $sql = "ALTER TABLE `user_shout` ADD INDEX ( `sticky` )";
        $retval = Dba::write($sql) ? $retval : false;

        $sql = "ALTER TABLE `user_shout` ADD INDEX ( `date` )";
        $retval = Dba::write($sql) ? $retval : false;

        $sql = "ALTER TABLE `user_shout` ADD INDEX ( `user` )";
        $retval = Dba::write($sql) ? $retval : false;

        $sql = "ALTER TABLE `now_playing` CHANGE `start_time` `expire` INT( 11 ) UNSIGNED NOT NULL DEFAULT '0'";
        $retval = Dba::write($sql) ? $retval : false;

        $sql = "OPTIMIZE TABLE `album`";
        Dba::write($sql);

        return $retval;
    } // update_340004

    /**
     * update_340005
     * This update fixes the preferences types
      */
    public static function update_340005()
    {
        $retval = true;

        $sql = "UPDATE `preference` SET `catagory`='playlist' WHERE `name`='random_method'";
        $retval = Dba::write($sql) ? $retval : false;

        $sql = "INSERT INTO `preference` (`name`,`value`,`description`,`level`,`type`,`catagory`) " .
            "VALUES ('transcode','default','Transcoding','25','string','streaming')";
        $retval = Dba::write($sql) ? $retval : false;

        /* We need to check for playlist_method here because I fubar'd an earlier update */
        $sql = "SELECT * FROM `preference` WHERE `name`='playlist_method'";
        $db_results = Dba::read($sql);
        if (!Dba::num_rows($db_results)) {
            /* Add the playlist_method preference and remove it from the user table */
            $sql = "INSERT INTO `preference` (`name`,`value`,`description`,`level`,`type`,`catagory`) " .
                "VALUES ('playlist_method','default','Playlist Method','5','string','playlist')";
            $retval = Dba::write($sql) ? $retval : false;
        }

        // Add in the object_type to the tmpplaylist data table so that we can have non-songs in there
        $sql = "ALTER TABLE `tmp_playlist_data` ADD `object_type` VARCHAR( 32 ) NULL AFTER `tmp_playlist`";
        $retval = Dba::write($sql) ? $retval : false;

        return $retval;
    } // update_340005

    /**
     * update_340006
     * This just updates the size of the album_data table
     * and removes the random_method config option
     */
    public static function update_340006()
    {
        // No matter what remove that random method preference
        Dba::write("DELETE FROM `preference` WHERE `name`='random_method'");
        return true;
    }

    /**
     * update_340007
     * This update converts the session.value to a longtext
     * and adds a session_stream table
     */
    public static function update_340007()
    {
        $retval = true;
        // Tweak the session table to handle larger session vars for my page-a-nation hotness
        $sql = "ALTER TABLE `session` CHANGE `value` `value` LONGTEXT CHARACTER SET utf8 COLLATE utf8_unicode_ci NOT NULL";
        $retval = Dba::write($sql) ? $retval : false;

        $sql = "ALTER TABLE `now_playing` CHANGE `id` `id` VARCHAR( 64 ) CHARACTER SET utf8 COLLATE utf8_unicode_ci NOT NULL";
        $retval = Dba::write($sql) ? $retval : false;

        // Now longer needed because of the new hotness
        $sql = "ALTER TABLE `now_playing` DROP `session`";
        $retval = Dba::write($sql) ? $retval : false;

        return $retval;
    } // update_340007

    /**
     * update_340008
     * This modifies the playlist table to handle the different types of objects that it needs to be able to
     * store, and tweaks how dynamic playlist stuff works
     */
    public static function update_340008()
    {
        $retval = true;
        $sql = "ALTER TABLE `playlist_data` CHANGE `song` `object_id` INT( 11 ) UNSIGNED NULL DEFAULT NULL";
        $retval = Dba::write($sql) ? $retval : false;

        $sql = "ALTER TABLE `playlist_data` CHANGE `dyn_song` `dynamic_song` TEXT CHARACTER SET utf8 COLLATE utf8_unicode_ci NULL";
        $retval = Dba::write($sql) ? $retval : false;

        $sql = "ALTER TABLE `playlist_data` ADD `object_type` VARCHAR( 32 ) NOT NULL DEFAULT 'song' AFTER `object_id`";
        $retval = Dba::write($sql) ? $retval : false;

        $sql = "ALTER TABLE `playlist` ADD `genre` INT( 11 ) UNSIGNED NOT NULL AFTER `type`";
        $retval = Dba::write($sql) ? $retval : false;

        $sql = "DELETE FROM `preference` WHERE `name`='allow_downsample_playback'";
        $retval = Dba::write($sql) ? $retval : false;

        $sql = "UPDATE `preference` SET `description`='Transcode Bitrate' WHERE `name`='sample_rate'";
        $retval = Dba::write($sql) ? $retval : false;

        // Check for old tables and drop if found, seems like there was a glitch
        // that caused them not to get dropped.. *shrug*
        $sql = "DROP TABLE IF EXISTS `preferences`";
        $retval = Dba::write($sql) ? $retval : false;

        $sql = "DROP TABLE IF EXISTS `song_ext_data`";
        $retval = Dba::write($sql) ? $retval : false;

        $sql = "DROP TABLE IF EXISTS `ratings`";
        $retval = Dba::write($sql) ? $retval : false;

        return $retval;
    }

    /**
     * update_340009
     * This modifies the song table to handle pos fields
     */
    public static function update_340009()
    {
        $retval = true;
        $sql = "ALTER TABLE `album` ADD `disk` smallint(5) UNSIGNED DEFAULT NULL";
        $retval = Dba::write($sql) ? $retval : false;

        $sql = "ALTER TABLE `album` ADD INDEX (`disk`)";
        $retval = Dba::write($sql) ? $retval : false;

        $sql = "ALTER TABLE `access_list` ADD `dns` VARCHAR( 255 ) NOT NULL AFTER `end`";
        $retval = Dba::write($sql) ? $retval : false;

        $sql = "CREATE TABLE `artist_data` (" .
            "`artist_id` INT( 11 ) UNSIGNED NOT NULL ," .
            "`art` MEDIUMBLOB NOT NULL ," .
            "`art_mime` VARCHAR( 32 ) NOT NULL ," .
            "`thumb` BLOB NOT NULL ," .
            "`thumb_mime` VARCHAR( 32 ) NOT NULL ," .
            "`bio` TEXT NOT NULL , " .
            "UNIQUE (`artist_id`) ) ENGINE = MYISAM";
        $retval = Dba::write($sql) ? $retval : false;

        return $retval;
    }

    /**
     * update_340010
     * Bunch of minor tweaks to the preference table
     */
    public static function update_340010()
    {
        $retval = true;
        $sql = "UPDATE `preference` SET `catagory`='options' WHERE `name` LIKE 'localplay_%'";
        $retval = Dba::write($sql) ? $retval : false;

        $sql = "DELETE FROM `preference` WHERE `name`='playlist_add'";
        $retval = Dba::write($sql) ? $retval : false;

        $sql = "UPDATE `preference` SET `catagory`='plugins' WHERE (`name` LIKE 'mystrands_%' OR `name` LIKE 'lastfm_%') AND `catagory`='options'";
        $retval = Dba::write($sql) ? $retval : false;

        $sql = "UPDATE `preference` SET `value`='default' WHERE `name`='playlist_method'";
        $retval = Dba::write($sql) ? $retval : false;

        $sql = "UPDATE `preference` SET `description`='Localplay Config' WHERE `name`='localplay_level'";
        $retval = Dba::write($sql) ? $retval : false;

        return $retval;
    }

    /**
     * update_340012
     * This update adds in the democratic stuff, checks for some potentially screwed up indexes
     * and removes the timestamp from the playlist, and adds the field to the catalog for the upload dir
     */
    public static function update_340012()
    {
        $retval = true;
        $sql = "ALTER TABLE `catalog` ADD `add_path` VARCHAR( 255 ) CHARACTER SET utf8 COLLATE utf8_unicode_ci NOT NULL AFTER `path`";
        $retval = Dba::write($sql) ? $retval : false;

        $sql = "CREATE TABLE `democratic` (`id` INT( 11 ) UNSIGNED NOT NULL AUTO_INCREMENT PRIMARY KEY ," .
            "`name` VARCHAR( 64 ) CHARACTER SET utf8 COLLATE utf8_unicode_ci NOT NULL ," .
            "`cooldown` TINYINT( 4 ) UNSIGNED NULL ," .
            "`level` TINYINT( 4 ) UNSIGNED NOT NULL DEFAULT '25'," .
            "`user` INT( 11 ) NOT NULL ," .
            "`primary` TINYINT( 1 ) UNSIGNED NOT NULL DEFAULT '0'" .
            ") ENGINE = MYISAM DEFAULT CHARSET=utf8 COLLATE=utf8_unicode_ci";
        $retval = Dba::write($sql) ? $retval : false;

        $sql = "ALTER TABLE `democratic` ADD INDEX (`primary`)";
        $retval = Dba::write($sql) ? $retval : false;

        $sql = "ALTER TABLE `democratic` ADD INDEX (`level`)";
        $retval = Dba::write($sql) ? $retval : false;

        return $retval;
    }

    /**
     * update_340013
     *
     * This update removes a whole bunch of preferences that are no longer
     * being used in any way, and changes the ACL XML-RPC to just RPC
     */
    public static function update_340013()
    {
        $sql = "DELETE FROM `preference` WHERE `name`='localplay_mpd_hostname' OR `name`='localplay_mpd_port' " .
            "OR `name`='direct_link' OR `name`='localplay_mpd_password' OR `name`='catalog_echo_count'";
        Dba::write($sql);

        $sql = "UPDATE `preference` SET `description`='Localplay Access' WHERE `name`='localplay_level'";
        Dba::write($sql);

        $sql = "UPDATE `access_list` SET `type`='rpc' WHERE `type`='xml-rpc'";
        Dba::write($sql);

        // We're not manipulating the structure, so we'll pretend it always works
        return true;
    }

    /**
     * update_340014
     *
     * This update drops the session_api table that I added just two updates ago
     * it's been nice while it lasted but it's time to pack your stuff and GTFO
     * at the same time it updates the core session table to handle the
     * additional stuff we're going to ask it to do.
     */
    public static function update_340014()
    {
        $retval = true;
        $sql = "DROP TABLE IF EXISTS `session_api`";
        $retval = Dba::write($sql) ? $retval : false;

        $sql = "ALTER TABLE `session` CHANGE `type` `type` ENUM ('mysql','ldap','http','api','xml-rpc') NOT NULL";
        $retval = Dba::write($sql) ? $retval : false;

        $sql = "ALTER TABLE `session` ADD `agent` VARCHAR ( 255 ) NOT NULL AFTER `type`";
        $retval = Dba::write($sql) ? $retval : false;

        $sql = "ALTER TABLE `session` ADD INDEX (`type`)";
        $retval = Dba::write($sql) ? $retval : false;

        return $retval;
    }

    /**
     * update_340015
     *
     * This update tweaks the playlist table responding to complaints from usres
     * who say it doesn't work, unreproduceable. This also adds an index to the
     * album art table to try to make the random album art faster
     */
    public static function update_340015()
    {
        $retval = true;
        $sql = "ALTER TABLE `playlist` DROP `date`";
        $retval = Dba::write($sql) ? $retval : false;

        $sql = "ALTER TABLE `playlist` ADD `date` INT ( 11 ) UNSIGNED NOT NULL";
        $retval = Dba::write($sql) ? $retval : false;

        // Pull all of the rating information
        $sql = "SELECT `id`,`rating` FROM `rating`";
        $db_results = Dba::read($sql);

        $results = array();

        while ($row = Dba::fetch_assoc($db_results)) {
            $results[] = $row;
        }

        $sql = "ALTER TABLE `rating` DROP `rating`";
        $retval = Dba::write($sql) ? $retval : false;

        $sql = "ALTER TABLE `rating` ADD `rating` TINYINT ( 4 ) NOT NULL";
        $retval = Dba::write($sql) ? $retval : false;

        foreach ($results as $row) {
            $rating = Dba::escape($row['rating']);
            $id    = Dba::escape($row['id']);
            $sql = "UPDATE `rating` SET `rating`='$rating' WHERE `id`='$id'";
            Dba::write($sql);
        }

        return $retval;
    }

    /**
     * update_340016
     *
     * This adds in the base_playlist to the democratic table... should have
     * done this in the previous one but I screwed up... sigh.
     */
    public static function update_340016()
    {
        $sql = "ALTER TABLE `democratic` ADD `base_playlist` INT ( 11 ) UNSIGNED NOT NULL AFTER `name`";
        return Dba::write($sql);
    }

    /**
     * update_340017
     *
     * This finalizes the democratic table.
     * And fixes the charset crap.
     */
    public static function update_340017()
    {
        $retval = true;

        $sql = "ALTER TABLE `tmp_playlist` DROP `base_playlist`";
        $retval = Dba::write($sql) ? $retval : false;

        $sql = "DELETE FROM `tmp_playlist` WHERE `session`='-1'";
        Dba::write($sql);

        $sql = "TRUNCATE `democratic`";
        Dba::write($sql);

        return $retval;
    }

    /**
     * update_350001
     *
     * This updates modifies the tag tables per codeunde1load's specs from his
     * tag patch.
     *
     * It also adjusts the prefix fields so that we can use more prefixes,
     */
    public static function update_350001()
    {
        $retval = true;
        $sql = "ALTER TABLE `tag_map` ADD `tag_id` INT ( 11 ) UNSIGNED NOT NULL AFTER `id`";
        $retval = Dba::write($sql) ? $retval : false;

        $sql = "RENAME TABLE `tags`  TO `tag`";
        $retval = Dba::write($sql) ? $retval : false;

        $sql = "ALTER TABLE `tag` CHANGE `map_id` `id` INT ( 11 ) UNSIGNED NOT NULL auto_increment";
        $retval = Dba::write($sql) ? $retval : false;

        $sql = "ALTER TABLE `album` CHANGE `prefix` `prefix` VARCHAR ( 32 ) NULL";
        $retval = Dba::write($sql) ? $retval : false;

        $sql = "ALTER TABLE `artist` CHANGE `prefix` `prefix` VARCHAR ( 32 ) NULL";
        $retval = Dba::write($sql) ? $retval : false;

        return $retval;
    }

    /**
     * update_350002
     *
     * This update adds in the browse_cache table that we use to hold people's
     * cached browse results. Rather then try to store everything in the session
     * we split them out into one serialized array per row, per person. A little
     * slow this way when browsing, but faster and more flexible when not.
     */
    public static function update_350002()
    {
        $retval = true;

        $sql = "ALTER TABLE `song` DROP `genre`";
        $retval = Dba::write($sql) ? $retval : false;

        $sql = "CREATE TABLE `user_catalog` (`user` INT( 11 ) UNSIGNED NOT NULL ,`catalog` INT( 11 ) UNSIGNED NOT NULL ,`level` SMALLINT( 4 ) UNSIGNED NOT NULL DEFAULT '5', " .
            "INDEX ( `user` )) ENGINE = MYISAM";
        $retval = Dba::write($sql) ? $retval : false;

        $sql = "ALTER TABLE `user_catalog` ADD INDEX ( `catalog` )";
        $retval = Dba::write($sql) ? $retval : false;

        return $retval;
    }

    /**
     * update_350003
     *
     * This update tweakes the tag tables a little bit more, we're going to
     * simplify things for the first little bit and then  if it all works out
     * we will worry about making it complex again. One thing at a time people...
     */
    public static function update_350003()
    {
        $retval = true;

        $sql = "ALTER TABLE `tag` DROP `order`";
        $retval = Dba::write($sql) ? $retval : false;

        $sql = "ALTER TABLE `tag` ADD UNIQUE ( `name` )";
        $retval = Dba::write($sql) ? $retval : false;

        $sql = "ALTER TABLE `tag` CHANGE `name` `name` VARCHAR( 255 )";
        $retval = Dba::write($sql) ? $retval : false;

        // Make sure that they don't have any of the mystrands crap left
        $sql = "DELETE FROM `preference` WHERE `name`='mystrands_user' OR `name`='mystrands_pass'";
        Dba::write($sql);

        return $retval;
    } // update_350003

    /**
     * update_350004
     *
     * This update makes some changes to the ACL table so that it can support
     * IPv6 entries as well as some other feature enhancements.
     */
    public static function update_350004()
    {
        $retval = true;

        $sql = "ALTER TABLE `session` CHANGE `ip` `ip` VARBINARY( 255 ) NULL";
        $retval = Dba::write($sql) ? $retval : false;

        // Pull all of the IP history, this could take a while
        $sql = "SELECT * FROM `ip_history`";
        $db_results = Dba::read($sql);

        $ip_history = array();

        while ($row = Dba::fetch_assoc($db_results)) {
            $row['ip'] = long2ip($row['ip']);
            $ip_history[] = $row;
        }

        // Clear the table before we make the changes
        $sql = "TRUNCATE `ip_history`";
        Dba::write($sql);

        $sql = "ALTER TABLE `ip_history` CHANGE `ip` `ip` VARBINARY( 255 ) NULL";
        $retval = Dba::write($sql) ? $retval : false;

        $sql = "ALTER TABLE `ip_history` ADD `agent` VARCHAR ( 255 ) NULL AFTER `date`";
        $retval = Dba::write($sql) ? $retval : false;

        // Reinsert the old rows
        foreach ($ip_history as $row) {
            $ip = Dba::escape(inet_pton($row['ip']));
            $sql = "INSERT INTO `ip_history` (`user`,`ip`,`date`,`agent`) " .
                "VALUES ('" . $row['user'] . "','" . $ip . "','" . $row['date'] . "',NULL)";
            Dba::write($sql);
        }

        // First pull all of their current ACL's
        $sql = "SELECT * FROM `access_list`";
        $db_results = Dba::read($sql);

        $acl_information = array();

        while ($row = Dba::fetch_assoc($db_results)) {
            $row['start'] = long2ip($row['start']);
            $row['end'] = long2ip($row['end']);
            $acl_information[] = $row;
        }

        $sql = "TRUNCATE `access_list`";
        Dba::write($sql);

        // Make the changes to the database
        $sql = "ALTER TABLE `access_list` CHANGE `start` `start` VARBINARY( 255 ) NOT NULL";
        $retval = Dba::write($sql) ? $retval : false;

        $sql = "ALTER TABLE `access_list` CHANGE `end` `end` VARBINARY( 255 ) NOT NULL";
        $retval = Dba::write($sql) ? $retval : false;

        $sql = "ALTER TABLE `access_list` DROP `dns`";
        $retval = Dba::write($sql) ? $retval : false;

        $sql = "ALTER TABLE `access_list` ADD `enabled` TINYINT( 1 ) UNSIGNED NOT NULL DEFAULT '1' AFTER `key`";
        $retval = Dba::write($sql) ? $retval : false;

        // If we had nothing in there before add some base ALLOW ALL stuff as
        // we're going to start defaulting Access Control on.
        if (!count($acl_information)) {
            $v6_start = Dba::escape(inet_pton('::'));
            $v6_end = Dba::escape(inet_pton('ffff:ffff:ffff:ffff:ffff:ffff:ffff:ffff'));
            $v4_start = Dba::escape(inet_pton('0.0.0.0'));
            $v4_end = Dba::escape(inet_pton('255.255.255.255'));
            $sql = "INSERT INTO `access_list` (`name`,`level`,`start`,`end`,`key`,`user`,`type`,`enabled`) " .
                "VALUES ('DEFAULTv4','75','$v4_start','$v4_end',NULL,'-1','interface','1')";
            Dba::write($sql);
            $sql = "INSERT INTO `access_list` (`name`,`level`,`start`,`end`,`key`,`user`,`type`,`enabled`) " .
                "VALUES ('DEFAULTv4','75','$v4_start','$v4_end',NULL,'-1','stream','1')";
            Dba::write($sql);
            $sql = "INSERT INTO `access_list` (`name`,`level`,`start`,`end`,`key`,`user`,`type`,`enabled`) " .
                "VALUES ('DEFAULTv6','75','$v6_start','$v6_end',NULL,'-1','interface','1')";
            Dba::write($sql);
            $sql = "INSERT INTO `access_list` (`name`,`level`,`start`,`end`,`key`,`user`,`type`,`enabled`) " .
                "VALUES ('DEFAULTv6','75','$v6_start','$v6_end',NULL,'-1','stream','1')";
            Dba::write($sql);
        } // Adding default information

        foreach ($acl_information as $row) {
            $row['start'] = Dba::escape(inet_pton($row['start']));
            $row['end'] = Dba::escape(inet_pton($row['end']));
            $row['key'] = Dba::escape($row['key']);
            $sql = "INSERT INTO `access_list` (`name`,`level`,`start`,`end`,`key`,`user`,`type`,`enabled`) " .
                "VALUES ('" . Dba::escape($row['name']) . "','" . intval($row['level']) .
                "','" . $row['start'] . "','" . $row['end'] . "','" . $row['key'] . "','" . intval($row['user']) . "','" .
                $row['type'] . "','1')";
            Dba::write($sql);
        } // end foreach of existing rows

        return $retval;
    }

    /**
     * update_350005
     *
     * This update adds the video table... *gasp* no you didn't <head shake>
     */
    public static function update_350005()
    {
        $retval = true;

        $sql = " CREATE TABLE `video` (" .
            "`id` INT( 11 ) UNSIGNED NOT NULL AUTO_INCREMENT PRIMARY KEY ," .
            "`file` VARCHAR( 255 ) NOT NULL , " .
            "`catalog` INT( 11 ) UNSIGNED NOT NULL ," .
            "`title` VARCHAR( 255 ) NOT NULL ," .
            "`video_codec` VARCHAR( 255 ) NOT NULL ," .
            "`audio_codec` VARCHAR( 255 ) NOT NULL ," .
            "`resolution_x` MEDIUMINT UNSIGNED NOT NULL ," .
            "`resolution_y` MEDIUMINT UNSIGNED NOT NULL ," .
            "`time` INT( 11 ) UNSIGNED NOT NULL ," .
            "`size` BIGINT UNSIGNED NOT NULL," .
            "`mime` VARCHAR( 255 ) NOT NULL," .
            "`enabled` TINYINT( 1) NOT NULL DEFAULT '1'" .
            ") ENGINE = MYISAM ";
        $retval = Dba::write($sql) ? $retval : false;

        $sql = "ALTER TABLE `access_list` ADD INDEX ( `enabled` )";
        $retval = Dba::write($sql) ? $retval : false;

        $sql = "ALTER TABLE `video` ADD INDEX ( `file` )";
        $retval = Dba::write($sql) ? $retval : false;

        $sql = "ALTER TABLE `video` ADD INDEX ( `enabled` )";
        $retval = Dba::write($sql) ? $retval : false;

        $sql = "ALTER TABLE `video` ADD INDEX ( `title` )";
        $retval = Dba::write($sql) ? $retval : false;

        return $retval;
    }

    /**
     * update_350006
     *
     * This update inserts the Lyrics pref table...
     */
    public static function update_350006()
    {
        $sql = "INSERT INTO `preference` VALUES (69,'show_lyrics','0','Show Lyrics',0,'boolean','interface')";
        Dba::write($sql);

        $sql = "INSERT INTO `user_preference` VALUES (1,69,'0')";
        Dba::write($sql);

        return true;
    }

    /**
     * update_350007
     *
     * This update adds in the random rules tables. Also increase the size of the
     * blobs on the album and artist data and add track to tmp_playlist_data
     */
    public static function update_350007()
    {
        $retval = true;

        // We need to clear the thumbs as they will need to be re-generated
        $sql = "UPDATE `album_data` SET `thumb`=NULL,`thumb_mime`=NULL";
        Dba::write($sql);

        $sql = "UPDATE `artist_data` SET `thumb`=NULL,`thumb_mime`=NULL";
        Dba::write($sql);

        // Remove dead column
        $sql = "ALTER TABLE `playlist_data` DROP `dynamic_song`";
        $retval = Dba::write($sql) ? $retval : false;

        $sql = "ALTER TABLE `playlist` DROP `genre`";
        $retval = Dba::write($sql) ? $retval : false;

        // Add track item to tmp_playlist_data so we can order this stuff manually
        $sql = "ALTER TABLE `tmp_playlist_data` ADD `track` INT ( 11 ) UNSIGNED NULL";
        $retval = Dba::write($sql) ? $retval : false;

        $sql = "DROP TABLE `genre`";
        $retval = Dba::write($sql) ? $retval : false;

        // Clean up the catalog and add last_clean to it
        $sql = "ALTER TABLE `catalog` ADD `last_clean` INT ( 11 ) UNSIGNED NULL AFTER `last_update`";
        $retval = Dba::write($sql) ? $retval : false;

        $sql = "ALTER TABLE `catalog` DROP `add_path`";
        $retval = Dba::write($sql) ? $retval : false;

        $sql = "CREATE TABLE `dynamic_playlist` (" .
            "`id` INT( 11 ) UNSIGNED NOT NULL AUTO_INCREMENT PRIMARY KEY ," .
            "`name` VARCHAR( 255 ) NOT NULL ," .
            "`user` INT( 11 ) NOT NULL ," .
            "`date` INT( 11 ) UNSIGNED NOT NULL ," .
            "`type` VARCHAR( 128 ) NOT NULL" .
            ") ENGINE = MYISAM ";
        $retval = Dba::write($sql) ? $retval : false;

        $sql = "CREATE TABLE `dynamic_playlist_data` (" .
            "`id` INT( 11 ) UNSIGNED NOT NULL AUTO_INCREMENT PRIMARY KEY ," .
            "`dynamic_id` INT( 11 ) UNSIGNED NOT NULL ," .
            "`field` VARCHAR( 255 ) NOT NULL ," .
            "`internal_operator` VARCHAR( 64 ) NOT NULL ," .
            "`external_operator` VARCHAR( 64 ) NOT NULL ," .
            "`value` VARCHAR( 255 ) NOT NULL" .
            ") ENGINE = MYISAM";
        $retval = Dba::write($sql) ? $retval : false;

        return $retval;
    }

    /**
     * update_350008
     *
     * Change song_id references to be object so they are a little more general.
     * Add type to the now playing table so that we can handle different playing
     * information.
     */
    public static function update_350008()
    {
        $retval = true;
        $sql = "ALTER TABLE `now_playing` CHANGE `song_id` `object_id` INT( 11 ) UNSIGNED NOT NULL";
        $retval = Dba::write($sql) ? $retval : false;

        $sql = "ALTER TABLE `now_playing` ADD `object_type` VARCHAR ( 255 ) NOT NULL AFTER `object_id`";
        $retval = Dba::write($sql) ? $retval : false;

        $sql = "ALTER TABLE `now_playing` ADD INDEX ( `expire` )";
        $retval = Dba::write($sql) ? $retval : false;

        $sql = "ALTER TABLE `video` ADD `addition_time` INT( 11 ) UNSIGNED NOT NULL AFTER `mime`";
        $retval = Dba::write($sql) ? $retval : false;

        $sql = "ALTER TABLE `video` ADD `update_time` INT( 11 ) UNSIGNED NULL AFTER `addition_time`";
        $retval = Dba::write($sql) ? $retval : false;

        $sql = "ALTER TABLE `video` ADD INDEX (`addition_time`)";
        $retval = Dba::write($sql) ? $retval : false;

        $sql = "ALTER TABLE `video` ADD INDEX (`update_time`)";
        $retval = Dba::write($sql) ? $retval : false;

        $sql = "ALTER TABLE `song` DROP `hash`";
        $retval = Dba::write($sql) ? $retval : false;

        return $retval;
    }

    /**
     * update_360001
     *
     * This adds the MB UUIDs to the different tables as well as some additional
     * cleanup.
     */
    public static function update_360001()
    {
        $retval = true;

        $sql = "ALTER TABLE `album` ADD `mbid` CHAR ( 36 ) AFTER `prefix`";
        $retval = Dba::write($sql) ? $retval : false;

        $sql = "ALTER TABLE `artist` ADD `mbid` CHAR ( 36 ) AFTER `prefix`";
        $retval = Dba::write($sql) ? $retval : false;

        $sql = "ALTER TABLE `song` ADD `mbid` CHAR ( 36 ) AFTER `track`";
        $retval = Dba::write($sql) ? $retval : false;

        // Remove any RIO related information from the database as the plugin has been removed
        $sql = "DELETE FROM `update_info` WHERE `key` LIKE 'Plugin_Ri%'";
        Dba::write($sql);

        $sql = "DELETE FROM `preference` WHERE `name` LIKE 'rio_%'";
        Dba::write($sql);

        return $retval;
    }

    /**
     * update_360002
     *
     * This update makes changes to the cataloging to accomodate the new method
     * for syncing between Ampache instances.
     */
    public static function update_360002()
    {
        $retval = true;
        // Drop the key from catalog and ACL
        $sql = "ALTER TABLE `catalog` DROP `key`";
        $retval = Dba::write($sql) ? $retval : false;

        $sql = "ALTER TABLE `access_list` DROP `key`";
        $retval = Dba::write($sql) ? $retval : false;

        // Add in Username / Password for catalog - to be used for remote catalogs
        $sql = "ALTER TABLE `catalog` ADD `remote_username` VARCHAR ( 255 ) AFTER `catalog_type`";
        $retval = Dba::write($sql) ? $retval : false;

        $sql = "ALTER TABLE `catalog` ADD `remote_password` VARCHAR ( 255 ) AFTER `remote_username`";
        $retval = Dba::write($sql) ? $retval : false;

        // Adjust the Filename field in song, make it gi-normous. If someone has
        // anything close to this file length, they seriously need to reconsider
        // what they are doing.
        $sql = "ALTER TABLE `song` CHANGE `file` `file` VARCHAR ( 4096 )";
        $retval = Dba::write($sql) ? $retval : false;

        $sql = "ALTER TABLE `video` CHANGE `file` `file` VARCHAR ( 4096 )";
        $retval = Dba::write($sql) ? $retval : false;

        $sql = "ALTER TABLE `live_stream` CHANGE `url` `url` VARCHAR ( 4096 )";
        $retval = Dba::write($sql) ? $retval : false;

        // Index the Artist, Album, and Song tables for fulltext searches.
        $sql = "ALTER TABLE `artist` ADD FULLTEXT(`name`)";
        $retval = Dba::write($sql) ? $retval : false;

        $sql = "ALTER TABLE `album` ADD FULLTEXT(`name`)";
        $retval = Dba::write($sql) ? $retval : false;

        $sql = "ALTER TABLE `song` ADD FULLTEXT(`title`)";
        $retval = Dba::write($sql) ? $retval : false;

        // Now add in the min_object_count preference and the random_method
        $sql = "INSERT INTO `preference` (`name`,`value`,`description`,`level`,`type`,`catagory`) " .
            "VALUES ('bandwidth','50','Bandwidth','5','integer','interface')";
        Dba::write($sql);

        $sql = "INSERT INTO `preference` (`name`,`value`,`description`,`level`,`type`,`catagory`) " .
            "VALUES ('features','50','Features','5','integer','interface')";
        Dba::write($sql);

        return $retval;
    }

    /**
     * update_360003
     *
     * This update moves the image data to its own table.
     */
    public static function update_360003()
    {
        $sql = "CREATE TABLE `image` (" .
            "`id` int(11) unsigned NOT NULL auto_increment," .
            "`image` mediumblob NOT NULL," .
            "`mime` varchar(64) NOT NULL," .
            "`size` varchar(64) NOT NULL," .
            "`object_type` varchar(64) NOT NULL," .
            "`object_id` int(11) unsigned NOT NULL," .
            "PRIMARY KEY  (`id`)," .
            "KEY `object_type` (`object_type`)," .
            "KEY `object_id` (`object_id`)" .
            ") ENGINE=MyISAM DEFAULT CHARSET=utf8 COLLATE=utf8_unicode_ci";
        $retval = Dba::write($sql);

        foreach (array('album', 'artist') as $type) {
            $sql = "SELECT `" . $type . "_id` AS `object_id`, " .
                "`art`, `art_mime` FROM `" . $type .
                "_data` WHERE `art` IS NOT NULL";
            $db_results = Dba::read($sql);
            while ($row = Dba::fetch_assoc($db_results)) {
                $sql = "INSERT INTO `image` " .
                    "(`image`, `mime`, `size`, " .
                    "`object_type`, `object_id`) " .
                    "VALUES('" . Dba::escape($row['art']) .
                    "', '" . $row['art_mime'] .
                    "', 'original', '" . $type . "', '" .
                    $row['object_id'] . "')";
                Dba::write($sql);
            }
            $sql = "DROP TABLE `" . $type . "_data`";
            $retval = Dba::write($sql) ? $retval : false;
        }

        return $retval;
    }

    /**
     * update_360004
     *
     * This update creates an index on the rating table.
     */
    public static function update_360004()
    {
        $sql = "CREATE UNIQUE INDEX `unique_rating` ON `rating` (`user`, `object_type`, `object_id`)";
        return Dba::write($sql);
    }

    /**
     * update_360005
     *
     * This changes the tmp_browse table around.
     */
    public static function update_360005()
    {
        $retval = true;

        $sql = "DROP TABLE IF EXISTS `tmp_browse`";
        $retval = Dba::write($sql) ? $retval : false;

        $sql = "CREATE TABLE `tmp_browse` (" .
        "`id` int(13) NOT NULL auto_increment," .
        "`sid` varchar(128) character set utf8 NOT NULL default ''," .
        "`data` longtext NOT NULL," .
        "`object_data` longtext," .
        "PRIMARY KEY  (`sid`,`id`)" .
        ") ENGINE=MyISAM DEFAULT CHARSET=utf8";
        $retval = Dba::write($sql) ? $retval : false;

        return $retval;
    }

    /**
     * update_360006
     *
     * This adds the table for newsearch/dynamic playlists
     */
    public static function update_360006()
    {
        $sql = "CREATE TABLE `search` (
        `id` int(11) unsigned NOT NULL AUTO_INCREMENT,
        `user` int(11) NOT NULL,
        `type` enum('private','public') CHARACTER SET utf8 DEFAULT NULL,
        `rules` mediumtext NOT NULL,
        `name` varchar(255) CHARACTER SET utf8 DEFAULT NULL,
        `logic_operator` varchar(3) CHARACTER SET utf8 DEFAULT NULL,
        PRIMARY KEY (`id`)
        ) ENGINE=MyISAM AUTO_INCREMENT=4 DEFAULT CHARSET=utf8";
        return Dba::write($sql);
    }

    /**
     * update_360008
     *
     * Fix bug that caused the remote_username/password fields to not be created.
     * FIXME: Huh?
     */
    public static function update_360008()
    {
        $retval = true;
        $remote_username = false;
        $remote_password = false;

        $sql = "DESCRIBE `catalog`";
        $db_results = Dba::read($sql);

        while ($row = Dba::fetch_assoc($db_results)) {
            if ($row['Field'] == 'remote_username') {
                $remote_username = true;
            }
            if ($row['Field'] == 'remote_password') {
                $remote_password = true;
            }
        } // end while

        if (!$remote_username) {
            // Add in Username / Password for catalog - to be used for remote catalogs
            $sql = "ALTER TABLE `catalog` ADD `remote_username` VARCHAR ( 255 ) AFTER `catalog_type`";
            $retval = Dba::write($sql) ? $retval : false;
        }
        if (!$remote_password) {
            $sql = "ALTER TABLE `catalog` ADD `remote_password` VARCHAR ( 255 ) AFTER `remote_username`";
            $retval = Dba::write($sql) ? $retval : false;
        }

        return $retval;
    }

    /**
     * update_360009
     *
     * The main session table was already updated to use varchar(64) for the ID,
     * tmp_playlist needs the same change
     */
    public static function update_360009()
    {
        $sql = "ALTER TABLE `tmp_playlist` CHANGE `session` `session` VARCHAR(64)";
        return Dba::write($sql);
    }

    /**
     * update_360010
     *
     * MBz NGS means collaborations have more than one MBID (the ones
     * belonging to the underlying artists).  We need a bigger column.
     */
    public static function update_360010()
    {
        $sql = 'ALTER TABLE `artist` CHANGE `mbid` `mbid` VARCHAR(1369)';
        return Dba::write($sql);
    }

    /**
     * update_360011
     *
     * We need a place to store actual playlist data for downloadable
     * playlist files.
     */
    public static function update_360011()
    {
        $sql = 'CREATE TABLE `stream_playlist` (' .
            '`id` int(11) unsigned NOT NULL AUTO_INCREMENT,' .
            '`sid` varchar(64) NOT NULL,' .
            '`url` text NOT NULL,' .
            '`info_url` text DEFAULT NULL,' .
            '`image_url` text DEFAULT NULL,' .
            '`title` varchar(255) DEFAULT NULL,' .
            '`author` varchar(255) DEFAULT NULL,' .
            '`album` varchar(255) DEFAULT NULL,' .
            '`type` varchar(255) DEFAULT NULL,' .
            '`time` smallint(5) DEFAULT NULL,' .
            'PRIMARY KEY (`id`), KEY `sid` (`sid`))';
        return Dba::write($sql);
    }

    /**
     * update_360012
     *
     * Drop the enum on session.type
     */
    public static function update_360012()
    {
        return Dba::write('ALTER TABLE `session` CHANGE `type` `type` VARCHAR(16) DEFAULT NULL');
    }

    /**
     * update_360013
     *
     * MyISAM works better out of the box for the stream_playlist table
     */
    public static function update_360013()
    {
        return Dba::write('ALTER TABLE `stream_playlist` ENGINE=MyISAM');
    }

    /**
     * update_360014
     *
     * PHP session IDs are an ever-growing beast.
     */
    public static function update_360014()
    {
        $retval = true;

        $retval = Dba::write('ALTER TABLE `stream_playlist` CHANGE `sid` `sid` VARCHAR(256)') ? $retval : false;
        $retval = Dba::write('ALTER TABLE `tmp_playlist` CHANGE `session` `session` VARCHAR(256)') ? $retval : false;
        $retval = Dba::write('ALTER TABLE `session` CHANGE `id` `id` VARCHAR(256) NOT NULL') ? $retval : false;

        return $retval;
    }

    /**
     * update_360015
     *
     * This inserts the Iframes preference...
     */
    public static function update_360015()
    {
        $retval = true;

        $sql = "INSERT INTO `preference` (`name`,`value`,`description`,`level`,`type`,`catagory`) " .
            "VALUES ('iframes','1','Iframes',25,'boolean','interface')";
        $retval = Dba::write($sql) ? $retval : false;

        $id = Dba::insert_id();

        $sql = "INSERT INTO `user_preference` VALUES (-1,?,'1')";
        $retval = Dba::write($sql, array($id)) ? $retval : false;

        return $retval;
    }

    /*
     * update_360016
     *
     * Add Now Playing filtered per user preference option
     */
    public static function update_360016()
    {
        $retval = true;

        $sql = "INSERT INTO `preference` (`name`,`value`,`description`,`level`,`type`,`catagory`) " .
            "VALUES ('now_playing_per_user','1','Now playing filtered per user',50,'boolean','interface')";
        $retval = Dba::write($sql) ? $retval : false;

        $id = Dba::insert_id();

        $sql = "INSERT INTO `user_preference` VALUES (-1,?,'1')";
        $retval = Dba::write($sql, array($id)) ? $retval : false;

        return $retval;
    }

    /**
     * update_360017
     *
     * New table to store user flags.
     */
    public static function update_360017()
    {
        $sql = "CREATE TABLE `user_flag` (" .
            "`id` int(11) unsigned NOT NULL AUTO_INCREMENT," .
            "`user` int(11) NOT NULL," .
            "`object_id` int(11) unsigned NOT NULL," .
            "`object_type` varchar(32) CHARACTER SET utf8 DEFAULT NULL," .
            "`date` int(11) unsigned NOT NULL DEFAULT '0'," .
            "PRIMARY KEY (`id`)," .
            "UNIQUE KEY `unique_userflag` (`user`,`object_type`,`object_id`)," .
            "KEY `object_id` (`object_id`)) ENGINE = MYISAM";
        return Dba::write($sql);
    }

    /**
     * update_360018
     *
     * Add Album default sort preference...
     */
    public static function update_360018()
    {
        $retval = true;

        $sql = "INSERT INTO `preference` (`name`,`value`,`description`,`level`,`type`,`catagory`) " .
            "VALUES ('album_sort','0','Album Default Sort',25,'string','interface')";
        $retval = Dba::write($sql) ? $retval : false;

        $id = Dba::insert_id();

        $sql = "INSERT INTO `user_preference` VALUES (-1,?,'0')";
        $retval = Dba::write($sql, array($id)) ? $retval : false;

        return $retval;
    }

    /**
     * update_360019
     *
     * Add Show number of times a song was played preference
     */
    public static function update_360019()
    {
        $retval = true;

        $sql = "INSERT INTO `preference` (`name`,`value`,`description`,`level`,`type`,`catagory`) " .
            "VALUES ('show_played_times','0','Show # played',25,'string','interface')";
        $retval = Dba::write($sql) ? $retval : false;

        $id = Dba::insert_id();

        $sql = "INSERT INTO `user_preference` VALUES (-1,?,'0')";
        $retval = Dba::write($sql, array($id)) ? $retval : false;

        return $retval;
    }

    /**
     * update_360020
     *
     * Catalog types are plugins now
     */
    public static function update_360020()
    {
        $retval = true;

        $sql = "SELECT `id`, `catalog_type`, `path`, `remote_username`, `remote_password` FROM `catalog`";
        $db_results = Dba::read($sql);

        $c = Catalog::create_catalog_type('local');
        $c->install();
        $c = Catalog::create_catalog_type('remote');
        $c->install();

        while ($results = Dba::fetch_assoc($db_results)) {
            if ($results['catalog_type'] == 'local') {
                $sql = "INSERT INTO `catalog_local` (`path`, `catalog_id`) VALUES (?, ?)";
                $retval = Dba::write($sql, array($results['path'], $results['id'])) ? $retval : false;
            } elseif ($results['catalog_type'] == 'remote') {
                $sql = "INSERT INTO `catalog_remote` (`uri`, `username`, `password`, `catalog_id`) VALUES (?, ?, ?, ?)";
                $retval = Dba::write($sql, array($results['path'], $results['remote_username'], $results['remote_password'], $results['id'])) ? $retval : false;
            }
        }

        $sql = "ALTER TABLE `catalog` DROP `path`, DROP `remote_username`, DROP `remote_password`";
        $retval = Dba::write($sql) ? $retval : false;

        $sql = "ALTER TABLE `catalog` MODIFY COLUMN `catalog_type` varchar(128)";
        $retval = Dba::write($sql) ? $retval : false;

        $sql = "UPDATE `artist` SET `mbid` = null WHERE `mbid` = ''";
        $retval = Dba::write($sql) ? $retval : false;

        $sql = "UPDATE `album` SET `mbid` = null WHERE `mbid` = ''";
        $retval = Dba::write($sql) ? $retval : false;

        $sql = "UPDATE `song` SET `mbid` = null WHERE `mbid` = ''";
        $retval = Dba::write($sql) ? $retval : false;

        return $retval;
    }

    /**
     * update_360021
     *
     * Add insertion date on Now Playing and option to show the current song in page title for Web player
     */
    public static function update_360021()
    {
        $retval = true;

        $sql = "ALTER TABLE `now_playing` ADD `insertion` INT (11) AFTER `expire`";
        $retval = Dba::write($sql) ? $retval : false;

        $sql = "INSERT INTO `preference` (`name`,`value`,`description`,`level`,`type`,`catagory`) " .
            "VALUES ('song_page_title','1','Show current song in Web player page title',25,'boolean','interface')";
        $retval = Dba::write($sql) ? $retval : false;

        $id = Dba::insert_id();

        $sql = "INSERT INTO `user_preference` VALUES (-1,?,'1')";
        $retval = Dba::write($sql, array($id)) ? $retval : false;

        return $retval;
    }

    /**
     * update_360022
     *
     * Remove unused live_stream fields and add codec field
     */
    public static function update_360022()
    {
        $retval = true;

        $sql = "ALTER TABLE `live_stream` ADD `codec` VARCHAR(32) NULL AFTER `catalog`, DROP `frequency`, DROP `call_sign`";
        $retval = Dba::write($sql) ? $retval : false;

        $sql = "ALTER TABLE `stream_playlist` ADD `codec` VARCHAR(32) NULL AFTER `time`";
        $retval = Dba::write($sql) ? $retval : false;

        return $retval;
    }

    /**
     * update_360023
     *
     * Enable/Disable SubSonic and Plex backend
     */
    public static function update_360023()
    {
        $retval = true;

        $sql = "INSERT INTO `preference` (`name`,`value`,`description`,`level`,`type`,`catagory`) " .
            "VALUES ('subsonic_backend','1','Use SubSonic backend',100,'boolean','system')";
        $retval = Dba::write($sql) ? $retval: false;

        $id = Dba::insert_id();

        $sql = "INSERT INTO `user_preference` VALUES (-1,?,'1')";
        $retval = Dba::write($sql, array($id)) ? $retval : false;

        $sql = "INSERT INTO `preference` (`name`,`value`,`description`,`level`,`type`,`catagory`) " .
            "VALUES ('plex_backend','0','Use Plex backend',100,'boolean','system')";
        $retval = Dba::write($sql) ? $retval : false;

        $id = Dba::insert_id();

        $sql = "INSERT INTO `user_preference` VALUES (-1,?,'0')";
        $retval = Dba::write($sql, array($id)) ? $retval : false;

        return $retval;
    }

    /**
     * update_360024
     *
     * Drop unused flagged table
     */
    public static function update_360024()
    {
        $sql = "DROP TABLE IF EXISTS `flagged`";
        return Dba::write($sql);
    }

    /**
     * update_360025
     *
     * Add options to enable HTML5 / Flash on web players
     */
    public static function update_360025()
    {
        $retval = true;

        $sql = "INSERT INTO `preference` (`name`,`value`,`description`,`level`,`type`,`catagory`) " .
            "VALUES ('webplayer_flash','1','Authorize Flash Web Player(s)',25,'boolean','streaming')";
        $retval = Dba::write($sql) ? $retval : false;

        $id = Dba::insert_id();

        $sql = "INSERT INTO `user_preference` VALUES (-1,?,'1')";
        $retval = Dba::write($sql, array($id)) ? $retval : false;

        $sql = "INSERT INTO `preference` (`name`,`value`,`description`,`level`,`type`,`catagory`) " .
            "VALUES ('webplayer_html5','1','Authorize HTML5 Web Player(s)',25,'boolean','streaming')";
        $retval = Dba::write($sql) ? $retval : false;

        $id = Dba::insert_id();

        $sql = "INSERT INTO `user_preference` VALUES (-1,?,'1')";
        $retval = Dba::write($sql, array($id)) ? $retval : false;

        return $retval;
    }

    /**
     * update_360026
     *
     * Add agent field in `object_count` table
     */
    public static function update_360026()
    {
        $sql = "ALTER TABLE `object_count` ADD `agent` VARCHAR(255) NULL AFTER `user`";
        return Dba::write($sql);
    }

    /**
     * update_360027
     *
     * Personal information: allow/disallow to show my personal information into now playing and recently played lists.
     */
    public static function update_360027()
    {
        $retval = true;

        $sql = "INSERT INTO `preference` (`name`,`value`,`description`,`level`,`type`,`catagory`) " .
            "VALUES ('allow_personal_info','1','Allow to show my personal info to other users (now playing, recently played)',25,'boolean','interface')";
        $retval = Dba::write($sql) ? $retval : false;

        $id = Dba::insert_id();

        $sql = "INSERT INTO `user_preference` VALUES (-1,?,'1')";
        $retval = Dba::write($sql, array($id)) ? $retval : false;

        return $retval;
    }

    /**
     * update_360028
     *
     * Personal information: allow/disallow to show in now playing.
     * Personal information: allow/disallow to show in recently played.
     * Personal information: allow/disallow to show time and/or agent in recently played.
     */
    public static function update_360028()
    {
        $retval = true;

        // Update previous update preference
        $sql = "UPDATE `preference` SET `name`='allow_personal_info_now', `description`='Personal information visibility - Now playing' WHERE `name`='allow_personal_info'";
        $retval = Dba::write($sql) ? $retval : false;

        // Insert new recently played preference
        $sql = "INSERT INTO `preference` (`name`,`value`,`description`,`level`,`type`,`catagory`) " .
            "VALUES ('allow_personal_info_recent','1','Personal information visibility - Recently played',25,'boolean','interface')";
        $retval = Dba::write($sql) ? $retval : false;
        $id = Dba::insert_id();
        $sql = "INSERT INTO `user_preference` VALUES (-1,?,'1')";
        $retval = Dba::write($sql, array($id)) ? $retval : false;

        // Insert streaming time preference
        $sql = "INSERT INTO `preference` (`name`,`value`,`description`,`level`,`type`,`catagory`) " .
            "VALUES ('allow_personal_info_time','1','Personal information visibility - Recently played - Allow to show streaming date/time',25,'boolean','interface')";
        $retval = Dba::write($sql) ? $retval : false;
        $id = Dba::insert_id();
        $sql = "INSERT INTO `user_preference` VALUES (-1,?,'1')";
        $retval = Dba::write($sql, array($id)) ? $retval : false;

        // Insert streaming agent preference
        $sql = "INSERT INTO `preference` (`name`,`value`,`description`,`level`,`type`,`catagory`) " .
            "VALUES ('allow_personal_info_agent','1','Personal information visibility - Recently played - Allow to show streaming agent',25,'boolean','interface')";
        $retval = Dba::write($sql) ? $retval : false;
        $id = Dba::insert_id();
        $sql = "INSERT INTO `user_preference` VALUES (-1,?,'1')";
        $retval = Dba::write($sql, array($id)) ? $retval : false;

        return $retval;
    }

    /**
     * update_360029
     *
     * New table to store wanted releases
     */
    public static function update_360029()
    {
        $sql = "CREATE TABLE `wanted` (" .
            "`id` int(11) unsigned NOT NULL AUTO_INCREMENT," .
            "`user` int(11) NOT NULL," .
            "`artist` int(11) NOT NULL," .
            "`mbid` varchar(36) CHARACTER SET utf8 NULL," .
            "`name` varchar(255) CHARACTER SET utf8 NOT NULL," .
            "`year` int(4) NULL," .
            "`date` int(11) unsigned NOT NULL DEFAULT '0'," .
            "`accepted` tinyint(1) NOT NULL DEFAULT '0'," .
            "PRIMARY KEY (`id`)," .
            "UNIQUE KEY `unique_wanted` (`user`, `artist`,`mbid`)) ENGINE = MYISAM";

        return Dba::write($sql);
    }

    /**
     * update_360030
     *
     * New table to store song previews
     */
    public static function update_360030()
    {
        $sql = "CREATE TABLE `song_preview` (" .
            "`id` int(11) unsigned NOT NULL AUTO_INCREMENT," .
            "`session` varchar(256) CHARACTER SET utf8 NOT NULL," .
            "`artist` int(11) NOT NULL," .
            "`title` varchar(255) CHARACTER SET utf8 NOT NULL," .
            "`album_mbid` varchar(36) CHARACTER SET utf8 NULL," .
            "`mbid` varchar(36) CHARACTER SET utf8 NULL," .
            "`disk` int(11) NULL," .
            "`track` int(11) NULL," .
            "`file` varchar(255) CHARACTER SET utf8 NULL," .
            "PRIMARY KEY (`id`)) ENGINE = MYISAM";

        return Dba::write($sql);
    }

    /**
     * update_360031
     *
     * Add option to fix header/sidebars position on compatible themes
     */
    public static function update_360031()
    {
        $retval = true;

        $sql = "INSERT INTO `preference` (`name`,`value`,`description`,`level`,`type`,`catagory`) " .
            "VALUES ('ui_fixed','0','Fix header position on compatible themes',25,'boolean','interface')";
        $retval = Dba::write($sql) ? $retval : false;
        $id = Dba::insert_id();
        $sql = "INSERT INTO `user_preference` VALUES (-1,?,'0')";
        $retval = Dba::write($sql, array($id)) ? $retval : false;

        return $retval;
    }

    /**
     * update_360032
     *
     * Add check update automatically option
     */
    public static function update_360032()
    {
        $retval = true;

        $sql = "INSERT INTO `preference` (`name`,`value`,`description`,`level`,`type`,`catagory`) " .
            "VALUES ('autoupdate','1','Check for Ampache updates automatically',25,'boolean','system')";
        $retval = Dba::write($sql) ? $retval : false;
        $id = Dba::insert_id();
        $sql = "INSERT INTO `user_preference` VALUES (-1,?,'1')";
        $retval = Dba::write($sql, array($id)) ? $retval : false;

        Preference::insert('autoupdate_lastcheck','AutoUpdate last check time','','25','string','internal');
        Preference::insert('autoupdate_lastversion','AutoUpdate last version from last check','','25','string','internal');
        Preference::insert('autoupdate_lastversion_new','AutoUpdate last version from last check is newer','','25','boolean','internal');

        return $retval;
    }

    /**
     * update_360033
     *
     * Add song waveform as song data
     */
    public static function update_360033()
    {
        $retval = true;

        $sql = "ALTER TABLE `song_data` ADD `waveform` MEDIUMBLOB NULL AFTER `language`";
        $retval = Dba::write($sql) ? $retval : false;

        $sql = "ALTER TABLE `user_shout` ADD `data` VARCHAR(256) NULL AFTER `object_type`";
        $retval = Dba::write($sql) ? $retval : false;

        return $retval;
    }

    /**
     * update_360034
     *
     * Add settings for confirmation when closing window and auto-pause between tabs
     */
    public static function update_360034()
    {
        $retval = true;

        $sql = "INSERT INTO `preference` (`name`,`value`,`description`,`level`,`type`,`catagory`) " .
            "VALUES ('webplayer_confirmclose','0','Confirmation when closing current playing window',25,'boolean','interface')";
        $retval = Dba::write($sql) ? $retval : false;
        $id = Dba::insert_id();
        $sql = "INSERT INTO `user_preference` VALUES (-1,?,'0')";
        $retval = Dba::write($sql, array($id)) ? $retval : false;

        $sql = "INSERT INTO `preference` (`name`,`value`,`description`,`level`,`type`,`catagory`) " .
            "VALUES ('webplayer_pausetabs','1','Auto-pause betweens tabs',25,'boolean','interface')";
        $retval = Dba::write($sql) ? $retval : false;
        $id = Dba::insert_id();
        $sql = "INSERT INTO `user_preference` VALUES (-1,?,'1')";
        $retval = Dba::write($sql, array($id)) ? $retval : false;

        return $retval;
    }

    /**
     * update_360035
     *
     * Add beautiful stream url setting
     */
    public static function update_360035()
    {
        $retval = true;

        $sql = "INSERT INTO `preference` (`name`,`value`,`description`,`level`,`type`,`catagory`) " .
            "VALUES ('stream_beautiful_url','0','Enable url rewriting',100,'boolean','streaming')";
        $retval = Dba::write($sql) ? $retval : false;
        $id = Dba::insert_id();
        $sql = "INSERT INTO `user_preference` VALUES (-1,?,'0')";
        $retval = Dba::write($sql, array($id)) ? $retval : false;

        return $retval;
    }

    /**
     * update_360036
     *
     * Remove some unused parameters
     */
    public static function update_360036()
    {
        $retval = true;

        $sql = "DELETE FROM `preference` WHERE `name` LIKE 'ellipse_threshold_%'";
        $retval = Dba::write($sql) ? $retval : false;

        $sql = "DELETE FROM `preference` WHERE `name` = 'min_object_count'";
        $retval = Dba::write($sql) ? $retval : false;

        $sql = "DELETE FROM `preference` WHERE `name` = 'bandwidth'";
        $retval = Dba::write($sql) ? $retval : false;

        $sql = "DELETE FROM `preference` WHERE `name` = 'features'";
        $retval = Dba::write($sql) ? $retval : false;

        $sql = "DELETE FROM `preference` WHERE `name` = 'tags_userlist'";
        $retval = Dba::write($sql) ? $retval : false;

        return $retval;
    }

    /**
     * update_360037
     *
     * Add sharing features
     */
    public static function update_360037()
    {
        $retval = true;

        $sql = "CREATE TABLE `share` (" .
            "`id` int(11) unsigned NOT NULL AUTO_INCREMENT," .
            "`user` int(11) unsigned NOT NULL," .
            "`object_type` varchar(32) NOT NULL," .
            "`object_id` int(11) unsigned NOT NULL," .
            "`allow_stream` tinyint(1) unsigned NOT NULL DEFAULT '0'," .
            "`allow_download` tinyint(1) unsigned NOT NULL DEFAULT '0'," .
            "`expire_days` int(4) unsigned NOT NULL DEFAULT '0'," .
            "`max_counter` int(4) unsigned NOT NULL DEFAULT '0'," .
            "`secret` varchar(20) CHARACTER SET utf8 NULL," .
            "`counter` int(4) unsigned NOT NULL DEFAULT '0'," .
            "`creation_date` int(11) unsigned NOT NULL DEFAULT '0'," .
            "`lastvisit_date` int(11) unsigned NOT NULL DEFAULT '0'," .
            "`public_url` varchar(255) CHARACTER SET utf8 NULL," .
            "`description` varchar(255) CHARACTER SET utf8 NULL," .
            "PRIMARY KEY (`id`)) ENGINE = MYISAM";
        $retval = Dba::write($sql) ? $retval : false;

        $sql = "INSERT INTO `preference` (`name`,`value`,`description`,`level`,`type`,`catagory`) " .
            "VALUES ('share','0','Allow Share',100,'boolean','system')";
        $retval = Dba::write($sql) ? $retval : false;
        $id = Dba::insert_id();
        $sql = "INSERT INTO `user_preference` VALUES (-1,?,'0')";
        $retval = Dba::write($sql, array($id)) ? $retval : false;

        $sql = "INSERT INTO `preference` (`name`,`value`,`description`,`level`,`type`,`catagory`) " .
            "VALUES ('share_expire','7','Share links default expiration days (0=never)',100,'integer','system')";
        $retval = Dba::write($sql) ? $retval : false;
        $id = Dba::insert_id();
        $sql = "INSERT INTO `user_preference` VALUES (-1,?,'7')";
        $retval = Dba::write($sql, array($id)) ? $retval : false;

        return $retval;
    }

    /**
     * update_360038
     *
     * Add missing albums browse on missing artists
     */
    public static function update_360038()
    {
        $retval = true;

        $sql = "ALTER TABLE `wanted` ADD `artist_mbid` varchar(1369) CHARACTER SET utf8 NULL AFTER `artist`";
        $retval = Dba::write($sql) ? $retval : false;

        $sql = "ALTER TABLE `wanted` MODIFY `artist` int(11) NULL";
        $retval = Dba::write($sql) ? $retval : false;

        $sql = "ALTER TABLE `song_preview` ADD `artist_mbid` varchar(1369) CHARACTER SET utf8 NULL AFTER `artist`";
        $retval = Dba::write($sql) ? $retval : false;

        $sql = "ALTER TABLE `song_preview` MODIFY `artist` int(11) NULL";
        $retval= Dba::write($sql) ? $retval : false;

        return $retval;
    }

    /**
     * update_360039
     *
     * Add website field on users
     */
    public static function update_360039()
    {
        $sql = "ALTER TABLE `user` ADD `website` varchar(255) CHARACTER SET utf8 NULL AFTER `email`";
        return Dba::write($sql);
    }

    /**
     * update_360040 skipped.
     */

    /**
     * update_360041
     *
     * Add channels
     */
    public static function update_360041()
    {
        $sql = "CREATE TABLE `channel` (" .
            "`id` int(11) unsigned NOT NULL AUTO_INCREMENT," .
            "`name` varchar(64) CHARACTER SET utf8 NULL," .
            "`description` varchar(256) CHARACTER SET utf8 NULL," .
            "`url` varchar(256) CHARACTER SET utf8 NULL," .
            "`interface` varchar(64) CHARACTER SET utf8 NULL," .
            "`port` int(11) unsigned NOT NULL DEFAULT '0'," .
            "`fixed_endpoint` tinyint(1) unsigned NOT NULL DEFAULT '0'," .
            "`object_type` varchar(32) NOT NULL," .
            "`object_id` int(11) unsigned NOT NULL," .
            "`is_private` tinyint(1) unsigned NOT NULL DEFAULT '0'," .
            "`random` tinyint(1) unsigned NOT NULL DEFAULT '0'," .
            "`loop` tinyint(1) unsigned NOT NULL DEFAULT '0'," .
            "`admin_password` varchar(20) CHARACTER SET utf8 NULL," .
            "`start_date` int(11) unsigned NOT NULL DEFAULT '0'," .
            "`max_listeners` int(11) unsigned NOT NULL DEFAULT '0'," .
            "`peak_listeners` int(11) unsigned NOT NULL DEFAULT '0'," .
            "`listeners` int(11) unsigned NOT NULL DEFAULT '0'," .
            "`connections` int(11) unsigned NOT NULL DEFAULT '0'," .
            "`stream_type` varchar(8) CHARACTER SET utf8 NOT NULL DEFAULT 'mp3'," .
            "`bitrate` int(11) unsigned NOT NULL DEFAULT '128'," .
            "`pid` int(11) unsigned NOT NULL DEFAULT '0'," .
            "PRIMARY KEY (`id`)) ENGINE = MYISAM";
        return Dba::write($sql);
    }

    /**
     * update_360042
     *
     * Add broadcasts and player control
     */
    public static function update_360042()
    {
        $retval = true;

        $sql = "CREATE TABLE `broadcast` (" .
            "`id` int(11) unsigned NOT NULL AUTO_INCREMENT," .
            "`user` int(11) unsigned NOT NULL," .
            "`name` varchar(64) CHARACTER SET utf8 NULL," .
            "`description` varchar(256) CHARACTER SET utf8 NULL," .
            "`is_private` tinyint(1) unsigned NOT NULL DEFAULT '0'," .
            "`song` int(11) unsigned NOT NULL DEFAULT '0'," .
            "`started` tinyint(1) unsigned NOT NULL DEFAULT '0'," .
            "`listeners` int(11) unsigned NOT NULL DEFAULT '0'," .
            "`key` varchar(32) CHARACTER SET utf8 NULL," .
            "PRIMARY KEY (`id`)) ENGINE = MYISAM";
        $retval= Dba::write($sql) ? $retval : false;

        $sql = "CREATE TABLE `player_control` (" .
            "`id` int(11) unsigned NOT NULL AUTO_INCREMENT," .
            "`user` int(11) unsigned NOT NULL," .
            "`cmd` varchar(32) CHARACTER SET utf8 NOT NULL," .
            "`value` varchar(256) CHARACTER SET utf8 NULL," .
            "`object_type` varchar(32) NOT NULL," .
            "`object_id` int(11) unsigned NOT NULL," .
            "`send_date` int(11) unsigned NOT NULL DEFAULT '0'," .
            "PRIMARY KEY (`id`)) ENGINE = MYISAM";
        $retval = Dba::write($sql) ? $retval : false;

        return $retval;
    }

    /**
     * update_360043
     *
     * Add slideshow on currently played artist preference
     */
    public static function update_360043()
    {
        $retval = true;

        $sql = "INSERT INTO `preference` (`name`,`value`,`description`,`level`,`type`,`catagory`) " .
            "VALUES ('slideshow_time','0','Artist slideshow inactivity time',25,'integer','interface')";
        $retval = Dba::write($sql) ? $retval : false;
        $id = Dba::insert_id();
        $sql = "INSERT INTO `user_preference` VALUES (-1,?,'0')";
        $retval = Dba::write($sql, array($id)) ? $retval : false;

        return $retval;
    }

    /**
     * update_360044
     *
     * Add artist description/recommendation external service data cache
     */
    public static function update_360044()
    {
        $retval = true;

        $sql = "ALTER TABLE `artist` ADD `summary` TEXT CHARACTER SET utf8 NULL," .
            "ADD `placeformed` varchar(64) NULL," .
            "ADD `yearformed` int(4) NULL," .
            "ADD `last_update` int(11) unsigned NOT NULL DEFAULT '0'";
        $retval = Dba::write($sql) ? $retval : false;

        $sql = "CREATE TABLE `recommendation` (" .
            "`id` int(11) unsigned NOT NULL AUTO_INCREMENT," .
            "`object_type` varchar(32) NOT NULL," .
            "`object_id` int(11) unsigned NOT NULL," .
            "`last_update` int(11) unsigned NOT NULL DEFAULT '0'," .
            "PRIMARY KEY (`id`)) ENGINE = MYISAM";
        $retval = Dba::write($sql) ? $retval : false;

        $sql = "CREATE TABLE `recommendation_item` (" .
            "`id` int(11) unsigned NOT NULL AUTO_INCREMENT," .
            "`recommendation` int(11) unsigned NOT NULL," .
            "`recommendation_id` int(11) unsigned NULL," .
            "`name` varchar(256) NULL," .
            "`rel` varchar(256) NULL," .
            "`mbid` varchar(1369) NULL," .
            "PRIMARY KEY (`id`)) ENGINE = MYISAM";
        $retval = Dba::write($sql) ? $retval : false;

        return $retval;
    }

    /**
     * update_360045
     *
     * Set user field on playlists as optional
     */
    public static function update_360045()
    {
        $sql = "ALTER TABLE `playlist` MODIFY `user` int(11) NULL";
        return Dba::write($sql);
    }

    /**
     * update_360046
     *
     * Add broadcast web player by default preference
     */
    public static function update_360046()
    {
        $retval = true;

        $sql = "INSERT INTO `preference` (`name`,`value`,`description`,`level`,`type`,`catagory`) " .
            "VALUES ('broadcast_by_default','0','Broadcast web player by default',25,'boolean','streaming')";
        $retval = Dba::write($sql) ? $retval : false;
        $id = Dba::insert_id();
        $sql = "INSERT INTO `user_preference` VALUES (-1,?,'0')";
        $retval = Dba::write($sql, array($id)) ? $retval : false;

        return $retval;
    }

    /**
     * update_360047
     *
     * Add apikey field on users
     */
    public static function update_360047()
    {
        $sql = "ALTER TABLE `user` ADD `apikey` varchar(255) CHARACTER SET utf8 NULL AFTER `website`";
        return Dba::write($sql);
    }

    /**
     * update_360048
     *
     * Add concerts options
     */
    public static function update_360048()
    {
        $retval = true;

        $sql = "INSERT INTO `preference` (`name`,`value`,`description`,`level`,`type`,`catagory`) " .
            "VALUES ('concerts_limit_future','0','Limit number of future events',25,'integer','interface')";
        $retval = Dba::write($sql) ? $retval : false;
        $id = Dba::insert_id();
        $sql = "INSERT INTO `user_preference` VALUES (-1,?,'0')";
        $retval = Dba::write($sql, array($id)) ? $retval : false;

        $sql = "INSERT INTO `preference` (`name`,`value`,`description`,`level`,`type`,`catagory`) " .
            "VALUES ('concerts_limit_past','0','Limit number of past events',25,'integer','interface')";
        $retval = Dba::write($sql) ? $retval : false;
        $id = Dba::insert_id();
        $sql = "INSERT INTO `user_preference` VALUES (-1,?,'0')";
        $retval = Dba::write($sql, array($id)) ? $retval : false;

        return $retval;
    }

    /**
     * update_360049
     *
     * Add album group multiple disks setting
     */
    public static function update_360049()
    {
        $retval = true;

        $sql = "INSERT INTO `preference` (`name`,`value`,`description`,`level`,`type`,`catagory`) " .
            "VALUES ('album_group','0','Album - Group multiple disks',25,'boolean','interface')";
        $retval = Dba::write($sql) ? $retval : false;
        $id = Dba::insert_id();
        $sql = "INSERT INTO `user_preference` VALUES (-1,?,'0')";
        $retval = Dba::write($sql, array($id)) ? $retval : false;

        return $retval;
    }

    /**
     * update_360050
     *
     * Add top menu setting
     */
    public static function update_360050()
    {
        $retval = true;

        $sql = "INSERT INTO `preference` (`name`,`value`,`description`,`level`,`type`,`catagory`) " .
            "VALUES ('topmenu','0','Top menu',25,'boolean','interface')";
        $retval = Dba::write($sql) ? $retval : false;
        $id = Dba::insert_id();
        $sql = "INSERT INTO `user_preference` VALUES (-1,?,'0')";
        $retval = Dba::write($sql, array($id)) ? $retval : false;

        return $retval;
    }

    /**
     * update_360051
     *
     * Copy default .htaccess configurations
     */
    public static function update_360051()
    {
        require_once AmpConfig::get('prefix') . '/lib/install.lib.php';

        if (!install_check_server_apache()) {
            debug_event('update', 'Not using Apache, update 360051 skipped.', '5');
            return true;
        }

        $htaccess_play_file = AmpConfig::get('prefix') . '/play/.htaccess';
        $htaccess_rest_file = AmpConfig::get('prefix') . '/rest/.htaccess';
        $htaccess_channel_file = AmpConfig::get('prefix') . '/channel/.htaccess';

        $ret = true;
        if (!is_readable($htaccess_play_file)) {
            $created = false;
            if (check_htaccess_play_writable()) {
                if (!install_rewrite_rules($htaccess_play_file, AmpConfig::get('raw_web_path'), false)) {
                    Error::add('general', T_('File copy error.'));
                } else {
                    $created = true;
                }
            }

            if (!$created) {
                Error::add('general', T_('Cannot copy default .htaccess file.') . ' Please copy <b>' . $htaccess_play_file . '.dist</b> to <b>' . $htaccess_play_file . '</b>.');
                $ret = false;
            }
        }

        if (!is_readable($htaccess_rest_file)) {
            $created = false;
            if (check_htaccess_rest_writable()) {
                if (!install_rewrite_rules($htaccess_rest_file, AmpConfig::get('raw_web_path'), false)) {
                    Error::add('general', T_('File copy error.'));
                } else {
                    $created = true;
                }
            }

            if (!$created) {
                Error::add('general', T_('Cannot copy default .htaccess file.') . ' Please copy <b>' . $htaccess_rest_file . '.dist</b> to <b>' . $htaccess_rest_file . '</b>.');
                $ret = false;
            }
        }

        if (!is_readable($htaccess_channel_file)) {
            $created = false;
            if (check_htaccess_channel_writable()) {
                if (!install_rewrite_rules($htaccess_channel_file, AmpConfig::get('raw_web_path'), false)) {
                    Error::add('general', T_('File copy error.'));
                } else {
                    $created = true;
                }
            }

            if (!$created) {
                Error::add('general', T_('Cannot copy default .htaccess file.') . ' Please copy <b>' . $htaccess_channel_file . '.dist</b> to <b>' . $htaccess_channel_file . '</b>.');
                $ret = false;
            }
        }

        return $ret;
    }

    /**
     * update_370001
     *
     * Drop unused dynamic_playlist tables and add session id to votes
     */
    public static function update_370001()
    {
        $retval = true;

        $sql = "DROP TABLE dynamic_playlist";
        $retval = Dba::write($sql) ? $retval : false;
        $sql = "DROP TABLE dynamic_playlist_data";
        $retval = Dba::write($sql) ? $retval : false;

        $sql = "ALTER TABLE `user_vote` ADD `sid` varchar(256) CHARACTER SET utf8 NULL AFTER `date`";
        $retval = Dba::write($sql) ? $retval : false;

        $sql = "INSERT INTO `preference` (`name`,`value`,`description`,`level`,`type`,`catagory`) " .
            "VALUES ('demo_clear_sessions','0','Clear democratic votes of expired user sessions',25,'boolean','playlist')";
        $retval = Dba::write($sql) ? $retval : false;
        $id = Dba::insert_id();
        $sql = "INSERT INTO `user_preference` VALUES (-1,?,'0')";
        $retval = Dba::write($sql, array($id)) ? $retval : false;

        return $retval;
    }

    /**
     * update_370002
     *
     * Add tag persistent merge reference
     */
    public static function update_370002()
    {
        $sql = "ALTER TABLE `tag` ADD `merged_to` int(11) NULL AFTER `name`";
        return Dba::write($sql);
    }

    /**
     * update_370003
     *
     * Add show/hide donate button preference
     */
    public static function update_370003()
    {
        $retval = true;

        $sql = "INSERT INTO `preference` (`name`,`value`,`description`,`level`,`type`,`catagory`) " .
            "VALUES ('show_donate','1','Show donate button in footer',25,'boolean','interface')";
        $retval = Dba::write($sql) ? $retval : false;
        $id = Dba::insert_id();
        $sql = "INSERT INTO `user_preference` VALUES (-1,?,'1')";
        $retval = Dba::write($sql, array($id)) ? $retval : false;

        return $retval;
    }

    /**
     * update_370004
     *
     * Add license information and user's artist association
     */
    public static function update_370004()
    {
        $retval = true;

        $sql = "INSERT INTO `preference` (`name`,`value`,`description`,`level`,`type`,`catagory`) " .
            "VALUES ('upload_catalog','-1','Uploads catalog destination',75,'integer','system')";
        $retval = Dba::write($sql) ? $retval : false;
        $id = Dba::insert_id();
        $sql = "INSERT INTO `user_preference` VALUES (-1,?,'-1')";
        $retval = Dba::write($sql, array($id)) ? $retval : false;

        $sql = "INSERT INTO `preference` (`name`,`value`,`description`,`level`,`type`,`catagory`) " .
            "VALUES ('allow_upload','0','Allow users to upload media',75,'boolean','system')";
        $retval = Dba::write($sql) ? $retval : false;
        $id = Dba::insert_id();
        $sql = "INSERT INTO `user_preference` VALUES (-1,?,'0')";
        $retval = Dba::write($sql, array($id)) ? $retval : false;

        $sql = "INSERT INTO `preference` (`name`,`value`,`description`,`level`,`type`,`catagory`) " .
            "VALUES ('upload_subdir','1','Upload: create a subdirectory per user (recommended)',75,'boolean','system')";
        $retval = Dba::write($sql) ? $retval : false;
        $id = Dba::insert_id();
        $sql = "INSERT INTO `user_preference` VALUES (-1,?,'1')";
        $retval = Dba::write($sql, array($id)) ? $retval : false;

        $sql = "INSERT INTO `preference` (`name`,`value`,`description`,`level`,`type`,`catagory`) " .
            "VALUES ('upload_user_artist','0','Upload: consider the user sender as the track\'s artist',75,'boolean','system')";
        $retval = Dba::write($sql) ? $retval : false;
        $id = Dba::insert_id();
        $sql = "INSERT INTO `user_preference` VALUES (-1,?,'0')";
        $retval = Dba::write($sql, array($id)) ? $retval : false;

        $sql = "INSERT INTO `preference` (`name`,`value`,`description`,`level`,`type`,`catagory`) " .
            "VALUES ('upload_script','','Upload: run the following script after upload (current directory = upload target directory)',75,'string','system')";
        $retval = Dba::write($sql) ? $retval : false;
        $id = Dba::insert_id();
        $sql = "INSERT INTO `user_preference` VALUES (-1,?,'')";
        $retval = Dba::write($sql, array($id)) ? $retval : false;

        $sql = "INSERT INTO `preference` (`name`,`value`,`description`,`level`,`type`,`catagory`) " .
            "VALUES ('upload_allow_edit','1','Upload: allow users to edit uploaded songs',75,'boolean','system')";
        $retval = Dba::write($sql) ? $retval : false;
        $id = Dba::insert_id();
        $sql = "INSERT INTO `user_preference` VALUES (-1,?,'1')";
        $retval = Dba::write($sql, array($id)) ? $retval : false;

        $sql = "ALTER TABLE `artist` ADD `user` int(11) NULL AFTER `last_update`";
        $retval = Dba::write($sql) ? $retval : false;

        $sql = "CREATE TABLE `license` (" .
            "`id` int(11) unsigned NOT NULL AUTO_INCREMENT," .
            "`name` varchar(80) NOT NULL," .
            "`description` varchar(256) NULL," .
            "`external_link` varchar(256) NOT NULL," .
            "PRIMARY KEY (`id`)) ENGINE = MYISAM";
        $retval = Dba::write($sql) ? $retval : false;

        $sql = "INSERT INTO `license`(`name`, `external_link`) VALUES ('_default', '')";
        $retval = Dba::write($sql) ? $retval : false;
        $sql = "INSERT INTO `license`(`name`, `external_link`) VALUES ('CC BY', 'https://creativecommons.org/licenses/by/3.0/')";
        $retval = Dba::write($sql) ? $retval : false;
        $sql = "INSERT INTO `license`(`name`, `external_link`) VALUES ('CC BY NC', 'https://creativecommons.org/licenses/by-nc/3.0/')";
        $retval = Dba::write($sql) ? $retval : false;
        $sql = "INSERT INTO `license`(`name`, `external_link`) VALUES ('CC BY NC ND', 'https://creativecommons.org/licenses/by-nc-nd/3.0/')";
        $retval = Dba::write($sql) ? $retval : false;
        $sql = "INSERT INTO `license`(`name`, `external_link`) VALUES ('CC BY NC SA', 'https://creativecommons.org/licenses/by-nc-sa/3.0/')";
        $retval = Dba::write($sql) ? $retval : false;
        $sql = "INSERT INTO `license`(`name`, `external_link`) VALUES ('CC BY ND', 'https://creativecommons.org/licenses/by-nd/3.0/')";
        $retval = Dba::write($sql) ? $retval : false;
        $sql = "INSERT INTO `license`(`name`, `external_link`) VALUES ('CC BY SA', 'https://creativecommons.org/licenses/by-sa/3.0/')";
        $retval= Dba::write($sql) ? $retval : false;
        $sql = "INSERT INTO `license`(`name`, `external_link`) VALUES ('Licence Art Libre', 'http://artlibre.org/licence/lal/')";
        $retval = Dba::write($sql) ? $retval : false;
        $sql = "INSERT INTO `license`(`name`, `external_link`) VALUES ('Yellow OpenMusic', 'http://openmusic.linuxtag.org/yellow.html')";
        $retval = Dba::write($sql) ? $retval : false;
        $sql = "INSERT INTO `license`(`name`, `external_link`) VALUES ('Green OpenMusic', 'http://openmusic.linuxtag.org/green.html')";
        $retval= Dba::write($sql) ? $retval : false;
        $sql = "INSERT INTO `license`(`name`, `external_link`) VALUES ('Gnu GPL Art', 'http://gnuart.org/english/gnugpl.html')";
        $retval = Dba::write($sql) ? $retval : false;
        $sql = "INSERT INTO `license`(`name`, `external_link`) VALUES ('WTFPL', 'https://en.wikipedia.org/wiki/WTFPL')";
        $retval = Dba::write($sql) ? $retval : false;
        $sql = "INSERT INTO `license`(`name`, `external_link`) VALUES ('FMPL', 'http://www.fmpl.org/fmpl.html')";
        $retval = Dba::write($sql) ? $retval : false;
        $sql = "INSERT INTO `license`(`name`, `external_link`) VALUES ('C Reaction', 'http://morne.free.fr/Necktar7/creaction.htm')";
        $retval = Dba::write($sql) ? $retval : false;

        $sql = "ALTER TABLE `song` ADD `user_upload` int(11) NULL AFTER `addition_time`, ADD `license` int(11) NULL AFTER `user_upload`";
        $retval = Dba::write($sql) ? $retval : false;

        return $retval;
    }

    /**
     * update_370005
     *
     * Add new column album_artist into table album
     *
     */
    public static function update_370005()
    {
        $sql = "ALTER TABLE `song` ADD `album_artist` int(11) unsigned DEFAULT NULL AFTER `artist`";
        return Dba::write($sql);
    }

    /**
     * update_370006
     *
     * Add random and limit options to smart playlists
     *
     */
    public static function update_370006()
    {
        $sql = "ALTER TABLE `search` ADD `random` tinyint(1) unsigned NOT NULL DEFAULT '0' AFTER `logic_operator`, ADD `limit` int(11) unsigned NOT NULL DEFAULT '0' AFTER `random`";
        return Dba::write($sql);
    }

    /**
     * update_370007
     *
     * Add DAAP backend preference
     */
    public static function update_370007()
    {
        $retval = true;

        $sql = "INSERT INTO `preference` (`name`,`value`,`description`,`level`,`type`,`catagory`) " .
            "VALUES ('daap_backend','0','Use DAAP backend',100,'boolean','system')";
        $retval = Dba::write($sql) ? $retval : false;
        $id = Dba::insert_id();
        $sql = "INSERT INTO `user_preference` VALUES (-1,?,'0')";
        $retval = Dba::write($sql, array($id)) ? $retval : false;

        $sql = "INSERT INTO `preference` (`name`,`value`,`description`,`level`,`type`,`catagory`) " .
            "VALUES ('daap_pass','','DAAP backend password',100,'string','system')";
        $retval = Dba::write($sql) ? $retval : false;
        $id = Dba::insert_id();
        $sql = "INSERT INTO `user_preference` VALUES (-1,?,'')";
        $retval = Dba::write($sql, array($id)) ? $retval : false;

        $sql = "CREATE TABLE `daap_session` (" .
            "`id` int(11) unsigned NOT NULL AUTO_INCREMENT," .
            "`creationdate` int(11) unsigned NOT NULL," .
            "PRIMARY KEY (`id`)) ENGINE = MYISAM";
        $retval = Dba::write($sql) ? $retval : false;

        return $retval;
    }

    /**
     * update_370008
     *
     * Add UPnP backend preference
     *
     */
    public static function update_370008()
    {
        $retval = true;

        $sql = "INSERT INTO `preference` (`name`,`value`,`description`,`level`,`type`,`catagory`) " .
            "VALUES ('upnp_backend','0','Use UPnP backend',100,'boolean','system')";
        $retval = Dba::write($sql) ? $retval : false;
        $id = Dba::insert_id();
        $sql = "INSERT INTO `user_preference` VALUES (-1,?,'0')";
        $retval = Dba::write($sql, array($id)) ? $retval : false;

        return $retval;
    }

    /**
     * update_370009
     *
     * Enhance video support with TVShows and Movies
     */
    public static function update_370009()
    {
        $retval = true;

        $sql = "ALTER TABLE `video` ADD `release_date` date NULL AFTER `enabled`, " .
             "ADD `played` tinyint(1) unsigned DEFAULT '1' NOT NULL AFTER `enabled`";
        $retval = Dba::write($sql) ? $retval : false;

        $sql = "CREATE TABLE `tvshow` (" .
            "`id` int(11) unsigned NOT NULL AUTO_INCREMENT," .
            "`name` varchar(80) NOT NULL," .
            "`summary` varchar(256) NULL," .
            "`year` int(11) unsigned NULL," .
            "PRIMARY KEY (`id`)) ENGINE = MYISAM";
        $retval = Dba::write($sql) ? $retval : false;

        $sql = "CREATE TABLE `tvshow_season` (" .
            "`id` int(11) unsigned NOT NULL AUTO_INCREMENT," .
            "`season_number` int(11) unsigned NOT NULL," .
            "`tvshow` int(11) unsigned NOT NULL," .
            "PRIMARY KEY (`id`)) ENGINE = MYISAM";
        $retval = Dba::write($sql) ? $retval : false;

        $sql = "CREATE TABLE `tvshow_episode` (" .
            "`id` int(11) unsigned NOT NULL," .
            "`original_name` varchar(80) NULL," .
            "`season` int(11) unsigned NOT NULL," .
            "`episode_number` int(11) unsigned NOT NULL," .
            "`summary` varchar(256) NULL," .
            "PRIMARY KEY (`id`)) ENGINE = MYISAM";
        $retval = Dba::write($sql) ? $retval : false;

        $sql = "CREATE TABLE `movie` (" .
            "`id` int(11) unsigned NOT NULL," .
            "`original_name` varchar(80) NULL," .
            "`summary` varchar(256) NULL," .
            "`year` int(11) unsigned NULL," .
            "PRIMARY KEY (`id`)) ENGINE = MYISAM";
        $retval= Dba::write($sql) ? $retval : false;

        $sql = "CREATE TABLE `personal_video` (" .
            "`id` int(11) unsigned NOT NULL," .
            "`location` varchar(256) NULL," .
            "`summary` varchar(256) NULL," .
            "PRIMARY KEY (`id`)) ENGINE = MYISAM";
        $retval = Dba::write($sql) ? $retval : false;

        $sql = "CREATE TABLE `clip` (" .
            "`id` int(11) unsigned NOT NULL," .
            "`artist` int(11) NULL," .
            "`song` int(11) NULL," .
            "PRIMARY KEY (`id`)) ENGINE = MYISAM";
        $retval = Dba::write($sql) ? $retval : false;

        $sql = "INSERT INTO `preference` (`name`,`value`,`description`,`level`,`type`,`catagory`) " .
            "VALUES ('allow_video','1','Allow video features',25,'integer','system')";
        $retval = Dba::write($sql) ? $retval : false;
        $id = Dba::insert_id();
        $sql = "INSERT INTO `user_preference` VALUES (-1,?,'1')";
        $retval = Dba::write($sql, array($id)) ? $retval : false;

        $sql = "ALTER TABLE `image` ADD `kind` VARCHAR( 32 ) NULL DEFAULT 'default' AFTER `object_id`";
        $retval = Dba::write($sql) ? $retval : false;

        return $retval;
    }

    /**
     * update_370010
     *
     * Add MusicBrainz Album Release Group identifier
     */
    public static function update_370010()
    {
        $sql = "ALTER TABLE `album` ADD `mbid_group` varchar(36) CHARACTER SET utf8 NULL";
        return Dba::write($sql);
    }

    /**
     * update_370011
     *
     * Add Prefix to TVShows and Movies
     */
    public static function update_370011()
    {
        $retval = true;

        $sql = "ALTER TABLE `tvshow` ADD `prefix` varchar(32) CHARACTER SET utf8 NULL";
        $retval = Dba::write($sql) ? $retval : false;

        $sql = "ALTER TABLE `movie` ADD `prefix` varchar(32) CHARACTER SET utf8 NULL";
        $retval = Dba::write($sql) ? $retval : false;

        return $retval;
    }

    /**
     * update_370012
     *
     * Add metadata information to albums / songs / videos
     */
    public static function update_370012()
    {
        $retval = true;

        $sql = "ALTER TABLE `album` ADD `release_type` varchar(32) CHARACTER SET utf8 NULL";
        $retval = Dba::write($sql) ? $retval : false;

        $sql = "ALTER TABLE `song` ADD `composer` varchar(256) CHARACTER SET utf8 NULL, ADD `channels` MEDIUMINT NULL";
        $retval = Dba::write($sql) ? $retval : false;

        $sql = "ALTER TABLE `video` ADD `channels` MEDIUMINT NULL, ADD `bitrate` MEDIUMINT(8) NULL, ADD `video_bitrate` MEDIUMINT(8) NULL, ADD `display_x` MEDIUMINT(8) NULL, ADD `display_y` MEDIUMINT(8) NULL, ADD `frame_rate` FLOAT NULL, ADD `mode` ENUM( 'abr', 'vbr', 'cbr' ) NULL DEFAULT 'cbr'";
        $retval = Dba::write($sql) ? $retval : false;

        $sql = "INSERT INTO `preference` (`name`,`value`,`description`,`level`,`type`,`catagory`) " .
            "VALUES ('album_release_type','1','Album - Group per release type',25,'boolean','interface')";
        $retval = Dba::write($sql) ? $retval : false;
        $id = Dba::insert_id();
        $sql = "INSERT INTO `user_preference` VALUES (-1,?,'1')";
        $retval = Dba::write($sql, array($id)) ? $retval : false;

        return $retval;
    }

    /**
     * update_370013
     *
     * Replace iframe with ajax page load
     */
    public static function update_370013()
    {
        $retval = true;

        $sql = "DELETE FROM `preference` WHERE `name` = 'iframes'";
        $retval = Dba::write($sql) ? $retval : false;

        $sql = "INSERT INTO `preference` (`name`,`value`,`description`,`level`,`type`,`catagory`) " .
            "VALUES ('ajax_load','1','Ajax page load',25,'boolean','interface')";
        $retval = Dba::write($sql) ? $retval : false;
        $id = Dba::insert_id();
        $sql = "INSERT INTO `user_preference` VALUES (-1,?,'1')";
        $retval = Dba::write($sql, array($id)) ? $retval : false;

        return $retval;
    }

    /**
     * update 370014
     *
     * Modified release_date of table video to signed int(11)
     */
    public static function update_370014()
    {
        $retval = true;
        $sql="ALTER TABLE `video` CHANGE COLUMN `release_date` `release_date` INT NULL DEFAULT NULL" ;
        $retval = Dba::write($sql) ? $retval : false;
        return $retval;
    }

    /**
     * update 370015
     *
     * Add session_remember table to store remember tokens
     */
    public static function update_370015()
    {
        $retval = true;
        $sql = "CREATE TABLE `session_remember` (" .
            "`username` varchar(16) NOT NULL," .
            "`token` varchar(32) NOT NULL," .
            "`expire` int(11) NULL," .
            "PRIMARY KEY (`username`, `token`)) ENGINE = MYISAM";
        $retval = Dba::write($sql) ? $retval : false;
        return $retval;
    }

    /**
     * update 370016
     *
     * Add limit of media count for direct play preference
     */
    public static function update_370016()
    {
        $retval = true;

        $sql = "INSERT INTO `preference` (`name`,`value`,`description`,`level`,`type`,`catagory`) " .
            "VALUES ('direct_play_limit','0','Limit direct play to maximum media count',25,'integer','interface')";
        $retval = Dba::write($sql) ? $retval : false;
        $id = Dba::insert_id();
        $sql = "INSERT INTO `user_preference` VALUES (-1,?,'0')";
        $retval = Dba::write($sql, array($id)) ? $retval : false;

        return $retval;
    }

    /**
     * update 370017
     *
     * Add home display settings
     */
    public static function update_370017()
    {
        $retval = true;

        $sql = "INSERT INTO `preference` (`name`,`value`,`description`,`level`,`type`,`catagory`) " .
            "VALUES ('home_moment_albums','1','Show Albums of the moment at home page',25,'integer','interface')";
        $retval = Dba::write($sql) ? $retval : false;
        $id = Dba::insert_id();
        $sql = "INSERT INTO `user_preference` VALUES (-1,?,'1')";
        $retval = Dba::write($sql, array($id)) ? $retval : false;

        $sql = "INSERT INTO `preference` (`name`,`value`,`description`,`level`,`type`,`catagory`) " .
            "VALUES ('home_moment_videos','1','Show Videos of the moment at home page',25,'integer','interface')";
        $retval = Dba::write($sql) ? $retval : false;
        $id = Dba::insert_id();
        $sql = "INSERT INTO `user_preference` VALUES (-1,?,'1')";
        $retval = Dba::write($sql, array($id)) ? $retval : false;

        $sql = "INSERT INTO `preference` (`name`,`value`,`description`,`level`,`type`,`catagory`) " .
            "VALUES ('home_recently_played','1','Show Recently Played at home page',25,'integer','interface')";
        $retval = Dba::write($sql) ? $retval : false;
        $id = Dba::insert_id();
        $sql = "INSERT INTO `user_preference` VALUES (-1,?,'1')";
        $retval = Dba::write($sql, array($id)) ? $retval : false;

        $sql = "INSERT INTO `preference` (`name`,`value`,`description`,`level`,`type`,`catagory`) " .
            "VALUES ('home_now_playing','1','Show Now Playing at home page',25,'integer','interface')";
        $retval = Dba::write($sql) ? $retval : false;
        $id = Dba::insert_id();
        $sql = "INSERT INTO `user_preference` VALUES (-1,?,'1')";
        $retval = Dba::write($sql, array($id)) ? $retval : false;

        $sql = "INSERT INTO `preference` (`name`,`value`,`description`,`level`,`type`,`catagory`) " .
            "VALUES ('custom_logo','','Custom logo url',25,'string','interface')";
        $retval = Dba::write($sql) ? $retval : false;
        $id = Dba::insert_id();
        $sql = "INSERT INTO `user_preference` VALUES (-1,?,'')";
        $retval = Dba::write($sql, array($id)) ? $retval : false;

        return $retval;
    }

    /*
     * update 370018
     *
     * Enhance tag persistent merge reference.
     */
    public static function update_370018()
    {
        $retval = true;
        $sql = "CREATE TABLE IF NOT EXISTS `tag_merge` ( " .
               "`tag_id` int(11) NOT NULL, " .
               "`merged_to` int(11) NOT NULL, " .
               "FOREIGN KEY (`tag_id`) REFERENCES `tag` (`tag_id`), " .
               "FOREIGN KEY (`merged_to`) REFERENCES `tag` (`tag_id`), " .
               "PRIMARY KEY (`tag_id`, `merged_to`)) ENGINE = MYISAM";
        $retval = Dba::write($sql) ? $retval : false;

        $sql = "INSERT INTO `tag_merge` (`tag_id`, `merged_to`) " .
               "SELECT `tag`.`id`, `tag`.`merged_to` " .
               "FROM `tag` " .
               "WHERE `merged_to` IS NOT NULL";
        $retval = Dba::write($sql) ? $retval : false;

        $sql = "ALTER TABLE `tag` DROP COLUMN `merged_to`";
        $retval = Dba::write($sql) ? $retval : false;

        $sql = "ALTER TABLE `tag` ADD COLUMN `is_hidden` TINYINT(1) NOT NULL DEFAULT 0";
        $retval = Dba::write($sql) ? $retval : false;

        return $retval;
    }

    /**
     * update 370019
     *
     * Add album group order setting
     */
    public static function update_370019()
    {
        $retval = true;

        $sql = "INSERT INTO `preference` (`name`,`value`,`description`,`level`,`type`,`catagory`) " .
            "VALUES ('album_release_type_sort','album,ep,live,single','Album - Group per release type Sort',25,'string','interface')";
        $retval = Dba::write($sql) ? $retval : false;
        $id = Dba::insert_id();
        $sql = "INSERT INTO `user_preference` VALUES (-1,?,'album,ep,live,single')";
        $retval = Dba::write($sql, array($id)) ? $retval : false;

        return $retval;
    }

    /**
     * update 370020
     *
     * Add webplayer browser notification settings
     */
    public static function update_370020()
    {
        $retval = true;

        $sql = "INSERT INTO `preference` (`name`,`value`,`description`,`level`,`type`,`catagory`) " .
            "VALUES ('browser_notify','1','WebPlayer browser notifications',25,'integer','interface')";
        $retval = Dba::write($sql) ? $retval : false;
        $id = Dba::insert_id();
        $sql = "INSERT INTO `user_preference` VALUES (-1,?,'1')";
        $retval = Dba::write($sql, array($id)) ? $retval : false;

        $sql = "INSERT INTO `preference` (`name`,`value`,`description`,`level`,`type`,`catagory`) " .
            "VALUES ('browser_notify_timeout','10','WebPlayer browser notifications timeout (seconds)',25,'integer','interface')";
        $retval = Dba::write($sql) ? $retval : false;
        $id = Dba::insert_id();
        $sql = "INSERT INTO `user_preference` VALUES (-1,?,'10')";
        $retval = Dba::write($sql, array($id)) ? $retval : false;

        return $retval;
    }

    /**
     * update 370021
     *
     * Add rating to playlists, tvshows and tvshows seasons
     */
    public static function update_370021()
    {
        $retval = true;

        $sql = "ALTER TABLE `rating` CHANGE `object_type` `object_type` ENUM ('artist','album','song','stream','video','playlist','tvshow','tvshow_season') NULL";
        $retval = Dba::write($sql) ? $retval : false;

        return $retval;
    }

    /**
     * update 370022
     *
     * Add users geolocation
     */
    public static function update_370022()
    {
        $retval = true;

        $sql = "ALTER TABLE `session` ADD COLUMN `geo_latitude` DECIMAL(10,6) NULL, ADD COLUMN `geo_longitude` DECIMAL(10,6) NULL, ADD COLUMN `geo_name` VARCHAR(255) NULL";
        $retval = Dba::write($sql) ? $retval : false;

        $sql = "ALTER TABLE `object_count` ADD COLUMN `geo_latitude` DECIMAL(10,6) NULL, ADD COLUMN `geo_longitude` DECIMAL(10,6) NULL, ADD COLUMN `geo_name` VARCHAR(255) NULL";
        $retval = Dba::write($sql) ? $retval : false;

        $sql = "INSERT INTO `preference` (`name`,`value`,`description`,`level`,`type`,`catagory`) " .
            "VALUES ('geolocation','0','Allow geolocation',25,'integer','options')";
        $retval = Dba::write($sql) ? $retval : false;
        $id = Dba::insert_id();
        $sql = "INSERT INTO `user_preference` VALUES (-1,?,'0')";
        $retval = Dba::write($sql, array($id)) ? $retval : false;

        return $retval;
    }

    /**
     * update 370023
     *
     * Add Aurora.js webplayer option
     */
    public static function update_370023()
    {
        $retval = true;

        $sql = "INSERT INTO `preference` (`name`,`value`,`description`,`level`,`type`,`catagory`) " .
            "VALUES ('webplayer_aurora','1','Authorize JavaScript decoder (Aurora.js) in Web Player(s)',25,'boolean','streaming')";
        $retval = Dba::write($sql) ? $retval : false;

        $id = Dba::insert_id();

        $sql = "INSERT INTO `user_preference` VALUES (-1,?,'1')";
        $retval = Dba::write($sql, array($id)) ? $retval : false;

        return $retval;
    }

    /**
     * update 370024
     *
     * Add count_type column to object_count table
     */
    public static function update_370024()
    {
        $retval = true;

        $sql = "ALTER TABLE `object_count` ADD COLUMN `count_type` VARCHAR(16) NOT NULL DEFAULT 'stream'";
        $retval = Dba::write($sql) ? $retval : false;

        return $retval;
    }

    /**
     * update 370025
     *
     * Add state and city fields to user table
     */
    public static function update_370025()
    {
        $retval = true;

        $sql = "ALTER TABLE `user` ADD COLUMN `state` VARCHAR(64) NULL, ADD COLUMN `city` VARCHAR(64) NULL";
        $retval = Dba::write($sql) ? $retval : false;

        return $retval;
    }

    /**
     * update 370026
     *
     * Add replay gain fields to song_data table
     */
    public static function update_370026()
    {
        $retval = true;

        $sql = "ALTER TABLE `song_data` ADD COLUMN `replaygain_track_gain` DECIMAL(10,6) NULL,  ADD COLUMN `replaygain_track_peak` DECIMAL(10,6) NULL, " .
                "ADD COLUMN `replaygain_album_gain` DECIMAL(10,6) NULL,  ADD COLUMN `replaygain_album_peak` DECIMAL(10,6) NULL";
        $retval = Dba::write($sql) ? $retval : false;

        return $retval;
    }

    /**
     * update_370027
     *
     * Move column album_artist from table song to table album
     *
     */
    public static function update_370027()
    {
        $retval = true;

        $sql = "ALTER TABLE `album` ADD `album_artist` int(11) unsigned DEFAULT NULL AFTER `release_type`";
        $retval = Dba::write($sql) ? $retval : false;

        $sql = "UPDATE `album` INNER JOIN `song` ON `album`.`id` = `song`.`album` SET `album`.`album_artist` = `song`.`album_artist`";
        $retval = Dba::write($sql) ? $retval : false;

        $sql = "ALTER TABLE `song` DROP COLUMN `album_artist`";
        $retval = Dba::write($sql) ? $retval : false;

        return $retval;
    }



    /**
     * update_370028
     *
     * Add width and height in table image
     *
     */
    public static function update_370028()
    {
        $retval = true;

        $sql = "select `width` from `image`";
        $db_results = Dba::read($sql);
        if (!$db_results) {
            $sql = "ALTER TABLE `image` ADD `width` int(4) unsigned DEFAULT 0 AFTER `image`";
            $retval = Dba::write($sql) ? $retval : false;
        }

        $sql = "select `height` from `image`";
        $db_results = Dba::read($sql);
        if (!$db_results) {
            $sql = "ALTER TABLE `image` ADD `height` int(4) unsigned DEFAULT 0 AFTER `width`";
            $retval = Dba::write($sql) ? $retval : false;
        }

        return $retval;
    }

    /**
     * update_370029
     *
     * Set image column from image table as nullable.
     *
     */
    public static function update_370029()
    {
        $retval = true;

        $sql = "ALTER TABLE `image` CHANGE COLUMN `image` `image` MEDIUMBLOB NULL DEFAULT NULL" ;
        $retval = Dba::write($sql) ? $retval : false;

        return $retval;
    }

    /**
     * update_370030
     *
     * Add an option to allow users to remove uploaded songs.
     */
    public static function update_370030()
    {
        $retval = true;

        $sql = "INSERT INTO `preference` (`name`,`value`,`description`,`level`,`type`,`catagory`) " .
            "VALUES ('upload_allow_remove','1','Upload: allow users to remove uploaded songs',75,'boolean','system')";
        $retval = Dba::write($sql) ? $retval : false;
        $id = Dba::insert_id();
        $sql = "INSERT INTO `user_preference` VALUES (-1,?,'1')";
        $retval = Dba::write($sql, array($id)) ? $retval : false;

        return $retval;
    }

    /**
     * update_370031
     *
     * Add an option to customize login art, favicon and text footer.
     */
    public static function update_370031()
    {
        $retval = true;

        $sql = "INSERT INTO `preference` (`name`,`value`,`description`,`level`,`type`,`catagory`) " .
            "VALUES ('custom_login_logo','','Custom login page logo url',75,'string','interface')";
        $retval = Dba::write($sql) ? $retval : false;
        $id = Dba::insert_id();
        $sql = "INSERT INTO `user_preference` VALUES (-1,?,'')";
        $retval = Dba::write($sql, array($id)) ? $retval : false;

        $sql = "INSERT INTO `preference` (`name`,`value`,`description`,`level`,`type`,`catagory`) " .
            "VALUES ('custom_favicon','','Custom favicon url',75,'string','interface')";
        $retval = Dba::write($sql) ? $retval : false;
        $id = Dba::insert_id();
        $sql = "INSERT INTO `user_preference` VALUES (-1,?,'')";
        $retval = Dba::write($sql, array($id)) ? $retval : false;

        $sql = "INSERT INTO `preference` (`name`,`value`,`description`,`level`,`type`,`catagory`) " .
            "VALUES ('custom_text_footer','','Custom text footer',75,'string','interface')";
        $retval = Dba::write($sql) ? $retval : false;
        $id = Dba::insert_id();
        $sql = "INSERT INTO `user_preference` VALUES (-1,?,'')";
        $retval = Dba::write($sql, array($id)) ? $retval : false;

        return $retval;
    }

    /**
     * update_370032
     *
     * Add WebDAV backend preference.
     */
    public static function update_370032()
    {
        $retval = true;

        $sql = "INSERT INTO `preference` (`name`,`value`,`description`,`level`,`type`,`catagory`) " .
            "VALUES ('webdav_backend','0','Use WebDAV backend',100,'boolean','system')";
        $retval = Dba::write($sql) ? $retval : false;
        $id = Dba::insert_id();
        $sql = "INSERT INTO `user_preference` VALUES (-1,?,'0')";
        $retval = Dba::write($sql, array($id)) ? $retval : false;

        return $retval;
    }

    /**
     * update_370033
     *
     * Add Label tables.
     */
    public static function update_370033()
    {
        $retval = true;

        $sql = "CREATE TABLE `label` (" .
            "`id` int(11) unsigned NOT NULL AUTO_INCREMENT," .
            "`name` varchar(80) NOT NULL," .
            "`category` varchar(40) NULL," .
            "`summary` TEXT CHARACTER SET utf8 NULL," .
            "`address` varchar(256) NULL," .
            "`email` varchar(128) NULL," .
            "`website` varchar(256) NULL," .
            "`user` int(11) unsigned NULL," .
            "`creation_date` int(11) unsigned NULL," .
            "PRIMARY KEY (`id`)) ENGINE = MYISAM";
        $retval = Dba::write($sql) ? $retval : false;

        $sql = "CREATE TABLE `label_asso` (" .
            "`id` int(11) unsigned NOT NULL AUTO_INCREMENT," .
            "`label` int(11) unsigned NOT NULL," .
            "`artist` int(11) unsigned NOT NULL," .
            "`creation_date` int(11) unsigned NULL," .
            "PRIMARY KEY (`id`)) ENGINE = MYISAM";
        $retval = Dba::write($sql) ? $retval : false;

        return $retval;
    }

    /**
     * update_370034
     *
     * Add User messages and user follow tables.
     */
    public static function update_370034()
    {
        $retval = true;

        $sql = "CREATE TABLE `user_pvmsg` (" .
            "`id` int(11) unsigned NOT NULL AUTO_INCREMENT," .
            "`subject` varchar(80) NOT NULL," .
            "`message` TEXT CHARACTER SET utf8 NULL," .
            "`from_user` int(11) unsigned NOT NULL," .
            "`to_user` int(11) unsigned NOT NULL," .
            "`is_read` tinyint(1) unsigned NOT NULL DEFAULT '0'," .
            "`creation_date` int(11) unsigned NULL," .
            "PRIMARY KEY (`id`)) ENGINE = MYISAM";
        $retval = Dba::write($sql) ? $retval : false;

        $sql = "CREATE TABLE `user_follower` (" .
            "`id` int(11) unsigned NOT NULL AUTO_INCREMENT," .
            "`user` int(11) unsigned NOT NULL," .
            "`follow_user` int(11) unsigned NOT NULL," .
            "`follow_date` int(11) unsigned  NULL," .
            "PRIMARY KEY (`id`)) ENGINE = MYISAM";
        $retval = Dba::write($sql) ? $retval : false;

        $sql = "INSERT INTO `preference` (`name`,`value`,`description`,`level`,`type`,`catagory`) " .
            "VALUES ('notify_email','0','Receive notifications by email (shouts, private messages, ...)',25,'boolean','options')";
        $retval = Dba::write($sql) ? $retval : false;
        $id = Dba::insert_id();
        $sql = "INSERT INTO `user_preference` VALUES (-1,?,'0')";
        $retval = Dba::write($sql, array($id)) ? $retval : false;

        return $retval;
    }

    /**
     * update_370035
     *
     * Add option on user fullname to show/hide it publicly
     */
    public static function update_370035()
    {
        $retval = true;

        $sql = "ALTER TABLE `user` ADD COLUMN `fullname_public` TINYINT( 1 ) UNSIGNED NOT NULL DEFAULT '0'";
        $retval = Dba::write($sql) ? $retval : false;

        return $retval;
    }

    /**
     * update_370036
     *
     * Add field for track number when generating streaming playlists
     */
    public static function update_370036()
    {
        $retval = true;

        $sql = "ALTER TABLE `stream_playlist` ADD COLUMN `track_num` SMALLINT( 5 ) DEFAULT '0'";
        $retval = Dba::write($sql) ? $retval : false;

        return $retval;
    }

    /**
     * update_370037
     *
     * Delete http_port preference (use ampache.cfg.php configuration instead)
     */
    public static function update_370037()
    {
        $retval = true;

        $sql = "DELETE FROM `preference` WHERE `name` = 'http_port'";
        $retval = Dba::write($sql) ? $retval : false;

        return $retval;
    }

    /**
     * update_370038
     *
     * Add theme color option
     */
    public static function update_370038()
    {
        $retval = true;

        $sql = "INSERT INTO `preference` (`name`,`value`,`description`,`level`,`type`,`catagory`) " .
            "VALUES ('theme_color','dark','Theme color',0,'special','interface')";
        $retval = Dba::write($sql) ? $retval : false;
        $id = Dba::insert_id();
        $sql = "INSERT INTO `user_preference` VALUES (-1,?,'dark')";
        $retval = Dba::write($sql, array($id)) ? $retval : false;

        return $retval;
    }

<<<<<<< HEAD
=======
    /**
     * update_370039
     *
     * Renamed false named sample_rate option name in preference table
     */
>>>>>>> a3c2a433
    public static function update_370039()
    {
        $retval = true;

<<<<<<< HEAD
        $sql = 'CREATE TABLE IF NOT EXISTS `metadata_field` (
            `id` int(10) unsigned NOT NULL AUTO_INCREMENT,
            `name` varchar(255) NOT NULL,
            `public` tinyint(1) NOT NULL,
            PRIMARY KEY (`id`),
            UNIQUE KEY `name` (`name`)
           ) ENGINE=InnoDB';
        $retval &= Dba::write($sql);

        $sql = 'CREATE TABLE IF NOT EXISTS `metadata` (
            `id` int(11) NOT NULL AUTO_INCREMENT,
            `object_id` int(10) unsigned NOT NULL,
            `field` int(11) unsigned NOT NULL,
            `data` text COLLATE utf8_unicode_ci NOT NULL,
            `type` varchar(50) CHARACTER SET utf8 DEFAULT NULL,
            PRIMARY KEY (`id`),
            KEY `field` (`field`),
            KEY `object_id` (`object_id`),
            KEY `type` (`type`),
            KEY `objecttype` (`object_id`,`type`),
            KEY `objectfield` (`object_id`,`field`,`type`)
           ) ENGINE=InnoDB';
        $retval &= Dba::write($sql);

        $sql = "INSERT INTO `preference` (`name`,`value`,`description`,`level`,`type`,`catagory`) " .
                "VALUES ('DisabledCustomMetadataFields','-1','Disable custom metadata fields (ctrl / shift click to select multiple)',100,'integer','system')";
        $retval &= Dba::write($sql);
        $id = Dba::insert_id();
        $sql = "INSERT INTO `user_preference` VALUES (-1,?,'')";
        $retval &= Dba::write($sql, array($id));

        $sql = "INSERT INTO `preference` (`name`,`value`,`description`,`level`,`type`,`catagory`) " .
                "VALUES ('DisabledCustomMetadataFieldsInput','-1','Disable custom metadata fields. Insert them in a comma separated list. They will add to the fields selected above.',100,'integer','system')";
        $retval &= Dba::write($sql);
        $id = Dba::insert_id();
        $sql = "INSERT INTO `user_preference` VALUES (-1,?,'')";
        $retval &= Dba::write($sql, array($id));

        return (bool) $retval;
=======
        $sql = "UPDATE `preference` SET `name` = 'transcode_bitrate' WHERE `preference`.`name` = 'sample_rate'";
        $retval = Dba::write($sql) ? $retval : false;

        return $retval;
>>>>>>> a3c2a433
    }
}<|MERGE_RESOLUTION|>--- conflicted
+++ resolved
@@ -514,15 +514,13 @@
         $update_string = " - Add theme color option.<br />";
         $version[] = array('version' => '370038','description' => $update_string);
 
-<<<<<<< HEAD
-        $update_string = "- Add basic metadata tables<br />";
-        $version[] = array('version' => '370039', 'description' => $update_string);
-=======
         $update_string = " - Renamed false named sample_rate option name in preference table.<br />";
         $version[] = array('version' => '370039','description' => $update_string);
->>>>>>> a3c2a433
-
-        return $version;
+
+        $update_string = "- Add basic metadata tables<br />";
+$version[] = array('version' => '370040', 'description' => $update_string);
+
+return $version;
     }
 
     /**
@@ -3573,19 +3571,27 @@
         return $retval;
     }
 
-<<<<<<< HEAD
-=======
     /**
      * update_370039
      *
      * Renamed false named sample_rate option name in preference table
      */
->>>>>>> a3c2a433
     public static function update_370039()
     {
         $retval = true;
 
-<<<<<<< HEAD
+        $sql = "UPDATE `preference` SET `name` = 'transcode_bitrate' WHERE `preference`.`name` = 'sample_rate'";
+        $retval = Dba::write($sql) ? $retval : false;
+
+        return $retval;
+    }
+
+    /**
+     * Adds Metadata tables and preferences
+     * @return bool
+     */
+    public static function update_370040()
+    {
         $sql = 'CREATE TABLE IF NOT EXISTS `metadata_field` (
             `id` int(10) unsigned NOT NULL AUTO_INCREMENT,
             `name` varchar(255) NOT NULL,
@@ -3625,11 +3631,5 @@
         $retval &= Dba::write($sql, array($id));
 
         return (bool) $retval;
-=======
-        $sql = "UPDATE `preference` SET `name` = 'transcode_bitrate' WHERE `preference`.`name` = 'sample_rate'";
-        $retval = Dba::write($sql) ? $retval : false;
-
-        return $retval;
->>>>>>> a3c2a433
     }
 }