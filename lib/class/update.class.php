--- conflicted
+++ resolved
@@ -173,12 +173,9 @@
                          " * Add barcode catalog_number and original_year to albums.<br />" .
                          " * Drop catalog_number from song_data and use album instead.<br />";
         $version[]     = array('version' => '400002', 'description' => $update_string);
-<<<<<<< HEAD
-=======
       
         $update_string = "* Make sure preference names are updated to current strings<br />";
         $version[]     = array('version' => '400003', 'description' => $update_string);
->>>>>>> 501b1023
 
         return $version;
     }
@@ -753,10 +750,7 @@
 
         return $retval;
     }
-<<<<<<< HEAD
-=======
-
->>>>>>> 501b1023
+
     /**
      * update_400002
      *
@@ -781,8 +775,6 @@
 
         return $retval;
     }
-<<<<<<< HEAD
-=======
 
     /**
      * update_400003
@@ -993,5 +985,4 @@
  
         return $retval;
     }
->>>>>>> 501b1023
 }