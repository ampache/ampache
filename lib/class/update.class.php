--- conflicted
+++ resolved
@@ -558,12 +558,6 @@
         
         $update_string = "- Fix change in <a href='https://github.com/ampache/ampache/commit/0c26c336269624d75985e46d324e2bc8108576ee'>this commit</a>, that left the userbase with an inconsistent database, if users updated or installed Ampache before 28 Apr 2015<br />";
         $version[]     = array('version' => '380012', 'description' => $update_string);
-<<<<<<< HEAD
-        
-        $update_string = "- Fix copyright max size in the podcast table.<br />";
-        $version[]     = array('version' => '380013', 'description' => $update_string);
-        
-=======
 
         $update_string = "* Enable better podcast defaults<br />" .
                          "* Increase copyright column size to fix issue #1861<br />" .
@@ -573,7 +567,6 @@
                          "* Delete plex preferences from the server<br />";
         $version[]     = array('version' => '400000', 'description' => $update_string);
 
->>>>>>> ad1ba9b7
         return $version;
     }
 
@@ -4028,15 +4021,6 @@
 
         return $retval;
     }
-<<<<<<< HEAD
-    
-    /**
-     * update_380013
-     *
-     * Fix copyright max size in the podcast table.
-     */
-    public static function update_380013()
-=======
 
     /**
      * update_400000
@@ -4059,15 +4043,12 @@
      * Add preference for master/develop branch selection
      */
     public static function update_400000()
->>>>>>> ad1ba9b7
     {
         $retval = true;
 
         $sql = "ALTER TABLE `podcast` MODIFY `copyright` VARCHAR(255)";
         $retval &= Dba::write($sql);
 
-<<<<<<< HEAD
-=======
         $sql = "ALTER TABLE `user_activity` " .
                 "ADD COLUMN `name_track` VARCHAR(255) NULL DEFAULT NULL," .
                 "ADD COLUMN `name_artist` VARCHAR(255) NULL DEFAULT NULL," .
@@ -4175,7 +4156,6 @@
         $sql = "INSERT INTO `user_preference` VALUES (-1,?,'0')";
         $retval &= Dba::write($sql, array($id));
 
->>>>>>> ad1ba9b7
         return $retval;
     }
 }