--- conflicted
+++ resolved
@@ -299,12 +299,6 @@
         $update_string = '- Add album default sort value to preferences.<br />';
         $version[] = array('version' => '360018', 'description' => $update_string);
 
-        $update_string = '- Optionally filter Now Playing to return only the last song per user.<br />';
-        $version[] = array('version' => '360016', 'description' => $update_string);
-
-        $update_string = '- Add user flags on objects.<br />';
-        $version[] = array('version' => '360017', 'description' => $update_string);
-
         return $version;
 
     }
@@ -1511,7 +1505,7 @@
 
         $sql = "INSERT INTO `user_preference` VALUES (-1,?,'0')";
         Dba::write($sql, array($id));
-        
+
         return true;
     }
 
@@ -1533,27 +1527,6 @@
         return true;
     }
 
-<<<<<<< HEAD
-=======
-    /*
-     * update_360016
-     *
-     * Add Now Playing filtered per user preference option
-     */
-    public static function update_360016() {
-        $sql = "INSERT INTO `preference` (`name`,`value`,`description`,`level`,`type`,`catagory`) " .
-            "VALUES ('now_playing_per_user','0','Now playing filtered per user',50,'boolean','interface')";
-        Dba::write($sql);
-        
-        $id = Dba::insert_id();
-
-        $sql = "INSERT INTO `user_preference` VALUES (-1,?,'0')";
-        Dba::write($sql, array($id));
-
-        return true;
-    }
-
->>>>>>> 96648e3c
     /**
      * update_360017
      *
@@ -1572,8 +1545,6 @@
         return Dba::write($sql);
     }
 
-<<<<<<< HEAD
-=======
     /**
      * update_360018
      *
@@ -1591,6 +1562,5 @@
 
         return true;
     }
->>>>>>> 96648e3c
 }
 ?>