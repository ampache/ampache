--- conflicted
+++ resolved
@@ -400,39 +400,6 @@
         // Blow it away!
         $this->reset();
 
-<<<<<<< HEAD
-        if (AmpConfig::get('write_id3_art')) {
-            if ($this->type == 'album') {
-                $album = new Album($this->uid);
-
-                debug_event('art.class', 'Inserting image Album ' . $album->name . ' on songs.', 5);
-                $songs = $album->get_songs();
-                foreach ($songs as $song_id) {
-                    $song = new Song($song_id);
-                    $song->format();
-                    $id3  = new vainfo($song->file);
-                    $data = $id3->read_id3();
-                    if (isset($data['tags']['id3v2'])) {
-                        $image_from_tag = '';
-                        if (isset($data['id3v2']['APIC'][0]['data'])) {
-                            $image_from_tag = $data['id3v2']['APIC'][0]['data'];
-                        }
-                        if ($image_from_tag != $source) {
-                            $ndata                 = array();
-                            $ndata['APIC']['data'] = $source;
-                            $ndata['APIC']['mime'] = $mime;
-                            $ndata                 = array_merge($ndata, $song->get_metadata());
-                            try {
-                                $id3->write_id3($ndata);
-                                Catalog::update_media_from_tags($song);
-                            } catch (Exception $error) {
-                                debug_event('art.class', 'Error ' . $error->getMessage(), 1);
-
-                                return false;
-                            }
-                        }
-                    }
-=======
         $current_picturetypeid = ($this->type == 'album') ? 3 : 8;
         if (AmpConfig::get('write_id3_art', false)) {
             $type        = ucfirst($this->type);
@@ -472,7 +439,6 @@
                     $ndata['attached_picture'][0]['data']          = $source;
                     $ndata['attached_picture'][0]['mime']          = $mime;
                     $ndata['attached_picture'][0]['picturetypeid'] = $current_picturetypeid;
->>>>>>> 91bf48df
                 }
                 unset($data['id3v2']['APIC']);
                 $ndata   = array_merge($ndata, $id3->prepare_id3_frames($data['tags']['id3v2']));
