--- conflicted
+++ resolved
@@ -1222,11 +1222,7 @@
             $options = array();
             $getType = 'getArtist';
         } elseif ($this->type == 'album') {
-<<<<<<< HEAD
             $query   =  'album:' . $data['album'] . ' artist:' . $data['artist'];
-=======
-            $query   = $data['album'];
->>>>>>> 756073bb
             $options = array();
             $getType = 'getAlbum';
         } else {
@@ -1268,19 +1264,11 @@
                             'mime' => 'image/jpeg',
                             'title' => 'Spotify'
                   );
-<<<<<<< HEAD
-            debug_event('Spotify image', $url, 5);
-=======
->>>>>>> 756073bb
         }
   
         return $images;
     }// gather_spotify
 
-<<<<<<< HEAD
-
-=======
->>>>>>> 756073bb
     /**
      * gather_musicbrainz
      * This function retrieves art based on MusicBrainz' Advanced
