--- conflicted
+++ resolved
@@ -24,7 +24,7 @@
  * Ajax class
  *
  * This class is specifically for setting up/printing out ajax related
- * elements onto a page. It takes care of the observing and all that
+ * elements onto a page. It takes care of the observing and all that 
  * raz-a-ma-taz.
  *
  */
@@ -53,19 +53,8 @@
 
         if (in_array($source,$non_quoted)) {
             $source_txt = $source;
-<<<<<<< HEAD
-        }
-        else {
+        } else {
             $source_txt = "'#$source'";
-=======
-        } else {
-            $source_txt = "'$source'";
-        }
-
-        // If it's a post then we need to stop events
-        if ($post) {
-            $action  = 'Event.stop(e); ' . $action;
->>>>>>> c9141e56
         }
 
         $observe    = "<script type=\"text/javascript\">";
@@ -107,7 +96,7 @@
         } else {
             $ajax_string = "ajaxPut('$url',$source_txt)";
         }
-
+        
         return $ajax_string;
 
     } // action
