--- conflicted
+++ resolved
@@ -400,7 +400,6 @@
             if ($albumartist) {
                 // Multiple artist per songs not supported for now
                 $albumartist_mbid = Catalog::trim_slashed_list($albumartist_mbid);
-<<<<<<< HEAD
                 
                 //if first MB release artist ID is the same as first MB artist ID
                 if ($artist_mbid === $albumartist_mbid) {
@@ -412,25 +411,11 @@
                 }
 
                 $albumartist_id = Artist::check($albumartist, $albumartist_mbid);
-=======
-                $albumartist_id   = Artist::check($albumartist, $albumartist_mbid);
->>>>>>> 3428a04f
             }
         } else {
             $albumartist_id = intval($results['albumartist_id']);
         }
-<<<<<<< HEAD
-
-=======
-        $artist_id = null;
-        if (!isset($results['artist_id'])) {
-            // Multiple artist per songs not supported for now
-            $artist_mbid = Catalog::trim_slashed_list($artist_mbid);
-            $artist_id   = Artist::check($artist, $artist_mbid);
-        } else {
-            $artist_id = intval($results['artist_id']);
-        }
->>>>>>> 3428a04f
+
         $album_id = null;
         if (!isset($results['album_id'])) {
             $album_id = Album::check($album, $year, $disk, $album_mbid, $album_mbid_group, $albumartist_id, $release_type);
