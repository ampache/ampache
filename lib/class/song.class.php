--- conflicted
+++ resolved
@@ -1947,7 +1947,6 @@
         return $meta;
     }
 
-<<<<<<< HEAD
     public function getId() {
         return $this->id;
     }
@@ -1967,8 +1966,6 @@
         }
     }
 
-} // end of song class
-=======
     /**
      * Remove the song from disk.
      */
@@ -1995,4 +1992,3 @@
         return $deleted;
     }
 } // end of song class
->>>>>>> 42d4b209
