--- conflicted
+++ resolved
@@ -983,16 +983,12 @@
             if ($catalog->get_type() == 'local') {
                 debug_event('song', 'Writing id3 metadata to file ' . $this->file, 5);
                 $meta = $this->get_metadata();
-<<<<<<< HEAD
-                $id3  = new vainfo($this->file);
-=======
                 if (self::isCustomMetadataEnabled()) {
                     foreach ($this->getMetadata() as $metadata) {
                         $meta[$metadata->getField()->getName()] = $metadata->getData();
                     }
                 }
                 $id3 = new vainfo($this->file);
->>>>>>> 04d8ce9c
                 $id3->write_id3($meta);
             }
         }
