--- conflicted
+++ resolved
@@ -197,11 +197,7 @@
             $sql .= " AND " . Catalog::get_enable_filter($type, '`object_id`');
         }
         if (AmpConfig::get('album_group') && $type === 'album') {
-<<<<<<< HEAD
-            "GROUP BY `album`.`name`, `album`.`album_artist`, `album`.`mbid`, `album`.`year` ORDER BY `rating` DESC";
-=======
             $sql .= " GROUP BY `album`.`name`, `album`.`album_artist`, `album`.`mbid`, `album`.`year` ORDER BY `rating` DESC";
->>>>>>> 73f94819
         } else {
             $sql .= " GROUP BY `object_id` ORDER BY `rating` DESC, `count` DESC ";
         }
