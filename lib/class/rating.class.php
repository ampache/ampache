<?php

/* vim:set softtabstop=4 shiftwidth=4 expandtab: */
/**
 *
 * LICENSE: GNU Affero General Public License, version 3 (AGPLv3)
 * Copyright 2001 - 2019 Ampache.org
 *
 * This program is free software: you can redistribute it and/or modify
 * it under the terms of the GNU Affero General Public License as published by
 * the Free Software Foundation, either version 3 of the License, or
 * (at your option) any later version.
 *
 * This program is distributed in the hope that it will be useful,
 * but WITHOUT ANY WARRANTY; without even the implied warranty of
 * MERCHANTABILITY or FITNESS FOR A PARTICULAR PURPOSE.  See the
 * GNU Affero General Public License for more details.
 *
 * You should have received a copy of the GNU Affero General Public License
 * along with this program.  If not, see <http://www.gnu.org/licenses/>.
 *
 */

/**
 * Rating class
 *
 * This tracks ratings for songs, albums, artists, videos, tvshows, movies ...
 *
 */
class Rating extends database_object
{
    // Public variables
    public $id;        // The ID of the object rated
    public $type;        // The type of object we want

    /**
     * Constructor
     * This is run every time a new object is created, and requires
     * the id and type of object that we need to pull the rating for
     */
    public function __construct($rating_id, $type)
    {
        $this->id   = (int) $rating_id;
        $this->type = $type;

        return true;
    } // Constructor

    /**
     * garbage_collection
     *
     * Remove ratings for items that no longer exist.
     * @param string $object_type
     */
    public static function garbage_collection($object_type = null, $object_id = null)
    {
        $types = array('song', 'album', 'artist', 'video', 'tvshow', 'tvshow_season', 'playlist', 'label', 'podcast', 'podcast_episode');

        if ($object_type !== null && $object_type !== '') {
            if (in_array($object_type, $types)) {
                $sql = "DELETE FROM `rating` WHERE `object_type` = ? AND `object_id` = ?";
                Dba::write($sql, array($object_type, $object_id));
            } else {
                debug_event('rating.class', 'Garbage collect on type `' . $object_type . '` is not supported.', 1);
            }
        } else {
            foreach ($types as $type) {
                Dba::write("DELETE FROM `rating` USING `rating` LEFT JOIN `$type` ON `$type`.`id` = `rating`.`object_id` WHERE `object_type` = '$type' AND `$type`.`id` IS NULL");
            }
        }
    }

    /**
     * build_cache
     * This attempts to get everything we'll need for this page load in a
     * single query, saving on connection overhead
     * @param string $type
     */
    public static function build_cache($type, $ids)
    {
        if (!is_array($ids) || !count($ids)) {
            return false;
        }

        $ratings      = array();
        $user_ratings = array();

        $idlist = '(' . implode(',', $ids) . ')';
        $sql    = "SELECT `rating`, `object_id` FROM `rating` " .
                "WHERE `user` = ? AND `object_id` IN $idlist " .
                "AND `object_type` = ?";
        $db_results = Dba::read($sql, array(Core::get_global('user')->id, $type));

        while ($row = Dba::fetch_assoc($db_results)) {
            $user_ratings[$row['object_id']] = $row['rating'];
        }

        $sql = "SELECT AVG(`rating`) as `rating`, `object_id` FROM " .
                "`rating` WHERE `object_id` IN $idlist AND " .
                "`object_type` = ? GROUP BY `object_id`";
        $db_results = Dba::read($sql, array($type));

        while ($row = Dba::fetch_assoc($db_results)) {
            $ratings[$row['object_id']] = $row['rating'];
        }

        foreach ($ids as $objectid) {
            // First store the user-specific rating
            if (!isset($user_ratings[$objectid])) {
                $rating = 0;
            } else {
                $rating = (int) $user_ratings[$objectid];
            }
            parent::add_to_cache('rating_' . $type . '_user' . Core::get_global('user')->id, $objectid, $rating);

            // Then store the average
            if (!isset($ratings[$objectid])) {
                $rating = 0;
            } else {
                $rating = round($ratings[$objectid], 1);
            }
            parent::add_to_cache('rating_' . $type . '_all', $objectid, $rating);
        }

        return true;
    } // build_cache

    /**
     * get_user_rating
     * Get a user's rating.  If no userid is passed in, we use the currently
     * logged in user.
     * @return double
     */
    public function get_user_rating($user_id = null)
    {
        if ($user_id === null) {
            $user_id = Core::get_global('user')->id;
        }

        $key = 'rating_' . $this->type . '_user' . $user_id;
        if (parent::is_cached($key, $this->id)) {
            return parent::get_from_cache($key, $this->id);
        }

        $sql = "SELECT `rating` FROM `rating` WHERE `user` = ? " .
                "AND `object_id` = ? AND `object_type` = ?";
        $db_results = Dba::read($sql, array($user_id, $this->id, $this->type));

        $rating = 0;

        if ($results = Dba::fetch_assoc($db_results)) {
            $rating = $results['rating'];
        }

        parent::add_to_cache($key, $this->id, $rating);

        return $rating;
    } // get_user_rating

    /**
     * get_average_rating
     * Get the floored average rating of what everyone has rated this object
     * as. This is shown if there is no personal rating.
     * @return double
     */
    public function get_average_rating()
    {
        if (parent::is_cached('rating_' . $this->type . '_all', $this->id)) {
            return (double) parent::get_from_cache('rating_' . $this->type . '_user', $this->id);
        }

        $sql = "SELECT AVG(`rating`) as `rating` FROM `rating` WHERE " .
                "`object_id` = ? AND `object_type` = ?";
        $db_results = Dba::read($sql, array($this->id, $this->type));

        $results = Dba::fetch_assoc($db_results);

        parent::add_to_cache('rating_' . $this->type . '_all', $this->id, $results['rating']);

        return $results['rating'];
    } // get_average_rating

    /**
     * get_highest_sql
     * Get highest sql
     * @param string $type
     */
    public static function get_highest_sql($type)
    {
        $type = Stats::validate_type($type);
<<<<<<< HEAD
        $sql  = "SELECT `object_id` as `id`, AVG(`rating`) AS `rating`, COUNT(`object_id`) AS `count` FROM `rating`";

=======
        $sql  = "SELECT `object_id` as `id`, AVG(`rating`) AS `rating`, COUNT(`object_id`) AS `count` FROM rating";
>>>>>>> 2c2b1084
        if (AmpConfig::get('album_group') && $type === 'album') {
            $sql .= " LEFT JOIN `album` on `rating`.`object_id` = `album`.`id` and `rating`.`object_type` = 'album'";
        }
        $sql .= " WHERE `object_type` = '" . $type . "'";
        if (AmpConfig::get('catalog_disable')) {
            $sql .= " AND " . Catalog::get_enable_filter($type, '`object_id`');
        }
        if (AmpConfig::get('album_group') && $type === 'album') {
            $sql .= " GROUP BY `album`.`name`, `album`.`album_artist`, `album`.`mbid`, `album`.`year` ORDER BY `rating` DESC";
        } else {
            $sql .= " GROUP BY `object_id` ORDER BY `rating` DESC, `count` DESC ";
        }
        //debug_event('rating.class', 'get_highest_sql ' . $sql, 5);

        return $sql;
    }

    /**
     * get_highest
     * Get objects with the highest average rating.
     * @param string $type
     */
    public static function get_highest($type, $count = '', $offset = '')
    {
        if (!$count) {
            $count = AmpConfig::get('popular_threshold');
        }
        $count = (int) $count;
        if (!$offset) {
            $limit = $count;
        } else {
            $limit = (int) $offset . "," . $count;
        }

        /* Select Top objects counting by # of rows */
        $sql = self::get_highest_sql($type);
        $sql .= " LIMIT $limit";
        $db_results = Dba::read($sql, array($type));

        $results = array();

        while ($row = Dba::fetch_assoc($db_results)) {
            $results[] = $row['id'];
        }

        return $results;
    }

    /**
     * set_rating
     * This function sets the rating for the current object.
     * If no user_id is passed in, we use the currently logged in user.
     * @param string $rating
     * @return boolean
     */
    public function set_rating($rating, $user_id = null)
    {
        if ($user_id === null) {
            $user_id = Core::get_global('user')->id;
        }

        $results = array();
        if ($this->type == 'album' && AmpConfig::get('album_group')) {
            $sql = "SELECT `album`.`name`, `album`.`album_artist`, `album`.`mbid` FROM `album`" .
                    " WHERE `id` = ?";
            $db_results = Dba::read($sql, array($this->id));
            $results    = Dba::fetch_assoc($db_results);
        }
        if (!empty($results)) {
            return self::set_rating_for_group($rating, $results, $user_id);
        }

        debug_event('rating.class', "Setting rating for $this->type $this->id to $rating", 5);

        // If score is -1, then remove rating
        if ($rating == '-1') {
            $sql = "DELETE FROM `rating` WHERE " .
                    "`object_id` = ? AND " .
                    "`object_type` = ? AND " .
                    "`user` = ?";
            $params = array($this->id, $this->type, (int) $user_id);
        } else {
            $sql = "REPLACE INTO `rating` " .
                    "(`object_id`, `object_type`, `rating`, `user`) " .
                    "VALUES (?, ?, ?, ?)";
            $params = array($this->id, $this->type, $rating, (int) $user_id);
        }
        Dba::write($sql, $params);

        parent::add_to_cache('rating_' . $this->type . '_user' . (int) $user_id, $this->id, $rating);

        foreach (Plugin::get_plugins('save_rating') as $plugin_name) {
            $plugin = new Plugin($plugin_name);
            if ($plugin->load(Core::get_global('user'))) {
                $plugin->_plugin->save_rating($this, $rating);
            }
        }

        return true;
    } // set_rating

    /**
     * set_rating_for_group
     * This function sets the rating for the current object.
     * This is currently only for grouped disk albums!
     * @param array $album
     * @param string $rating
     * @return boolean
     */
    private static function set_rating_for_group($rating, $album, $user_id = null)
    {
        $sql = "SELECT `album`.`id` FROM `album`" .
                " WHERE `album`.`name` = '" . str_replace("'", "\'", $album['name']) . "' AND" .
                " `album`.`album_artist` = " . $album['album_artist'] . " AND" .
                " `album`.`mbid` = '" . $album['mbid'] . "'";
        $db_results = Dba::read($sql);
        $results    = array();
        while ($row = Dba::fetch_assoc($db_results)) {
            $results[] = $row['id'];
        }
        foreach ($results as $album_id) {
            debug_event('rating.class', "Setting rating for 'album' " . $album_id . " to " . $rating, 5);
            // If score is -1, then remove rating
            if ($rating == '-1') {
                $sql = "DELETE FROM `rating`" .
                        " WHERE `object_id` = '" . $album_id . "' AND " .
                        " `object_type` = 'album' AND" .
                        " `user` = " . $user_id;
                Dba::write($sql);
            } else {
                $sql = "REPLACE INTO `rating` " .
                        "(`object_id`, `object_type`, `rating`, `user`) " .
                        "VALUES (?, ?, ?, ?)";
                $params = array($album_id, 'album', $rating, $user_id);
                Dba::write($sql, $params);

                parent::add_to_cache('rating_' . 'album' . '_user' . (int) $user_id, $album_id, $rating);
            }
            foreach (Plugin::get_plugins('save_rating') as $plugin_name) {
                $plugin = new Plugin($plugin_name);
                if ($plugin->load(Core::get_global('user'))) {
                    $plugin->_plugin->save_rating($album_id, $rating);
                }
            }
        }

        return true;
    } // set_rating_for_group

    /**
     * show
     * This takes an id and a type and displays the rating if ratings are
     * enabled.  If $static is true, the rating won't be editable.
     */
    public static function show($object_id, $type, $static = false)
    {
        // If ratings aren't enabled don't do anything
        if (!AmpConfig::get('ratings')) {
            return false;
        }

        $rating = new Rating($object_id, $type);

        if ($static) {
            require AmpConfig::get('prefix') . UI::find_template('show_static_object_rating.inc.php');
        } else {
            require AmpConfig::get('prefix') . UI::find_template('show_object_rating.inc.php');
        }
    } // show

    /**
     * Migrate an object associate stats to a new object
     * @param string $object_type
     * @param integer $old_object_id
     * @param integer $new_object_id
     * @return boolean|PDOStatement
     */
    public static function migrate($object_type, $old_object_id, $new_object_id)
    {
        $sql = "UPDATE `rating` SET `object_id` = ? WHERE `object_type` = ? AND `object_id` = ?";

        return Dba::write($sql, array($new_object_id, $object_type, $old_object_id));
    }
} //end rating class<|MERGE_RESOLUTION|>--- conflicted
+++ resolved
@@ -188,12 +188,8 @@
     public static function get_highest_sql($type)
     {
         $type = Stats::validate_type($type);
-<<<<<<< HEAD
         $sql  = "SELECT `object_id` as `id`, AVG(`rating`) AS `rating`, COUNT(`object_id`) AS `count` FROM `rating`";
 
-=======
-        $sql  = "SELECT `object_id` as `id`, AVG(`rating`) AS `rating`, COUNT(`object_id`) AS `count` FROM rating";
->>>>>>> 2c2b1084
         if (AmpConfig::get('album_group') && $type === 'album') {
             $sql .= " LEFT JOIN `album` on `rating`.`object_id` = `album`.`id` and `rating`.`object_type` = 'album'";
         }
