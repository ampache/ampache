--- conflicted
+++ resolved
@@ -324,31 +324,19 @@
                 Dba::write($sql, $params);
 
                 parent::add_to_cache('rating_' . 'album' . '_user' . (int) $user_id, $album_id, $rating);
-<<<<<<< HEAD
             }
             foreach (Plugin::get_plugins('save_rating') as $plugin_name) {
                 $plugin = new Plugin($plugin_name);
                 if ($plugin->load(Core::get_global('user'))) {
                     $plugin->_plugin->save_rating($album_id, $rating);
-=======
-
-                foreach (Plugin::get_plugins('save_rating') as $plugin_name) {
-                    $plugin = new Plugin($plugin_name);
-                    if ($plugin->load(Core::get_global('user'))) {
-                        $plugin->_plugin->save_rating($this, $rating);
-                    }
->>>>>>> db34a393
                 }
             }
         }
 
         return true;
-<<<<<<< HEAD
+
     } // set_rating_for_group
 
-=======
-    }
->>>>>>> db34a393
     /**
      * show
      * This takes an id and a type and displays the rating if ratings are
