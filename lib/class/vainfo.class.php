--- conflicted
+++ resolved
@@ -414,10 +414,7 @@
             
             $info['tvshow_art']        = $info['tvshow_art'] ?: trim($tags['tvshow_art']);
             $info['tvshow_season_art'] = $info['tvshow_season_art'] ?: trim($tags['tvshow_season_art']);
-<<<<<<< HEAD
             $info['art']               = $info['art'] ?: trim($tags['art']);
-=======
-            $info['art'] = $info['art'] ?: trim($tags['art']);
             
             // Add rest of the tags without typecast to the array
             foreach ($tags as $tag => $value) {
@@ -425,7 +422,6 @@
                     $info[$tag] = trim($value);
                 }
             }
->>>>>>> 04d8ce9c
         }
         
         // Some things set the disk number even though there aren't multiple
