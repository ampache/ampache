--- conflicted
+++ resolved
@@ -97,15 +97,10 @@
 
         /* HINT: Ampache Site Title */
         $mailer->subject = sprintf(T_("Account enabled at %s"), AmpConfig::get('site_title'));
-<<<<<<< HEAD
         /* HINT: Username */
         $mailer->message = sprintf(T_("A new user has been enabled. %s"), $username) .
                 /* HINT: Ampache Login Page */
                 "\n\n " . sprintf(T_("You can log in at the following address %s"), AmpConfig::get('web_path') . "/login.php");
-=======
-        $mailer->message = sprintf(T_("Your account %s has been enabled\n\nPlease logon using %s"), $username, AmpConfig::get('web_path') . "/login.php");
->>>>>>> 5f16eecc
-
         $mailer->recipient      = $email;
         $mailer->recipient_name = $fullname;
 
