<?php
/* vim:set softtabstop=4 shiftwidth=4 expandtab: */
/**
 *
 * LICENSE: GNU General Public License, version 2 (GPLv2)
 * Copyright 2001 - 2015 Ampache.org
 *
 * This program is free software; you can redistribute it and/or
 * modify it under the terms of the GNU General Public License v2
 * as published by the Free Software Foundation.
 *
 * This program is distributed in the hope that it will be useful,
 * but WITHOUT ANY WARRANTY; without even the implied warranty of
 * MERCHANTABILITY or FITNESS FOR A PARTICULAR PURPOSE.  See the
 * GNU General Public License for more details.
 *
 * You should have received a copy of the GNU General Public License
 * along with this program; if not, write to the Free Software
 * Foundation, Inc., 59 Temple Place - Suite 330, Boston, MA  02111-1307, USA.
 *
 */

/**
 * Core Class
 *
 * This is really just a namespace class, it's full of static functions
 * would be replaced by a namespace library once that exists in php
 *
 */
class Core
{
    /**
     * constructor
     * This doesn't do anything
     */
    private function __construct()
    {
        return false;
    } // construction

    /**
     * autoload
     *
     * This function automatically loads any missing classes as they are
     * needed so that we don't use a million include statements which load
     * more than we need.
     */
    public static function autoload($class)
    {
        $possiblePaths = array();
        if (strpos($class, '\\') === false) {
            $possiblePaths = self::getNonNamespacedPaths($class);
        } else {
            $possiblePaths = self::getNamespacedPaths($class);
        }

        foreach ($possiblePaths as $path) {
            if (is_file($path) && Core::is_readable($path)) {
                require_once($path);
                self::executeAutoCall($class);
            } else {
                debug_event('autoload', "'$class' not found!", 1);
            }
<<<<<<< HEAD
        } else {
            // Class with namespace are not used by Ampache but probably by modules
            $split = explode('\\', $class);
            $path  = AmpConfig::get('prefix') . '/modules';
            for ($i = 0; $i < count($split); ++$i) {
                $path .= '/' . $split[$i];
                if ($i != count($split)-1) {
                    if (!is_dir($path)) {
                        break;
                    }
                } else {
                    $path .= '.php';
                    if (Core::is_readable($path)) {
                        require_once $path;
                    }
                }
            }
=======
>>>>>>> 04d8ce9c
        }
    }

    /**
     * Execute _auto_init if availlable
     * @param string $class
     */
    private static function executeAutoCall($class)
    {
        $autocall = array($class, '_auto_init');
        if (is_callable($autocall)) {
            call_user_func($autocall);
        }
    }

    /**
     * Place a new key on a specific position in array
     * @param array $array
     * @param integer $position
     * @param array $add
     * @return array
     */
    private static function insertInArray(array $array, $position, array $add)
    {
        return array_slice($array, 0, $position, true) +
                $add +
                array_slice($array, $position, null, true);
    }

    /**
     * Get possible filepaths of namespaced classes
     * @param string $class
     * @return string
     */
    private static function getNamespacedPaths($class)
    {
        $possiblePaths = array();
        $namespaceParts = explode('\\', $class);
        $possiblePaths[] = AmpConfig::get('prefix') . '/modules/' . implode('/', $namespaceParts) . '.php';

        $classedPath = array('path' => AmpConfig::get('prefix')) +
                self::insertInArray($namespaceParts, 1, array('add' => 'class'));
        $possiblePaths[] = implode('/', $classedPath) . '.php';

        return $possiblePaths;
    }

    /**
     * Get possible filepaths of non namespaced classes
     * @param string $class
     * @return string
     */
    private static function getNonNamespacedPaths($class)
    {
        $possiblePaths = array();
        $possiblePaths[] = AmpConfig::get('prefix') . '/lib/class/' .
                strtolower($class) . '.class.php';

        return $possiblePaths;
    }

    /**
     * form_register
     * This registers a form with a SID, inserts it into the session
     * variables and then returns a string for use in the HTML form
     */
    public static function form_register($name, $type = 'post')
    {
        // Make ourselves a nice little sid
        $sid    =  md5(uniqid(rand(), true));
        $window = AmpConfig::get('session_length');
        $expire = time() + $window;

        // Register it
        $_SESSION['forms'][$sid] = array('name' => $name, 'expire' => $expire);
        debug_event('Core', "Registered $type form $name with SID $sid and expiration $expire ($window seconds from now)", 5);

        switch ($type) {
            case 'get':
                $string = $sid;
            break;
            case 'post':
            default:
                $string = '<input type="hidden" name="form_validation" value="' . $sid . '" />';
            break;
        } // end switch on type

        return $string;
    } // form_register

    /**
     * form_verify
     *
     * This takes a form name and then compares it with the posted sid, if
     * they don't match then it returns false and doesn't let the person
     * continue
     */
    public static function form_verify($name, $type = 'post')
    {
        switch ($type) {
            case 'post':
                $sid = $_POST['form_validation'];
            break;
            case 'get':
                $sid = $_GET['form_validation'];
            break;
            case 'cookie':
                $sid = $_COOKIE['form_validation'];
            break;
            case 'request':
                $sid = $_REQUEST['form_validation'];
            break;
            default:
                return false;
        }

        if (!isset($_SESSION['forms'][$sid])) {
            debug_event('Core', "Form $sid not found in session, rejecting request", 2);
            return false;
        }

        $form = $_SESSION['forms'][$sid];
        unset($_SESSION['forms'][$sid]);

        if ($form['name'] == $name) {
            debug_event('Core', "Verified SID $sid for $type form $name", 5);
            if ($form['expire'] < time()) {
                debug_event('Core', "Form $sid is expired, rejecting request", 2);
                return false;
            }

            return true;
        }

        // OMG HAX0RZ
        debug_event('Core', "$type form $sid failed consistency check, rejecting request", 2);
        return false;
    } // form_verify

    /**
     * image_dimensions
    * This returns the dimensions of the passed song of the passed type
    * returns an empty array if PHP-GD is not currently installed, returns
    * false on error
    */
    public static function image_dimensions($image_data)
    {
        if (!function_exists('ImageCreateFromString')) {
            return false;
        }

        $image = ImageCreateFromString($image_data);

        if (!$image) {
            return false;
        }

        $width  = imagesx($image);
        $height = imagesy($image);

        if (!$width || !$height) {
            return false;
        }

        return array('width'=>$width,'height'=>$height);
    } // image_dimensions

    /*
     * is_readable
     *
     * Replacement function because PHP's is_readable is buggy:
     * https://bugs.php.net/bug.php?id=49620
     */
    public static function is_readable($path)
    {
        if (is_dir($path)) {
            $handle = opendir($path);
            if ($handle === false) {
                return false;
            }
            closedir($handle);
            return true;
        }

        $handle = @fopen($path, 'rb');
        if ($handle === false) {
            return false;
        }
        fclose($handle);
        return true;
    }

    /**
     * get_filesize
     * Get a file size. This because filesize() doesn't work on 32-bit OS with files > 2GB
     */
    public static function get_filesize($filename)
    {
        $size = filesize($filename);
        if ($size === false) {
            $fp = fopen($filename, 'rb');
            if (!$fp) {
                return false;
            }
            $offset = PHP_INT_MAX - 1;
            $size   = (float) $offset;
            if (!fseek($fp, $offset)) {
                return false;
            }
            $chunksize = 8192;
            while (!feof($fp)) {
                $size += strlen(fread($fp, $chunksize));
            }
        } elseif ($size < 0) {
            // Handle overflowed integer...
            $size = sprintf("%u", $size);
        }
        return $size;
    }

    /*
     * conv_lc_file
     *
     * Convert site charset filename to local charset filename for file operations
     */
    public static function conv_lc_file($filename)
    {
        $lc_filename  = $filename;
        $site_charset = AmpConfig::get('site_charset');
        $lc_charset   = AmpConfig::get('lc_charset');
        if ($lc_charset && $lc_charset != $site_charset) {
            if (function_exists('iconv')) {
                $lc_filename = iconv($site_charset, $lc_charset, $filename);
            }
        }

        return $lc_filename;
    }

    /*
     * is_session_started
     *
     * Universal function for checking session status.
     */
    public static function is_session_started()
    {
        if (php_sapi_name() !== 'cli' ) {
            if (version_compare(phpversion(), '5.4.0', '>=') ) {
                return session_status() === PHP_SESSION_ACTIVE ? true : false;
            } else {
                return session_id() === '' ? false : true;
            }
        }
        return false;
    }

    private static function is_class_typeof($classname, $typeofname)
    {
        if (class_exists($classname)) {
            return in_array($typeofname, array_map('strtolower', class_implements($classname)));
        }

        return false;
    }

    public static function is_playable_item($classname)
    {
        return self::is_class_typeof($classname, 'playable_item');
    }

    public static function is_library_item($classname)
    {
        return self::is_class_typeof($classname, 'library_item');
    }

    public static function is_media($classname)
    {
        return self::is_class_typeof($classname, 'media');
    }

    public static function get_reloadutil()
    {
        return (AmpConfig::get('play_type') == "stream" || !AmpConfig::get('ajax_load')) ? "reloadUtil" : "reloadDivUtil";
    }

    public static function requests_options($options = null)
    {
        if ($options == null) {
            $options = array();
        }

        if (!isset($options['proxy'])) {
            if (AmpConfig::get('proxy_host') && AmpConfig::get('proxy_port')) {
                $proxy   = array();
                $proxy[] = AmpConfig::get('proxy_host') . ':' . AmpConfig::get('proxy_port');
                if (AmpConfig::get('proxy_user')) {
                    $proxy[] = AmpConfig::get('proxy_user');
                    $proxy[] = AmpConfig::get('proxy_pass');
                }

                $options['proxy'] = $proxy;
            }
        }

        return $options;
    }
} // Core
<|MERGE_RESOLUTION|>--- conflicted
+++ resolved
@@ -61,26 +61,6 @@
             } else {
                 debug_event('autoload', "'$class' not found!", 1);
             }
-<<<<<<< HEAD
-        } else {
-            // Class with namespace are not used by Ampache but probably by modules
-            $split = explode('\\', $class);
-            $path  = AmpConfig::get('prefix') . '/modules';
-            for ($i = 0; $i < count($split); ++$i) {
-                $path .= '/' . $split[$i];
-                if ($i != count($split)-1) {
-                    if (!is_dir($path)) {
-                        break;
-                    }
-                } else {
-                    $path .= '.php';
-                    if (Core::is_readable($path)) {
-                        require_once $path;
-                    }
-                }
-            }
-=======
->>>>>>> 04d8ce9c
         }
     }
 
@@ -117,8 +97,8 @@
      */
     private static function getNamespacedPaths($class)
     {
-        $possiblePaths = array();
-        $namespaceParts = explode('\\', $class);
+        $possiblePaths   = array();
+        $namespaceParts  = explode('\\', $class);
         $possiblePaths[] = AmpConfig::get('prefix') . '/modules/' . implode('/', $namespaceParts) . '.php';
 
         $classedPath = array('path' => AmpConfig::get('prefix')) +
@@ -135,7 +115,7 @@
      */
     private static function getNonNamespacedPaths($class)
     {
-        $possiblePaths = array();
+        $possiblePaths   = array();
         $possiblePaths[] = AmpConfig::get('prefix') . '/lib/class/' .
                 strtolower($class) . '.class.php';
 
