<?php
declare(strict_types=0);

/* vim:set softtabstop=4 shiftwidth=4 expandtab: */

/**
 *
 * LICENSE: GNU Affero General Public License, version 3 (AGPLv3)
 * Copyright 2001 - 2020 Ampache.org
 *
 * This program is free software: you can redistribute it and/or modify
 * it under the terms of the GNU Affero General Public License as published by
 * the Free Software Foundation, either version 3 of the License, or
 * (at your option) any later version.
 *
 * This program is distributed in the hope that it will be useful,
 * but WITHOUT ANY WARRANTY; without even the implied warranty of
 * MERCHANTABILITY or FITNESS FOR A PARTICULAR PURPOSE.  See the
 * GNU Affero General Public License for more details.
 *
 * You should have received a copy of the GNU Affero General Public License
 * along with this program.  If not, see <http://www.gnu.org/licenses/>.
 *
 */
// A collection of methods related to the user interface

class UI
{
    private static $_classes;
    private static $_ticker;
    private static $_icon_cache;
    private static $_image_cache;

    public function __construct()
    {
        return false;
    }

    /**
     * find_template
     *
     * Return the path to the template file wanted. The file can be overwriten
     * by the theme if it's not a php file, or if it is and if option
     * allow_php_themes is set to true.
     * @param $template
     * @return string
     */
    public static function find_template($template)
    {
        $path      = AmpConfig::get('theme_path') . '/templates/' . $template;
        $realpath  = AmpConfig::get('prefix') . $path;
        $extension = strtolower(pathinfo($path, PATHINFO_EXTENSION));
        if (($extension != 'php' || AmpConfig::get('allow_php_themes')) && file_exists($realpath) && is_file($realpath)) {
            return $path;
        } else {
            return '/templates/' . $template;
        }
    }

    /**
     * access_denied
     *
     * Throw an error when they try to do something naughty.
     * @param string $error
     * @return false
     */
    public static function access_denied($error = 'Access Denied')
    {
        // Clear any buffered crap
        ob_end_clean();
        header("HTTP/1.1 403 $error");
        require_once AmpConfig::get('prefix') . self::find_template('show_denied.inc.php');

        return false;
    }

    /**
     * ajax_include
     *
     * Does some trickery with the output buffer to return the output of a
     * template.
     * @param $template
     * @return string
     */
    public static function ajax_include($template)
    {
        ob_start();
        require AmpConfig::get('prefix') . self::find_template('') . $template;
        $output = ob_get_contents();
        ob_end_clean();

        return $output;
    }

    /**
     * check_iconv
     *
     * Checks to see whether iconv is available;
     * @return boolean
     */
    public static function check_iconv()
    {
        if (function_exists('iconv') && function_exists('iconv_substr')) {
            return true;
        }

        return false;
    }

    /**
     * check_ticker
     *
     * Stupid little cutesie thing to ratelimit output of long-running
     * operations.
     * @return boolean
     */
    public static function check_ticker()
    {
        if (!isset(self::$_ticker) || (time() > self::$_ticker + 1)) {
            self::$_ticker = time();

            return true;
        }

        return false;
    }

    /**
     * clean_utf8
     *
     * Removes characters that aren't valid in XML (which is a subset of valid
     * UTF-8, but close enough for our purposes.)
     * See http://www.w3.org/TR/2006/REC-xml-20060816/#charsets
     * @param string $string
     * @return string
     */
    public static function clean_utf8($string)
    {
        if ($string) {
            $clean = preg_replace('/[^\x{9}\x{a}\x{d}\x{20}-\x{d7ff}\x{e000}-\x{fffd}\x{10000}-\x{10ffff}]|[\x{7f}-\x{84}\x{86}-\x{9f}\x{fdd0}-\x{fddf}\x{1fffe}-\x{1ffff}\x{2fffe}-\x{2ffff}\x{3fffe}-\x{3ffff}\x{4fffe}-\x{4ffff}\x{5fffe}-\x{5ffff}\x{6fffe}-\x{6ffff}\x{7fffe}-\x{7ffff}\x{8fffe}-\x{8ffff}\x{9fffe}-\x{9ffff}\x{afffe}-\x{affff}\x{bfffe}-\x{bffff}\x{cfffe}-\x{cffff}\x{dfffe}-\x{dffff}\x{efffe}-\x{effff}\x{ffffe}-\x{fffff}\x{10fffe}-\x{10ffff}]/u', '', $string);

            // Other cleanup regex. Takes too long to process.
            /* $regex = <<<'END'
              /
              (
              (?: [\x00-\x7F]                 # single-byte sequences   0xxxxxxx
              |   [\xC0-\xDF][\x80-\xBF]      # double-byte sequences   110xxxxx 10xxxxxx
              |   [\xE0-\xEF][\x80-\xBF]{2}   # triple-byte sequences   1110xxxx 10xxxxxx * 2
              |   [\xF0-\xF7][\x80-\xBF]{3}   # quadruple-byte sequence 11110xxx 10xxxxxx * 3
              ){1,100}                        # ...one or more times
              )
              | .                                 # anything else
              /x
              END;
              $clean = preg_replace($regex, '$1', $string); */

            if ($clean) {
                return rtrim((string) $clean);
            }

            debug_event('ui.class', 'Charset cleanup failed, something might break', 1);
        }

        return '';
    }

    /**
     * flip_class
     *
     * First initialized with an array of two class names. Subsequent calls
     * reverse the array then return the first element.
     * @param array $classes
     * @return mixed
     */
    public static function flip_class($classes = null)
    {
        if (is_array($classes)) {
            self::$_classes = $classes;
        } else {
            self::$_classes = array_reverse(self::$_classes);
        }

        return self::$_classes[0];
    }

    /**
     * format_bytes
     *
     * Turns a size in bytes into the best human-readable value
     * @param $value
     * @param integer $precision
     * @return string
     */
    public static function format_bytes($value, $precision = 2)
    {
        $pass = 0;
        while (strlen((string) floor($value)) > 3) {
            $value /= 1024;
            $pass++;
        }

        switch ($pass) {
            case 1:
                $unit = 'kB';
                break;
            case 2:
                $unit = 'MB';
                break;
            case 3:
                $unit = 'GB';
                break;
            case 4:
                $unit = 'TB';
                break;
            case 5:
                $unit = 'PB';
                break;
            default:
                $unit = 'B';
                break;
        }

        return ((string) round($value, $precision)) . ' ' . $unit;
    }

    /**
     * unformat_bytes
     *
     * Parses a human-readable size
     * @param $value
     * @return string
     */
    public static function unformat_bytes($value)
    {
        if (preg_match('/^([0-9]+) *([[:alpha:]]+)$/', (string) $value, $matches)) {
            $value = $matches[1];
            $unit  = strtolower(substr($matches[2], 0, 1));
        } else {
            return (string) $value;
        }

        switch ($unit) {
            case 'p':
                $value *= 1024;
            // Intentional break fall-through
            case 't':
                $value *= 1024;
            // Intentional break fall-through
            case 'g':
                $value *= 1024;
            // Intentional break fall-through
            case 'm':
                $value *= 1024;
            // Intentional break fall-through
            case 'k':
                $value *= 1024;
            // Intentional break fall-through
        }

        return (string) $value;
    }

    /**
     * get_icon
     *
     * Returns an <img> or <svg> tag for the specified icon
     * @param string $name
     * @param string $title
     * @param string $id_attrib
     * @param string $class_attrib
     * @return string
     */
    public static function get_icon($name, $title = null, $id_attrib = null, $class_attrib = null)
    {
        if (is_array($name)) {
            $hover_name = $name[1];
            $name       = $name[0];
        }

        $title    = $title ?: T_(ucfirst($name));
        $icon_url = self::_find_icon($name);
        $icontype = pathinfo($icon_url, 4);
        if (isset($hover_name)) {
            $hover_url = self::_find_icon($hover_name);
        }
        if ($icontype == 'svg') {
            // load svg file
            $svgicon = simplexml_load_file($icon_url);

            if (empty($svgicon->title)) {
                $svgicon->addChild('title', $title);
            } else {
                $svgicon->title = $title;
            }
            if (empty($svgicon->desc)) {
                $svgicon->addChild('desc', $title);
            } else {
                $svgicon->desc = $title;
            }

            if (!empty($id_attrib)) {
                $svgicon->addAttribute('id', $id_attrib);
            }

            $class_attrib = ($class_attrib) ?: 'icon icon-' . $name ;
            $svgicon->addAttribute('class', $class_attrib);

            $tag = explode("\n", $svgicon->asXML(), 2)[1];
        } else {
            // fall back to png
            $tag = '<img src="' . $icon_url . '" ';
            $tag .= 'alt="' . $title . '" ';
            $tag .= 'title="' . $title . '" ';
            if ($id_attrib !== null) {
                $tag .= 'id="' . $id_attrib . '" ';
            }
            if ($class_attrib !== null) {
                $tag .= 'class="' . $class_attrib . '" ';
            }
            if (isset($hover_name) && isset($hover_url)) {
                $tag .= 'onmouseover="this.src=\'' . $hover_url . '\'; return true;"';
                $tag .= 'onmouseout="this.src=\'' . $icon_url . '\'; return true;" ';
            }
            $tag .= '/>';
        }

        return $tag;
    }

    /**
     * _find_icon
     *
     * Does the finding icon thing. match svg first over png
     * @param $name
     * @return string
     */
    private static function _find_icon($name)
    {
        if (isset(self::$_icon_cache[$name])) {
            return self::$_icon_cache[$name];
        }

        $path       = AmpConfig::get('theme_path') . '/images/icons/';
        $filesearch = glob(AmpConfig::get('prefix') . $path . 'icon_' . $name . '.{svg,png}', GLOB_BRACE);
        if (empty($filesearch)) {
            // if the theme is missing an icon. fall back to default images folder
            $filename = 'icon_' . $name . '.png';
            $path     = '/images/';
        } else {
            $filename = pathinfo($filesearch[0], 2);
        }
        $url = AmpConfig::get('web_path') . $path . $filename;
        // cache the url so you don't need to keep searching
        self::$_icon_cache[$name] = $url;

        return $url;
    }

    /**
     * get_image
     *
     * Returns an <img> or <svg> tag for the specified image
     * @param string $name
     * @param string $title
     * @param string $id_attrib
     * @param string $class_attrib
     * @return string
     */
    public static function get_image($name, $title = null, $id_attrib = null, $class_attrib = null)
    {
        if (is_array($name)) {
            $hover_name = $name[1];
            $name       = $name[0];
        }

        $title = $title ?: ucfirst($name);

        $image_url = self::_find_image($name);
        $imagetype = pathinfo($image_url, 4);
        if (isset($hover_name)) {
            $hover_url = self::_find_image($hover_name);
        }
        if ($imagetype == 'svg') {
            // load svg file
            $svgimage = simplexml_load_file($image_url);

            $svgimage->addAttribute('class', 'image');

            if (empty($svgimage->title)) {
                $svgimage->addChild('title', $title);
            } else {
                $svgimage->title = $title;
            }
            if (empty($svgimage->desc)) {
                $svgimage->addChild('desc', $title);
            } else {
                $svgimage->desc = $title;
            }

            if (!empty($id_attrib)) {
                $svgimage->addAttribute('id', $id_attrib);
            }

            $class_attrib = ($class_attrib) ?: 'image image-' . $name ;
            $svgimage->addAttribute('class', $class_attrib);

            $tag = explode("\n", $svgimage->asXML(), 2)[1];
        } else {
            // fall back to png
            $tag = '<img src="' . $image_url . '" ';
            $tag .= 'alt="' . $title . '" ';
            $tag .= 'title="' . $title . '" ';
            if ($id_attrib !== null) {
                $tag .= 'id="' . $id_attrib . '" ';
            }
            if ($class_attrib !== null) {
                $tag .= 'class="' . $class_attrib . '" ';
            }
            if (isset($hover_name) && isset($hover_url)) {
                $tag .= 'onmouseover="this.src=\'' . $hover_url . '\'; return true;"';
                $tag .= 'onmouseout="this.src=\'' . $image_url . '\'; return true;" ';
            }
            $tag .= '/>';
        }

        return $tag;
    }

    /**
     * _find_image
     *
     * Does the finding image thing. match svg first over png
     * @param $name
     * @return string
     */
    private static function _find_image($name)
    {
        if (isset(self::$_image_cache[$name])) {
            return self::$_image_cache[$name];
        }

        $path       = AmpConfig::get('theme_path') . '/images/';
        $filesearch = glob(AmpConfig::get('prefix') . $path . $name . '.{svg,png}', GLOB_BRACE);
        if (empty($filesearch)) {
            // if the theme is missing an image. fall back to default images folder
            $filename = $name . '.png';
            $path     = '/images/';
        } else {
            $filename = pathinfo($filesearch[0], 2);
        }
        $url      = AmpConfig::get('web_path') . $path . $filename;
        // cache the url so you don't need to keep searching
        self::$_image_cache[$name] = $url;

        return $url;
    }

    /**
     * show_header
     *
     * For now this just shows the header template
     */
    public static function show_header()
    {
        require_once AmpConfig::get('prefix') . self::find_template('header.inc.php');
    }

    /**
     * show_header_tiny
     *
     * For now this just shows the header-tiny template
     */
    public static function show_header_tiny()
    {
        require_once AmpConfig::get('prefix') . self::find_template('header-tiny.inc.php');
    }

    /**
     * show_browse_form
     *
     * For now this just shows the header template
     */
<<<<<<< HEAD
    public static function show_browse_form()
=======
    public static function show(string $template)
>>>>>>> dc1f04b6
    {
        require_once AmpConfig::get('prefix') . self::find_template('show_browse_form.inc.php');
    }


    /**
     * show_footer
     *
     * Shows the footer template and possibly profiling info.
     */
    public static function show_footer()
    {
        if (!defined("TABLE_RENDERED")) {
            show_table_render();
        }

        $plugins = Plugin::get_plugins('display_on_footer');
        foreach ($plugins as $plugin_name) {
            $plugin = new Plugin($plugin_name);
            if ($plugin->load(Core::get_global('user'))) {
                $plugin->_plugin->display_on_footer();
            }
        }

        require_once AmpConfig::get('prefix') . self::find_template('footer.inc.php');
        if (Core::get_request('profiling') !== '') {
            Dba::show_profile();
        }
    }

    /**
     * show_box_top
     *
     * This shows the top of the box.
     * @param string $title
     * @param string $class
     */
    public static function show_box_top($title = '', $class = '')
    {
        require AmpConfig::get('prefix') . self::find_template('show_box_top.inc.php');
    }

    /**
     * show_box_bottom
     *
     * This shows the bottom of the box
     */
    public static function show_box_bottom()
    {
        require AmpConfig::get('prefix') . self::find_template('show_box_bottom.inc.php');
    }

    /**
     * show_query_stats
     *
     * This shows the bottom of the box
     */
    public static function show_query_stats()
    {
        require AmpConfig::get('prefix') . self::find_template('show_query_stats.inc.php');
    }

    public static function show_custom_style()
    {
        if (AmpConfig::get('custom_login_logo')) {
            echo "<style>#loginPage #headerlogo, #registerPage #headerlogo { background-image: url('" . AmpConfig::get('custom_login_logo') . "') !important; }</style>";
        }

        $favicon = AmpConfig::get('custom_favicon') ?: AmpConfig::get('web_path') . "/favicon.ico";
        echo "<link rel='shortcut icon' href='" . $favicon . "' />\n";
    }

    /**
     * update_text
     *
     * Convenience function that, if the output is going to a browser,
     * blarfs JS to do a fancy update.  Otherwise it just outputs the text.
     * @param string $field
     * @param $value
     */
    public static function update_text($field, $value)
    {
        if (defined('API')) {
            return;
        }
        if (defined('CLI')) {
            echo $value . "\n";

            return;
        }

        static $update_id = 1;

        if (defined('SSE_OUTPUT')) {
            echo "id: " . $update_id . "\n";
            echo "data: displayNotification('" . json_encode($value) . "', 5000)\n\n";
        } else {
            if (!empty($field)) {
                echo "<script>updateText('" . $field . "', '" . json_encode($value) . "');</script>\n";
            } else {
                echo "<br />" . $value . "<br /><br />\n";
            }
        }

        ob_flush();
        flush();
        $update_id++;
    }

    /**
     * get_logo_url
     *
     * Get the custom logo or logo relating to your theme color
     * @param string $color
     * @return string
     */
    public static function get_logo_url($color = null)
    {
        if (AmpConfig::get('custom_logo')) {
            return AmpConfig::get('custom_logo');
        }
        if ($color !== null) {
            return AmpConfig::get('web_path') . AmpConfig::get('theme_path') . '/images/ampache-' . $color . '.png';
        }

        return AmpConfig::get('web_path') . AmpConfig::get('theme_path') . '/images/ampache-' . AmpConfig::get('theme_color') . '.png';
    }

    /**
     * @param $type
     * @return boolean
     */
    public static function is_grid_view($type)
    {
        $isgv   = true;
        $name   = 'browse_' . $type . '_grid_view';
        if (filter_has_var(INPUT_COOKIE, $name)) {
            $isgv = ($_COOKIE[$name] == 'true');
        }

        return $isgv;
    }
} // end ui.class<|MERGE_RESOLUTION|>--- conflicted
+++ resolved
@@ -480,11 +480,7 @@
      *
      * For now this just shows the header template
      */
-<<<<<<< HEAD
-    public static function show_browse_form()
-=======
     public static function show(string $template)
->>>>>>> dc1f04b6
     {
         require_once AmpConfig::get('prefix') . self::find_template('show_browse_form.inc.php');
     }
