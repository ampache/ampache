language: php
sudo: false
php:
<<<<<<< HEAD
 - 5.6
=======
 - 7.1
>>>>>>> cdc46264
 - 7.3

before_install:
 - export PATH="$PATH:$HOME/.composer/vendor/bin"
<<<<<<< HEAD
 - composer global require friendsofphp/php-cs-fixer:~2.12.0
=======
 - composer global require friendsofphp/php-cs-fixer:~2.15.0
>>>>>>> cdc46264
 - 
before_script:
 - chmod +x scripts/tests/syntax.sh
 - chmod +x scripts/tests/codestyle.sh

script:
 - scripts/tests/syntax.sh
 - scripts/tests/codestyle.sh<|MERGE_RESOLUTION|>--- conflicted
+++ resolved
@@ -1,20 +1,12 @@
 language: php
 sudo: false
 php:
-<<<<<<< HEAD
- - 5.6
-=======
  - 7.1
->>>>>>> cdc46264
  - 7.3
 
 before_install:
  - export PATH="$PATH:$HOME/.composer/vendor/bin"
-<<<<<<< HEAD
- - composer global require friendsofphp/php-cs-fixer:~2.12.0
-=======
  - composer global require friendsofphp/php-cs-fixer:~2.15.0
->>>>>>> cdc46264
  - 
 before_script:
  - chmod +x scripts/tests/syntax.sh
