<?php
define('NO_SESSION', '1');
require_once '../lib/init.php';

if (!AmpConfig::get('upnp_backend')) {
    echo T_("Disabled");

    return false;
}

set_time_limit(600);

header("Content-Type: text/html; charset=UTF-8");
$rootMediaItems   = array();
$rootMediaItems[] = Upnp_Api::_musicMetadata('');
$rootMediaItems[] = Upnp_Api::_videoMetadata('');

    // Parse the request from UPnP player
    $requestRaw = file_get_contents('php://input');
    if ($requestRaw != '') {
        $upnpRequest = Upnp_Api::parseUPnPRequest($requestRaw);
<<<<<<< HEAD
    //!!debug_event('upnp', 'Request: ' . $requestRaw, '5');
=======
    //!!debug_event('control-reply', 'Request: ' . $requestRaw, 5);
>>>>>>> cdc46264
    } else {
        echo T_('Received an empty UPnP request');
        debug_event('control-reply', 'No request', 5);

        return false;
    }

    $items        = array();
    $totMatches   = 0;
    $responseType = "u:Error";
    switch ($upnpRequest['action']) {
        case 'search':
            $responseType = 'u:SearchResponse';
            $items        = Upnp_Api::_callSearch($upnpRequest['searchcriteria']);
            break;
        case 'browse':
            $responseType = 'u:BrowseResponse';

            if ($upnpRequest['objectid'] == '0') {
                // Root items
                if ($upnpRequest['browseflag'] == 'BrowseMetadata') {
                    $items[] = array(
                        'id' => '0',
                        'parentID' => '-1',
                        'childCount' => '2',
                        'dc:title' => T_('root'),
                        'upnp:class' => 'object.container',
                    );
                } else {
                    $items = $rootMediaItems;
                }
                break;
            } else {
                # The parse_url function returns an array in this format:
                # Array (
                #    [scheme] => http
                #    [host] => hostname
                #    [user] => username
                #    [pass] => password
                #    [path] => /path
                #    [query] => arg=value
                #    [fragment] => anchor
                # )
                $reqObjectURL = parse_url($upnpRequest['objectid']);
                switch ($reqObjectURL['scheme']) {
                    case 'amp':
                        switch ($reqObjectURL['host']) {
                            case 'music':
                                if ($upnpRequest['browseflag'] == 'BrowseMetadata') {
                                    $items = Upnp_Api::_musicMetadata($reqObjectURL['path'], $reqObjectURL['query']);
                                } else {
                                    list($totMatches, $items) = Upnp_Api::_musicChilds($reqObjectURL['path'], $reqObjectURL['query'], $upnpRequest['startingindex'], $upnpRequest['requestedcount']);
                                }
                                break;
                            case 'video':
                                if ($upnpRequest['browseflag'] == 'BrowseMetadata') {
                                    $items = Upnp_Api::_videoMetadata($reqObjectURL['path'], $reqObjectURL['query']);
                                } else {
                                    list($totMatches, $items) = Upnp_Api::_videoChilds($reqObjectURL['path'], $reqObjectURL['query'], $upnpRequest['startingindex'], $upnpRequest['requestedcount']);
                                }
                                break;
                        }
                        break;
                }
            };
            break;
    }

    $totMatches = ($totMatches == 0) ? count($items) : $totMatches;
    if ($items == null || $totMatches == 0) {
        $domDIDL = Upnp_Api::createDIDL('');
        $numRet  = 0;
    } else {
        $domDIDL = Upnp_Api::createDIDL($items);
        $numRet  = count($items);
    }

    $xmlDIDL = $domDIDL->saveXML();
    $domSOAP = Upnp_Api::createSOAPEnvelope($xmlDIDL, $numRet, $totMatches, $responseType);
    $soapXML = $domSOAP->saveXML();

    echo $soapXML;
    //!!debug_event('control-reply', 'Response: ' . $soapXML, 5);<|MERGE_RESOLUTION|>--- conflicted
+++ resolved
@@ -19,11 +19,8 @@
     $requestRaw = file_get_contents('php://input');
     if ($requestRaw != '') {
         $upnpRequest = Upnp_Api::parseUPnPRequest($requestRaw);
-<<<<<<< HEAD
-    //!!debug_event('upnp', 'Request: ' . $requestRaw, '5');
-=======
+
     //!!debug_event('control-reply', 'Request: ' . $requestRaw, 5);
->>>>>>> cdc46264
     } else {
         echo T_('Received an empty UPnP request');
         debug_event('control-reply', 'No request', 5);
