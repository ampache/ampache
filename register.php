--- conflicted
+++ resolved
@@ -127,13 +127,8 @@
             AmpError::add('password', T_("Passwords do not match"));
         }
 
-<<<<<<< HEAD
-        if (!User::check_username((string) $username) || $username == null) {
-            AmpError::add('duplicate_user', T_("Username already exists"));
-=======
         if (!User::check_username((string) $username)) {
             AmpError::add('duplicate_user', T_("Error Username already exists"));
->>>>>>> e4b69329
         }
 
         // If we've hit an error anywhere up there break!
